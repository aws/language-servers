--- conflicted
+++ resolved
@@ -90,13 +90,8 @@
                 "ENABLE_CHAT": "true",
                 "ENABLE_CUSTOMIZATIONS": "true",
                 "ENABLE_AMAZON_Q_PROFILES": "true",
-<<<<<<< HEAD
-                "ENABLE_AWS_Q_SECTION": "true",
-                "HTTPS_PROXY": "http://127.0.0.1:3100"
-=======
                 "ENABLE_AWS_Q_SECTION": "true"
                 // "HTTPS_PROXY": "http://127.0.0.1:8888",
->>>>>>> 681889bd
                 // "AWS_CA_BUNDLE": "/path/to/cert.pem"
             }
             // "preLaunchTask": "compile"
