--- conflicted
+++ resolved
@@ -40,11 +40,8 @@
         processChatItemVotedMessage: new EventEmitter<ChatItemVotedMessage>(),
         processChatItemFeedbackMessage: new EventEmitter<ChatItemFeedbackMessage>(),
         processUIFocusMessage: new EventEmitter<UIFocusMessage>(),
-<<<<<<< HEAD
         processLinkClicked: new EventEmitter<ClickLink>(),
-=======
-        processOnboardingPageInteraction: new EventEmitter<OnboardingPageInteraction>()
->>>>>>> 72fce16f
+        processOnboardingPageInteraction: new EventEmitter<OnboardingPageInteraction>(),
     }
 
     const cwChatControllerMessageListeners = {
@@ -81,17 +78,11 @@
         processChatItemFeedbackMessage: new MessageListener<ChatItemFeedbackMessage>(
             cwChatControllerEventEmitters.processChatItemFeedbackMessage
         ),
-<<<<<<< HEAD
         processUIFocusMessage: new MessageListener<UIFocusMessage>(cwChatControllerEventEmitters.processUIFocusMessage),
         processLinkClicked: new MessageListener<ClickLink>(cwChatControllerEventEmitters.processLinkClicked),
-=======
-        processUIFocusMessage: new MessageListener<UIFocusMessage>(
-            cwChatControllerEventEmitters.processUIFocusMessage
-        ),
         processOnboardingPageInteraction: new MessageListener<OnboardingPageInteraction>(
             cwChatControllerEventEmitters.processOnboardingPageInteraction
-        )
->>>>>>> 72fce16f
+        ),
     }
 
     const cwChatControllerMessagePublishers = {
@@ -131,13 +122,10 @@
         processUIFocusMessage: new MessagePublisher<UIFocusMessage>(
             cwChatControllerEventEmitters.processUIFocusMessage
         ),
-<<<<<<< HEAD
         processLinkClicked: new MessagePublisher<ClickLink>(cwChatControllerEventEmitters.processLinkClicked),
-=======
         processOnboardingPageInteraction: new MessagePublisher<OnboardingPageInteraction>(
             cwChatControllerEventEmitters.processOnboardingPageInteraction
-        )
->>>>>>> 72fce16f
+        ),
     }
 
     new CwChatController(cwChatControllerMessageListeners, appContext.getAppsToWebViewMessagePublisher())
