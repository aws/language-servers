--- conflicted
+++ resolved
@@ -10,11 +10,8 @@
 import { CloudWatchLogsNode } from '../cloudWatchLogs/explorer/cloudWatchLogsNode'
 import { LambdaNode } from '../lambda/explorer/lambdaNodes'
 import { S3Node } from '../s3/explorer/s3Nodes'
-<<<<<<< HEAD
 import { EcrNode } from '../ecr/explorer/ecrNode'
-=======
 import { isCloud9 } from '../shared/extensionUtilities'
->>>>>>> 83677434
 import { ext } from '../shared/extensionGlobals'
 import { Region } from '../shared/regions/endpoints'
 import { RegionProvider } from '../shared/regions/regionProvider'
@@ -54,14 +51,10 @@
         const serviceCandidates = [
             { serviceId: 'apigateway', createFn: () => new ApiGatewayNode(partitionId, this.regionCode) },
             { serviceId: 'cloudformation', createFn: () => new CloudFormationNode(this.regionCode) },
-<<<<<<< HEAD
             {
                 serviceId: 'ecr',
                 createFn: () => new EcrNode(ext.toolkitClientBuilder.createEcrClient(this.regionCode)),
             },
-            { serviceId: 'logs', createFn: () => new CloudWatchLogsNode(this.regionCode) },
-=======
->>>>>>> 83677434
             { serviceId: 'lambda', createFn: () => new LambdaNode(this.regionCode) },
             ...(isCloud9() ? [] : [{ serviceId: 'logs', createFn: () => new CloudWatchLogsNode(this.regionCode) }]),
             {
