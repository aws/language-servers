--- conflicted
+++ resolved
@@ -79,12 +79,9 @@
             this.addChildNodeIfInRegion(serviceCandidate.serviceId, regionProvider, serviceCandidate.createFn)
         }
 
-<<<<<<< HEAD
         this.childNodes.push(new ResourcesNode(this.regionCode))
-=======
         // TODO: make this conditional at release-time.
         this.childNodes.push(new MdeRootNode(this.regionCode))
->>>>>>> 853174f5
     }
 
     private tryClearChildren(): void {
