/*!
 * Copyright Amazon.com, Inc. or its affiliates. All Rights Reserved.
 * SPDX-License-Identifier: Apache-2.0
 */

import globals from '../shared/extensionGlobals'

import * as nls from 'vscode-nls'
const localize = nls.loadMessageBundle()

import * as vscode from 'vscode'
import * as localizedText from '../shared/localizedText'
import * as uuid from 'uuid' // TODO: use crypto.randomUUID when C9 is on node16
import { Credentials } from '@aws-sdk/types'
import { SsoAccessTokenProvider } from './sso/ssoAccessTokenProvider'
import { Timeout } from '../shared/utilities/timeoutUtils'
import { errorCode, isAwsError, isNetworkError, ToolkitError, UnknownError } from '../shared/errors'
import { getCache } from './sso/cache'
import { createFactoryFunction, isNonNullable, Mutable } from '../shared/utilities/tsUtils'
import { builderIdStartUrl, SsoToken, truncateStartUrl } from './sso/model'
import { SsoClient } from './sso/clients'
import { getLogger } from '../shared/logger'
import { CredentialsProviderManager } from './providers/credentialsProviderManager'
import { asString, CredentialsId, CredentialsProvider, fromString } from './providers/credentials'
import { once } from '../shared/utilities/functionUtils'
import { CredentialsSettings } from './credentials/utils'
import {
    extractDataFromSection,
    getSectionOrThrow,
    loadSharedCredentialsSections,
} from './credentials/sharedCredentials'
import { getCodeCatalystDevEnvId } from '../shared/vscode/env'
import { partition } from '../shared/utilities/mementos'
import { SsoCredentialsProvider } from './providers/ssoCredentialsProvider'
import { AsyncCollection, toCollection } from '../shared/utilities/asyncCollection'
import { join, toStream } from '../shared/utilities/collectionUtils'
import { getConfigFilename } from './credentials/sharedCredentialsFile'
import { SharedCredentialsKeys, StaticProfile, StaticProfileKeyErrorMessage } from './credentials/types'
import { TempCredentialProvider } from './providers/tempCredentialsProvider'
import {
    Connection,
    ConnectionManager,
    IamConnection,
    IamProfile,
    LinkedIamProfile,
    Profile,
    ProfileMetadata,
    ProfileStore,
    SsoConnection,
    SsoProfile,
    StatefulConnection,
    StoredProfile,
    scopesCodeCatalyst,
    createBuilderIdProfile,
    createSsoProfile,
    hasScopes,
    isValidCodeCatalystConnection,
    loadIamProfilesIntoStore,
    loadLinkedProfilesIntoStore,
    scopesSsoAccountAccess,
} from './connection'
import { isSageMaker, isCloud9 } from '../shared/extensionUtilities'

interface AuthService {
    /**
     * Lists all connections known to the Toolkit.
     */
    listConnections(): Promise<Connection[]>

    /**
     * Creates a new connection using a profile.
     *
     * This will fail if the profile does not result in a valid connection.
     */
    createConnection(profile: Profile): Promise<Connection>

    /**
     * Deletes the connection, removing all associated stateful resources.
     */
    deleteConnection(connection: Pick<Connection, 'id'>): void

    /**
     * Retrieves a connection from an id if it exists.
     *
     * A connection id can be persisted and then later used to restore a previous connection.
     * The caller is expected to handle the case where the connection no longer exists.
     */
    getConnection(connection: Pick<Connection, 'id'>): Promise<Connection | undefined>

    /**
     * Replaces the profile for a connection with a new one.
     *
     * This will invalidate the connection, potentially requiring a re-authentication.
     *
     * **IAM connections are not implemented**
     */
    updateConnection(connection: Pick<Connection, 'id'>, profile: Profile): Promise<Connection>
}

function keyedDebounce<T, U extends any[], K extends string = string>(
    fn: (key: K, ...args: U) => Promise<T>
): typeof fn {
    const pending = new Map<K, Promise<T>>()

    return (key, ...args) => {
        if (pending.has(key)) {
            return pending.get(key)!
        }

        const promise = fn(key, ...args).finally(() => pending.delete(key))
        pending.set(key, promise)

        return promise
    }
}

interface ConnectionStateChangeEvent {
    readonly id: Connection['id']
    readonly state: ProfileMetadata['connectionState']
}

export type AuthType = Auth

export class Auth implements AuthService, ConnectionManager {
    readonly #ssoCache = getCache()
    readonly #validationErrors = new Map<Connection['id'], Error>()
    readonly #invalidCredentialsTimeouts = new Map<Connection['id'], Timeout>()
    readonly #onDidChangeActiveConnection = new vscode.EventEmitter<StatefulConnection | undefined>()
    readonly #onDidChangeConnectionState = new vscode.EventEmitter<ConnectionStateChangeEvent>()
    readonly #onDidUpdateConnection = new vscode.EventEmitter<StatefulConnection>()
    readonly #onDidDeleteConnection = new vscode.EventEmitter<Connection['id']>()
    public readonly onDidChangeActiveConnection = this.#onDidChangeActiveConnection.event
    public readonly onDidChangeConnectionState = this.#onDidChangeConnectionState.event
    public readonly onDidUpdateConnection = this.#onDidUpdateConnection.event
    /** Fired when a connection and its metadata has been completely deleted */
    public readonly onDidDeleteConnection = this.#onDidDeleteConnection.event

    public constructor(
        private readonly store: ProfileStore,
        private readonly iamProfileProvider = CredentialsProviderManager.getInstance(),
        private readonly createSsoClient = SsoClient.create.bind(SsoClient),
        private readonly createTokenProvider = createFactoryFunction(SsoAccessTokenProvider)
    ) {}

    #activeConnection: Mutable<StatefulConnection> | undefined
    public get activeConnection(): StatefulConnection | undefined {
        return this.#activeConnection
    }

    public get hasConnections() {
        return this.store.listProfiles().length !== 0
    }

    public async restorePreviousSession(): Promise<Connection | undefined> {
        const id = this.store.getCurrentProfileId()
        if (id === undefined) {
            return
        }

        try {
            return await this.useConnection({ id })
        } catch (err) {
            getLogger().warn(`auth: failed to restore previous session: %s`, err)
        }
    }

    public async reauthenticate({ id }: Pick<SsoConnection, 'id'>): Promise<SsoConnection>
    public async reauthenticate({ id }: Pick<IamConnection, 'id'>): Promise<IamConnection>
    public async reauthenticate({ id }: Pick<Connection, 'id'>): Promise<Connection> {
        const profile = this.store.getProfileOrThrow(id)
        if (profile.type === 'sso') {
            const provider = this.getTokenProvider(id, profile)
            await this.authenticate(id, () => provider.createToken())

            return this.getSsoConnection(id, profile)
        } else {
            const provider = await this.getCredentialsProvider(id, profile)
            await this.authenticate(id, () => this.createCachedCredentials(provider))

            return this.getIamConnection(id, profile)
        }
    }

    public async useConnection({ id }: Pick<SsoConnection, 'id'>): Promise<SsoConnection>
    public async useConnection({ id }: Pick<IamConnection, 'id'>): Promise<IamConnection>
    public async useConnection({ id }: Pick<Connection, 'id'>): Promise<Connection> {
        const profile = this.store.getProfile(id)
        if (profile === undefined) {
            throw new Error(`Connection does not exist: ${id}`)
        }

        const validated = await this.validateConnection(id, profile)
        const conn =
            validated.type === 'sso' ? this.getSsoConnection(id, validated) : this.getIamConnection(id, validated)

        this.#activeConnection = conn
        this.#onDidChangeActiveConnection.fire(conn)
        await this.store.setCurrentProfileId(id)

        return conn
    }

    public async logout(): Promise<void> {
        if (this.activeConnection === undefined) {
            return
        }

        await this.store.setCurrentProfileId(undefined)
        await this.invalidateConnection(this.activeConnection.id)
        this.#activeConnection = undefined
        this.#onDidChangeActiveConnection.fire(undefined)
    }

    public async listConnections(): Promise<Connection[]> {
        await loadIamProfilesIntoStore(this.store, this.iamProfileProvider)

        const connections = await Promise.all(
            this.store.listProfiles().map(entry => this.getConnectionFromStoreEntry(entry))
        )

        return connections
    }

    /**
     * Gathers all local profiles plus any AWS accounts/roles associated with SSO ("IAM Identity
     * Center", "IdC") connections.
     *
     * Use {@link Auth.listConnections} to avoid API calls to the SSO service.
     */
    public listAndTraverseConnections(): AsyncCollection<Connection> {
        async function* load(this: Auth) {
            await loadIamProfilesIntoStore(this.store, this.iamProfileProvider)

            const stream = toStream(this.store.listProfiles().map(entry => this.getConnectionFromStoreEntry(entry)))

            /** Decides if SSO service should be queried for "linked" IAM roles/credentials for the given SSO connection. */
            const isLinkable = (
                entry: [string, StoredProfile<Profile>]
            ): entry is [string, StoredProfile<SsoProfile>] => {
                const r =
                    entry[1].type === 'sso' &&
                    hasScopes(entry[1], scopesSsoAccountAccess) &&
                    entry[1].metadata.connectionState === 'valid'
                return r
            }

            const linked = this.store
                .listProfiles()
                .filter(isLinkable)
                .map(([id, profile]) => {
                    return toCollection(() =>
                        loadLinkedProfilesIntoStore(
                            this.store,
                            id,
                            profile,
                            this.createSsoClient(profile.ssoRegion, this.getTokenProvider(id, profile))
                        )
                    )
                        .catch(err => {
                            getLogger().warn(`auth: failed to load linked profiles from "${id}": %s`, err)
                        })
                        .filter(isNonNullable)
                        .map(entry => this.getConnectionFromStoreEntry(entry))
                })

            yield* linked.reduce(join, stream)
        }

        return toCollection(load.bind(this))
    }

    public async createConnection(profile: SsoProfile): Promise<SsoConnection>
    public async createConnection(profile: Profile): Promise<Connection> {
        if (profile.type === 'iam') {
            throw new Error('Creating IAM connections is not supported')
        }

        const id = uuid.v4()
        const tokenProvider = this.getTokenProvider(id, {
            ...profile,
            metadata: { connectionState: 'unauthenticated' },
        })

        try {
            ;(await tokenProvider.getToken()) ?? (await tokenProvider.createToken())
            const storedProfile = await this.store.addProfile(id, profile)
            await this.updateConnectionState(id, 'valid')

            return this.getSsoConnection(id, storedProfile)
        } catch (err) {
            await this.store.deleteProfile(id)
            throw err
        }
    }

    public async deleteConnection(connection: Pick<Connection, 'id'>): Promise<void> {
        const connId = connection.id
        if (connId === this.#activeConnection?.id) {
            await this.logout()
        } else {
            await this.invalidateConnection(connId)
        }

        await this.store.deleteProfile(connId)
        this.#onDidDeleteConnection.fire(connId)
    }

    public async getConnection(connection: Pick<Connection, 'id'>): Promise<Connection | undefined> {
        const connections = await this.listConnections()

        return connections.find(c => c.id === connection.id)
    }

    public async updateConnection(connection: Pick<SsoConnection, 'id'>, profile: SsoProfile): Promise<SsoConnection>
    public async updateConnection(connection: Pick<Connection, 'id'>, profile: Profile): Promise<Connection> {
        if (profile.type === 'iam') {
            throw new Error('Updating IAM connections is not supported')
        }

        await this.invalidateConnection(connection.id, { skipGlobalLogout: true })

        const newProfile = await this.store.updateProfile(connection.id, profile)
        const updatedConn = this.getSsoConnection(connection.id, newProfile as StoredProfile<SsoProfile>)
        if (this.activeConnection?.id === updatedConn.id) {
            this.#activeConnection = updatedConn
            this.#onDidChangeActiveConnection.fire(this.#activeConnection)
        }
        this.#onDidUpdateConnection.fire(updatedConn)

        return updatedConn
    }

    public getConnectionState(connection: Pick<Connection, 'id'>): StatefulConnection['state'] | undefined {
        return this.store.getProfile(connection.id)?.metadata.connectionState
    }

    public getInvalidationReason(connection: Pick<Connection, 'id'>): Error | undefined {
        return this.#validationErrors.get(connection.id)
    }

    /**
     * Authenticates the given data and returns error info if it fails.
     *
     * @returns undefined if authentication succeeds, otherwise object with error info
     */
    public async authenticateData(data: StaticProfile): Promise<StaticProfileKeyErrorMessage | undefined> {
        const tempId = await this.addTempCredential(data)
        const tempIdString = asString(tempId)
        try {
            await this.reauthenticate({ id: tempIdString })
        } catch (e) {
            if (isAwsError(e)) {
                if (e.code === 'InvalidClientTokenId') {
                    return { key: SharedCredentialsKeys.AWS_ACCESS_KEY_ID, error: 'Invalid access key' }
                } else if (e.code === 'SignatureDoesNotMatch') {
                    return { key: SharedCredentialsKeys.AWS_SECRET_ACCESS_KEY, error: 'Invalid secret key' }
                }
            }
            throw e
        } finally {
            await this.removeTempCredential(tempId)
        }
        return undefined
    }

    private async addTempCredential(data: StaticProfile): Promise<CredentialsId> {
        const tempProvider = new TempCredentialProvider(data)
        this.iamProfileProvider.addProvider(tempProvider)
        await this.thrownOnConn(tempProvider.getCredentialsId(), 'not-exists')
        return tempProvider.getCredentialsId()
    }
    private async removeTempCredential(id: CredentialsId) {
        this.iamProfileProvider.removeProvider(id)
        await this.thrownOnConn(id, 'exists')
    }

    private async thrownOnConn(id: CredentialsId, throwOn: 'exists' | 'not-exists') {
        const idAsString = asString(id)
        const conns = await this.listConnections() // triggers loading of profile in to store
        const connExists = conns.some(conn => conn.id === idAsString)

        if (throwOn === 'exists' && connExists) {
            throw new ToolkitError(`Conn should not exist: ${idAsString}`)
        } else if (throwOn === 'not-exists' && !connExists) {
            throw new ToolkitError(`Conn should exist: ${idAsString}`)
        }
    }

    /**
     * Attempts to remove all auth state related to the connection.
     *
     * For SSO, this involves an API call to clear server-side state. The call happens
     * before the local token(s) are cleared as they are needed in the request.
     */
    private async invalidateConnection(id: Connection['id'], opt?: { skipGlobalLogout?: boolean }) {
        const profile = this.store.getProfileOrThrow(id)

        if (profile.type === 'sso') {
            const provider = this.getTokenProvider(id, profile)
            const client = this.createSsoClient(profile.ssoRegion, provider)

            if (opt?.skipGlobalLogout !== true) {
                await client.logout().catch(err => {
                    const name = profile.metadata.label ?? id
                    getLogger().warn(`auth: failed to logout of connection "${name}": %s`, err)
                })
            }

            // XXX: never drop tokens in a dev environment
            if (getCodeCatalystDevEnvId() === undefined) {
                await provider.invalidate()
            }
        } else if (profile.type === 'iam') {
            globals.loginManager.store.invalidateCredentials(fromString(id))
        }

        await this.updateConnectionState(id, 'invalid')
    }

    private async updateConnectionState(id: Connection['id'], connectionState: ProfileMetadata['connectionState']) {
        const oldProfile = this.store.getProfileOrThrow(id)
        if (oldProfile.metadata.connectionState === connectionState) {
            return oldProfile
        }

        const profile = await this.store.updateMetadata(id, { connectionState })
        if (connectionState !== 'invalid') {
            this.#validationErrors.delete(id)
            this.#invalidCredentialsTimeouts.get(id)?.dispose()
        }

        if (this.#activeConnection?.id === id) {
            this.#activeConnection.state = connectionState
            this.#onDidChangeActiveConnection.fire(this.#activeConnection)
        }
        this.#onDidChangeConnectionState.fire({ id, state: connectionState })

        return profile
    }

    private async validateConnection<T extends Profile>(id: Connection['id'], profile: StoredProfile<T>) {
        const runCheck = async () => {
            if (profile.type === 'sso') {
                const provider = this.getTokenProvider(id, profile)
                if ((await provider.getToken()) === undefined) {
                    return this.updateConnectionState(id, 'invalid')
                } else {
                    return this.updateConnectionState(id, 'valid')
                }
            } else {
                if (profile.subtype === 'linked') {
                    const sourceProfile = this.store.getProfileOrThrow(profile.ssoSession)
                    if (sourceProfile.type !== 'sso') {
                        throw new Error('Linked profiles must use an SSO connection')
                    }
                    const validatedSource = await this.validateConnection(profile.ssoSession, sourceProfile)
                    if (validatedSource?.metadata.connectionState !== 'valid') {
                        return this.updateConnectionState(id, 'invalid')
                    }
                }

                const provider = await this.getCredentialsProvider(id, profile)
                const credentials = await this.getCachedCredentials(provider)
                if (credentials !== undefined) {
                    return this.updateConnectionState(id, 'valid')
                } else if ((await provider.canAutoConnect()) === true) {
                    await this.authenticate(id, () => this.createCachedCredentials(provider))

                    return this.store.getProfileOrThrow(id)
                } else {
                    return this.updateConnectionState(id, 'invalid')
                }
            }
        }

        return runCheck().catch(err => this.handleValidationError(id, err))
    }

    private async handleValidationError(id: Connection['id'], err: unknown) {
        this.#validationErrors.set(id, UnknownError.cast(err))

        return this.updateConnectionState(id, 'invalid')
    }

    private async getConnectionFromStoreEntry([id, profile]: readonly [Connection['id'], StoredProfile<Profile>]) {
        if (profile.type === 'sso') {
            return this.getSsoConnection(id, profile)
        } else {
            return this.getIamConnection(id, profile)
        }
    }

    private async getCredentialsProvider(id: Connection['id'], profile: StoredProfile<IamProfile>) {
        if (profile.subtype === 'unknown' || !profile.subtype) {
            const provider = await this.iamProfileProvider.getCredentialsProvider(fromString(id))
            if (provider === undefined) {
                throw new Error(`Credentials provider "${id}" not found`)
            }

            return provider
        }

        return this.getSsoLinkedCredentialsProvider(id, profile)
    }

    private getSsoLinkedCredentialsProvider(id: Connection['id'], profile: LinkedIamProfile) {
        const sourceProfile = this.store.getProfile(profile.ssoSession)
        if (sourceProfile === undefined) {
            throw new Error(`Source profile for "${id}" no longer exists`)
        }
        if (sourceProfile.type !== 'sso') {
            throw new Error(`Source profile for "${id}" is not an SSO profile`)
        }

        const tokenProvider = this.getTokenProvider(profile.ssoSession, sourceProfile)
        const credentialsProvider = new SsoCredentialsProvider(
            fromString(id),
            this.createSsoClient(sourceProfile.ssoRegion, tokenProvider),
            tokenProvider,
            profile.ssoAccountId,
            profile.ssoRoleName
        )

        this.iamProfileProvider.addProvider(credentialsProvider)

        return credentialsProvider
    }

    // XXX: always read from the same location in a dev environment
    // This detection is fuzzy if an sso-session section exists for any other reason.
    private detectSsoSessionNameForCodeCatalyst = once((): string => {
        try {
            const configFile = getConfigFilename()
            // `require('fs')` is workaround for web mode:
            const contents: string = require('fs').readFileSync(configFile, 'utf-8')
            const identifier = contents.match(/\[sso\-session (.*)\]/)?.[1]
            if (!identifier) {
                throw new ToolkitError('No sso-session name found in ~/.aws/config', { code: 'NoSsoSessionName' })
            }

            return identifier
        } catch (err) {
            const identifier = 'codecatalyst'
            getLogger().warn(`auth: unable to get an sso session name, defaulting to "${identifier}": %s`, err)
            return identifier
        }
    })

    private createCodeCatalystDevEnvProfile = async (): Promise<[id: string, profile: SsoProfile]> => {
        const identifier = this.detectSsoSessionNameForCodeCatalyst()

        const { sections } = await loadSharedCredentialsSections()
        const { sso_region: region, sso_start_url: startUrl } = extractDataFromSection(
            getSectionOrThrow(sections, identifier, 'sso-session')
        )

        if ([region, startUrl].some(prop => typeof prop !== 'string')) {
            throw new ToolkitError('sso-session data missing in ~/.aws/config', { code: 'NoSsoSession' })
        }

        return startUrl === builderIdStartUrl
            ? [identifier, createBuilderIdProfile(codecatalystScopes)]
            : [identifier, createSsoProfile(region, startUrl, codecatalystScopes)]
    }

    private getTokenProvider(id: Connection['id'], profile: StoredProfile<SsoProfile>) {
        // XXX: Use the token created by Dev Environments if and only if the profile is strictly
        // for CodeCatalyst, as indicated by its set of scopes. A consequence of these semantics is
        // that any profile will be coerced to use this token if that profile exclusively contains
        // CodeCatalyst scopes. Similarly, if additional scopes are added to a profile, the profile
        // no longer matches this condition.
        const shouldUseSoftwareStatement =
            getCodeCatalystDevEnvId() !== undefined &&
<<<<<<< HEAD
            profile.startUrl === builderIdStartUrl &&
            profile.scopes?.every(scope => scopesCodeCatalyst.includes(scope))
=======
            profile.scopes?.every(scope => codecatalystScopes.includes(scope))
>>>>>>> 27910317

        const tokenIdentifier = shouldUseSoftwareStatement ? this.detectSsoSessionNameForCodeCatalyst() : id

        return this.createTokenProvider(
            {
                identifier: tokenIdentifier,
                startUrl: profile.startUrl,
                scopes: profile.scopes,
                region: profile.ssoRegion,
            },
            this.#ssoCache
        )
    }

    private getIamConnection(
        id: Connection['id'],
        profile: StoredProfile<IamProfile>
    ): IamConnection & StatefulConnection {
        return {
            id,
            type: 'iam',
            state: profile.metadata.connectionState,
            label:
                profile.metadata.label ?? (profile.type === 'iam' && profile.subtype === 'linked' ? profile.name : id),
            getCredentials: async () => this.getCredentials(id, await this.getCredentialsProvider(id, profile)),
        }
    }

    private getSsoConnection(
        id: Connection['id'],
        profile: StoredProfile<SsoProfile>
    ): SsoConnection & StatefulConnection {
        const provider = this.getTokenProvider(id, profile)

        return {
            id,
            ...profile,
            state: profile.metadata.connectionState,
            label: profile.metadata?.label ?? this.getSsoProfileLabel(profile),
            getToken: () => this.getToken(id, provider),
        }
    }

    private readonly authenticate = keyedDebounce(this._authenticate.bind(this))
    private async _authenticate<T>(id: Connection['id'], callback: () => Promise<T>): Promise<T> {
        await this.updateConnectionState(id, 'authenticating')

        try {
            const result = await callback()
            await this.updateConnectionState(id, 'valid')

            return result
        } catch (err) {
            await this.handleValidationError(id, err)
            throw err
        }
    }

    private async createCachedCredentials(provider: CredentialsProvider) {
        const providerId = provider.getCredentialsId()
        globals.loginManager.store.invalidateCredentials(providerId)
        const { credentials } = await globals.loginManager.store.upsertCredentials(providerId, provider)
        await globals.loginManager.validateCredentials(credentials, provider.getDefaultRegion())

        return credentials
    }

    private async getCachedCredentials(provider: CredentialsProvider) {
        const creds = await globals.loginManager.store.getCredentials(provider.getCredentialsId())
        if (creds !== undefined && creds.credentialsHashCode === provider.getHashCode()) {
            return creds.credentials
        }
    }

    private readonly getToken = keyedDebounce(this._getToken.bind(this))
    private async _getToken(id: Connection['id'], provider: SsoAccessTokenProvider): Promise<SsoToken> {
        const token = await provider.getToken().catch(err => {
            // Bubble-up networking issues so we don't treat the session as invalid
            if (isNetworkError(err)) {
                throw new ToolkitError('Failed to refresh connection due to networking issues', {
                    cause: err,
                })
            }

            this.#validationErrors.set(id, err)
        })

        return token ?? this.handleInvalidCredentials(id, () => provider.createToken())
    }

    private readonly getCredentials = keyedDebounce(this._getCredentials.bind(this))
    private async _getCredentials(id: Connection['id'], provider: CredentialsProvider): Promise<Credentials> {
        const credentials = await this.getCachedCredentials(provider)
        if (credentials !== undefined) {
            return credentials
        } else if ((await provider.canAutoConnect()) === true) {
            return this.createCachedCredentials(provider)
        } else {
            return this.handleInvalidCredentials(id, () => this.createCachedCredentials(provider))
        }
    }

    private async handleInvalidCredentials<T>(id: Connection['id'], refresh: () => Promise<T>): Promise<T> {
        const profile = this.store.getProfile(id)
        const previousState = profile?.metadata.connectionState
        await this.updateConnectionState(id, 'invalid')

        if (previousState === 'invalid') {
            throw new ToolkitError('Connection is invalid or expired. Try logging in again.', {
                code: errorCode.invalidConnection,
                cause: this.#validationErrors.get(id),
            })
        }
        if (previousState === 'valid') {
            const timeout = new Timeout(60000)
            this.#invalidCredentialsTimeouts.set(id, timeout)

            const connLabel =
                profile?.metadata.label ?? (profile?.type === 'sso' ? this.getSsoProfileLabel(profile) : id)
            const message = localize(
                'aws.auth.invalidConnection',
                'Connection "{0}" is invalid or expired, login again?',
                connLabel
            )
            const login = localize('aws.auth.invalidConnection.loginAgain', 'Login')
            const resp = await Promise.race([
                vscode.window.showInformationMessage(message, login, localizedText.no),
                timeout.promisify(),
            ])

            if (resp !== login) {
                throw new ToolkitError('User cancelled login', {
                    cancelled: true,
                    code: errorCode.invalidConnection,
                    cause: this.#validationErrors.get(id),
                })
            }
        }

        return this.authenticate(id, refresh)
    }

    public readonly tryAutoConnect = once(async () => {
        if (this.activeConnection !== undefined) {
            return
        }

        // Clear anything stuck in an 'authenticating...' state
        // This can rarely happen when closing VS Code during authentication
        await Promise.all(
            this.store.listProfiles().map(async ([id, profile]) => {
                if (profile.metadata.connectionState === 'authenticating') {
                    await this.store.updateMetadata(id, { connectionState: 'invalid' })
                }
            })
        )

        // When opening a Dev Environment, use the environment token if no other CodeCatalyst
        // credential is in use. This token only has CC permissions currently!
        if (getCodeCatalystDevEnvId() !== undefined) {
<<<<<<< HEAD
            const connections = (await this.listConnections()).filter(isBuilderIdConnection)

            if (connections.length === 0) {
                const key = uuid.v4()
                await this.store.addProfile(key, createBuilderIdProfile(scopesCodeCatalyst))
                await this.store.setCurrentProfileId(key)
=======
            const connections = await this.listConnections()
            const shouldInsertDevEnvCredential = !connections.some(isValidCodeCatalystConnection)

            if (shouldInsertDevEnvCredential) {
                // Insert a profile based on the `~/.aws/config` sso-session:
                try {
                    // After creating a CodeCatalyst Dev Environment profile based on sso-session,
                    // we discard the actual key, and we insert the profile with an arbitrary key.
                    // The cache key for any strictly-CodeCatalyst profile is overriden to the
                    // sso-session identifier on read. If the coerce-on-read semantics ever become
                    // an issue, it should be possible to use the actual key here However, this
                    // would require deleting existing profiles to avoid inserting duplicates.
                    const [_dangerousDiscardActualKey, devEnvProfile] = await this.createCodeCatalystDevEnvProfile()
                    const key = uuid.v4()
                    await this.store.addProfile(key, devEnvProfile)
                    await this.store.setCurrentProfileId(key)
                } catch (err) {
                    getLogger().warn(`auth: failed to insert dev env profile: %s`, err)
                }
>>>>>>> 27910317
            }
        }

        const conn = await this.restorePreviousSession()
        if (conn !== undefined) {
            return
        }

        const defaultProfileId = asString({ credentialSource: 'profile', credentialTypeId: 'default' })
        const ec2ProfileId = asString({ credentialSource: 'ec2', credentialTypeId: 'instance' })
        const ecsProfileId = asString({ credentialSource: 'ecs', credentialTypeId: 'instance' })
        const legacyProfile = new CredentialsSettings().get('profile', defaultProfileId) || defaultProfileId
        const tryConnection = async (id: string) => {
            try {
                // Check for existence before using the connection to avoid noisy logs
                const conn = await this.getConnection({ id })
                if (conn === undefined) {
                    return false
                }

                await this.useConnection({ id })
                return true
            } catch (err) {
                getLogger().warn(`auth: failed to auto-connect using "${id}": %s`, err)
                return false
            }
        }

        await loadIamProfilesIntoStore(this.store, this.iamProfileProvider)
        for (const id of [ec2ProfileId, ecsProfileId, legacyProfile]) {
            if ((await tryConnection(id)) === true) {
                getLogger().info(`auth: automatically connected with "${id}"`)
                // Removes the setting from the UI
                if (id === legacyProfile) {
                    new CredentialsSettings().delete('profile')
                }
            }
        }
    })

    static #instance: Auth | undefined
    public static get instance() {
        return (this.#instance ??= new Auth(new ProfileStore(getMemento())))

        function getMemento() {
            if (!vscode.env.remoteName) {
                // local compute: no further partitioning
                return globals.context.globalState
            }

            const devEnvId = getCodeCatalystDevEnvId()

            if (devEnvId !== undefined) {
                // dev env: partition to dev env ID (compute backend might not always be the same)
                return partition(globals.context.globalState, devEnvId)
            }

            // remote env: keeps a shared "global state" for all workspaces that report the same machine ID
            return partition(globals.context.globalState, globals.machineId)
        }
    }

    private getSsoProfileLabel(profile: SsoProfile) {
        const truncatedUrl = truncateStartUrl(profile.startUrl)

        return profile.startUrl === builderIdStartUrl
            ? localizedText.builderId()
            : `${localizedText.iamIdentityCenter} (${truncatedUrl})`
    }
}
/**
 * Returns true if credentials are provided by the environment (ex. via ~/.aws/)
 *
 * @param isC9 boolean for if Cloud9 is host
 * @param isSM boolean for if SageMaker is host
 * @returns boolean for if C9 "OR" SM
 */
export function hasVendedIamCredentials(isC9?: boolean, isSM?: boolean) {
    isC9 ??= isCloud9()
    isSM ??= isSageMaker()
    return isSM || isC9
}<|MERGE_RESOLUTION|>--- conflicted
+++ resolved
@@ -559,8 +559,8 @@
         }
 
         return startUrl === builderIdStartUrl
-            ? [identifier, createBuilderIdProfile(codecatalystScopes)]
-            : [identifier, createSsoProfile(region, startUrl, codecatalystScopes)]
+            ? [identifier, createBuilderIdProfile(scopesCodeCatalyst)]
+            : [identifier, createSsoProfile(region, startUrl, scopesCodeCatalyst)]
     }
 
     private getTokenProvider(id: Connection['id'], profile: StoredProfile<SsoProfile>) {
@@ -571,12 +571,7 @@
         // no longer matches this condition.
         const shouldUseSoftwareStatement =
             getCodeCatalystDevEnvId() !== undefined &&
-<<<<<<< HEAD
-            profile.startUrl === builderIdStartUrl &&
             profile.scopes?.every(scope => scopesCodeCatalyst.includes(scope))
-=======
-            profile.scopes?.every(scope => codecatalystScopes.includes(scope))
->>>>>>> 27910317
 
         const tokenIdentifier = shouldUseSoftwareStatement ? this.detectSsoSessionNameForCodeCatalyst() : id
 
@@ -737,14 +732,6 @@
         // When opening a Dev Environment, use the environment token if no other CodeCatalyst
         // credential is in use. This token only has CC permissions currently!
         if (getCodeCatalystDevEnvId() !== undefined) {
-<<<<<<< HEAD
-            const connections = (await this.listConnections()).filter(isBuilderIdConnection)
-
-            if (connections.length === 0) {
-                const key = uuid.v4()
-                await this.store.addProfile(key, createBuilderIdProfile(scopesCodeCatalyst))
-                await this.store.setCurrentProfileId(key)
-=======
             const connections = await this.listConnections()
             const shouldInsertDevEnvCredential = !connections.some(isValidCodeCatalystConnection)
 
@@ -764,7 +751,6 @@
                 } catch (err) {
                     getLogger().warn(`auth: failed to insert dev env profile: %s`, err)
                 }
->>>>>>> 27910317
             }
         }
 
