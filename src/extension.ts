--- conflicted
+++ resolved
@@ -66,11 +66,8 @@
 import { join } from 'path'
 import { initializeIconPaths } from './shared/icons'
 import { Settings } from './shared/settings'
-<<<<<<< HEAD
 import { isReleaseVersion } from './shared/vscode/env'
-=======
 import { UriHandler } from './shared/vscode/uriHandler'
->>>>>>> b8db283b
 
 let localize: nls.LocalizeFunc
 
