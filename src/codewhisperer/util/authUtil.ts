--- conflicted
+++ resolved
@@ -128,7 +128,8 @@
                 vscode.commands.executeCommand('aws.codeWhisperer.refreshStatusBar'),
                 vscode.commands.executeCommand('aws.codeWhisperer.updateReferenceLog'),
             ])
-<<<<<<< HEAD
+
+            await vscode.commands.executeCommand('setContext', 'CODEWHISPERER_ENABLED', this.isConnected())
 
             const memento = globals.context.globalState
             const shouldShowObject: HasAlreadySeenQWelcome = memento.get(this.mementoKey) ?? {
@@ -148,9 +149,6 @@
                 }
             }
             await this.setVscodeContextProps()
-=======
-            await vscode.commands.executeCommand('setContext', 'CODEWHISPERER_ENABLED', this.isConnected())
->>>>>>> 0b63c71a
         })
     }
 
