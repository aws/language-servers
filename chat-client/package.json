{
    "name": "@aws/chat-client",
<<<<<<< HEAD
    "version": "0.1.9",
=======
    "version": "0.1.10",
>>>>>>> 9d74a17d
    "description": "AWS Chat Client",
    "main": "out/index.js",
    "repository": {
        "type": "git",
        "url": "https://github.com/aws/language-servers"
    },
    "files": [
        "build",
        "out"
    ],
    "author": "Amazon Web Services",
    "license": "Apache-2.0",
    "scripts": {
        "compile": "tsc --build && npm run package",
        "test:unit": "ts-mocha -b \"./src/**/*.test.ts\"",
        "test": "npm run test:unit",
        "fix:prettier": "prettier . --write",
        "package": "webpack"
    },
    "dependencies": {
<<<<<<< HEAD
        "@aws/chat-client-ui-types": "^0.1.35",
        "@aws/language-server-runtimes-types": "^0.1.29",
        "@aws/mynah-ui": "^4.35.0-beta.4"
=======
        "@aws/chat-client-ui-types": "^0.1.34",
        "@aws/language-server-runtimes-types": "^0.1.28",
        "@aws/mynah-ui": "^4.34.1"
>>>>>>> 9d74a17d
    },
    "devDependencies": {
        "@types/jsdom": "^21.1.6",
        "@types/mocha": "^10.0.9",
        "assert": "^2.0.0",
        "jsdom": "^24.0.0",
        "sinon": "^19.0.2",
        "ts-mocha": "^11.1.0",
        "ts-sinon": "^2.0.2",
        "webpack": "^5.94.0",
        "webpack-cli": "^6.0.1"
    },
    "prettier": {
        "printWidth": 120,
        "trailingComma": "es5",
        "tabWidth": 4,
        "singleQuote": true,
        "semi": false,
        "bracketSpacing": true,
        "arrowParens": "avoid",
        "endOfLine": "lf"
    }
}<|MERGE_RESOLUTION|>--- conflicted
+++ resolved
@@ -1,10 +1,6 @@
 {
     "name": "@aws/chat-client",
-<<<<<<< HEAD
-    "version": "0.1.9",
-=======
     "version": "0.1.10",
->>>>>>> 9d74a17d
     "description": "AWS Chat Client",
     "main": "out/index.js",
     "repository": {
@@ -25,15 +21,9 @@
         "package": "webpack"
     },
     "dependencies": {
-<<<<<<< HEAD
         "@aws/chat-client-ui-types": "^0.1.35",
         "@aws/language-server-runtimes-types": "^0.1.29",
         "@aws/mynah-ui": "^4.35.0-beta.4"
-=======
-        "@aws/chat-client-ui-types": "^0.1.34",
-        "@aws/language-server-runtimes-types": "^0.1.28",
-        "@aws/mynah-ui": "^4.34.1"
->>>>>>> 9d74a17d
     },
     "devDependencies": {
         "@types/jsdom": "^21.1.6",
