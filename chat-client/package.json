{
    "name": "@aws/chat-client",
<<<<<<< HEAD
    "version": "0.1.16",
=======
    "version": "0.1.17",
>>>>>>> a3cf3880
    "description": "AWS Chat Client",
    "main": "out/index.js",
    "repository": {
        "type": "git",
        "url": "https://github.com/aws/language-servers"
    },
    "files": [
        "build",
        "out"
    ],
    "author": "Amazon Web Services",
    "license": "Apache-2.0",
    "scripts": {
        "compile": "tsc --build && npm run package",
        "test:unit": "ts-mocha -b \"./src/**/*.test.ts\"",
        "test": "npm run test:unit",
        "fix:prettier": "prettier . --write",
        "package": "webpack"
    },
    "dependencies": {
        "@aws/chat-client-ui-types": "^0.1.40",
        "@aws/language-server-runtimes-types": "^0.1.39",
        "@aws/mynah-ui": "^4.35.4"
    },
    "devDependencies": {
        "@types/jsdom": "^21.1.6",
        "@types/mocha": "^10.0.9",
        "assert": "^2.0.0",
        "jsdom": "^24.0.0",
        "sinon": "^19.0.2",
        "ts-mocha": "^11.1.0",
        "ts-sinon": "^2.0.2",
        "webpack": "^5.94.0",
        "webpack-cli": "^6.0.1"
    },
    "prettier": {
        "printWidth": 120,
        "trailingComma": "es5",
        "tabWidth": 4,
        "singleQuote": true,
        "semi": false,
        "bracketSpacing": true,
        "arrowParens": "avoid",
        "endOfLine": "lf"
    }
}<|MERGE_RESOLUTION|>--- conflicted
+++ resolved
@@ -1,10 +1,6 @@
 {
     "name": "@aws/chat-client",
-<<<<<<< HEAD
-    "version": "0.1.16",
-=======
     "version": "0.1.17",
->>>>>>> a3cf3880
     "description": "AWS Chat Client",
     "main": "out/index.js",
     "repository": {
