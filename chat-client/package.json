{
    "name": "@aws/chat-client",
    "version": "0.1.10",
    "description": "AWS Chat Client",
    "main": "out/index.js",
    "repository": {
        "type": "git",
        "url": "https://github.com/aws/language-servers"
    },
    "files": [
        "build",
        "out"
    ],
    "author": "Amazon Web Services",
    "license": "Apache-2.0",
    "scripts": {
        "compile": "tsc --build && npm run package",
        "test:unit": "ts-mocha -b \"./src/**/*.test.ts\"",
        "test": "npm run test:unit",
        "fix:prettier": "prettier . --write",
        "package": "webpack"
    },
    "dependencies": {
<<<<<<< HEAD
        "@aws/chat-client-ui-types": "^0.1.33",
        "@aws/language-server-runtimes-types": "^0.1.28",
        "@aws/mynah-ui": "^4.35.0-beta.5"
=======
        "@aws/chat-client-ui-types": "^0.1.35",
        "@aws/language-server-runtimes-types": "^0.1.29",
        "@aws/mynah-ui": "^4.35.0-beta.4"
>>>>>>> 8bc318b8
    },
    "devDependencies": {
        "@types/jsdom": "^21.1.6",
        "@types/mocha": "^10.0.9",
        "assert": "^2.0.0",
        "jsdom": "^24.0.0",
        "sinon": "^19.0.2",
        "ts-mocha": "^11.1.0",
        "ts-sinon": "^2.0.2",
        "webpack": "^5.94.0",
        "webpack-cli": "^6.0.1"
    },
    "prettier": {
        "printWidth": 120,
        "trailingComma": "es5",
        "tabWidth": 4,
        "singleQuote": true,
        "semi": false,
        "bracketSpacing": true,
        "arrowParens": "avoid",
        "endOfLine": "lf"
    }
}<|MERGE_RESOLUTION|>--- conflicted
+++ resolved
@@ -21,15 +21,9 @@
         "package": "webpack"
     },
     "dependencies": {
-<<<<<<< HEAD
-        "@aws/chat-client-ui-types": "^0.1.33",
-        "@aws/language-server-runtimes-types": "^0.1.28",
-        "@aws/mynah-ui": "^4.35.0-beta.5"
-=======
         "@aws/chat-client-ui-types": "^0.1.35",
         "@aws/language-server-runtimes-types": "^0.1.29",
-        "@aws/mynah-ui": "^4.35.0-beta.4"
->>>>>>> 8bc318b8
+        "@aws/mynah-ui": "^4.35.0-beta.5"
     },
     "devDependencies": {
         "@types/jsdom": "^21.1.6",
