{
    "name": "@aws/chat-client",
    "version": "0.1.21",
    "description": "AWS Chat Client",
    "main": "out/index.js",
    "repository": {
        "type": "git",
        "url": "https://github.com/aws/language-servers"
    },
    "files": [
        "build",
        "out"
    ],
    "author": "Amazon Web Services",
    "license": "Apache-2.0",
    "scripts": {
        "compile": "tsc --build && npm run package",
        "test:unit": "ts-mocha -b \"./src/**/*.test.ts\"",
        "test": "npm run test:unit",
        "fix:prettier": "prettier . --write",
        "package": "webpack"
    },
    "dependencies": {
        "@aws/chat-client-ui-types": "^0.1.40",
<<<<<<< HEAD
        "@aws/language-server-runtimes-types": "^0.1.42",
        "@aws/mynah-ui": "^4.35.7"
=======
        "@aws/language-server-runtimes-types": "^0.1.43",
        "@aws/mynah-ui": "^4.35.6"
>>>>>>> 322add6f
    },
    "devDependencies": {
        "@types/jsdom": "^21.1.6",
        "@types/mocha": "^10.0.9",
        "assert": "^2.0.0",
        "jsdom": "^24.0.0",
        "sinon": "^19.0.2",
        "ts-mocha": "^11.1.0",
        "ts-sinon": "^2.0.2",
        "webpack": "^5.94.0",
        "webpack-cli": "^6.0.1"
    },
    "prettier": {
        "printWidth": 120,
        "trailingComma": "es5",
        "tabWidth": 4,
        "singleQuote": true,
        "semi": false,
        "bracketSpacing": true,
        "arrowParens": "avoid",
        "endOfLine": "lf"
    }
}<|MERGE_RESOLUTION|>--- conflicted
+++ resolved
@@ -22,13 +22,8 @@
     },
     "dependencies": {
         "@aws/chat-client-ui-types": "^0.1.40",
-<<<<<<< HEAD
-        "@aws/language-server-runtimes-types": "^0.1.42",
+        "@aws/language-server-runtimes-types": "^0.1.43",
         "@aws/mynah-ui": "^4.35.7"
-=======
-        "@aws/language-server-runtimes-types": "^0.1.43",
-        "@aws/mynah-ui": "^4.35.6"
->>>>>>> 322add6f
     },
     "devDependencies": {
         "@types/jsdom": "^21.1.6",
