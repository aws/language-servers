{
    "name": "@aws/chat-client",
    "version": "0.1.25",
    "description": "AWS Chat Client",
    "main": "out/index.js",
    "repository": {
        "type": "git",
        "url": "https://github.com/aws/language-servers"
    },
    "files": [
        "build",
        "out"
    ],
    "author": "Amazon Web Services",
    "license": "Apache-2.0",
    "scripts": {
        "compile": "tsc --build && npm run package",
        "test:unit": "ts-mocha -b \"./src/**/*.test.ts\"",
        "test:unit:coverage": "c8 ts-mocha -b \"./src/**/*.test.ts\"",
        "test": "npm run test:unit",
        "test:coverage": "npm run test:unit:coverage",
        "coverage:report": "c8 report --reporter=html --reporter=text",
        "fix:prettier": "prettier . --write",
        "package": "webpack"
    },
    "dependencies": {
        "@aws/chat-client-ui-types": "^0.1.51",
<<<<<<< HEAD
=======
        "@aws/language-server-runtimes": "^0.2.112",
>>>>>>> 40699382
        "@aws/language-server-runtimes-types": "^0.1.45",
        "@aws/mynah-ui": "^4.35.9"
    },
    "devDependencies": {
        "@types/jsdom": "^21.1.6",
        "@types/mocha": "^10.0.9",
        "assert": "^2.0.0",
        "c8": "^10.1.2",
        "jsdom": "^24.0.0",
        "sinon": "^19.0.2",
        "ts-mocha": "^11.1.0",
        "ts-sinon": "^2.0.2",
        "webpack": "^5.94.0",
        "webpack-cli": "^6.0.1"
    },
    "prettier": {
        "printWidth": 120,
        "trailingComma": "es5",
        "tabWidth": 4,
        "singleQuote": true,
        "semi": false,
        "bracketSpacing": true,
        "arrowParens": "avoid",
        "endOfLine": "lf"
    }
}<|MERGE_RESOLUTION|>--- conflicted
+++ resolved
@@ -25,10 +25,7 @@
     },
     "dependencies": {
         "@aws/chat-client-ui-types": "^0.1.51",
-<<<<<<< HEAD
-=======
         "@aws/language-server-runtimes": "^0.2.112",
->>>>>>> 40699382
         "@aws/language-server-runtimes-types": "^0.1.45",
         "@aws/mynah-ui": "^4.35.9"
     },
