--- conflicted
+++ resolved
@@ -25,14 +25,9 @@
     },
     "dependencies": {
         "@aws/chat-client-ui-types": "^0.1.56",
-<<<<<<< HEAD
         "@aws/language-server-runtimes": "^0.2.121",
-        "@aws/language-server-runtimes-types": "^0.1.50",
-=======
-        "@aws/language-server-runtimes": "^0.2.114",
         "@aws/language-server-runtimes-types": "^0.1.52",
->>>>>>> e9c34110
-        "@aws/mynah-ui": "../../mynah-ui"
+        "@aws/mynah-ui": "^4.36.4"
     },
     "devDependencies": {
         "@types/jsdom": "^21.1.6",
