{
    "name": "@aws/chat-client",
    "version": "0.0.3",
    "description": "AWS Chat Client",
    "main": "out/index.js",
    "repository": {
        "type": "git",
        "url": "https://github.com/aws/language-servers"
    },
    "author": "Amazon Web Services",
    "license": "Apache-2.0",
    "scripts": {
        "compile": "tsc --build && npm run package",
        "test:unit": "ts-mocha -b 'src/**/*.test.ts'",
        "test": "npm run test:unit",
        "fix:prettier": "prettier . --write",
        "package": "webpack"
    },
    "dependencies": {
        "@aws/chat-client-ui-types": "^0.0.6",
        "@aws/language-server-runtimes-types": "^0.0.6",
<<<<<<< HEAD
        "@aws/mynah-ui": "^4.15.11"
=======
        "@aws/mynah-ui": "^4.15.8"
>>>>>>> d081bec5
    },
    "devDependencies": {
        "@types/jsdom": "^21.1.6",
        "@types/mocha": "^10.0.1",
        "assert": "^2.0.0",
        "jsdom": "^24.0.0",
        "sinon": "^18.0.0",
        "ts-mocha": "^10.0.0",
        "ts-sinon": "^2.0.2",
        "webpack": "^5.94.0",
        "webpack-cli": "^5.1.4"
    },
    "prettier": {
        "printWidth": 120,
        "trailingComma": "es5",
        "tabWidth": 4,
        "singleQuote": true,
        "semi": false,
        "bracketSpacing": true,
        "arrowParens": "avoid",
        "endOfLine": "lf"
    }
}<|MERGE_RESOLUTION|>--- conflicted
+++ resolved
@@ -19,11 +19,7 @@
     "dependencies": {
         "@aws/chat-client-ui-types": "^0.0.6",
         "@aws/language-server-runtimes-types": "^0.0.6",
-<<<<<<< HEAD
         "@aws/mynah-ui": "^4.15.11"
-=======
-        "@aws/mynah-ui": "^4.15.8"
->>>>>>> d081bec5
     },
     "devDependencies": {
         "@types/jsdom": "^21.1.6",
