{
    "name": "@aws/chat-client",
    "version": "0.1.38",
    "description": "AWS Chat Client",
    "main": "out/index.js",
    "repository": {
        "type": "git",
        "url": "https://github.com/aws/language-servers"
    },
    "files": [
        "build",
        "out"
    ],
    "author": "Amazon Web Services",
    "license": "Apache-2.0",
    "scripts": {
        "compile": "tsc --build && npm run package",
        "test:unit": "ts-mocha -b \"./src/**/*.test.ts\"",
        "test:unit:coverage": "c8 ts-mocha -b \"./src/**/*.test.ts\"",
        "test": "npm run test:unit",
        "test:coverage": "npm run test:unit:coverage",
        "coverage:report": "c8 report --reporter=html --reporter=text",
        "fix:prettier": "prettier . --write",
        "package": "webpack"
    },
    "dependencies": {
<<<<<<< HEAD
        "@aws/chat-client-ui-types": "^0.1.56",
        "@aws/language-server-runtimes": "^0.3.0",
        "@aws/language-server-runtimes-types": "^0.1.56",
        "@aws/mynah-ui": "^4.36.6"
=======
        "@aws/chat-client-ui-types": "^0.1.57",
        "@aws/language-server-runtimes": "^0.3.0",
        "@aws/language-server-runtimes-types": "^0.1.56",
        "@aws/mynah-ui": "^4.36.8"
>>>>>>> c2f76455
    },
    "devDependencies": {
        "@types/jsdom": "^21.1.6",
        "@types/mocha": "^10.0.9",
        "assert": "^2.0.0",
        "c8": "^10.1.2",
        "jsdom": "^24.0.0",
        "sinon": "^19.0.2",
        "ts-mocha": "^11.1.0",
        "ts-sinon": "^2.0.2",
        "webpack": "^5.94.0",
        "webpack-cli": "^6.0.1"
    },
    "prettier": {
        "printWidth": 120,
        "trailingComma": "es5",
        "tabWidth": 4,
        "singleQuote": true,
        "semi": false,
        "bracketSpacing": true,
        "arrowParens": "avoid",
        "endOfLine": "lf"
    }
}<|MERGE_RESOLUTION|>--- conflicted
+++ resolved
@@ -24,17 +24,10 @@
         "package": "webpack"
     },
     "dependencies": {
-<<<<<<< HEAD
-        "@aws/chat-client-ui-types": "^0.1.56",
-        "@aws/language-server-runtimes": "^0.3.0",
-        "@aws/language-server-runtimes-types": "^0.1.56",
-        "@aws/mynah-ui": "^4.36.6"
-=======
         "@aws/chat-client-ui-types": "^0.1.57",
         "@aws/language-server-runtimes": "^0.3.0",
         "@aws/language-server-runtimes-types": "^0.1.56",
         "@aws/mynah-ui": "^4.36.8"
->>>>>>> c2f76455
     },
     "devDependencies": {
         "@types/jsdom": "^21.1.6",
