--- conflicted
+++ resolved
@@ -49,19 +49,11 @@
     promptInputPlaceholder: 'Ask a question or enter "/" for quick actions',
 }
 
-<<<<<<< HEAD
-type chatClientConfig = Pick<MynahUIDataModel, 'quickActionCommands'>
-
-export const createChat = (
-    clientApi: { postMessage: (msg: UiMessage | ServerMessage) => void },
-    config?: chatClientConfig
-=======
 type ChatClientConfig = Pick<MynahUIDataModel, 'quickActionCommands'>
 
 export const createChat = (
     clientApi: { postMessage: (msg: UiMessage | ServerMessage) => void },
     config?: ChatClientConfig
->>>>>>> 6ddd3bb3
 ) => {
     // eslint-disable-next-line semi
     let mynahApi: InboundChatApi
