/* eslint-disable prefer-const */
/**
 * @fileoverview
 * Core module for the Q Chat Client that initializes the chat interface and establishes
 * bidirectional communication between the UI and the host application.
 *
 * This module follows a layered architecture pattern:
 * - UI Layer: MynahUI component renders the chat interface
 * - Messaging Layer: Handles communication between UI and host application
 * - Event Handling Layer: Routes events to appropriate handlers
 */
import {
    AUTH_FOLLOW_UP_CLICKED,
    AuthFollowUpClickedParams,
    CHAT_OPTIONS,
    ChatOptionsMessage,
    COPY_TO_CLIPBOARD,
    CopyCodeToClipboardParams,
    ERROR_MESSAGE,
    ErrorMessage,
    FeatureContext,
    GENERIC_COMMAND,
    GenericCommandMessage,
    INSERT_TO_CURSOR_POSITION,
    InsertToCursorPositionParams,
    SEND_TO_PROMPT,
    SendToPromptMessage,
    UiMessage,
    DISCLAIMER_ACKNOWLEDGED,
    ErrorResult,
    UiResultMessage,
    CHAT_PROMPT_OPTION_ACKNOWLEDGED,
    STOP_CHAT_RESPONSE,
    OPEN_SETTINGS,
    OPEN_FILE_DIALOG,
    FILES_DROPPED,
} from '@aws/chat-client-ui-types'
import {
    BUTTON_CLICK_REQUEST_METHOD,
    CHAT_OPTIONS_UPDATE_NOTIFICATION_METHOD,
    CHAT_REQUEST_METHOD,
    CHAT_UPDATE_NOTIFICATION_METHOD,
    CONTEXT_COMMAND_NOTIFICATION_METHOD,
    CONVERSATION_CLICK_REQUEST_METHOD,
    CREATE_PROMPT_NOTIFICATION_METHOD,
    ChatMessage,
    ChatOptionsUpdateParams,
    ChatParams,
    ChatUpdateParams,
    ContextCommandParams,
    ConversationClickParams,
    ConversationClickResult,
    CreatePromptParams,
    FEEDBACK_NOTIFICATION_METHOD,
    FILE_CLICK_NOTIFICATION_METHOD,
    FOLLOW_UP_CLICK_NOTIFICATION_METHOD,
    FeedbackParams,
    FileClickParams,
    FollowUpClickParams,
    GET_SERIALIZED_CHAT_REQUEST_METHOD,
    GetSerializedChatParams,
    GetSerializedChatResult,
    INFO_LINK_CLICK_NOTIFICATION_METHOD,
    InfoLinkClickParams,
    LINK_CLICK_NOTIFICATION_METHOD,
    LIST_CONVERSATIONS_REQUEST_METHOD,
    LIST_RULES_REQUEST_METHOD,
    LIST_MCP_SERVERS_REQUEST_METHOD,
    LinkClickParams,
    ListConversationsParams,
    ListConversationsResult,
    ListRulesParams,
    ListRulesResult,
    ListMcpServersParams,
    ListMcpServersResult,
    MCP_SERVER_CLICK_REQUEST_METHOD,
    McpServerClickParams,
    McpServerClickResult,
    OPEN_TAB_REQUEST_METHOD,
    OpenTabParams,
    OpenTabResult,
    PINNED_CONTEXT_ADD_NOTIFICATION_METHOD,
    PINNED_CONTEXT_NOTIFICATION_METHOD,
    PINNED_CONTEXT_REMOVE_NOTIFICATION_METHOD,
    PROMPT_INPUT_OPTION_CHANGE_METHOD,
    PinnedContextParams,
    PromptInputOptionChangeParams,
    QUICK_ACTION_REQUEST_METHOD,
    QuickActionParams,
    READY_NOTIFICATION_METHOD,
    RULE_CLICK_REQUEST_METHOD,
    RuleClickParams,
    RuleClickResult,
    SOURCE_LINK_CLICK_NOTIFICATION_METHOD,
    SourceLinkClickParams,
    TAB_ADD_NOTIFICATION_METHOD,
    TAB_BAR_ACTION_REQUEST_METHOD,
    TAB_CHANGE_NOTIFICATION_METHOD,
    TAB_REMOVE_NOTIFICATION_METHOD,
    TabAddParams,
    TabBarActionParams,
    TabChangeParams,
    TabRemoveParams,
    ListAvailableModelsParams,
    LIST_AVAILABLE_MODELS_REQUEST_METHOD,
    ListAvailableModelsResult,
    OpenFileDialogParams,
    OPEN_FILE_DIALOG_METHOD,
    OpenFileDialogResult,
    EXECUTE_SHELL_COMMAND_SHORTCUT_METHOD,
<<<<<<< HEAD
    SUBSCRIPTION_DETAILS_NOTIFICATION_METHOD,
    SubscriptionDetailsParams,
=======
>>>>>>> 905f0fcb
} from '@aws/language-server-runtimes-types'
import { ConfigTexts, MynahUIDataModel, MynahUITabStoreModel } from '@aws/mynah-ui'
import { ServerMessage, TELEMETRY, TelemetryParams } from '../contracts/serverContracts'
import { Messager, OutboundChatApi } from './messager'
import { InboundChatApi, createMynahUi } from './mynahUi'
import { TabFactory } from './tabs/tabFactory'
import { ChatClientAdapter } from '../contracts/chatClientAdapter'
import { toMynahContextCommand, toMynahIcon } from './utils'
import { modelSelectionForRegion } from './texts/modelSelection'

const getDefaultTabConfig = (agenticMode?: boolean) => {
    return {
        tabTitle: 'Chat',
        promptInputPlaceholder: `Ask a question. Use${agenticMode ? ' @ to add context,' : ''} / for quick actions`,
    }
}

type ChatClientConfig = Pick<MynahUIDataModel, 'quickActionCommands'> & {
    disclaimerAcknowledged?: boolean
    pairProgrammingAcknowledged?: boolean
    agenticMode?: boolean
    modelSelectionEnabled?: boolean
    stringOverrides?: Partial<ConfigTexts>
    os?: string
}

export const createChat = (
    clientApi: { postMessage: (msg: UiMessage | UiResultMessage | ServerMessage) => void },
    config?: ChatClientConfig,
    chatClientAdapter?: ChatClientAdapter,
    featureConfigSerialized?: string
) => {
    let mynahApi: InboundChatApi

    const sendMessageToClient = (message: UiMessage | UiResultMessage | ServerMessage) => {
        clientApi.postMessage(message)
    }

    const parseFeatureConfig = (featureConfigSerialized?: string): Map<string, FeatureContext> => {
        try {
            const parsed = JSON.parse(featureConfigSerialized || '[]')
            return new Map<string, FeatureContext>(parsed)
        } catch (error) {
            console.error('Error parsing feature config:', featureConfigSerialized, error)
        }
        return new Map()
    }

    const featureConfig: Map<string, FeatureContext> = parseFeatureConfig(featureConfigSerialized)

    /**
     * Handles incoming messages from the IDE or other sources.
     * Routes messages to appropriate handlers based on command type.
     *
     * 1. Messages with a 'sender' property are routed to the external connector
     *    if one is configured. This supports legacy systems and extensions.
     *
     * 2. Messages without a 'sender' property are processed by the standard
     *    command-based router, which dispatches based on the 'command' field.
     *
     * @param event - The message event containing data from the IDE
     */
    const handleInboundMessage = (event: MessageEvent): void => {
        if (event.data === undefined) {
            return
        }
        const message = event.data

        // 'message.sender' field is used by IDE connector logic to route messages through Chat Client to injected Connector.
        // When detected, chat client will delegate message handling back to IDE connectors.
        if (message?.sender && chatClientAdapter) {
            const connectorEvent = new MessageEvent('message', { data: JSON.stringify(message) })
            chatClientAdapter.handleMessageReceive(connectorEvent)
            return
        }

        switch (message?.command) {
            case EXECUTE_SHELL_COMMAND_SHORTCUT_METHOD:
                mynahApi.executeShellCommandShortCut(message.params)
                break
            case CHAT_REQUEST_METHOD:
                mynahApi.addChatResponse(message.params, message.tabId, message.isPartialResult)
                break
            case CHAT_UPDATE_NOTIFICATION_METHOD: {
                const messageParams = message.params as ChatUpdateParams
                if (messageParams?.tabId === 'mcpserver') {
                    mynahApi.mcpServerClick({ id: 'update-mcp-list' })
                    break
                } else {
                    mynahApi.updateChat(message.params as ChatUpdateParams)
                    break
                }
            }
            case OPEN_TAB_REQUEST_METHOD:
                mynahApi.openTab(message.requestId, message.params as OpenTabParams)
                break
            case SEND_TO_PROMPT:
                mynahApi.sendToPrompt((message as SendToPromptMessage).params)
                break
            case GENERIC_COMMAND:
                mynahApi.sendGenericCommand((message as GenericCommandMessage).params)
                break
            case ERROR_MESSAGE:
                mynahApi.showError((message as ErrorMessage).params)
                break
            case CONTEXT_COMMAND_NOTIFICATION_METHOD:
                mynahApi.sendContextCommands(message.params as ContextCommandParams)
                break
            case PINNED_CONTEXT_NOTIFICATION_METHOD:
                mynahApi.sendPinnedContext(message.params as PinnedContextParams)
                break
            case LIST_CONVERSATIONS_REQUEST_METHOD:
                mynahApi.listConversations(message.params as ListConversationsResult)
                break
            case LIST_RULES_REQUEST_METHOD:
                mynahApi.listRules(message.params as ListRulesResult)
                break
            case RULE_CLICK_REQUEST_METHOD:
                mynahApi.ruleClicked(message.params as RuleClickResult)
                break
            case CONVERSATION_CLICK_REQUEST_METHOD:
                mynahApi.conversationClicked(message.params as ConversationClickResult)
                break
            case LIST_MCP_SERVERS_REQUEST_METHOD:
                mynahApi.listMcpServers(message.params as ListMcpServersResult)
                break
            case MCP_SERVER_CLICK_REQUEST_METHOD:
                mynahApi.mcpServerClick(message.params as McpServerClickResult)
                break
            case OPEN_FILE_DIALOG_METHOD:
                mynahApi.addSelectedFilesToContext(message.params as OpenFileDialogResult)
                break
            case GET_SERIALIZED_CHAT_REQUEST_METHOD:
                mynahApi.getSerializedChat(message.requestId, message.params as GetSerializedChatParams)
                break
            case LIST_AVAILABLE_MODELS_REQUEST_METHOD:
                mynahApi.listAvailableModels(message.params as ListAvailableModelsResult)
                break
            case CHAT_OPTIONS_UPDATE_NOTIFICATION_METHOD:
                if (message.params.modelId !== undefined || message.params.pairProgrammingMode !== undefined) {
                    const tabId = message.params.tabId
                    const options = mynahUi.getTabData(tabId).getStore()?.promptInputOptions
                    mynahUi.updateStore(tabId, {
                        promptInputOptions: options?.map(option => {
                            if (option.id === 'model-selection' && message.params.modelId !== undefined) {
                                return { ...option, value: message.params.modelId }
                            }
                            if (
                                option.id === 'pair-programmer-mode' &&
                                message.params.pairProgrammingMode !== undefined
                            ) {
                                return { ...option, value: message.params.pairProgrammingMode ? 'true' : 'false' }
                            }
                            return option
                        }),
                    })
                } else if (message.params.region) {
                    // TODO: This can be removed after all clients support aws/chat/listAvailableModels
                    // get all tabs and update region
                    const allExistingTabs: MynahUITabStoreModel = mynahUi.getAllTabs()
                    for (const tabId in allExistingTabs) {
                        const options = mynahUi.getTabData(tabId).getStore()?.promptInputOptions
                        mynahUi.updateStore(tabId, {
                            promptInputOptions: options?.map(option =>
                                option.id === 'model-selection'
                                    ? modelSelectionForRegion[message.params.region]
                                    : option
                            ),
                        })
                    }
                } else {
                    tabFactory.setInfoMessages((message.params as ChatOptionsUpdateParams).chatNotifications)
                }
                break
            case CHAT_OPTIONS: {
                const params = (message as ChatOptionsMessage).params

                if (params?.chatNotifications) {
                    tabFactory.setInfoMessages((message.params as ChatOptionsUpdateParams).chatNotifications)
                }

                // Enable reroute FIRST before processing other options
                if ((params as any)?.reroute) {
                    tabFactory.enableReroute()
                }

                if ((params as any)?.codeReviewInChat) {
                    tabFactory.enableCodeReviewInChat()
                }

                if (params?.quickActions?.quickActionsCommandGroups) {
                    const quickActionCommandGroups = params.quickActions.quickActionsCommandGroups.map(group => ({
                        ...group,
                        commands: group.commands.map(command => ({
                            ...command,
                            icon: toMynahIcon(command.icon),
                        })),
                    }))
                    tabFactory.updateQuickActionCommands(quickActionCommandGroups)
                }

                if (params?.mcpServers && config?.agenticMode) {
                    tabFactory.enableMcp()
                }

                if (params?.history) {
                    tabFactory.enableHistory()
                }

                if (params?.export) {
                    tabFactory.enableExport()
                }

                if (params?.showLogs) {
                    tabFactory.enableShowLogs()
                }

                const allExistingTabs: MynahUITabStoreModel = mynahUi.getAllTabs()
                const highlightCommand = featureConfig.get('highlightCommand')

                if (tabFactory.initialTabId && allExistingTabs[tabFactory.initialTabId] && params?.chatNotifications) {
                    // Edge case: push banner message to initial tab when ChatOptions are received
                    // Because initial tab is added to MynahUi store at initialisation,
                    // that tab does not have banner message, which arrives in ChatOptions above.
                    const store = mynahUi.getTabData(tabFactory.initialTabId)?.getStore() || {}
                    const chatItems = store.chatItems || []
                    const updatedInitialItems = tabFactory.getChatItems(false, false, chatItems as ChatMessage[])

                    // First clear the tab, so that messages are not appended https://github.com/aws/mynah-ui/blob/38608dff905b3790d85c73e2911ec7071c8a8cdf/docs/USAGE.md#using-updatestore-function
                    mynahUi.updateStore(tabFactory.initialTabId, {
                        chatItems: [],
                    })
                    mynahUi.updateStore(tabFactory.initialTabId, {
                        chatItems: updatedInitialItems,
                    })
                }

                for (const tabId in allExistingTabs) {
                    mynahUi.updateStore(tabId, {
                        ...tabFactory.getDefaultTabData(),
                        contextCommands: highlightCommand
                            ? [
                                  {
                                      groupName: 'Additional Commands',
                                      commands: [toMynahContextCommand(highlightCommand)],
                                  },
                              ]
                            : [],
                    })
                }
                break
            }
            case SUBSCRIPTION_DETAILS_NOTIFICATION_METHOD: {
                mynahApi.showSubscriptionDetails(message.params as SubscriptionDetailsParams)
                break
            }
            default:
                // TODO: Report error?
                break
        }
    }

    const chatApi: OutboundChatApi = {
        sendChatPrompt: (params: ChatParams) => {
            sendMessageToClient({ command: CHAT_REQUEST_METHOD, params })
        },
        sendQuickActionCommand: (params: QuickActionParams) => {
            sendMessageToClient({ command: QUICK_ACTION_REQUEST_METHOD, params })
        },
        telemetry: (params: TelemetryParams) => {
            sendMessageToClient({ command: TELEMETRY, params })
        },
        tabAdded: (params: TabAddParams) => {
            sendMessageToClient({ command: TAB_ADD_NOTIFICATION_METHOD, params })
        },
        tabChanged: (params: TabChangeParams) => {
            sendMessageToClient({ command: TAB_CHANGE_NOTIFICATION_METHOD, params })
        },
        tabRemoved: (params: TabRemoveParams) => {
            sendMessageToClient({ command: TAB_REMOVE_NOTIFICATION_METHOD, params })
        },
        insertToCursorPosition: (params: InsertToCursorPositionParams) => {
            sendMessageToClient({ command: INSERT_TO_CURSOR_POSITION, params })
        },
        copyToClipboard: (params: CopyCodeToClipboardParams) => {
            sendMessageToClient({ command: COPY_TO_CLIPBOARD, params })
        },
        authFollowUpClicked: (params: AuthFollowUpClickedParams) => {
            sendMessageToClient({ command: AUTH_FOLLOW_UP_CLICKED, params })
        },
        followUpClicked: (params: FollowUpClickParams) => {
            sendMessageToClient({ command: FOLLOW_UP_CLICK_NOTIFICATION_METHOD, params })
        },
        sendFeedback: (params: FeedbackParams) => {
            sendMessageToClient({ command: FEEDBACK_NOTIFICATION_METHOD, params })
        },
        linkClick: (params: LinkClickParams) => {
            sendMessageToClient({ command: LINK_CLICK_NOTIFICATION_METHOD, params })
        },
        sourceLinkClick: (params: SourceLinkClickParams) => {
            sendMessageToClient({ command: SOURCE_LINK_CLICK_NOTIFICATION_METHOD, params })
        },
        infoLinkClick: (params: InfoLinkClickParams) => {
            sendMessageToClient({ command: INFO_LINK_CLICK_NOTIFICATION_METHOD, params })
        },
        uiReady: () => {
            sendMessageToClient({
                command: READY_NOTIFICATION_METHOD,
            })

            window.addEventListener('message', handleInboundMessage)
        },
        disclaimerAcknowledged: () => {
            sendMessageToClient({ command: DISCLAIMER_ACKNOWLEDGED })
        },
        chatPromptOptionAcknowledged: (messageId: string) => {
            sendMessageToClient({
                command: CHAT_PROMPT_OPTION_ACKNOWLEDGED,
                params: {
                    messageId,
                },
            })
        },
        onOpenTab: (requestId: string, params: OpenTabResult | ErrorResult) => {
            if ('tabId' in params) {
                sendMessageToClient({
                    requestId: requestId,
                    command: OPEN_TAB_REQUEST_METHOD,
                    params: {
                        success: true,
                        result: params as OpenTabResult,
                    },
                })
            } else {
                sendMessageToClient({
                    requestId: requestId,
                    command: OPEN_TAB_REQUEST_METHOD,
                    params: {
                        success: false,
                        error: params as ErrorResult,
                    },
                })
            }
        },
        createPrompt: (params: CreatePromptParams) => {
            sendMessageToClient({ command: CREATE_PROMPT_NOTIFICATION_METHOD, params })
        },
        fileClick: (params: FileClickParams) => {
            sendMessageToClient({ command: FILE_CLICK_NOTIFICATION_METHOD, params: params })
        },
        listConversations: (params: ListConversationsParams) => {
            sendMessageToClient({ command: LIST_CONVERSATIONS_REQUEST_METHOD, params })
        },
        conversationClick: (params: ConversationClickParams) => {
            sendMessageToClient({ command: CONVERSATION_CLICK_REQUEST_METHOD, params })
        },
        listMcpServers: (params: ListMcpServersParams) => {
            sendMessageToClient({ command: LIST_MCP_SERVERS_REQUEST_METHOD, params })
        },
        mcpServerClick: function (params: McpServerClickParams): void {
            sendMessageToClient({ command: MCP_SERVER_CLICK_REQUEST_METHOD, params })
        },
        tabBarAction: (params: TabBarActionParams) => {
            sendMessageToClient({ command: TAB_BAR_ACTION_REQUEST_METHOD, params })
        },
        onGetSerializedChat: (requestId: string, params: GetSerializedChatResult | ErrorResult) => {
            if ('content' in params) {
                sendMessageToClient({
                    requestId: requestId,
                    command: GET_SERIALIZED_CHAT_REQUEST_METHOD,
                    params: {
                        success: true,
                        result: params as GetSerializedChatResult,
                    },
                })
            } else {
                sendMessageToClient({
                    requestId: requestId,
                    command: GET_SERIALIZED_CHAT_REQUEST_METHOD,
                    params: {
                        success: false,
                        error: params as ErrorResult,
                    },
                })
            }
        },
        promptInputOptionChange: (params: PromptInputOptionChangeParams) => {
            sendMessageToClient({ command: PROMPT_INPUT_OPTION_CHANGE_METHOD, params })
        },
        promptInputButtonClick: params => {
            // TODO
            sendMessageToClient({ command: BUTTON_CLICK_REQUEST_METHOD, params })
        },
        stopChatResponse: (tabId: string) => {
            sendMessageToClient({ command: STOP_CHAT_RESPONSE, params: { tabId } })
        },
        sendButtonClickEvent: params => {
            sendMessageToClient({ command: BUTTON_CLICK_REQUEST_METHOD, params: params })
        },
        onOpenSettings: (settingKey: string) => {
            sendMessageToClient({ command: OPEN_SETTINGS, params: { settingKey } })
        },
        onRuleClick: (params: RuleClickParams) => {
            sendMessageToClient({ command: RULE_CLICK_REQUEST_METHOD, params })
        },
        listRules: (params: ListRulesParams) => {
            sendMessageToClient({ command: LIST_RULES_REQUEST_METHOD, params })
        },
        onAddPinnedContext: (params: PinnedContextParams) => {
            sendMessageToClient({ command: PINNED_CONTEXT_ADD_NOTIFICATION_METHOD, params })
        },
        onRemovePinnedContext: (params: PinnedContextParams) => {
            sendMessageToClient({ command: PINNED_CONTEXT_REMOVE_NOTIFICATION_METHOD, params })
        },
        onListAvailableModels(params: ListAvailableModelsParams) {
            sendMessageToClient({ command: LIST_AVAILABLE_MODELS_REQUEST_METHOD, params })
        },
        onOpenFileDialogClick: (params: OpenFileDialogParams) => {
            sendMessageToClient({ command: OPEN_FILE_DIALOG, params: params })
        },
        onFilesDropped: (params: { tabId: string; files: FileList; insertPosition: number }) => {
            sendMessageToClient({ command: FILES_DROPPED, params: params })
        },
    }

    const messager = new Messager(chatApi)
    const tabFactory = new TabFactory(getDefaultTabConfig(config?.agenticMode), [
        ...(config?.quickActionCommands ? config.quickActionCommands : []),
    ])

    if (config?.agenticMode) {
        tabFactory.enableAgenticMode()
    }

    if (config?.modelSelectionEnabled) {
        tabFactory.enableModelSelection()
    }

    const [mynahUi, api] = createMynahUi(
        messager,
        tabFactory,
        config?.disclaimerAcknowledged ?? false,
        config?.pairProgrammingAcknowledged ?? false,
        chatClientAdapter,
        featureConfig,
        !!config?.agenticMode,
        config?.stringOverrides,
        config?.os
    )

    mynahApi = api

    return mynahUi
}<|MERGE_RESOLUTION|>--- conflicted
+++ resolved
@@ -108,12 +108,10 @@
     OPEN_FILE_DIALOG_METHOD,
     OpenFileDialogResult,
     EXECUTE_SHELL_COMMAND_SHORTCUT_METHOD,
-<<<<<<< HEAD
     SUBSCRIPTION_DETAILS_NOTIFICATION_METHOD,
     SubscriptionDetailsParams,
-=======
->>>>>>> 905f0fcb
 } from '@aws/language-server-runtimes-types'
+
 import { ConfigTexts, MynahUIDataModel, MynahUITabStoreModel } from '@aws/mynah-ui'
 import { ServerMessage, TELEMETRY, TelemetryParams } from '../contracts/serverContracts'
 import { Messager, OutboundChatApi } from './messager'
