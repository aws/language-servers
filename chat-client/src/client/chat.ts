/* eslint-disable prefer-const */
/**
 * @fileoverview
 * Core module for the Q Chat Client that initializes the chat interface and establishes
 * bidirectional communication between the UI and the host application.
 *
 * This module follows a layered architecture pattern:
 * - UI Layer: MynahUI component renders the chat interface
 * - Messaging Layer: Handles communication between UI and host application
 * - Event Handling Layer: Routes events to appropriate handlers
 */
import {
    AUTH_FOLLOW_UP_CLICKED,
    AuthFollowUpClickedParams,
    CHAT_OPTIONS,
    ChatOptionsMessage,
    COPY_TO_CLIPBOARD,
    CopyCodeToClipboardParams,
    ERROR_MESSAGE,
    ErrorMessage,
    FeatureContext,
    GENERIC_COMMAND,
    GenericCommandMessage,
    INSERT_TO_CURSOR_POSITION,
    InsertToCursorPositionParams,
    SEND_TO_PROMPT,
    SendToPromptMessage,
    UiMessage,
    DISCLAIMER_ACKNOWLEDGED,
    ErrorResult,
    UiResultMessage,
    CHAT_PROMPT_OPTION_ACKNOWLEDGED,
    STOP_CHAT_RESPONSE,
    OPEN_SETTINGS,
    OPEN_FILE_DIALOG,
    FILES_DROPPED,
} from '@aws/chat-client-ui-types'
import {
    BUTTON_CLICK_REQUEST_METHOD,
    CHAT_OPTIONS_UPDATE_NOTIFICATION_METHOD,
    CHAT_REQUEST_METHOD,
    CHAT_UPDATE_NOTIFICATION_METHOD,
    CONTEXT_COMMAND_NOTIFICATION_METHOD,
    CONVERSATION_CLICK_REQUEST_METHOD,
    CREATE_PROMPT_NOTIFICATION_METHOD,
    ChatMessage,
    ChatOptionsUpdateParams,
    ChatParams,
    ChatUpdateParams,
    ContextCommandParams,
    ConversationClickParams,
    ConversationClickResult,
    CreatePromptParams,
    FEEDBACK_NOTIFICATION_METHOD,
    FILE_CLICK_NOTIFICATION_METHOD,
    FOLLOW_UP_CLICK_NOTIFICATION_METHOD,
    FeedbackParams,
    FileClickParams,
    FollowUpClickParams,
    GET_SERIALIZED_CHAT_REQUEST_METHOD,
    GetSerializedChatParams,
    GetSerializedChatResult,
    INFO_LINK_CLICK_NOTIFICATION_METHOD,
    InfoLinkClickParams,
    LINK_CLICK_NOTIFICATION_METHOD,
    LIST_CONVERSATIONS_REQUEST_METHOD,
    LIST_RULES_REQUEST_METHOD,
    LIST_MCP_SERVERS_REQUEST_METHOD,
    LinkClickParams,
    ListConversationsParams,
    ListConversationsResult,
    ListRulesParams,
    ListRulesResult,
    ListMcpServersParams,
    ListMcpServersResult,
    MCP_SERVER_CLICK_REQUEST_METHOD,
    McpServerClickParams,
    McpServerClickResult,
    OPEN_TAB_REQUEST_METHOD,
    OpenTabParams,
    OpenTabResult,
    PINNED_CONTEXT_ADD_NOTIFICATION_METHOD,
    PINNED_CONTEXT_NOTIFICATION_METHOD,
    PINNED_CONTEXT_REMOVE_NOTIFICATION_METHOD,
    PROMPT_INPUT_OPTION_CHANGE_METHOD,
    PinnedContextParams,
    PromptInputOptionChangeParams,
    QUICK_ACTION_REQUEST_METHOD,
    QuickActionParams,
    READY_NOTIFICATION_METHOD,
    RULE_CLICK_REQUEST_METHOD,
    RuleClickParams,
    RuleClickResult,
    SOURCE_LINK_CLICK_NOTIFICATION_METHOD,
    SourceLinkClickParams,
    TAB_ADD_NOTIFICATION_METHOD,
    TAB_BAR_ACTION_REQUEST_METHOD,
    TAB_CHANGE_NOTIFICATION_METHOD,
    TAB_REMOVE_NOTIFICATION_METHOD,
    TabAddParams,
    TabBarActionParams,
    TabChangeParams,
    TabRemoveParams,
    ListAvailableModelsParams,
    LIST_AVAILABLE_MODELS_REQUEST_METHOD,
    ListAvailableModelsResult,
    OpenFileDialogParams,
    OPEN_FILE_DIALOG_METHOD,
    OpenFileDialogResult,
} from '@aws/language-server-runtimes-types'
import { ConfigTexts, MynahUIDataModel, MynahUITabStoreModel } from '@aws/mynah-ui'
import { ServerMessage, TELEMETRY, TelemetryParams } from '../contracts/serverContracts'
import { Messager, OutboundChatApi } from './messager'
import { InboundChatApi, createMynahUi } from './mynahUi'
import { TabFactory } from './tabs/tabFactory'
import { ChatClientAdapter } from '../contracts/chatClientAdapter'
import { toMynahContextCommand, toMynahIcon } from './utils'
import { modelSelectionForRegion } from './texts/modelSelection'

const getDefaultTabConfig = (agenticMode?: boolean) => {
    return {
        tabTitle: 'Chat',
        promptInputInfo:
            'Amazon Q Developer uses generative AI. You may need to verify responses. See the [AWS Responsible AI Policy](https://aws.amazon.com/machine-learning/responsible-ai/policy/).',
        promptInputPlaceholder: `Ask a question. Use${agenticMode ? ' @ to add context,' : ''} / for quick actions`,
    }
}

type ChatClientConfig = Pick<MynahUIDataModel, 'quickActionCommands'> & {
    disclaimerAcknowledged?: boolean
    pairProgrammingAcknowledged?: boolean
    agenticMode?: boolean
    modelSelectionEnabled?: boolean
<<<<<<< HEAD
    os?: string
=======
    stringOverrides?: Partial<ConfigTexts>
>>>>>>> cfeb3be4
}

export const createChat = (
    clientApi: { postMessage: (msg: UiMessage | UiResultMessage | ServerMessage) => void },
    config?: ChatClientConfig,
    chatClientAdapter?: ChatClientAdapter,
    featureConfigSerialized?: string
) => {
    let mynahApi: InboundChatApi

    const sendMessageToClient = (message: UiMessage | UiResultMessage | ServerMessage) => {
        clientApi.postMessage(message)
    }

    const parseFeatureConfig = (featureConfigSerialized?: string): Map<string, FeatureContext> => {
        try {
            const parsed = JSON.parse(featureConfigSerialized || '[]')
            return new Map<string, FeatureContext>(parsed)
        } catch (error) {
            console.error('Error parsing feature config:', featureConfigSerialized, error)
        }
        return new Map()
    }

    const featureConfig: Map<string, FeatureContext> = parseFeatureConfig(featureConfigSerialized)

    /**
     * Handles incoming messages from the IDE or other sources.
     * Routes messages to appropriate handlers based on command type.
     *
     * 1. Messages with a 'sender' property are routed to the external connector
     *    if one is configured. This supports legacy systems and extensions.
     *
     * 2. Messages without a 'sender' property are processed by the standard
     *    command-based router, which dispatches based on the 'command' field.
     *
     * @param event - The message event containing data from the IDE
     */
    const handleInboundMessage = (event: MessageEvent): void => {
        if (event.data === undefined) {
            return
        }
        const message = event.data

        // 'message.sender' field is used by IDE connector logic to route messages through Chat Client to injected Connector.
        // When detected, chat client will delegate message handling back to IDE connectors.
        if (message?.sender && chatClientAdapter) {
            const connectorEvent = new MessageEvent('message', { data: JSON.stringify(message) })
            chatClientAdapter.handleMessageReceive(connectorEvent)
            return
        }

        switch (message?.command) {
            case 'executeShellCommandShortCut':
                mynahApi.executeShellCommandShortCut(message.params)
                break
            case CHAT_REQUEST_METHOD:
                mynahApi.addChatResponse(message.params, message.tabId, message.isPartialResult)
                break
            case CHAT_UPDATE_NOTIFICATION_METHOD: {
                const messageParams = message.params as ChatUpdateParams
                if (messageParams?.tabId === 'mcpserver') {
                    mynahApi.mcpServerClick({ id: 'update-mcp-list' })
                    break
                } else {
                    mynahApi.updateChat(message.params as ChatUpdateParams)
                    break
                }
            }
            case OPEN_TAB_REQUEST_METHOD:
                mynahApi.openTab(message.requestId, message.params as OpenTabParams)
                break
            case SEND_TO_PROMPT:
                mynahApi.sendToPrompt((message as SendToPromptMessage).params)
                break
            case GENERIC_COMMAND:
                mynahApi.sendGenericCommand((message as GenericCommandMessage).params)
                break
            case ERROR_MESSAGE:
                mynahApi.showError((message as ErrorMessage).params)
                break
            case CONTEXT_COMMAND_NOTIFICATION_METHOD:
                mynahApi.sendContextCommands(message.params as ContextCommandParams)
                break
            case PINNED_CONTEXT_NOTIFICATION_METHOD:
                mynahApi.sendPinnedContext(message.params as PinnedContextParams)
                break
            case LIST_CONVERSATIONS_REQUEST_METHOD:
                mynahApi.listConversations(message.params as ListConversationsResult)
                break
            case LIST_RULES_REQUEST_METHOD:
                mynahApi.listRules(message.params as ListRulesResult)
                break
            case RULE_CLICK_REQUEST_METHOD:
                mynahApi.ruleClicked(message.params as RuleClickResult)
                break
            case CONVERSATION_CLICK_REQUEST_METHOD:
                mynahApi.conversationClicked(message.params as ConversationClickResult)
                break
            case LIST_MCP_SERVERS_REQUEST_METHOD:
                mynahApi.listMcpServers(message.params as ListMcpServersResult)
                break
            case MCP_SERVER_CLICK_REQUEST_METHOD:
                mynahApi.mcpServerClick(message.params as McpServerClickResult)
                break
            case OPEN_FILE_DIALOG_METHOD:
                mynahApi.addSelectedFilesToContext(message.params as OpenFileDialogResult)
                break
            case GET_SERIALIZED_CHAT_REQUEST_METHOD:
                mynahApi.getSerializedChat(message.requestId, message.params as GetSerializedChatParams)
                break
            case LIST_AVAILABLE_MODELS_REQUEST_METHOD:
                mynahApi.listAvailableModels(message.params as ListAvailableModelsResult)
                break
            case CHAT_OPTIONS_UPDATE_NOTIFICATION_METHOD:
                if (message.params.modelId !== undefined || message.params.pairProgrammingMode !== undefined) {
                    const tabId = message.params.tabId
                    const options = mynahUi.getTabData(tabId).getStore()?.promptInputOptions
                    mynahUi.updateStore(tabId, {
                        promptInputOptions: options?.map(option => {
                            if (option.id === 'model-selection' && message.params.modelId !== undefined) {
                                return { ...option, value: message.params.modelId }
                            }
                            if (
                                option.id === 'pair-programmer-mode' &&
                                message.params.pairProgrammingMode !== undefined
                            ) {
                                return { ...option, value: message.params.pairProgrammingMode ? 'true' : 'false' }
                            }
                            return option
                        }),
                    })
                } else if (message.params.region) {
                    // TODO: This can be removed after all clients support aws/chat/listAvailableModels
                    // get all tabs and update region
                    const allExistingTabs: MynahUITabStoreModel = mynahUi.getAllTabs()
                    for (const tabId in allExistingTabs) {
                        const options = mynahUi.getTabData(tabId).getStore()?.promptInputOptions
                        mynahUi.updateStore(tabId, {
                            promptInputOptions: options?.map(option =>
                                option.id === 'model-selection'
                                    ? modelSelectionForRegion[message.params.region]
                                    : option
                            ),
                        })
                    }
                } else {
                    tabFactory.setInfoMessages((message.params as ChatOptionsUpdateParams).chatNotifications)
                }
                break
            case CHAT_OPTIONS: {
                const params = (message as ChatOptionsMessage).params

                if (params?.chatNotifications) {
                    tabFactory.setInfoMessages((message.params as ChatOptionsUpdateParams).chatNotifications)
                }

                // Enable reroute FIRST before processing other options
                if ((params as any)?.reroute) {
                    tabFactory.enableReroute()
                }

                if (params?.quickActions?.quickActionsCommandGroups) {
                    const quickActionCommandGroups = params.quickActions.quickActionsCommandGroups.map(group => ({
                        ...group,
                        commands: group.commands.map(command => ({
                            ...command,
                            icon: toMynahIcon(command.icon),
                        })),
                    }))
                    tabFactory.updateQuickActionCommands(quickActionCommandGroups)
                }

                if (params?.mcpServers && config?.agenticMode) {
                    tabFactory.enableMcp()
                }

                if (params?.history) {
                    tabFactory.enableHistory()
                }

                if (params?.export) {
                    tabFactory.enableExport()
                }

                const allExistingTabs: MynahUITabStoreModel = mynahUi.getAllTabs()
                const highlightCommand = featureConfig.get('highlightCommand')

                if (tabFactory.initialTabId && allExistingTabs[tabFactory.initialTabId] && params?.chatNotifications) {
                    // Edge case: push banner message to initial tab when ChatOptions are received
                    // Because initial tab is added to MynahUi store at initialisation,
                    // that tab does not have banner message, which arrives in ChatOptions above.
                    const store = mynahUi.getTabData(tabFactory.initialTabId)?.getStore() || {}
                    const chatItems = store.chatItems || []
                    const updatedInitialItems = tabFactory.getChatItems(false, false, chatItems as ChatMessage[])

                    // First clear the tab, so that messages are not appended https://github.com/aws/mynah-ui/blob/38608dff905b3790d85c73e2911ec7071c8a8cdf/docs/USAGE.md#using-updatestore-function
                    mynahUi.updateStore(tabFactory.initialTabId, {
                        chatItems: [],
                    })
                    mynahUi.updateStore(tabFactory.initialTabId, {
                        chatItems: updatedInitialItems,
                    })
                }

                for (const tabId in allExistingTabs) {
                    mynahUi.updateStore(tabId, {
                        ...tabFactory.getDefaultTabData(),
                        contextCommands: highlightCommand
                            ? [
                                  {
                                      groupName: 'Additional Commands',
                                      commands: [toMynahContextCommand(highlightCommand)],
                                  },
                              ]
                            : [],
                    })
                }
                break
            }
            default:
                // TODO: Report error?
                break
        }
    }

    const chatApi: OutboundChatApi = {
        sendChatPrompt: (params: ChatParams) => {
            sendMessageToClient({ command: CHAT_REQUEST_METHOD, params })
        },
        sendQuickActionCommand: (params: QuickActionParams) => {
            sendMessageToClient({ command: QUICK_ACTION_REQUEST_METHOD, params })
        },
        telemetry: (params: TelemetryParams) => {
            sendMessageToClient({ command: TELEMETRY, params })
        },
        tabAdded: (params: TabAddParams) => {
            sendMessageToClient({ command: TAB_ADD_NOTIFICATION_METHOD, params })
        },
        tabChanged: (params: TabChangeParams) => {
            sendMessageToClient({ command: TAB_CHANGE_NOTIFICATION_METHOD, params })
        },
        tabRemoved: (params: TabRemoveParams) => {
            sendMessageToClient({ command: TAB_REMOVE_NOTIFICATION_METHOD, params })
        },
        insertToCursorPosition: (params: InsertToCursorPositionParams) => {
            sendMessageToClient({ command: INSERT_TO_CURSOR_POSITION, params })
        },
        copyToClipboard: (params: CopyCodeToClipboardParams) => {
            sendMessageToClient({ command: COPY_TO_CLIPBOARD, params })
        },
        authFollowUpClicked: (params: AuthFollowUpClickedParams) => {
            sendMessageToClient({ command: AUTH_FOLLOW_UP_CLICKED, params })
        },
        followUpClicked: (params: FollowUpClickParams) => {
            sendMessageToClient({ command: FOLLOW_UP_CLICK_NOTIFICATION_METHOD, params })
        },
        sendFeedback: (params: FeedbackParams) => {
            sendMessageToClient({ command: FEEDBACK_NOTIFICATION_METHOD, params })
        },
        linkClick: (params: LinkClickParams) => {
            sendMessageToClient({ command: LINK_CLICK_NOTIFICATION_METHOD, params })
        },
        sourceLinkClick: (params: SourceLinkClickParams) => {
            sendMessageToClient({ command: SOURCE_LINK_CLICK_NOTIFICATION_METHOD, params })
        },
        infoLinkClick: (params: InfoLinkClickParams) => {
            sendMessageToClient({ command: INFO_LINK_CLICK_NOTIFICATION_METHOD, params })
        },
        uiReady: () => {
            sendMessageToClient({
                command: READY_NOTIFICATION_METHOD,
            })

            window.addEventListener('message', handleInboundMessage)
        },
        disclaimerAcknowledged: () => {
            sendMessageToClient({ command: DISCLAIMER_ACKNOWLEDGED })
        },
        chatPromptOptionAcknowledged: (messageId: string) => {
            sendMessageToClient({
                command: CHAT_PROMPT_OPTION_ACKNOWLEDGED,
                params: {
                    messageId,
                },
            })
        },
        onOpenTab: (requestId: string, params: OpenTabResult | ErrorResult) => {
            if ('tabId' in params) {
                sendMessageToClient({
                    requestId: requestId,
                    command: OPEN_TAB_REQUEST_METHOD,
                    params: {
                        success: true,
                        result: params as OpenTabResult,
                    },
                })
            } else {
                sendMessageToClient({
                    requestId: requestId,
                    command: OPEN_TAB_REQUEST_METHOD,
                    params: {
                        success: false,
                        error: params as ErrorResult,
                    },
                })
            }
        },
        createPrompt: (params: CreatePromptParams) => {
            sendMessageToClient({ command: CREATE_PROMPT_NOTIFICATION_METHOD, params })
        },
        fileClick: (params: FileClickParams) => {
            sendMessageToClient({ command: FILE_CLICK_NOTIFICATION_METHOD, params: params })
        },
        listConversations: (params: ListConversationsParams) => {
            sendMessageToClient({ command: LIST_CONVERSATIONS_REQUEST_METHOD, params })
        },
        conversationClick: (params: ConversationClickParams) => {
            sendMessageToClient({ command: CONVERSATION_CLICK_REQUEST_METHOD, params })
        },
        listMcpServers: (params: ListMcpServersParams) => {
            sendMessageToClient({ command: LIST_MCP_SERVERS_REQUEST_METHOD, params })
        },
        mcpServerClick: function (params: McpServerClickParams): void {
            sendMessageToClient({ command: MCP_SERVER_CLICK_REQUEST_METHOD, params })
        },
        tabBarAction: (params: TabBarActionParams) => {
            sendMessageToClient({ command: TAB_BAR_ACTION_REQUEST_METHOD, params })
        },
        onGetSerializedChat: (requestId: string, params: GetSerializedChatResult | ErrorResult) => {
            if ('content' in params) {
                sendMessageToClient({
                    requestId: requestId,
                    command: GET_SERIALIZED_CHAT_REQUEST_METHOD,
                    params: {
                        success: true,
                        result: params as GetSerializedChatResult,
                    },
                })
            } else {
                sendMessageToClient({
                    requestId: requestId,
                    command: GET_SERIALIZED_CHAT_REQUEST_METHOD,
                    params: {
                        success: false,
                        error: params as ErrorResult,
                    },
                })
            }
        },
        promptInputOptionChange: (params: PromptInputOptionChangeParams) => {
            sendMessageToClient({ command: PROMPT_INPUT_OPTION_CHANGE_METHOD, params })
        },
        promptInputButtonClick: params => {
            // TODO
            sendMessageToClient({ command: BUTTON_CLICK_REQUEST_METHOD, params })
        },
        stopChatResponse: (tabId: string) => {
            sendMessageToClient({ command: STOP_CHAT_RESPONSE, params: { tabId } })
        },
        sendButtonClickEvent: params => {
            sendMessageToClient({ command: BUTTON_CLICK_REQUEST_METHOD, params: params })
        },
        onOpenSettings: (settingKey: string) => {
            sendMessageToClient({ command: OPEN_SETTINGS, params: { settingKey } })
        },
        onRuleClick: (params: RuleClickParams) => {
            sendMessageToClient({ command: RULE_CLICK_REQUEST_METHOD, params })
        },
        listRules: (params: ListRulesParams) => {
            sendMessageToClient({ command: LIST_RULES_REQUEST_METHOD, params })
        },
        onAddPinnedContext: (params: PinnedContextParams) => {
            sendMessageToClient({ command: PINNED_CONTEXT_ADD_NOTIFICATION_METHOD, params })
        },
        onRemovePinnedContext: (params: PinnedContextParams) => {
            sendMessageToClient({ command: PINNED_CONTEXT_REMOVE_NOTIFICATION_METHOD, params })
        },
        onListAvailableModels(params: ListAvailableModelsParams) {
            sendMessageToClient({ command: LIST_AVAILABLE_MODELS_REQUEST_METHOD, params })
        },
        onOpenFileDialogClick: (params: OpenFileDialogParams) => {
            sendMessageToClient({ command: OPEN_FILE_DIALOG, params: params })
        },
        onFilesDropped: (params: { tabId: string; files: FileList; insertPosition: number }) => {
            sendMessageToClient({ command: FILES_DROPPED, params: params })
        },
    }

    const messager = new Messager(chatApi)
    const tabFactory = new TabFactory(getDefaultTabConfig(config?.agenticMode), [
        ...(config?.quickActionCommands ? config.quickActionCommands : []),
    ])

    if (config?.agenticMode) {
        tabFactory.enableAgenticMode()
    }

    if (config?.modelSelectionEnabled) {
        tabFactory.enableModelSelection()
    }

    const [mynahUi, api] = createMynahUi(
        messager,
        tabFactory,
        config?.disclaimerAcknowledged ?? false,
        config?.pairProgrammingAcknowledged ?? false,
        chatClientAdapter,
        featureConfig,
        !!config?.agenticMode,
<<<<<<< HEAD
        config?.os
=======
        config?.stringOverrides
>>>>>>> cfeb3be4
    )

    mynahApi = api

    return mynahUi
}<|MERGE_RESOLUTION|>--- conflicted
+++ resolved
@@ -131,11 +131,8 @@
     pairProgrammingAcknowledged?: boolean
     agenticMode?: boolean
     modelSelectionEnabled?: boolean
-<<<<<<< HEAD
+    stringOverrides?: Partial<ConfigTexts>
     os?: string
-=======
-    stringOverrides?: Partial<ConfigTexts>
->>>>>>> cfeb3be4
 }
 
 export const createChat = (
@@ -546,11 +543,8 @@
         chatClientAdapter,
         featureConfig,
         !!config?.agenticMode,
-<<<<<<< HEAD
+        config?.stringOverrides,
         config?.os
-=======
-        config?.stringOverrides
->>>>>>> cfeb3be4
     )
 
     mynahApi = api
