--- conflicted
+++ resolved
@@ -101,15 +101,12 @@
     TabBarActionParams,
     TabChangeParams,
     TabRemoveParams,
-<<<<<<< HEAD
     ListAvailableModelsParams,
     LIST_AVAILABLE_MODELS_REQUEST_METHOD,
     ListAvailableModelsResult,
-=======
     OpenFileDialogParams,
     OPEN_FILE_DIALOG_METHOD,
     OpenFileDialogResult,
->>>>>>> 4a72cf7b
 } from '@aws/language-server-runtimes-types'
 import { MynahUIDataModel, MynahUITabStoreModel } from '@aws/mynah-ui'
 import { ServerMessage, TELEMETRY, TelemetryParams } from '../contracts/serverContracts'
@@ -509,16 +506,14 @@
         onRemovePinnedContext: (params: PinnedContextParams) => {
             sendMessageToClient({ command: PINNED_CONTEXT_REMOVE_NOTIFICATION_METHOD, params })
         },
-<<<<<<< HEAD
         onListAvailableModels(params: ListAvailableModelsParams) {
             sendMessageToClient({ command: LIST_AVAILABLE_MODELS_REQUEST_METHOD, params })
-=======
+        },
         onOpenFileDialogClick: (params: OpenFileDialogParams) => {
             sendMessageToClient({ command: OPEN_FILE_DIALOG, params: params })
         },
         onFilesDropped: (params: { tabId: string; files: FileList; insertPosition: number }) => {
             sendMessageToClient({ command: FILES_DROPPED, params: params })
->>>>>>> 4a72cf7b
         },
     }
 
