--- conflicted
+++ resolved
@@ -98,11 +98,7 @@
 import { ChatClientAdapter } from '../contracts/chatClientAdapter'
 import { toMynahContextCommand, toMynahIcon } from './utils'
 
-<<<<<<< HEAD
 const getDefaultTabConfig = (agenticMode?: boolean) => {
-=======
-const getDefaultTabConfig = (agenticMode?: Boolean) => {
->>>>>>> 9d74a17d
     return {
         tabTitle: 'Chat',
         promptInputInfo:
