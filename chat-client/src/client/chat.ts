/* eslint-disable prefer-const */
/**
 * @fileoverview
 * Core module for the Q Chat Client that initializes the chat interface and establishes
 * bidirectional communication between the UI and the host application.
 *
 * This module follows a layered architecture pattern:
 * - UI Layer: MynahUI component renders the chat interface
 * - Messaging Layer: Handles communication between UI and host application
 * - Event Handling Layer: Routes events to appropriate handlers
 */
import {
    AUTH_FOLLOW_UP_CLICKED,
    AuthFollowUpClickedParams,
    CHAT_OPTIONS,
    ChatOptionsMessage,
    COPY_TO_CLIPBOARD,
    CopyCodeToClipboardParams,
    ERROR_MESSAGE,
    ErrorMessage,
    FeatureContext,
    GENERIC_COMMAND,
    GenericCommandMessage,
    INSERT_TO_CURSOR_POSITION,
    InsertToCursorPositionParams,
    SEND_TO_PROMPT,
    SendToPromptMessage,
    UiMessage,
    DISCLAIMER_ACKNOWLEDGED,
    ErrorResult,
    UiResultMessage,
    CHAT_PROMPT_OPTION_ACKNOWLEDGED,
    STOP_CHAT_RESPONSE,
    OPEN_SETTINGS,
    OPEN_FILE_DIALOG,
    FILES_DROPPED,
} from '@aws/chat-client-ui-types'
import {
    BUTTON_CLICK_REQUEST_METHOD,
    CHAT_OPTIONS_UPDATE_NOTIFICATION_METHOD,
    CHAT_REQUEST_METHOD,
    CHAT_UPDATE_NOTIFICATION_METHOD,
    CONTEXT_COMMAND_NOTIFICATION_METHOD,
    CONVERSATION_CLICK_REQUEST_METHOD,
    CREATE_PROMPT_NOTIFICATION_METHOD,
    ChatMessage,
    ChatOptionsUpdateParams,
    ChatParams,
    ChatUpdateParams,
    ContextCommandParams,
    ConversationClickParams,
    ConversationClickResult,
    CreatePromptParams,
    FEEDBACK_NOTIFICATION_METHOD,
    FILE_CLICK_NOTIFICATION_METHOD,
    FOLLOW_UP_CLICK_NOTIFICATION_METHOD,
    FeedbackParams,
    FileClickParams,
    FollowUpClickParams,
    GET_SERIALIZED_CHAT_REQUEST_METHOD,
    GetSerializedChatParams,
    GetSerializedChatResult,
    INFO_LINK_CLICK_NOTIFICATION_METHOD,
    InfoLinkClickParams,
    LINK_CLICK_NOTIFICATION_METHOD,
    LIST_CONVERSATIONS_REQUEST_METHOD,
    LIST_RULES_REQUEST_METHOD,
    LIST_MCP_SERVERS_REQUEST_METHOD,
    LinkClickParams,
    ListConversationsParams,
    ListConversationsResult,
    ListRulesParams,
    ListRulesResult,
    ListMcpServersParams,
    ListMcpServersResult,
    MCP_SERVER_CLICK_REQUEST_METHOD,
    McpServerClickParams,
    McpServerClickResult,
    OPEN_TAB_REQUEST_METHOD,
    OpenTabParams,
    OpenTabResult,
    PINNED_CONTEXT_ADD_NOTIFICATION_METHOD,
    PINNED_CONTEXT_NOTIFICATION_METHOD,
    PINNED_CONTEXT_REMOVE_NOTIFICATION_METHOD,
    PROMPT_INPUT_OPTION_CHANGE_METHOD,
    PinnedContextParams,
    PromptInputOptionChangeParams,
    QUICK_ACTION_REQUEST_METHOD,
    QuickActionParams,
    READY_NOTIFICATION_METHOD,
    RULE_CLICK_REQUEST_METHOD,
    RuleClickParams,
    RuleClickResult,
    SOURCE_LINK_CLICK_NOTIFICATION_METHOD,
    SourceLinkClickParams,
    TAB_ADD_NOTIFICATION_METHOD,
    TAB_BAR_ACTION_REQUEST_METHOD,
    TAB_CHANGE_NOTIFICATION_METHOD,
    TAB_REMOVE_NOTIFICATION_METHOD,
    TabAddParams,
    TabBarActionParams,
    TabChangeParams,
    TabRemoveParams,
    ListAvailableModelsParams,
    LIST_AVAILABLE_MODELS_REQUEST_METHOD,
    ListAvailableModelsResult,
    OpenFileDialogParams,
    OPEN_FILE_DIALOG_METHOD,
    OpenFileDialogResult,
<<<<<<< HEAD
    SUBSCRIPTION_DETAILS_NOTIFICATION_METHOD,
    SubscriptionDetailsParams,
=======
    EXECUTE_SHELL_COMMAND_SHORTCUT_METHOD,
>>>>>>> d9760a34
} from '@aws/language-server-runtimes-types'
import { ConfigTexts, MynahUIDataModel, MynahUITabStoreModel } from '@aws/mynah-ui'
import { ServerMessage, TELEMETRY, TelemetryParams } from '../contracts/serverContracts'
import { Messager, OutboundChatApi } from './messager'
import { InboundChatApi, createMynahUi } from './mynahUi'
import { TabFactory } from './tabs/tabFactory'
import { ChatClientAdapter } from '../contracts/chatClientAdapter'
import { toMynahContextCommand, toMynahIcon } from './utils'
import { modelSelectionForRegion } from './texts/modelSelection'

const getDefaultTabConfig = (agenticMode?: boolean) => {
    return {
        tabTitle: 'Chat',
        promptInputPlaceholder: `Ask a question. Use${agenticMode ? ' @ to add context,' : ''} / for quick actions`,
    }
}

type ChatClientConfig = Pick<MynahUIDataModel, 'quickActionCommands'> & {
    disclaimerAcknowledged?: boolean
    pairProgrammingAcknowledged?: boolean
    agenticMode?: boolean
    modelSelectionEnabled?: boolean
    stringOverrides?: Partial<ConfigTexts>
    os?: string
}

export const createChat = (
    clientApi: { postMessage: (msg: UiMessage | UiResultMessage | ServerMessage) => void },
    config?: ChatClientConfig,
    chatClientAdapter?: ChatClientAdapter,
    featureConfigSerialized?: string
) => {
    let mynahApi: InboundChatApi

    const sendMessageToClient = (message: UiMessage | UiResultMessage | ServerMessage) => {
        clientApi.postMessage(message)
    }

    const parseFeatureConfig = (featureConfigSerialized?: string): Map<string, FeatureContext> => {
        try {
            const parsed = JSON.parse(featureConfigSerialized || '[]')
            return new Map<string, FeatureContext>(parsed)
        } catch (error) {
            console.error('Error parsing feature config:', featureConfigSerialized, error)
        }
        return new Map()
    }

    const featureConfig: Map<string, FeatureContext> = parseFeatureConfig(featureConfigSerialized)

    /**
     * Handles incoming messages from the IDE or other sources.
     * Routes messages to appropriate handlers based on command type.
     *
     * 1. Messages with a 'sender' property are routed to the external connector
     *    if one is configured. This supports legacy systems and extensions.
     *
     * 2. Messages without a 'sender' property are processed by the standard
     *    command-based router, which dispatches based on the 'command' field.
     *
     * @param event - The message event containing data from the IDE
     */
    const handleInboundMessage = (event: MessageEvent): void => {
        if (event.data === undefined) {
            return
        }
        const message = event.data

        // 'message.sender' field is used by IDE connector logic to route messages through Chat Client to injected Connector.
        // When detected, chat client will delegate message handling back to IDE connectors.
        if (message?.sender && chatClientAdapter) {
            const connectorEvent = new MessageEvent('message', { data: JSON.stringify(message) })
            chatClientAdapter.handleMessageReceive(connectorEvent)
            return
        }

        switch (message?.command) {
            case EXECUTE_SHELL_COMMAND_SHORTCUT_METHOD:
                mynahApi.executeShellCommandShortCut(message.params)
                break
            case CHAT_REQUEST_METHOD:
                mynahApi.addChatResponse(message.params, message.tabId, message.isPartialResult)
                break
            case CHAT_UPDATE_NOTIFICATION_METHOD: {
                const messageParams = message.params as ChatUpdateParams
                if (messageParams?.tabId === 'mcpserver') {
                    mynahApi.mcpServerClick({ id: 'update-mcp-list' })
                    break
                } else {
                    mynahApi.updateChat(message.params as ChatUpdateParams)
                    break
                }
            }
            case OPEN_TAB_REQUEST_METHOD:
                mynahApi.openTab(message.requestId, message.params as OpenTabParams)
                break
            case SEND_TO_PROMPT:
                mynahApi.sendToPrompt((message as SendToPromptMessage).params)
                break
            case GENERIC_COMMAND:
                mynahApi.sendGenericCommand((message as GenericCommandMessage).params)
                break
            case ERROR_MESSAGE:
                mynahApi.showError((message as ErrorMessage).params)
                break
            case CONTEXT_COMMAND_NOTIFICATION_METHOD:
                mynahApi.sendContextCommands(message.params as ContextCommandParams)
                break
            case PINNED_CONTEXT_NOTIFICATION_METHOD:
                mynahApi.sendPinnedContext(message.params as PinnedContextParams)
                break
            case LIST_CONVERSATIONS_REQUEST_METHOD:
                mynahApi.listConversations(message.params as ListConversationsResult)
                break
            case LIST_RULES_REQUEST_METHOD:
                mynahApi.listRules(message.params as ListRulesResult)
                break
            case RULE_CLICK_REQUEST_METHOD:
                mynahApi.ruleClicked(message.params as RuleClickResult)
                break
            case CONVERSATION_CLICK_REQUEST_METHOD:
                mynahApi.conversationClicked(message.params as ConversationClickResult)
                break
            case LIST_MCP_SERVERS_REQUEST_METHOD:
                mynahApi.listMcpServers(message.params as ListMcpServersResult)
                break
            case MCP_SERVER_CLICK_REQUEST_METHOD:
                mynahApi.mcpServerClick(message.params as McpServerClickResult)
                break
            case OPEN_FILE_DIALOG_METHOD:
                mynahApi.addSelectedFilesToContext(message.params as OpenFileDialogResult)
                break
            case GET_SERIALIZED_CHAT_REQUEST_METHOD:
                mynahApi.getSerializedChat(message.requestId, message.params as GetSerializedChatParams)
                break
            case LIST_AVAILABLE_MODELS_REQUEST_METHOD:
                mynahApi.listAvailableModels(message.params as ListAvailableModelsResult)
                break
            case CHAT_OPTIONS_UPDATE_NOTIFICATION_METHOD:
                if (message.params.modelId !== undefined || message.params.pairProgrammingMode !== undefined) {
                    const tabId = message.params.tabId
                    const options = mynahUi.getTabData(tabId).getStore()?.promptInputOptions
                    mynahUi.updateStore(tabId, {
                        promptInputOptions: options?.map(option => {
                            if (option.id === 'model-selection' && message.params.modelId !== undefined) {
                                return { ...option, value: message.params.modelId }
                            }
                            if (
                                option.id === 'pair-programmer-mode' &&
                                message.params.pairProgrammingMode !== undefined
                            ) {
                                return { ...option, value: message.params.pairProgrammingMode ? 'true' : 'false' }
                            }
                            return option
                        }),
                    })
                } else if (message.params.region) {
                    // TODO: This can be removed after all clients support aws/chat/listAvailableModels
                    // get all tabs and update region
                    const allExistingTabs: MynahUITabStoreModel = mynahUi.getAllTabs()
                    for (const tabId in allExistingTabs) {
                        const options = mynahUi.getTabData(tabId).getStore()?.promptInputOptions
                        mynahUi.updateStore(tabId, {
                            promptInputOptions: options?.map(option =>
                                option.id === 'model-selection'
                                    ? modelSelectionForRegion[message.params.region]
                                    : option
                            ),
                        })
                    }
                } else {
                    tabFactory.setInfoMessages((message.params as ChatOptionsUpdateParams).chatNotifications)
                }
                break
            case CHAT_OPTIONS: {
                const params = (message as ChatOptionsMessage).params

                if (params?.chatNotifications) {
                    tabFactory.setInfoMessages((message.params as ChatOptionsUpdateParams).chatNotifications)
                }

                // Enable reroute FIRST before processing other options
                if ((params as any)?.reroute) {
                    tabFactory.enableReroute()
                }

                if ((params as any)?.codeReviewInChat) {
                    tabFactory.enableCodeReviewInChat()
                }

                if (params?.quickActions?.quickActionsCommandGroups) {
                    const quickActionCommandGroups = params.quickActions.quickActionsCommandGroups.map(group => ({
                        ...group,
                        commands: group.commands.map(command => ({
                            ...command,
                            icon: toMynahIcon(command.icon),
                        })),
                    }))
                    tabFactory.updateQuickActionCommands(quickActionCommandGroups)
                }

                if (params?.mcpServers && config?.agenticMode) {
                    tabFactory.enableMcp()
                }

                if (params?.history) {
                    tabFactory.enableHistory()
                }

                if (params?.export) {
                    tabFactory.enableExport()
                }

                if (params?.showLogs) {
                    tabFactory.enableShowLogs()
                }

                const allExistingTabs: MynahUITabStoreModel = mynahUi.getAllTabs()
                const highlightCommand = featureConfig.get('highlightCommand')

                if (tabFactory.initialTabId && allExistingTabs[tabFactory.initialTabId] && params?.chatNotifications) {
                    // Edge case: push banner message to initial tab when ChatOptions are received
                    // Because initial tab is added to MynahUi store at initialisation,
                    // that tab does not have banner message, which arrives in ChatOptions above.
                    const store = mynahUi.getTabData(tabFactory.initialTabId)?.getStore() || {}
                    const chatItems = store.chatItems || []
                    const updatedInitialItems = tabFactory.getChatItems(false, false, chatItems as ChatMessage[])

                    // First clear the tab, so that messages are not appended https://github.com/aws/mynah-ui/blob/38608dff905b3790d85c73e2911ec7071c8a8cdf/docs/USAGE.md#using-updatestore-function
                    mynahUi.updateStore(tabFactory.initialTabId, {
                        chatItems: [],
                    })
                    mynahUi.updateStore(tabFactory.initialTabId, {
                        chatItems: updatedInitialItems,
                    })
                }

                for (const tabId in allExistingTabs) {
                    mynahUi.updateStore(tabId, {
                        ...tabFactory.getDefaultTabData(),
                        contextCommands: highlightCommand
                            ? [
                                  {
                                      groupName: 'Additional Commands',
                                      commands: [toMynahContextCommand(highlightCommand)],
                                  },
                              ]
                            : [],
                    })
                }
                break
            }
            case SUBSCRIPTION_DETAILS_NOTIFICATION_METHOD: {
                mynahApi.showSubscriptionDetails(message.params as SubscriptionDetailsParams)
                break
            }
            default:
                // TODO: Report error?
                break
        }
    }

    const chatApi: OutboundChatApi = {
        sendChatPrompt: (params: ChatParams) => {
            sendMessageToClient({ command: CHAT_REQUEST_METHOD, params })
        },
        sendQuickActionCommand: (params: QuickActionParams) => {
            sendMessageToClient({ command: QUICK_ACTION_REQUEST_METHOD, params })
        },
        telemetry: (params: TelemetryParams) => {
            sendMessageToClient({ command: TELEMETRY, params })
        },
        tabAdded: (params: TabAddParams) => {
            sendMessageToClient({ command: TAB_ADD_NOTIFICATION_METHOD, params })
        },
        tabChanged: (params: TabChangeParams) => {
            sendMessageToClient({ command: TAB_CHANGE_NOTIFICATION_METHOD, params })
        },
        tabRemoved: (params: TabRemoveParams) => {
            sendMessageToClient({ command: TAB_REMOVE_NOTIFICATION_METHOD, params })
        },
        insertToCursorPosition: (params: InsertToCursorPositionParams) => {
            sendMessageToClient({ command: INSERT_TO_CURSOR_POSITION, params })
        },
        copyToClipboard: (params: CopyCodeToClipboardParams) => {
            sendMessageToClient({ command: COPY_TO_CLIPBOARD, params })
        },
        authFollowUpClicked: (params: AuthFollowUpClickedParams) => {
            sendMessageToClient({ command: AUTH_FOLLOW_UP_CLICKED, params })
        },
        followUpClicked: (params: FollowUpClickParams) => {
            sendMessageToClient({ command: FOLLOW_UP_CLICK_NOTIFICATION_METHOD, params })
        },
        sendFeedback: (params: FeedbackParams) => {
            sendMessageToClient({ command: FEEDBACK_NOTIFICATION_METHOD, params })
        },
        linkClick: (params: LinkClickParams) => {
            sendMessageToClient({ command: LINK_CLICK_NOTIFICATION_METHOD, params })
        },
        sourceLinkClick: (params: SourceLinkClickParams) => {
            sendMessageToClient({ command: SOURCE_LINK_CLICK_NOTIFICATION_METHOD, params })
        },
        infoLinkClick: (params: InfoLinkClickParams) => {
            sendMessageToClient({ command: INFO_LINK_CLICK_NOTIFICATION_METHOD, params })
        },
        uiReady: () => {
            sendMessageToClient({
                command: READY_NOTIFICATION_METHOD,
            })

            window.addEventListener('message', handleInboundMessage)
        },
        disclaimerAcknowledged: () => {
            sendMessageToClient({ command: DISCLAIMER_ACKNOWLEDGED })
        },
        chatPromptOptionAcknowledged: (messageId: string) => {
            sendMessageToClient({
                command: CHAT_PROMPT_OPTION_ACKNOWLEDGED,
                params: {
                    messageId,
                },
            })
        },
        onOpenTab: (requestId: string, params: OpenTabResult | ErrorResult) => {
            if ('tabId' in params) {
                sendMessageToClient({
                    requestId: requestId,
                    command: OPEN_TAB_REQUEST_METHOD,
                    params: {
                        success: true,
                        result: params as OpenTabResult,
                    },
                })
            } else {
                sendMessageToClient({
                    requestId: requestId,
                    command: OPEN_TAB_REQUEST_METHOD,
                    params: {
                        success: false,
                        error: params as ErrorResult,
                    },
                })
            }
        },
        createPrompt: (params: CreatePromptParams) => {
            sendMessageToClient({ command: CREATE_PROMPT_NOTIFICATION_METHOD, params })
        },
        fileClick: (params: FileClickParams) => {
            sendMessageToClient({ command: FILE_CLICK_NOTIFICATION_METHOD, params: params })
        },
        listConversations: (params: ListConversationsParams) => {
            sendMessageToClient({ command: LIST_CONVERSATIONS_REQUEST_METHOD, params })
        },
        conversationClick: (params: ConversationClickParams) => {
            sendMessageToClient({ command: CONVERSATION_CLICK_REQUEST_METHOD, params })
        },
        listMcpServers: (params: ListMcpServersParams) => {
            sendMessageToClient({ command: LIST_MCP_SERVERS_REQUEST_METHOD, params })
        },
        mcpServerClick: function (params: McpServerClickParams): void {
            sendMessageToClient({ command: MCP_SERVER_CLICK_REQUEST_METHOD, params })
        },
        tabBarAction: (params: TabBarActionParams) => {
            sendMessageToClient({ command: TAB_BAR_ACTION_REQUEST_METHOD, params })
        },
        onGetSerializedChat: (requestId: string, params: GetSerializedChatResult | ErrorResult) => {
            if ('content' in params) {
                sendMessageToClient({
                    requestId: requestId,
                    command: GET_SERIALIZED_CHAT_REQUEST_METHOD,
                    params: {
                        success: true,
                        result: params as GetSerializedChatResult,
                    },
                })
            } else {
                sendMessageToClient({
                    requestId: requestId,
                    command: GET_SERIALIZED_CHAT_REQUEST_METHOD,
                    params: {
                        success: false,
                        error: params as ErrorResult,
                    },
                })
            }
        },
        promptInputOptionChange: (params: PromptInputOptionChangeParams) => {
            sendMessageToClient({ command: PROMPT_INPUT_OPTION_CHANGE_METHOD, params })
        },
        promptInputButtonClick: params => {
            // TODO
            sendMessageToClient({ command: BUTTON_CLICK_REQUEST_METHOD, params })
        },
        stopChatResponse: (tabId: string) => {
            sendMessageToClient({ command: STOP_CHAT_RESPONSE, params: { tabId } })
        },
        sendButtonClickEvent: params => {
            sendMessageToClient({ command: BUTTON_CLICK_REQUEST_METHOD, params: params })
        },
        onOpenSettings: (settingKey: string) => {
            sendMessageToClient({ command: OPEN_SETTINGS, params: { settingKey } })
        },
        onRuleClick: (params: RuleClickParams) => {
            sendMessageToClient({ command: RULE_CLICK_REQUEST_METHOD, params })
        },
        listRules: (params: ListRulesParams) => {
            sendMessageToClient({ command: LIST_RULES_REQUEST_METHOD, params })
        },
        onAddPinnedContext: (params: PinnedContextParams) => {
            sendMessageToClient({ command: PINNED_CONTEXT_ADD_NOTIFICATION_METHOD, params })
        },
        onRemovePinnedContext: (params: PinnedContextParams) => {
            sendMessageToClient({ command: PINNED_CONTEXT_REMOVE_NOTIFICATION_METHOD, params })
        },
        onListAvailableModels(params: ListAvailableModelsParams) {
            sendMessageToClient({ command: LIST_AVAILABLE_MODELS_REQUEST_METHOD, params })
        },
        onOpenFileDialogClick: (params: OpenFileDialogParams) => {
            sendMessageToClient({ command: OPEN_FILE_DIALOG, params: params })
        },
        onFilesDropped: (params: { tabId: string; files: FileList; insertPosition: number }) => {
            sendMessageToClient({ command: FILES_DROPPED, params: params })
        },
    }

    const messager = new Messager(chatApi)
    const tabFactory = new TabFactory(getDefaultTabConfig(config?.agenticMode), [
        ...(config?.quickActionCommands ? config.quickActionCommands : []),
    ])

    if (config?.agenticMode) {
        tabFactory.enableAgenticMode()
    }

    if (config?.modelSelectionEnabled) {
        tabFactory.enableModelSelection()
    }

    const [mynahUi, api] = createMynahUi(
        messager,
        tabFactory,
        config?.disclaimerAcknowledged ?? false,
        config?.pairProgrammingAcknowledged ?? false,
        chatClientAdapter,
        featureConfig,
        !!config?.agenticMode,
        config?.stringOverrides,
        config?.os
    )

    mynahApi = api

    return mynahUi
}<|MERGE_RESOLUTION|>--- conflicted
+++ resolved
@@ -107,12 +107,9 @@
     OpenFileDialogParams,
     OPEN_FILE_DIALOG_METHOD,
     OpenFileDialogResult,
-<<<<<<< HEAD
+    EXECUTE_SHELL_COMMAND_SHORTCUT_METHOD,
     SUBSCRIPTION_DETAILS_NOTIFICATION_METHOD,
     SubscriptionDetailsParams,
-=======
-    EXECUTE_SHELL_COMMAND_SHORTCUT_METHOD,
->>>>>>> d9760a34
 } from '@aws/language-server-runtimes-types'
 import { ConfigTexts, MynahUIDataModel, MynahUITabStoreModel } from '@aws/mynah-ui'
 import { ServerMessage, TELEMETRY, TelemetryParams } from '../contracts/serverContracts'
