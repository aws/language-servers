--- conflicted
+++ resolved
@@ -20,12 +20,9 @@
     private history: boolean = false
     private export: boolean = false
     private agenticMode: boolean = false
-<<<<<<< HEAD
     private modelSelectionEnabled: boolean = false
     private region: Region = 'us-east-1'
-=======
     initialTabId: string
->>>>>>> 4324c902
 
     public static generateUniqueId() {
         // from https://github.com/aws/mynah-ui/blob/a3799f47ca4b7c02850264e328539a40709a6858/src/helper/guid.ts#L6
@@ -67,8 +64,8 @@
                       ...(this.agenticMode && pairProgrammingCardActive ? [programmerModeCard] : []),
                       {
                           type: ChatItemType.ANSWER,
-                          body: `Hi, I'm Amazon Q. I can answer your software development questions. 
-                        Ask me to explain, debug, or optimize your code. 
+                          body: `Hi, I'm Amazon Q. I can answer your software development questions.
+                        Ask me to explain, debug, or optimize your code.
                         You can enter \`/\` to see a list of quick actions.`,
                       },
                       ...(!this.agenticMode
