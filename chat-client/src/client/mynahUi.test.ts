--- conflicted
+++ resolved
@@ -555,7 +555,6 @@
         })
     })
 
-<<<<<<< HEAD
     describe('listAvailableModels', () => {
         it('should update promptInputOptions with available models', () => {
             const tabId = 'tab-1'
@@ -604,52 +603,6 @@
             })
         })
     })
-=======
-    // describe('listAvailableModels', () => {
-    //     it('should update promptInputOptions with available models', () => {
-    //         const tabId = 'tab-1'
-
-    //         // Setup tab data with existing promptInputOptions
-    //         const getTabDataStub = sinon.stub(mynahUi, 'getTabData')
-    //         getTabDataStub.returns({
-    //             getStore: () => ({
-    //                 // @ts-expect-error partial object
-    //                 promptInputOptions: [{ id: 'model-selection', options: [] }],
-    //             }),
-    //         })
-
-    //         // Simulate the response from the server
-    //         const models = [
-    //             { id: 'CLAUDE_3_7_SONNET_20250219_V1_0', name: 'Claude Sonnet 3.7' },
-    //             { id: 'CLAUDE_SONNET_4_20250514_V1_0', name: 'Claude Sonnet 4' },
-    //         ]
-
-    //         const result: ListAvailableModelsResult = {
-    //             tabId,
-    //             models,
-    //             selectedModelId: 'CLAUDE_3_7_SONNET_20250219_V1_0',
-    //         }
-
-    //         // Call the listAvailableModels method
-    //         inboundChatApi.listAvailableModels(result)
-
-    //         // Verify updateStore was called with the correct options
-    //         sinon.assert.calledWith(updateStoreSpy, tabId, {
-    //             promptInputOptions: [
-    //                 {
-    //                     id: 'model-selection',
-    //                     options: [
-    //                         { value: 'CLAUDE_3_7_SONNET_20250219_V1_0', label: 'Claude Sonnet 3.7' },
-    //                         { value: 'CLAUDE_SONNET_4_20250514_V1_0', label: 'Claude Sonnet 4' },
-    //                     ],
-    //                     type: 'select',
-    //                     value: 'CLAUDE_3_7_SONNET_20250219_V1_0',
-    //                 },
-    //             ],
-    //         })
-    //     })
-    // })
->>>>>>> 4d7a9e5c
 
     describe('sendPinnedContext', () => {
         it('should update UI with pinned context items', () => {
