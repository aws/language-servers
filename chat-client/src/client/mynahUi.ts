/*!
 * Copyright Amazon.com, Inc. or its affiliates. All Rights Reserved.
 * SPDX-License-Identifier: Apache-2.0
 */
import {
    AuthFollowUpClickedParams,
    CopyCodeToClipboardParams,
    ErrorParams,
    GenericCommandParams,
    InsertToCursorPositionParams,
    SendToPromptParams,
    TriggerType,
    isValidAuthFollowUpType,
} from '@aws/chat-client-ui-types'
import {
    ButtonClickParams,
    ChatMessage,
    ChatResult,
    ChatUpdateParams,
    ContextCommand,
    ContextCommandParams,
    ConversationClickResult,
    FeedbackParams,
    FollowUpClickParams,
    GetSerializedChatParams,
    InfoLinkClickParams,
    LinkClickParams,
    ListConversationsResult,
    ListRulesResult,
    ListMcpServersResult,
    McpServerClickResult,
    OPEN_WORKSPACE_INDEX_SETTINGS_BUTTON_ID,
    OpenFileDialogParams,
    OpenFileDialogResult,
    OpenTabParams,
    PinnedContextParams,
    RuleClickResult,
    SourceLinkClickParams,
    ListAvailableModelsResult,
    ExecuteShellCommandParams,
} from '@aws/language-server-runtimes-types'
import {
    ChatItem,
    ChatItemType,
    ChatPrompt,
    MynahUI,
    MynahUIDataModel,
    NotificationType,
    MynahUIProps,
    QuickActionCommand,
    ChatItemButton,
    MynahIcons,
    CustomQuickActionCommand,
    ConfigTexts,
} from '@aws/mynah-ui'
import { VoteParams } from '../contracts/telemetry'
import { Messager } from './messager'
import { McpMynahUi } from './mcpMynahUi'
import { ExportTabBarButtonId, ShowLogsTabBarButtonId, McpServerTabButtonId, TabFactory } from './tabs/tabFactory'
import { disclaimerAcknowledgeButtonId, disclaimerCard } from './texts/disclaimer'
import { ChatClientAdapter, ChatEventHandler } from '../contracts/chatClientAdapter'
import { withAdapter } from './withAdapter'
import {
    toDetailsWithoutIcon,
    toMynahButtons,
    toMynahContextCommand,
    toMynahFileList,
    toMynahHeader,
    toMynahIcon,
} from './utils'
import { ChatHistory, ChatHistoryList } from './features/history'
import {
    pairProgrammingModeOff,
    pairProgrammingModeOn,
    programmerModeCard,
    createRerouteCard,
} from './texts/pairProgramming'
import { ContextRule, RulesList } from './features/rules'
import { getModelSelectionChatItem, modelUnavailableBanner, modelThrottledBanner } from './texts/modelSelection'
import {
    freeTierLimitSticky,
    upgradeSuccessSticky,
    upgradePendingSticky,
    plansAndPricingTitle,
    freeTierLimitDirective,
} from './texts/paidTier'
import { isSupportedImageExtension, MAX_IMAGE_CONTEXT, verifyClientImages } from './imageVerification'

export interface InboundChatApi {
    addChatResponse(params: ChatResult, tabId: string, isPartialResult: boolean): void
    updateChat(params: ChatUpdateParams): void
    sendToPrompt(params: SendToPromptParams): void
    sendGenericCommand(params: GenericCommandParams): void
    showError(params: ErrorParams): void
    openTab(requestId: string, params: OpenTabParams): void
    sendContextCommands(params: ContextCommandParams): void
    listConversations(params: ListConversationsResult): void
    executeShellCommandShortCut(params: ExecuteShellCommandParams): void
    listRules(params: ListRulesResult): void
    conversationClicked(params: ConversationClickResult): void
    ruleClicked(params: RuleClickResult): void
    listMcpServers(params: ListMcpServersResult): void
    mcpServerClick(params: McpServerClickResult): void
    getSerializedChat(requestId: string, params: GetSerializedChatParams): void
    createTabId(openTab?: boolean): string | undefined
    addSelectedFilesToContext(params: OpenFileDialogParams): void
    sendPinnedContext(params: PinnedContextParams): void
    listAvailableModels(params: ListAvailableModelsResult): void
}

type ContextCommandGroups = MynahUIDataModel['contextCommands']

const ContextPrompt = {
    CreateItemId: 'create-saved-prompt',
    CancelButtonId: 'cancel-create-prompt',
    SubmitButtonId: 'submit-create-prompt',
    PromptNameFieldId: 'prompt-name',
} as const

const getTabPromptInputValue = (mynahUi: MynahUI, tabId: string, optionId: string) => {
    const promptInputOptions = mynahUi.getTabData(tabId)?.getStore()?.promptInputOptions ?? []
    return promptInputOptions.find(item => item.id === optionId)?.value
}

const getTabPairProgrammingMode = (mynahUi: MynahUI, tabId: string) =>
    getTabPromptInputValue(mynahUi, tabId, 'pair-programmer-mode') === 'true'

const getTabModelSelection = (mynahUi: MynahUI, tabId: string) =>
    getTabPromptInputValue(mynahUi, tabId, 'model-selection')

export const handlePromptInputChange = (mynahUi: MynahUI, tabId: string, optionsValues: Record<string, string>) => {
    const previousPairProgrammerValue = getTabPairProgrammingMode(mynahUi, tabId)
    const currentPairProgrammerValue = optionsValues['pair-programmer-mode'] === 'true'

    if (currentPairProgrammerValue !== previousPairProgrammerValue) {
        mynahUi.addChatItem(tabId, currentPairProgrammerValue ? pairProgrammingModeOn : pairProgrammingModeOff)
    }

    const previousModelSelectionValue = getTabModelSelection(mynahUi, tabId)
    const currentModelSelectionValue = optionsValues['model-selection']

    const promptInputOptions = mynahUi.getTabData(tabId).getStore()?.promptInputOptions
    if (currentModelSelectionValue !== previousModelSelectionValue) {
        const modelSelectionPromptOption = promptInputOptions?.find(({ id }) => id === 'model-selection')
        if (modelSelectionPromptOption && modelSelectionPromptOption.type === 'select') {
            const selectedModelName = modelSelectionPromptOption.options?.find(
                ({ value }) => value === currentModelSelectionValue
            )?.label

            mynahUi.addChatItem(tabId, getModelSelectionChatItem(selectedModelName ?? currentModelSelectionValue))
        }
    }

    mynahUi.updateStore(tabId, {
        promptInputOptions: promptInputOptions?.map(option => {
            option.value = optionsValues[option.id]
            return option
        }),
    })
}

export const handleChatPrompt = (
    mynahUi: MynahUI,
    tabId: string,
    prompt: ChatPrompt,
    messager: Messager,
    triggerType?: TriggerType,
    _eventId?: string,
    agenticMode?: boolean,
    tabFactory?: TabFactory
) => {
    let userPrompt = prompt.escapedPrompt

    // Check if there's an ongoing request
    const isLoading = mynahUi.getTabData(tabId)?.getStore()?.loadingChat

    if (isLoading) {
        // Stop the current response
        messager.onStopChatResponse(tabId)

        // Add cancellation message BEFORE showing the new prompt
        mynahUi.addChatItem(tabId, {
            type: ChatItemType.DIRECTIVE,
            messageId: 'canceled' + Date.now(),
            body: 'You canceled your current work and asked me to work on the following task instead.',
        })

        // Reset loading state
        mynahUi.updateStore(tabId, {
            loadingChat: false,
            cancelButtonWhenLoading: true,
            promptInputDisabledState: false,
        })
    } else {
        // If no ongoing request, just send the stop signal
        messager.onStopChatResponse(tabId)
    }

    const commandsToReroute = ['/dev', '/test', '/doc', '/review']

    const isReroutedCommand =
        agenticMode && tabFactory?.isRerouteEnabled() && prompt.command && commandsToReroute.includes(prompt.command)

    if (prompt.command && !isReroutedCommand && prompt.command !== '/compact') {
        // Send /compact quick action as normal regular chat prompt
        // Handle non-rerouted commands (/clear, /help, /transform, /review) as quick actions
        // Temporary solution to handle clear quick actions on the client side
        if (prompt.command === '/clear') {
            mynahUi.updateStore(tabId, {
                chatItems: [],
            })
        } else if (prompt.command === '/help') {
            userPrompt = DEFAULT_HELP_PROMPT
        }

        // Send prompt when quick action command attached
        messager.onQuickActionCommand({
            quickAction: prompt.command,
            prompt: userPrompt,
            tabId,
        })

        if (prompt.command === '/clear') {
            return
        }
    } else {
        // Go agentic chat workflow when:
        // 1. Regular prompts without commands
        // 2. Rerouted commands (/dev, /test, /doc, /review) when feature flag: reroute is enabled

        // Special handling for /doc command - always send fixed prompt for fixed response
        if (isReroutedCommand && prompt.command === '/doc') {
            const context = prompt.context?.map(c => (typeof c === 'string' ? { command: c } : c))
            messager.onChatPrompt(
                {
                    prompt: { ...prompt, escapedPrompt: DEFAULT_DOC_PROMPT, prompt: DEFAULT_DOC_PROMPT },
                    tabId,
                    context,
                },
                triggerType
            )
        } else if (isReroutedCommand && (!userPrompt || userPrompt.trim() === '')) {
            // For /dev and /test commands, provide meaningful defaults if no additional text
            let defaultPrompt = userPrompt
            switch (prompt.command) {
                case '/dev':
                    defaultPrompt = DEFAULT_DEV_PROMPT
                    break
                case '/test':
                    defaultPrompt = DEFAULT_TEST_PROMPT
                    break
                case '/doc':
                    defaultPrompt = DEFAULT_DOC_PROMPT
                    break
                case '/review':
                    defaultPrompt = DEFAULT_REVIEW_PROMPT
                    break
            }

            // Send the updated prompt with default text to server
            const context = prompt.context?.map(c => (typeof c === 'string' ? { command: c } : c))
            messager.onChatPrompt(
                {
                    prompt: { ...prompt, escapedPrompt: defaultPrompt, prompt: defaultPrompt },
                    tabId,
                    context,
                },
                triggerType
            )
        } else {
            const context = prompt.context?.map(c => (typeof c === 'string' ? { command: c } : c))
            messager.onChatPrompt({ prompt, tabId, context }, triggerType)
        }
    }

    // For /doc command, don't show any prompt in UI
    const displayPrompt = isReroutedCommand && prompt.command === '/doc' ? '' : userPrompt
    initializeChatResponse(mynahUi, tabId, displayPrompt, agenticMode)

    // If this is a rerouted command AND reroute feature is enabled, show the reroute card after the prompt
    if (isReroutedCommand && tabFactory?.isRerouteEnabled() && prompt.command) {
        mynahUi.addChatItem(tabId, createRerouteCard(prompt.command))
    }
}

const initializeChatResponse = (mynahUi: MynahUI, tabId: string, userPrompt?: string, agenticMode?: boolean) => {
    mynahUi.addChatItem(tabId, {
        type: ChatItemType.PROMPT,
        body: userPrompt,
    })

    // Set UI to loading state
    if (agenticMode) {
        mynahUi.updateStore(tabId, {
            loadingChat: true,
            cancelButtonWhenLoading: true,
            promptInputDisabledState: false,
        })
    } else {
        mynahUi.updateStore(tabId, {
            loadingChat: true,
            promptInputDisabledState: true,
        })
    }

    // Create initial empty response
    mynahUi.addChatItem(tabId, {
        type: ChatItemType.ANSWER_STREAM,
    })
}

export const createMynahUi = (
    messager: Messager,
    tabFactory: TabFactory,
    disclaimerAcknowledged: boolean,
    pairProgrammingCardAcknowledged: boolean,
    customChatClientAdapter?: ChatClientAdapter,
    featureConfig?: Map<string, any>,
    agenticMode?: boolean,
    stringOverrides?: Partial<ConfigTexts>,
    os?: string
): [MynahUI, InboundChatApi] => {
    let disclaimerCardActive = !disclaimerAcknowledged
    let programmingModeCardActive = !pairProgrammingCardAcknowledged
    let contextCommandGroups: ContextCommandGroups | undefined

    let chatEventHandlers: ChatEventHandler = {
        onCodeInsertToCursorPosition(
            tabId,
            messageId,
            code,
            type,
            referenceTrackerInformation,
            eventId,
            codeBlockIndex,
            totalCodeBlocks
        ) {
            const payload: InsertToCursorPositionParams = {
                tabId,
                messageId,
                code,
                type,
                referenceTrackerInformation,
                eventId,
                codeBlockIndex,
                totalCodeBlocks,
            }
            messager.onInsertToCursorPosition(payload)
        },
        onFocusStateChanged(focusState: boolean) {
            messager.onFocusStateChanged(focusState)
        },
        onFollowUpClicked(tabId, messageId, followUp, eventId) {
            if (followUp.type !== undefined && isValidAuthFollowUpType(followUp.type)) {
                const payload: AuthFollowUpClickedParams = {
                    tabId,
                    messageId,
                    authFollowupType: followUp.type,
                }
                messager.onAuthFollowUpClicked(payload)
                mynahUi.updateStore(tabId, { promptInputDisabledState: false })
            } else {
                const prompt = followUp.prompt ? followUp.prompt : followUp.pillText
                handleChatPrompt(
                    mynahUi,
                    tabId,
                    { prompt: prompt, escapedPrompt: prompt },
                    messager,
                    'click',
                    eventId,
                    agenticMode,
                    tabFactory
                )

                const payload: FollowUpClickParams = {
                    tabId,
                    messageId,
                    followUp,
                }
                messager.onFollowUpClicked(payload)
            }
        },
        onChatPrompt(tabId, prompt, eventId) {
            handleChatPrompt(mynahUi, tabId, prompt, messager, 'click', eventId, agenticMode, tabFactory)
        },
        onReady: () => {
            messager.onUiReady()
            messager.onTabAdd(tabFactory.initialTabId)
            messager.onListAvailableModels({ tabId: tabFactory.initialTabId })
        },
        onFileClick: (tabId, filePath, deleted, messageId, eventId, fileDetails) => {
            messager.onFileClick({ tabId, filePath, messageId, fullPath: fileDetails?.data?.['fullPath'] })
        },
        onTabAdd: (tabId: string) => {
            const defaultTabBarData = tabFactory.getDefaultTabData()
            const defaultTabConfig: Partial<MynahUIDataModel> = {
                quickActionCommands: defaultTabBarData.quickActionCommands,
                ...(tabFactory.isRerouteEnabled()
                    ? { quickActionCommandsHeader: defaultTabBarData.quickActionCommandsHeader }
                    : {}),
                tabBarButtons: defaultTabBarData.tabBarButtons,
                contextCommands: [
                    ...(contextCommandGroups || []),
                    ...(featureConfig?.get('highlightCommand')
                        ? [
                              {
                                  groupName: 'Additional commands',
                                  commands: [toMynahContextCommand(featureConfig.get('highlightCommand'))],
                              },
                          ]
                        : []),
                ],
                ...(disclaimerCardActive ? { promptInputStickyCard: disclaimerCard } : {}),
            }

            const tabStore = mynahUi.getTabData(tabId).getStore()

            // Tabs can be opened through different methods, including server-initiated 'openTab' requests.
            // The 'openTab' request is specifically used for loading historical chat sessions with pre-existing messages.
            // We check if tabMetadata.openTabKey exists - if it does and is set to true, we skip showing welcome messages
            // since this indicates we're loading a previous chat session rather than starting a new one.
            if (!tabStore?.tabMetadata || !tabStore.tabMetadata.openTabKey) {
                defaultTabConfig.chatItems = tabFactory.getChatItems(true, programmingModeCardActive, [])
            }
            mynahUi.updateStore(tabId, defaultTabConfig)
            messager.onTabAdd(tabId, undefined, tabStore?.tabMetadata?.openTabKey === true)
            messager.onListAvailableModels({ tabId })
        },
        onTabRemove: (tabId: string) => {
            messager.onStopChatResponse(tabId)
            messager.onTabRemove(tabId)
        },
        onTabChange: (tabId: string) => {
            messager.onTabChange(tabId)
        },
        onResetStore: () => {},
        onCopyCodeToClipboard: (
            tabId,
            messageId,
            code,
            type,
            referenceTrackerInformation,
            eventId,
            codeBlockIndex,
            totalCodeBlocks
        ) => {
            const payload: CopyCodeToClipboardParams = {
                tabId,
                messageId,
                code,
                type,
                referenceTrackerInformation,
                eventId,
                codeBlockIndex,
                totalCodeBlocks,
            }
            messager.onCopyCodeToClipboard(payload)
        },
        onVote: (tabId, messageId, vote, eventId) => {
            const payload: VoteParams = {
                tabId,
                messageId,
                vote,
                eventId,
            }
            messager.onVote(payload)
        },
        onPromptTopBarItemAdded: (tabId, item, eventId) => {
            messager.onAddPinnedContext({ tabId, contextCommandGroups: [{ commands: [item as ContextCommand] }] })
        },
        onPromptTopBarItemRemoved: (tabId, item, eventId) => {
            messager.onRemovePinnedContext({ tabId, contextCommandGroups: [{ commands: [item as ContextCommand] }] })
        },
        onPromptTopBarButtonClick(tabId, button, eventId) {
            if (button.id === 'Rules') {
                rulesList.showLoading(tabId)
                messager.onListRules({ tabId })
            }
        },
        onSendFeedback: (tabId, feedbackPayload, eventId) => {
            const payload: FeedbackParams = {
                tabId,
                feedbackPayload,
                eventId,
            }
            messager.onSendFeedback(payload)

            mynahUi.notify({
                type: NotificationType.INFO,
                title: 'Your feedback is sent',
                content: 'Thanks for your feedback.',
            })
        },
        onLinkClick: (tabId, messageId, link, mouseEvent, eventId) => {
            mouseEvent?.preventDefault()
            mouseEvent?.stopPropagation()
            mouseEvent?.stopImmediatePropagation()

            const payload: LinkClickParams = {
                tabId,
                messageId,
                link,
                eventId,
            }
            messager.onLinkClick(payload)
        },
        onSourceLinkClick: (tabId, messageId, link, mouseEvent, eventId) => {
            mouseEvent?.preventDefault()
            mouseEvent?.stopPropagation()
            mouseEvent?.stopImmediatePropagation()

            const payload: SourceLinkClickParams = {
                tabId,
                messageId,
                link,
                eventId,
            }
            messager.onSourceLinkClick(payload)
        },
        onInfoLinkClick: (tabId, link, mouseEvent, eventId) => {
            mouseEvent?.preventDefault()
            mouseEvent?.stopPropagation()
            mouseEvent?.stopImmediatePropagation()

            const payload: InfoLinkClickParams = {
                tabId,
                link,
                eventId,
            }
            messager.onInfoLinkClick(payload)
        },
        onInBodyButtonClicked: (tabId, messageId, action, eventId) => {
            if (action.id === disclaimerAcknowledgeButtonId) {
                // Hide the legal disclaimer card
                disclaimerCardActive = false

                // Update the disclaimer getting acknowledged
                messager.onDisclaimerAcknowledged()

                // Remove all disclaimer cards from all tabs
                Object.keys(mynahUi.getAllTabs()).forEach(storeTabKey => {
                    mynahUi.updateStore(storeTabKey, { promptInputStickyCard: null })
                })
            } else if (action.id === OPEN_WORKSPACE_INDEX_SETTINGS_BUTTON_ID) {
                messager.onOpenSettings('amazonQ.workspaceIndex')
            } else {
                const payload: ButtonClickParams = {
                    tabId,
                    messageId,
                    buttonId: action.id,
                }
                messager.onButtonClick(payload)
            }
            if (action.id === 'stop-shell-command') {
                messager.onStopChatResponse(tabId)
            }
        },
        onContextSelected: (contextItem, tabId) => {
            if (contextItem.command === 'Image') {
                const imageContext = getImageContextCount(tabId)
                if (imageContext >= MAX_IMAGE_CONTEXT) {
                    mynahUi.notify({
                        content: `A maximum of ${MAX_IMAGE_CONTEXT} images can be added to a single message.`,
                        type: NotificationType.WARNING,
                    })
                    return false
                }
                const payload: OpenFileDialogParams = {
                    tabId,
                    fileType: contextItem.command.toLowerCase() as 'image' | '',
                }
                messager.onOpenFileDialogClick(payload)
                return false
            }
            if (contextItem.id === ContextPrompt.CreateItemId) {
                mynahUi.showCustomForm(
                    tabId,
                    [
                        {
                            id: ContextPrompt.PromptNameFieldId,
                            type: 'textinput',
                            mandatory: true,
                            autoFocus: true,
                            title: 'Prompt name',
                            placeholder: 'Enter prompt name',
                            validationPatterns: {
                                patterns: [
                                    {
                                        pattern: /^[a-zA-Z0-9][a-zA-Z0-9_-]{0,99}$/,
                                        errorMessage:
                                            'Use only letters, numbers, hyphens, and underscores, starting with a letter or number. Maximum 100 characters.',
                                    },
                                ],
                            },
                            validateOnChange: true,
                            description: "Use this prompt by typing '@' followed by the prompt name.",
                        },
                    ],
                    [
                        {
                            id: ContextPrompt.CancelButtonId,
                            text: 'Cancel',
                            status: 'clear',
                            waitMandatoryFormItems: false,
                        },
                        {
                            id: ContextPrompt.SubmitButtonId,
                            text: 'Create',
                            status: 'primary',
                            waitMandatoryFormItems: true,
                        },
                    ],
                    `Create a saved prompt`
                )
                return false
            }
            return true
        },
        onCustomFormAction: (tabId, action) => {
            if (action.id === ContextPrompt.SubmitButtonId) {
                messager.onCreatePrompt({ promptName: action.formItemValues![ContextPrompt.PromptNameFieldId] })
            } else if (action.id === ContextRule.SubmitButtonId) {
                messager.onCreatePrompt({
                    promptName: action.formItemValues![ContextRule.RuleNameFieldId],
                    isRule: true,
                })
            }
        },
        onFormTextualItemKeyPress: (
            event: KeyboardEvent,
            formData: Record<string, string>,
            itemId: string,
            _tabId: string,
            _eventId?: string
        ) => {
            if (event.key === 'Enter') {
                if (itemId === ContextPrompt.PromptNameFieldId) {
                    event.preventDefault()
                    messager.onCreatePrompt({ promptName: formData[ContextPrompt.PromptNameFieldId] })
                    return true
                } else if (itemId === ContextRule.RuleNameFieldId) {
                    event.preventDefault()
                    messager.onCreatePrompt({ promptName: formData[ContextRule.RuleNameFieldId], isRule: true })
                    return true
                }
            }
            return false
        },
        onTabBarButtonClick: (tabId: string, buttonId: string) => {
            if (buttonId === McpServerTabButtonId) {
                messager.onListMcpServers()
                return
            }

            if (buttonId === ChatHistory.TabBarButtonId) {
                messager.onListConversations(undefined, true)
                return
            }

            if (buttonId === ShowLogsTabBarButtonId) {
                messager.onTabBarAction({
                    tabId,
                    action: 'show_logs',
                })
                return
            }

            if (buttonId === ExportTabBarButtonId) {
                messager.onTabBarAction({
                    tabId,
                    action: 'export',
                })
                return
            }

            throw new Error(`Unhandled tab bar button id: ${buttonId}`)
        },
        onPromptInputOptionChange: (tabId, optionsValues) => {
            if (agenticMode) {
                handlePromptInputChange(mynahUi, tabId, optionsValues)
            }
            messager.onPromptInputOptionChange({ tabId, optionsValues })
        },
        onPromptInputButtonClick: (tabId, buttonId, eventId) => {
            const payload: ButtonClickParams = {
                tabId,
                messageId: 'not-a-message',
                buttonId: buttonId,
            }
            messager.onPromptInputButtonClick(payload)
        },
        onMessageDismiss: (tabId, messageId) => {
            if (messageId === programmerModeCard.messageId) {
                programmingModeCardActive = false
                messager.onChatPromptOptionAcknowledged(messageId)

                // Update the tab defaults to hide the programmer mode card for new tabs
                mynahUi.updateTabDefaults({
                    store: {
                        chatItems: tabFactory.getChatItems(true, false),
                    },
                })
            }
        },
        onStopChatResponse: tabId => {
<<<<<<< HEAD
            messager.onStopChatResponse(tabId)

            // Reset loading state
            mynahUi.updateStore(tabId, {
                loadingChat: false,
                cancelButtonWhenLoading: true,
                promptInputDisabledState: false,
            })

            // Add a small delay before adding the chat item
            setTimeout(() => {
                // Add cancellation message when stop button is clicked
                mynahUi.addChatItem(tabId, {
                    type: ChatItemType.DIRECTIVE,
                    messageId: 'canceled' + Date.now(),
                    body: 'You canceled your current work, please provide additional examples or ask another question.',
                })
            }, 500) // 500ms delay
=======
            handleUIStopChatResponse(messager, mynahUi, tabId)
>>>>>>> 79a413a2
        },
        onOpenFileDialogClick: (tabId, fileType, insertPosition) => {
            const imageContext = getImageContextCount(tabId)
            if (imageContext >= MAX_IMAGE_CONTEXT) {
                mynahUi.notify({
                    content: `A maximum of ${MAX_IMAGE_CONTEXT} images can be added to a single message.`,
                    type: NotificationType.WARNING,
                })
                return
            }
            const payload: OpenFileDialogParams = {
                tabId,
                fileType: fileType as 'image' | '',
                insertPosition,
            }
            messager.onOpenFileDialogClick(payload)
        },
        onFilesDropped: async (tabId: string, files: FileList, insertPosition: number) => {
            const imageContextCount = getImageContextCount(tabId)
            if (imageContextCount >= MAX_IMAGE_CONTEXT) {
                mynahUi.notify({
                    content: `A maximum of ${MAX_IMAGE_CONTEXT} images can be added to a single message.`,
                    type: NotificationType.WARNING,
                })
                return
            }
            // Verify dropped files and add valid ones to context
            const { validFiles, errors } = await verifyClientImages(files)
            if (validFiles.length > 0) {
                // Calculate how many files we can actually add
                const availableSlots = MAX_IMAGE_CONTEXT - imageContextCount
                const filesToAdd = validFiles.slice(0, availableSlots)
                const filesExceeded = validFiles.length - availableSlots

                // Add error message if we exceed the limit
                if (filesExceeded > 0) {
                    errors.push(`A maximum of ${MAX_IMAGE_CONTEXT} images can be added to a single message.`)
                }

                const commands: CustomQuickActionCommand[] = await Promise.all(
                    filesToAdd.map(async (file: File) => {
                        const fileName = file.name || 'Unknown file'
                        const filePath = file.name || ''

                        // Determine file type and appropriate icon
                        const fileExtension = filePath.split('.').pop()?.toLowerCase() || ''
                        const isImage = isSupportedImageExtension(fileExtension)

                        let icon = MynahIcons.FILE
                        if (isImage) {
                            icon = MynahIcons.IMAGE
                        }

                        const arrayBuffer = await file.arrayBuffer()
                        const bytes = new Uint8Array(arrayBuffer)

                        return {
                            command: fileName,
                            description: filePath,
                            route: [filePath],
                            label: 'image',
                            icon: icon,
                            content: bytes,
                            id: fileName,
                        }
                    })
                )

                // Add valid files to context commands
                mynahUi.addCustomContextToPrompt(tabId, commands, insertPosition)
            }

            const imageVerificationBanner: Partial<ChatItem> = {
                messageId: 'image-verification-banner',
                header: {
                    icon: 'warning',
                    iconStatus: 'warning',
                    body: '### Invalid Image',
                },
                body: `${errors.join('\n')}`,
                canBeDismissed: true,
            }

            mynahUi.updateStore(tabId, {
                promptInputStickyCard: imageVerificationBanner,
            })
        },
    }

    const mynahUiProps: MynahUIProps = {
        tabs: {
            [tabFactory.initialTabId]: {
                isSelected: true,
                store: {
                    ...tabFactory.createTab(disclaimerCardActive),
                    chatItems: tabFactory.getChatItems(true, programmingModeCardActive),
                },
            },
        },
        defaults: {
            store: tabFactory.createTab(false),
        },
        config: {
            maxTabs: 10,
            dragOverlayIcon: MynahIcons.IMAGE,
            texts: {
                ...uiComponentsTexts,
                dragOverlayText: 'Add image to context',
                // Fallback to original texts in non-agentic chat mode
                stopGenerating: agenticMode ? uiComponentsTexts.stopGenerating : 'Stop generating',
                stopGeneratingTooltip: getStopGeneratingToolTipText(os, agenticMode),
                spinnerText: agenticMode ? uiComponentsTexts.spinnerText : 'Generating your answer...',
                ...stringOverrides,
            },
            // Total model context window limit 600k.
            // 500k for user input, 100k for context, history, system prompt.
            // beside, MynahUI will automatically crop it depending on the available chars left from the prompt field itself by using a 96 chars of threshold
            // if we want to max user input as 500000, need to configure the maxUserInput as 500096
            maxUserInput: 500096,
            userInputLengthWarningThreshold: 450000,
        },
    }

    const mynahUiRef = { mynahUI: undefined as MynahUI | undefined }
    if (customChatClientAdapter) {
        // Attach routing to custom adapter top of default message handlers
        chatEventHandlers = withAdapter(chatEventHandlers, mynahUiRef, customChatClientAdapter, tabFactory)
    }

    const mynahUi = new MynahUI({
        ...mynahUiProps,
        ...chatEventHandlers,
    })
    mynahUiRef.mynahUI = mynahUi

    const getTabStore = (tabId = mynahUi.getSelectedTabId()) => {
        return tabId ? mynahUi.getAllTabs()[tabId]?.store : undefined
    }

    // The 'openTab' parameter indicates whether this tab creation is initiated by 'openTab' server request
    // to restore a previous chat session (true) or if it's a new client-side tab creation (false/undefined).
    // This distinction helps maintain consistent tab behavior between fresh conversations and restored sessions.
    const createTabId = (openTab?: boolean) => {
        const tabId = mynahUi.updateStore('', {
            ...tabFactory.createTab(disclaimerCardActive),
            tabMetadata: { openTabKey: openTab ? true : false },
        })
        if (tabId === undefined) {
            mynahUi.notify({
                content: uiComponentsTexts.noMoreTabsTooltip,
                type: NotificationType.WARNING,
            })
            return undefined
        }

        return tabId
    }

    const getOrCreateTabId = () => {
        const tabId = mynahUi.getSelectedTabId()

        return tabId ?? createTabId()
    }

    const contextListToHeader = (contextList?: ChatResult['contextList']): ChatItem['header'] => {
        if (contextList === undefined) {
            return undefined
        }

        return {
            fileList: {
                fileTreeTitle: '',
                filePaths: contextList.filePaths?.map(file => file),
                rootFolderTitle: contextList.rootFolderTitle ?? 'Context',
                flatList: true,
                collapsed: true,
                hideFileCount: true,
                details: Object.fromEntries(
                    Object.entries(contextList.details || {}).map(([filePath, fileDetails]) => [
                        filePath,
                        {
                            label:
                                fileDetails.lineRanges
                                    ?.map(range =>
                                        range.first === -1 || range.second === -1
                                            ? ''
                                            : `line ${range.first} - ${range.second}`
                                    )
                                    .join(', ') || '',
                            description: fileDetails.description,
                            clickable: true,
                            data: {
                                fullPath: fileDetails.fullPath || '',
                            },
                        },
                    ])
                ),
            },
        }
    }

    const getImageContextCount = (tabId: string) => {
        const imageContextInPrompt =
            mynahUi
                .getTabData(tabId)
                ?.getStore()
                ?.customContextCommand?.filter(cm => cm.label === 'image').length || 0
        const imageContextInPin =
            mynahUi
                .getTabData(tabId)
                ?.getStore()
                ?.promptTopBarContextItems?.filter(cm => cm.label === 'image').length || 0
        return imageContextInPrompt + imageContextInPin
    }

    const addChatResponse = (chatResult: ChatResult, tabId: string, isPartialResult: boolean) => {
        if (agenticMode) {
            agenticAddChatResponse(chatResult, tabId, isPartialResult)
        } else {
            legacyAddChatResponse(chatResult, tabId, isPartialResult)
        }
    }

    // addChatResponse handler to support Agentic chat UX changes for handling responses streaming.
    const agenticAddChatResponse = (chatResult: ChatResult, tabId: string, isPartialResult: boolean) => {
        const { type, summary, ...chatResultWithoutTypeSummary } = chatResult
        let header = toMynahHeader(chatResult.header)
        const fileList = toMynahFileList(chatResult.fileList)
        const buttons = toMynahButtons(chatResult.buttons)

        if (chatResult.contextList !== undefined) {
            header = contextListToHeader(chatResult.contextList)
        }

        const store = mynahUi.getTabData(tabId)?.getStore() || {}
        const chatItems = store.chatItems || []
        const isPairProgrammingMode: boolean = getTabPairProgrammingMode(mynahUi, tabId)

        if (chatResult.additionalMessages?.length) {
            mynahUi.updateStore(tabId, {
                loadingChat: true,
                cancelButtonWhenLoading: true,
            })
            chatResult.additionalMessages.forEach(am => {
                const chatItem: ChatItem = {
                    messageId: am.messageId,
                    type:
                        am.type === 'tool'
                            ? ChatItemType.ANSWER
                            : am.type === 'directive'
                              ? ChatItemType.DIRECTIVE
                              : ChatItemType.ANSWER_STREAM,
                    ...prepareChatItemFromMessage(am, isPairProgrammingMode, isPartialResult),
                }

                if (!chatItems.find(ci => ci.messageId === am.messageId)) {
                    mynahUi.addChatItem(tabId, chatItem)
                } else {
                    mynahUi.updateChatAnswerWithMessageId(tabId, am.messageId!, chatItem)
                }
            })
        }

        if (isPartialResult) {
            mynahUi.updateStore(tabId, {
                loadingChat: true,
                cancelButtonWhenLoading: true,
            })
            const chatItem = {
                ...chatResultWithoutTypeSummary,
                body: chatResult.body,
                type: ChatItemType.ANSWER_STREAM,
                header: header,
                buttons: buttons,
                fileList,
                codeBlockActions: isPairProgrammingMode ? { 'insert-to-cursor': null } : undefined,
            }

            if (!chatItems.find(ci => ci.messageId === chatResult.messageId)) {
                mynahUi.addChatItem(tabId, chatItem)
            } else {
                mynahUi.updateChatAnswerWithMessageId(tabId, chatResult.messageId!, chatItem)
            }
            return
        }

        // If chat response from server is an empty object don't do anything
        if (Object.keys(chatResult).length === 0) {
            return
        }
        // If the response is auth follow-up show it as a system prompt
        const followUpOptions = chatResult.followUp?.options
        const isValidAuthFollowUp =
            followUpOptions &&
            followUpOptions.length > 0 &&
            followUpOptions[0].type &&
            isValidAuthFollowUpType(followUpOptions[0].type)
        if (chatResult.body === '' && isValidAuthFollowUp) {
            mynahUi.addChatItem(tabId, {
                ...chatResultWithoutTypeSummary,
                header: header,
                buttons: buttons,
                type: ChatItemType.SYSTEM_PROMPT,
            })

            // TODO, prompt should be disabled until user is authenticated
            // Currently we don't have a mechanism to notify chat-client about auth changes
            // mynahUi.updateStore(tabId, { promptInputDisabledState: true })
            return
        }
        const followUps = chatResult.followUp
            ? {
                  text: chatResult.followUp.text ?? 'Suggested follow up questions:',
                  options: chatResult.followUp.options,
              }
            : {}

        const chatItem = {
            ...chatResultWithoutTypeSummary,
            body: chatResult.body,
            type: ChatItemType.ANSWER_STREAM,
            header: header,
            buttons: buttons,
            codeBlockActions: isPairProgrammingMode ? { 'insert-to-cursor': null } : undefined,
        }

        if (!chatItems.find(ci => ci.messageId === chatResult.messageId)) {
            mynahUi.addChatItem(tabId, chatItem)
        }

        mynahUi.endMessageStream(tabId, chatResult.messageId ?? '', {
            header: header,
            buttons: buttons,
            body: chatResult.body,
            followUp: followUps,
            relatedContent: chatResult.relatedContent,
            canBeVoted: chatResult.canBeVoted,
            codeReference: chatResult.codeReference,
            fileList: chatResult.fileList,
            // messageId excluded
        })

        mynahUi.updateStore(tabId, {
            loadingChat: false,
            cancelButtonWhenLoading: true,
            promptInputDisabledState: false,
        })
    }

    // addChatResponse handler to support extensions that haven't migrated to agentic chat yet
    const legacyAddChatResponse = (chatResult: ChatResult, tabId: string, isPartialResult: boolean) => {
        const { type, summary, ...chatResultWithoutTypeSummary } = chatResult
        let header = undefined

        if (chatResult.contextList !== undefined) {
            header = {
                fileList: {
                    fileTreeTitle: '',
                    filePaths: chatResult.contextList.filePaths?.map(file => file),
                    rootFolderTitle: 'Context',
                    flatList: true,
                    collapsed: true,
                    hideFileCount: true,
                    details: Object.fromEntries(
                        Object.entries(chatResult.contextList.details || {}).map(([filePath, fileDetails]) => [
                            filePath,
                            {
                                label:
                                    fileDetails.lineRanges
                                        ?.map(range =>
                                            range.first === -1 || range.second === -1
                                                ? ''
                                                : `line ${range.first} - ${range.second}`
                                        )
                                        .join(', ') || '',
                                description: filePath,
                                clickable: true,
                            },
                        ])
                    ),
                },
            }
        }

        if (isPartialResult) {
            // @ts-expect-error - type for MynahUI differs from ChatResult types so we ignore it
            mynahUi.updateLastChatAnswer(tabId, { ...chatResultWithoutTypeSummary, header: header })
            return
        }

        // If chat response from server is an empty object don't do anything
        if (Object.keys(chatResult).length === 0) {
            return
        }
        // If the response is auth follow-up show it as a system prompt
        const followUpOptions = chatResult.followUp?.options
        const isValidAuthFollowUp =
            followUpOptions &&
            followUpOptions.length > 0 &&
            followUpOptions[0].type &&
            isValidAuthFollowUpType(followUpOptions[0].type)
        if (chatResult.body === '' && isValidAuthFollowUp) {
            // @ts-expect-error - type for MynahUI differs from ChatResult types so we ignore it
            mynahUi.addChatItem(tabId, {
                type: ChatItemType.SYSTEM_PROMPT,
                ...chatResultWithoutTypeSummary,
            })

            // TODO, prompt should be disabled until user is authenticated
            // Currently we don't have a mechanism to notify chat-client about auth changes
            // mynahUi.updateStore(tabId, { promptInputDisabledState: true })
            return
        }
        const followUps = chatResult.followUp
            ? {
                  text: chatResult.followUp.text ?? 'Suggested follow up questions:',
                  options: chatResult.followUp.options,
              }
            : {}

        mynahUi.updateLastChatAnswer(tabId, {
            header: header,
            body: chatResult.body,
            messageId: chatResult.messageId,
            followUp: followUps,
            relatedContent: chatResult.relatedContent,
            canBeVoted: chatResult.canBeVoted,
        })

        mynahUi.endMessageStream(tabId, chatResult.messageId ?? '')

        mynahUi.updateStore(tabId, {
            loadingChat: false,
            promptInputDisabledState: false,
        })
    }

    /**
     * Adjusts the UI when the user changes to/from free-tier/paid-tier.
     * Shows a message if the user reaches free-tier limit.
     * Shows a message if the user just upgraded to paid-tier.
     */
    const onPaidTierModeChange = (tabId: string, mode: string | undefined) => {
        if (!mode || !['freetier', 'freetier-limit', 'upgrade-pending', 'paidtier'].includes(mode)) {
            return false // invalid mode
        }

        tabId = tabId ? tabId : getOrCreateTabId()!
        const store = mynahUi.getTabData(tabId).getStore() || {}

        // Detect if the tab is already showing the "Upgrade Q" UI.
        const isFreeTierLimitUi = store.promptInputStickyCard?.messageId === freeTierLimitSticky.messageId
        const isUpgradePendingUi = store.promptInputStickyCard?.messageId === upgradePendingSticky.messageId
        const isPlansAndPricingTab = plansAndPricingTitle === store.tabTitle

        if (mode === 'freetier-limit') {
            mynahUi.updateStore(tabId, {
                promptInputStickyCard: freeTierLimitSticky,
            })

            if (!isFreeTierLimitUi) {
                // TODO: how to set a warning icon on the user's failed prompt?
                //
                // const chatItems = store.chatItems ?? []
                // const lastPrompt = chatItems.filter(ci => ci.type === ChatItemType.PROMPT).at(-1)
                // for (const c of chatItems) {
                //     c.body = 'xxx / ' + c.type
                //     c.icon = 'warning'
                //     c.iconStatus = 'warning'
                //     c.status = 'warning'
                // }
                //
                // if (lastPrompt && lastPrompt.messageId) {
                //     lastPrompt.icon = 'warning'
                //     lastPrompt.iconStatus = 'warning'
                //     lastPrompt.status = 'warning'
                //
                //     // Decorate the failed prompt with a warning icon.
                //     // mynahUi.updateChatAnswerWithMessageId(tabId, lastPrompt.messageId, lastPrompt)
                // }
                //
                // mynahUi.updateStore(tabId, {
                //     chatItems: chatItems,
                // })
            } else {
                // Show directive only on 2nd chat attempt, not the initial attempt.
                mynahUi.addChatItem(tabId, freeTierLimitDirective)
            }
        } else if (mode === 'upgrade-pending') {
            // Change the sticky banner to show a progress spinner.
            const card: typeof freeTierLimitSticky = {
                ...(isFreeTierLimitUi ? freeTierLimitSticky : upgradePendingSticky),
            }
            card.header = {
                ...card.header,
                icon: upgradePendingSticky.header?.icon,
                iconStatus: upgradePendingSticky.header?.iconStatus,
            }
            mynahUi.updateStore(tabId, {
                promptInputVisible: true,
                promptInputStickyCard: card,
            })
        } else if (mode === 'paidtier') {
            mynahUi.updateStore(tabId, {
                promptInputStickyCard: null,
                promptInputVisible: !isPlansAndPricingTab,
            })
            if (isFreeTierLimitUi || isUpgradePendingUi || isPlansAndPricingTab) {
                // Transitioning from 'upgrade-pending' to upgrade success.
                const card: typeof upgradeSuccessSticky = {
                    ...upgradeSuccessSticky,
                    canBeDismissed: !isPlansAndPricingTab,
                }
                mynahUi.updateStore(tabId, {
                    promptInputStickyCard: card,
                })
            }
        }

        mynahUi.updateStore(tabId, {
            // promptInputButtons: mode === 'freetier-limit' ? [upgradeQButton] : [],
            // promptInputDisabledState: mode === 'freetier-limit',
        })

        return true
    }

    const updateChat = (params: ChatUpdateParams) => {
        // HACK: Special field sent by `agenticChatController.ts:setPaidTierMode()`.
        if (onPaidTierModeChange(params.tabId, (params as any).paidTierMode as string)) {
            return
        }

        const isChatLoading = params.state?.inProgress
        mynahUi.updateStore(params.tabId, {
            loadingChat: isChatLoading,
            cancelButtonWhenLoading: agenticMode,
        })
        if (params.data?.messages.length) {
            const { tabId } = params
            const store = mynahUi.getTabData(tabId).getStore() || {}
            const chatItems = store.chatItems || []

            params.data?.messages.forEach(updatedMessage => {
                if (!updatedMessage.messageId) {
                    // Do not process messages without known ID.
                    return
                }

                if (updatedMessage.messageId === 'modelUnavailable') {
                    mynahUi.updateStore(tabId, {
                        promptInputStickyCard: modelUnavailableBanner,
                    })
                    return
                }

                if (updatedMessage.messageId === 'modelThrottled') {
                    mynahUi.updateStore(tabId, {
                        promptInputStickyCard: modelThrottledBanner,
                    })
                    return
                }

                const oldMessage = chatItems.find(ci => ci.messageId === updatedMessage.messageId)
                if (!oldMessage) return

                const chatItem: ChatItem = {
                    type: oldMessage.type,
                    ...prepareChatItemFromMessage(updatedMessage, getTabPairProgrammingMode(mynahUi, tabId)),
                }
                mynahUi.updateChatAnswerWithMessageId(tabId, updatedMessage.messageId, chatItem)
            })
        }
    }

    /**
     * Creates a properly formatted chat item for MCP tool summary with accordion view
     */
    const createMcpToolSummaryItem = (message: ChatMessage, isPartialResult?: boolean): Partial<ChatItem> => {
        return {
            type: ChatItemType.ANSWER,
            messageId: message.messageId,
            summary: {
                content: message.summary?.content
                    ? {
                          padding: false,
                          wrapCodes: true,
                          header: message.summary.content.header
                              ? {
                                    icon: message.summary.content.header.icon as any,
                                    body: message.summary.content.header.body,
                                    buttons: message.summary.content?.header?.buttons as any,
                                    status: isPartialResult
                                        ? (message.summary.content?.header?.status as any)
                                        : undefined,
                                    fileList: undefined,
                                }
                              : undefined,
                      }
                    : undefined,
                collapsedContent:
                    message.summary?.collapsedContent?.map(item => ({
                        body: item.body,
                        header: item.header
                            ? {
                                  body: item.header.body,
                              }
                            : undefined,
                        fullWidth: true,
                        padding: false,
                        muted: false,
                        wrapCodes: item.header?.body === 'Parameters' ? true : false,
                        codeBlockActions: { copy: null, 'insert-to-cursor': null },
                    })) || [],
            },
        }
    }

    const prepareChatItemFromMessage = (
        message: ChatMessage,
        isPairProgrammingMode: boolean,
        isPartialResult?: boolean
    ): Partial<ChatItem> => {
        const contextHeader = contextListToHeader(message.contextList)
        const header = contextHeader || toMynahHeader(message.header) // Is this mutually exclusive?
        const fileList = toMynahFileList(message.fileList)

        let processedHeader = header
        if (message.type === 'tool') {
            // Handle MCP tool summary with accordion view
            if (message.summary) {
                return createMcpToolSummaryItem(message, isPartialResult)
            }
            processedHeader = { ...header }
            if (header?.buttons) {
                processedHeader.buttons = header.buttons.map(button => ({
                    ...button,
                    status: button.status ?? 'clear',
                }))
            }
            if (header?.fileList) {
                processedHeader.fileList = {
                    ...header.fileList,
                    fileTreeTitle: '',
                    hideFileCount: true,
                    details: toDetailsWithoutIcon(header.fileList.details),
                }
            }
            if (!isPartialResult) {
                if (processedHeader) {
                    processedHeader.status = undefined
                }
            }
        }

        // Check if header should be included
        const includeHeader =
            processedHeader &&
            ((processedHeader.buttons !== undefined &&
                processedHeader.buttons !== null &&
                processedHeader.buttons.length > 0) ||
                processedHeader.status !== undefined ||
                processedHeader.icon !== undefined)

        const padding =
            message.type === 'tool' ? (fileList ? true : message.messageId?.endsWith('_permission')) : undefined

        const processedButtons: ChatItemButton[] | undefined = toMynahButtons(message.buttons)?.map(button =>
            button.id === 'undo-all-changes' ? { ...button, position: 'outside' } : button
        )
        // Adding this conditional check to show the stop message in the center.
        const contentHorizontalAlignment: ChatItem['contentHorizontalAlignment'] = undefined

        // If message.header?.status?.text is Canceled or Rejected or Ignored or Completed etc.. card should be in disabled state.
        const shouldMute = message.header?.status?.text !== undefined && message.header?.status?.text !== 'Completed'

        return {
            body: message.body,
            header: includeHeader ? processedHeader : undefined,
            buttons: processedButtons,
            fileList,
            // file diffs in the header need space
            fullWidth: message.type === 'tool' && includeHeader ? true : undefined,
            padding,
            contentHorizontalAlignment,
            wrapCodes: message.type === 'tool',
            codeBlockActions:
                message.type === 'tool'
                    ? { 'insert-to-cursor': null, copy: null }
                    : isPairProgrammingMode
                      ? { 'insert-to-cursor': null }
                      : undefined,
            ...(shouldMute ? { muted: true } : {}),
        }
    }

    const sendToPrompt = (params: SendToPromptParams) => {
        const tabId = getOrCreateTabId()
        if (!tabId) return

        if (params.autoSubmit && params.prompt) {
            messager.onChatPrompt({ prompt: params.prompt, tabId, context: undefined }, 'contextMenu')
            initializeChatResponse(mynahUi, tabId, params.prompt.prompt, agenticMode)
        } else {
            mynahUi.addToUserPrompt(tabId, params.selection, 'code')
        }
        messager.onSendToPrompt(params, tabId)
    }

    const sendGenericCommand = (params: GenericCommandParams) => {
        let tabId = getOrCreateTabId()

        if (!tabId) return

        // send to a new tab if the current tab is loading
        if (getTabStore(tabId)?.loadingChat) {
            tabId = createTabId()
            if (!tabId) return
        }
        let body = ''
        let chatPrompt: ChatPrompt
        const genericCommandString = params.genericCommand as string
        if (genericCommandString.includes('Review')) {
            chatPrompt = { command: '/review' }
            if (!tabFactory?.isCodeReviewInChatEnabled()) {
                customChatClientAdapter?.handleQuickAction(chatPrompt, tabId, '')
                return
            }
        } else {
            body = [
                genericCommandString,
                ' the following part of my code:',
                '\n~~~~\n',
                params.selection,
                '\n~~~~\n',
            ].join('')
            chatPrompt = { prompt: body, escapedPrompt: body }
        }

        handleChatPrompt(mynahUi, tabId, chatPrompt, messager, params.triggerType, undefined, agenticMode, tabFactory)
    }

    const showError = (params: ErrorParams) => {
        const tabId = getOrCreateTabId()
        if (!tabId) return

        const answer: ChatItem = {
            type: ChatItemType.ANSWER,
            body: `**${params.title}**
${params.message}`,
        }

        mynahUi.updateStore(tabId, {
            loadingChat: false,
            cancelButtonWhenLoading: agenticMode,
            promptInputDisabledState: false,
        })

        mynahUi.addChatItem(params.tabId, answer)
        messager.onError(params)
    }

    const executeShellCommandShortCut = (params: ExecuteShellCommandParams) => {
        const activeElement = document.activeElement as HTMLElement

        const tabId = mynahUi.getSelectedTabId()
        if (!tabId) return

        const chatItems = mynahUi.getTabData(tabId)?.getStore()?.chatItems || []
        const buttonId = params.id

        let messageId
        for (const item of chatItems) {
            if (buttonId === 'stop-shell-command' && item.buttons && item.buttons.some(b => b.id === buttonId)) {
                messageId = item.messageId
                break
            }
            if (item.header?.buttons && item.header.buttons.some(b => b.id === buttonId)) {
                messageId = item.messageId
                break
            }
        }

        if (messageId) {
            const payload: ButtonClickParams = {
                tabId,
                messageId,
                buttonId,
            }
            messager.onButtonClick(payload)
            if (buttonId === 'stop-shell-command') {
                handleUIStopChatResponse(messager, mynahUi, tabId)
            }
        } else {
            // handle global stop
            const isLoading = mynahUi.getTabData(tabId)?.getStore()?.loadingChat
            if (isLoading && buttonId === 'stop-shell-command') {
                handleUIStopChatResponse(messager, mynahUi, tabId)
            }
        }
        // this is a short-term solution to re-gain focus after executing a shortcut
        // current behavior will emit exitFocus telemetry immediadately.
        // use this to re-gain focus, so that user can use shortcut after shortcut
        // without manually re-gain focus.
        setTimeout(() => {
            if (activeElement && activeElement.focus) {
                activeElement.focus()
            }
        }, 100)
    }

    const openTab = (requestId: string, params: OpenTabParams) => {
        if (params.tabId) {
            if (params.tabId !== mynahUi.getSelectedTabId()) {
                mynahUi.selectTab(params.tabId)
            }
            messager.onOpenTab(requestId, { tabId: params.tabId })
        } else {
            const messages = params.newTabOptions?.data?.messages
            const tabId = createTabId(true)
            if (tabId) {
                mynahUi.updateStore(tabId, {
                    chatItems: tabFactory.getChatItems(messages ? false : true, programmingModeCardActive, messages),
                })
                messager.onOpenTab(requestId, { tabId })
            } else {
                messager.onOpenTab(requestId, {
                    type: 'InvalidRequest',
                    message: 'No more tabs available',
                })
            }
        }
    }

    const toContextCommands = (commands: ContextCommand[]): QuickActionCommand[] => {
        return commands.map(command => ({
            ...command,
            children: command.children?.map(child => ({
                ...child,
                commands: toContextCommands(child.commands),
            })),
            icon: toMynahIcon(command.icon),
        }))
    }

    const sendPinnedContext = (params: PinnedContextParams) => {
        const pinnedContext = toContextCommands(params.contextCommandGroups[0]?.commands || [])
        let activeEditor = pinnedContext[0]?.id === ACTIVE_EDITOR_CONTEXT_ID
        // Update Active File pill description with active editor URI passed from IDE
        if (activeEditor) {
            if (params.textDocument != null) {
                pinnedContext[0].description = params.textDocument.uri
            } else {
                // IDE did not pass in active file, remove it from pinned context
                pinnedContext.shift()
                activeEditor = false
            }
        }
        let promptTopBarTitle = '@'
        // Show full `@Pin Context` title until user adds a pinned context item
        if (pinnedContext.length == 0 || (activeEditor && pinnedContext.length === 1)) {
            promptTopBarTitle = '@Pin Context'
        }
        mynahUi.updateStore(params.tabId, {
            promptTopBarContextItems: pinnedContext,
            promptTopBarTitle,
            promptTopBarButton: params.showRules
                ? { id: 'Rules', status: 'clear', text: 'Rules', icon: 'check-list' }
                : null,
        })
    }

    const sendContextCommands = (params: ContextCommandParams) => {
        contextCommandGroups = params.contextCommandGroups.map(group => ({
            ...group,
            commands: toContextCommands(group.commands),
        }))

        Object.keys(mynahUi.getAllTabs()).forEach(tabId => {
            mynahUi.updateStore(tabId, {
                contextCommands: [
                    ...(contextCommandGroups || []),
                    ...(featureConfig?.get('highlightCommand')
                        ? [
                              {
                                  groupName: 'Additional commands',
                                  commands: [toMynahContextCommand(featureConfig.get('highlightCommand'))],
                              },
                          ]
                        : []),
                ],
            })
        })
    }

    const addSelectedFilesToContext = (params: OpenFileDialogResult) => {
        if (params.errorMessage) {
            mynahUi.notify({
                content: params.errorMessage,
                type: NotificationType.ERROR,
            })
            return
        }
        const commands: QuickActionCommand[] = []
        for (const filePath of params.filePaths) {
            const fileName = filePath.split(/[\\/]/).pop() || filePath
            if (params.fileType === 'image') {
                commands.push({
                    command: fileName,
                    description: filePath,
                    label: 'image',
                    route: [filePath],
                    icon: MynahIcons.IMAGE,
                    id: fileName,
                })
            }
        }

        mynahUi.addCustomContextToPrompt(params.tabId, commands, params.insertPosition)
    }

    const chatHistoryList = new ChatHistoryList(mynahUi, messager)
    const listConversations = (params: ListConversationsResult) => {
        chatHistoryList.show(params)
    }

    const rulesList = new RulesList(mynahUi, messager)

    const listRules = (params: ListRulesResult) => {
        rulesList.show(params)
    }

    const ruleClicked = (params: RuleClickResult) => {
        if (!params.success) {
            mynahUi.notify({
                content: `Failed to toggle the workspace rule`,
                type: NotificationType.ERROR,
            })
            return
        }
        messager.onListRules({ tabId: params.tabId })
    }

    const conversationClicked = (params: ConversationClickResult) => {
        if (!params.success) {
            mynahUi.notify({
                content: `Failed to ${params.action ?? 'open'} the history`,
                type: NotificationType.ERROR,
            })
            return
        }

        // close history list if conversation item was successfully opened
        if (!params.action) {
            chatHistoryList.close()
            return
        }
        // request update conversations list if conversation item was successfully deleted
        if (params.action === 'delete') {
            messager.onListConversations()
        }
    }

    // Create an instance of McpMynahUi to handle MCP server functionality
    const mcpMynahUi = new McpMynahUi(mynahUi, messager)

    const listMcpServers = (params: ListMcpServersResult) => {
        mcpMynahUi.listMcpServers(params)
    }

    // MCP server functionality is now handled by the McpMynahUi class

    /**
     * Handles MCP server click events
     */
    const mcpServerClick = (params: McpServerClickResult) => {
        mcpMynahUi.mcpServerClick(params)
    }

    const getSerializedChat = (requestId: string, params: GetSerializedChatParams) => {
        const supportedFormats = ['markdown', 'html']

        if (!supportedFormats.includes(params.format)) {
            mynahUi.notify({
                content: `Failed to export chat`,
                type: NotificationType.ERROR,
            })

            messager.onGetSerializedChat(requestId, {
                type: 'InvalidRequest',
                message: `Failed to get serialized chat content, ${params.format} is not supported`,
            })

            return
        }

        try {
            const serializedChat = mynahUi.serializeChat(params.tabId, params.format)

            messager.onGetSerializedChat(requestId, {
                content: serializedChat,
            })
        } catch (err) {
            messager.onGetSerializedChat(requestId, {
                type: 'InternalError',
                message: 'Failed to get serialized chat content',
            })
        }
    }

    const listAvailableModels = (params: ListAvailableModelsResult) => {
        const tabId = params.tabId
        const promptInputOptions = mynahUi.getTabData(tabId).getStore()?.promptInputOptions
        mynahUi.updateStore(tabId, {
            promptInputOptions: promptInputOptions?.map(option =>
                option.id === 'model-selection'
                    ? {
                          ...option,
                          type: 'select',
                          options: params.models.map(model => ({ value: model.id, label: model.name })),
                          value: params.selectedModelId,
                      }
                    : option
            ),
        })
    }

    const api = {
        addChatResponse: addChatResponse,
        updateChat: updateChat,
        sendToPrompt: sendToPrompt,
        sendGenericCommand: sendGenericCommand,
        showError: showError,
        openTab: openTab,
        sendContextCommands: sendContextCommands,
        sendPinnedContext: sendPinnedContext,
        executeShellCommandShortCut: executeShellCommandShortCut,
        listConversations: listConversations,
        listRules: listRules,
        conversationClicked: conversationClicked,
        listMcpServers: listMcpServers,
        mcpServerClick: mcpServerClick,
        getSerializedChat: getSerializedChat,
        createTabId: createTabId,
        ruleClicked: ruleClicked,
        listAvailableModels: listAvailableModels,
        addSelectedFilesToContext: addSelectedFilesToContext,
    }

    return [mynahUi, api]
}

const ACTIVE_EDITOR_CONTEXT_ID = 'active-editor'

export const DEFAULT_HELP_PROMPT = 'What can Amazon Q help me with?'

const DEFAULT_DOC_PROMPT = `You are Amazon Q. Start with a warm greeting, then ask the user to specify what kind of documentation they need. Present common documentation types (like API docs, README, user guides, developer guides, or configuration guides) as clear options. Keep the question brief and friendly. Don't make assumptions about existing content or context. Wait for their response before providing specific guidance.`

const DEFAULT_TEST_PROMPT = `You are Amazon Q. Start with a warm greeting, then help me generate unit tests`

const DEFAULT_DEV_PROMPT = `You are Amazon Q. Start with a warm greeting, then ask the user to specify what kind of help they need in code development. Present common questions asked (like Creating a new project, Adding a new feature, Modifying your files). Keep the question brief and friendly. Don't make assumptions about existing content or context. Wait for their response before providing specific guidance.`

const DEFAULT_REVIEW_PROMPT = `You are Amazon Q. Start with a warm greeting, then use code review tool to perform code analysis of the open file. If there is no open file, ask what the user would like to review.`

export const uiComponentsTexts = {
    mainTitle: 'Amazon Q (Preview)',
    copy: 'Copy',
    insertAtCursorLabel: 'Insert at cursor',
    feedbackFormTitle: 'Report an issue',
    feedbackFormOptionsLabel: 'What type of issue would you like to report?',
    feedbackFormCommentLabel: 'Description of issue (optional):',
    feedbackThanks: 'Thanks for your feedback!',
    feedbackReportButtonLabel: 'Report an issue',
    codeSuggestions: 'Code suggestions',
    files: 'file(s)',
    clickFileToViewDiff: 'Click on a file to view diff.',
    showMore: 'Show more',
    save: 'Save',
    cancel: 'Cancel',
    submit: 'Submit',
    stopGenerating: 'Cancel',
    copyToClipboard: 'Copied to clipboard',
    noMoreTabsTooltip: 'You can only open ten conversation tabs at a time.',
    codeSuggestionWithReferenceTitle: 'Some suggestions contain code with references.',
    spinnerText: 'Working...',
<<<<<<< HEAD
=======
    macStopButtonShortcut: '&#8679; &#8984; &#9003;',
    windowStopButtonShortcut: 'Ctrl + &#8679; + &#9003;',
}

const getStopGeneratingToolTipText = (os: string | undefined, agenticMode: boolean | undefined): string => {
    if (agenticMode && os) {
        return os === 'darwin'
            ? `Stop:  ${uiComponentsTexts.macStopButtonShortcut}`
            : `Stop:  ${uiComponentsTexts.windowStopButtonShortcut}`
    }

    return agenticMode ? uiComponentsTexts.stopGenerating : 'Stop generating'
}

const handleUIStopChatResponse = (messenger: Messager, mynahUi: MynahUI, tabId: string) => {
    messenger.onStopChatResponse(tabId)

    // Reset loading state
    mynahUi.updateStore(tabId, {
        loadingChat: false,
        cancelButtonWhenLoading: true,
        promptInputDisabledState: false,
    })

    // Add a small delay before adding the chat item
    setTimeout(() => {
        // Add cancellation message when stop button is clicked
        mynahUi.addChatItem(tabId, {
            type: ChatItemType.DIRECTIVE,
            messageId: 'stopped' + Date.now(),
            body: 'You stopped your current work, please provide additional examples or ask another question.',
        })
    }, 500) // 500ms delay
>>>>>>> 79a413a2
}<|MERGE_RESOLUTION|>--- conflicted
+++ resolved
@@ -703,28 +703,7 @@
             }
         },
         onStopChatResponse: tabId => {
-<<<<<<< HEAD
-            messager.onStopChatResponse(tabId)
-
-            // Reset loading state
-            mynahUi.updateStore(tabId, {
-                loadingChat: false,
-                cancelButtonWhenLoading: true,
-                promptInputDisabledState: false,
-            })
-
-            // Add a small delay before adding the chat item
-            setTimeout(() => {
-                // Add cancellation message when stop button is clicked
-                mynahUi.addChatItem(tabId, {
-                    type: ChatItemType.DIRECTIVE,
-                    messageId: 'canceled' + Date.now(),
-                    body: 'You canceled your current work, please provide additional examples or ask another question.',
-                })
-            }, 500) // 500ms delay
-=======
             handleUIStopChatResponse(messager, mynahUi, tabId)
->>>>>>> 79a413a2
         },
         onOpenFileDialogClick: (tabId, fileType, insertPosition) => {
             const imageContext = getImageContextCount(tabId)
@@ -1810,8 +1789,6 @@
     noMoreTabsTooltip: 'You can only open ten conversation tabs at a time.',
     codeSuggestionWithReferenceTitle: 'Some suggestions contain code with references.',
     spinnerText: 'Working...',
-<<<<<<< HEAD
-=======
     macStopButtonShortcut: '&#8679; &#8984; &#9003;',
     windowStopButtonShortcut: 'Ctrl + &#8679; + &#9003;',
 }
@@ -1845,5 +1822,4 @@
             body: 'You stopped your current work, please provide additional examples or ask another question.',
         })
     }, 500) // 500ms delay
->>>>>>> 79a413a2
 }