/*!
 * Copyright Amazon.com, Inc. or its affiliates. All Rights Reserved.
 * SPDX-License-Identifier: Apache-2.0
 */
import {
    AuthFollowUpClickedParams,
    CopyCodeToClipboardParams,
    ErrorParams,
    GenericCommandParams,
    InsertToCursorPositionParams,
    SendToPromptParams,
    TriggerType,
    isValidAuthFollowUpType,
} from '@aws/chat-client-ui-types'
import {
    ButtonClickParams,
    ChatMessage,
    ChatResult,
    ChatUpdateParams,
    ContextCommand,
    ContextCommandParams,
    ConversationClickResult,
    FeedbackParams,
    FollowUpClickParams,
    GetSerializedChatParams,
    InfoLinkClickParams,
    LinkClickParams,
    ListConversationsResult,
    ListRulesResult,
    ListMcpServersResult,
    McpServerClickResult,
    OPEN_WORKSPACE_INDEX_SETTINGS_BUTTON_ID,
    OpenFileDialogParams,
    OpenFileDialogResult,
    OpenTabParams,
    PinnedContextParams,
    RuleClickResult,
    SourceLinkClickParams,
    ListAvailableModelsResult,
    ExecuteShellCommandParams,
<<<<<<< HEAD
    SubscriptionDetailsParams,
=======
>>>>>>> 905f0fcb
} from '@aws/language-server-runtimes-types'
import {
    ChatItem,
    ChatItemType,
    ChatPrompt,
    MynahUI,
    MynahUIDataModel,
    NotificationType,
    MynahUIProps,
    QuickActionCommand,
    ChatItemButton,
    MynahIcons,
    CustomQuickActionCommand,
    ConfigTexts,
} from '@aws/mynah-ui'
import { VoteParams } from '../contracts/telemetry'
import { Messager } from './messager'
import { McpMynahUi } from './mcpMynahUi'
import { ExportTabBarButtonId, ShowLogsTabBarButtonId, McpServerTabButtonId, TabFactory } from './tabs/tabFactory'
import { disclaimerAcknowledgeButtonId, disclaimerCard } from './texts/disclaimer'
import { ChatClientAdapter, ChatEventHandler } from '../contracts/chatClientAdapter'
import { withAdapter } from './withAdapter'
import {
    toDetailsWithoutIcon,
    toMynahButtons,
    toMynahContextCommand,
    toMynahFileList,
    toMynahHeader,
    toMynahIcon,
} from './utils'
import { ChatHistory, ChatHistoryList } from './features/history'
import {
    pairProgrammingModeOff,
    pairProgrammingModeOn,
    programmerModeCard,
    createRerouteCard,
} from './texts/pairProgramming'
import { ContextRule, RulesList } from './features/rules'
import { getModelSelectionChatItem, modelUnavailableBanner, modelThrottledBanner } from './texts/modelSelection'
import {
    freeTierLimitSticky,
    upgradeSuccessSticky,
    upgradePendingSticky,
    plansAndPricingTitle,
    freeTierLimitDirective,
    IdCRequestLimtReachedSticky,
} from './texts/paidTier'
import { isSupportedImageExtension, MAX_IMAGE_CONTEXT, verifyClientImages } from './imageVerification'

export interface InboundChatApi {
    addChatResponse(params: ChatResult, tabId: string, isPartialResult: boolean): void
    updateChat(params: ChatUpdateParams): void
    sendToPrompt(params: SendToPromptParams): void
    sendGenericCommand(params: GenericCommandParams): void
    showError(params: ErrorParams): void
    openTab(requestId: string, params: OpenTabParams): void
    sendContextCommands(params: ContextCommandParams): void
    listConversations(params: ListConversationsResult): void
    executeShellCommandShortCut(params: ExecuteShellCommandParams): void
    listRules(params: ListRulesResult): void
    conversationClicked(params: ConversationClickResult): void
    ruleClicked(params: RuleClickResult): void
    listMcpServers(params: ListMcpServersResult): void
    mcpServerClick(params: McpServerClickResult): void
    getSerializedChat(requestId: string, params: GetSerializedChatParams): void
    createTabId(openTab?: boolean): string | undefined
    addSelectedFilesToContext(params: OpenFileDialogParams): void
    sendPinnedContext(params: PinnedContextParams): void
    listAvailableModels(params: ListAvailableModelsResult): void
    showSubscriptionDetails(params: SubscriptionDetailsParams): void
}

type ContextCommandGroups = MynahUIDataModel['contextCommands']

const ContextPrompt = {
    CreateItemId: 'create-saved-prompt',
    CancelButtonId: 'cancel-create-prompt',
    SubmitButtonId: 'submit-create-prompt',
    PromptNameFieldId: 'prompt-name',
} as const

const getTabPromptInputValue = (mynahUi: MynahUI, tabId: string, optionId: string) => {
    const promptInputOptions = mynahUi.getTabData(tabId)?.getStore()?.promptInputOptions ?? []
    return promptInputOptions.find(item => item.id === optionId)?.value
}

const getTabPairProgrammingMode = (mynahUi: MynahUI, tabId: string) =>
    getTabPromptInputValue(mynahUi, tabId, 'pair-programmer-mode') === 'true'

const getTabModelSelection = (mynahUi: MynahUI, tabId: string) =>
    getTabPromptInputValue(mynahUi, tabId, 'model-selection')

export const handlePromptInputChange = (mynahUi: MynahUI, tabId: string, optionsValues: Record<string, string>) => {
    const previousPairProgrammerValue = getTabPairProgrammingMode(mynahUi, tabId)
    const currentPairProgrammerValue = optionsValues['pair-programmer-mode'] === 'true'

    if (currentPairProgrammerValue !== previousPairProgrammerValue) {
        mynahUi.addChatItem(tabId, currentPairProgrammerValue ? pairProgrammingModeOn : pairProgrammingModeOff)
    }

    const previousModelSelectionValue = getTabModelSelection(mynahUi, tabId)
    const currentModelSelectionValue = optionsValues['model-selection']

    const promptInputOptions = mynahUi.getTabData(tabId).getStore()?.promptInputOptions
    if (currentModelSelectionValue !== previousModelSelectionValue) {
        const modelSelectionPromptOption = promptInputOptions?.find(({ id }) => id === 'model-selection')
        if (modelSelectionPromptOption && modelSelectionPromptOption.type === 'select') {
            const selectedModelName = modelSelectionPromptOption.options?.find(
                ({ value }) => value === currentModelSelectionValue
            )?.label

            mynahUi.addChatItem(tabId, getModelSelectionChatItem(selectedModelName ?? currentModelSelectionValue))
        }
    }

    mynahUi.updateStore(tabId, {
        promptInputOptions: promptInputOptions?.map(option => {
            option.value = optionsValues[option.id]
            return option
        }),
    })
}

export const handleChatPrompt = (
    mynahUi: MynahUI,
    tabId: string,
    prompt: ChatPrompt,
    messager: Messager,
    triggerType?: TriggerType,
    _eventId?: string,
    agenticMode?: boolean,
    tabFactory?: TabFactory
) => {
    let userPrompt = prompt.escapedPrompt

    // Check if there's an ongoing request
    const isLoading = mynahUi.getTabData(tabId)?.getStore()?.loadingChat

    if (isLoading) {
        // Stop the current response
        messager.onStopChatResponse(tabId)

        // Add cancellation message BEFORE showing the new prompt
        mynahUi.addChatItem(tabId, {
            type: ChatItemType.DIRECTIVE,
            messageId: 'stopped' + Date.now(),
            body: 'You stopped your current work and asked me to work on the following task instead.',
        })

        // Reset loading state
        mynahUi.updateStore(tabId, {
            loadingChat: false,
            cancelButtonWhenLoading: true,
            promptInputDisabledState: false,
        })
    } else {
        // If no ongoing request, just send the stop signal
        messager.onStopChatResponse(tabId)
    }

    const commandsToReroute = ['/dev', '/test', '/doc', '/review']

    const isReroutedCommand =
        agenticMode && tabFactory?.isRerouteEnabled() && prompt.command && commandsToReroute.includes(prompt.command)

    if (prompt.command && !isReroutedCommand && prompt.command !== '/compact') {
        // Send /compact quick action as normal regular chat prompt
        // Handle non-rerouted commands (/clear, /help, /transform, /review) as quick actions
        // Temporary solution to handle clear quick actions on the client side
        if (prompt.command === '/clear') {
            mynahUi.updateStore(tabId, {
                chatItems: [],
            })
        } else if (prompt.command === '/help') {
            userPrompt = DEFAULT_HELP_PROMPT
        }

        // Send prompt when quick action command attached
        messager.onQuickActionCommand({
            quickAction: prompt.command,
            prompt: userPrompt,
            tabId,
        })

        if (prompt.command === '/clear') {
            return
        }
    } else {
        // Go agentic chat workflow when:
        // 1. Regular prompts without commands
        // 2. Rerouted commands (/dev, /test, /doc, /review) when feature flag: reroute is enabled

        // Special handling for /doc command - always send fixed prompt for fixed response
        if (isReroutedCommand && prompt.command === '/doc') {
            const context = prompt.context?.map(c => (typeof c === 'string' ? { command: c } : c))
            messager.onChatPrompt(
                {
                    prompt: { ...prompt, escapedPrompt: DEFAULT_DOC_PROMPT, prompt: DEFAULT_DOC_PROMPT },
                    tabId,
                    context,
                },
                triggerType
            )
        } else if (isReroutedCommand && (!userPrompt || userPrompt.trim() === '')) {
            // For /dev and /test commands, provide meaningful defaults if no additional text
            let defaultPrompt = userPrompt
            switch (prompt.command) {
                case '/dev':
                    defaultPrompt = DEFAULT_DEV_PROMPT
                    break
                case '/test':
                    defaultPrompt = DEFAULT_TEST_PROMPT
                    break
                case '/doc':
                    defaultPrompt = DEFAULT_DOC_PROMPT
                    break
                case '/review':
                    defaultPrompt = DEFAULT_REVIEW_PROMPT
                    break
            }

            // Send the updated prompt with default text to server
            const context = prompt.context?.map(c => (typeof c === 'string' ? { command: c } : c))
            messager.onChatPrompt(
                {
                    prompt: { ...prompt, escapedPrompt: defaultPrompt, prompt: defaultPrompt },
                    tabId,
                    context,
                },
                triggerType
            )
        } else {
            const context = prompt.context?.map(c => (typeof c === 'string' ? { command: c } : c))
            messager.onChatPrompt({ prompt, tabId, context }, triggerType)
        }
    }

    // For /doc command, don't show any prompt in UI
    const displayPrompt = isReroutedCommand && prompt.command === '/doc' ? '' : userPrompt
    initializeChatResponse(mynahUi, tabId, displayPrompt, agenticMode)

    // If this is a rerouted command AND reroute feature is enabled, show the reroute card after the prompt
    if (isReroutedCommand && tabFactory?.isRerouteEnabled() && prompt.command) {
        mynahUi.addChatItem(tabId, createRerouteCard(prompt.command))
    }
}

const initializeChatResponse = (mynahUi: MynahUI, tabId: string, userPrompt?: string, agenticMode?: boolean) => {
    mynahUi.addChatItem(tabId, {
        type: ChatItemType.PROMPT,
        body: userPrompt,
    })

    // Set UI to loading state
    if (agenticMode) {
        mynahUi.updateStore(tabId, {
            loadingChat: true,
            cancelButtonWhenLoading: true,
            promptInputDisabledState: false,
        })
    } else {
        mynahUi.updateStore(tabId, {
            loadingChat: true,
            promptInputDisabledState: true,
        })
    }

    // Create initial empty response
    mynahUi.addChatItem(tabId, {
        type: ChatItemType.ANSWER_STREAM,
    })
}

export const createMynahUi = (
    messager: Messager,
    tabFactory: TabFactory,
    disclaimerAcknowledged: boolean,
    pairProgrammingCardAcknowledged: boolean,
    customChatClientAdapter?: ChatClientAdapter,
    featureConfig?: Map<string, any>,
    agenticMode?: boolean,
    stringOverrides?: Partial<ConfigTexts>,
    os?: string
): [MynahUI, InboundChatApi] => {
    let disclaimerCardActive = !disclaimerAcknowledged
    let programmingModeCardActive = !pairProgrammingCardAcknowledged
    let contextCommandGroups: ContextCommandGroups | undefined

    let chatEventHandlers: ChatEventHandler = {
        onCodeInsertToCursorPosition(
            tabId,
            messageId,
            code,
            type,
            referenceTrackerInformation,
            eventId,
            codeBlockIndex,
            totalCodeBlocks
        ) {
            const payload: InsertToCursorPositionParams = {
                tabId,
                messageId,
                code,
                type,
                referenceTrackerInformation,
                eventId,
                codeBlockIndex,
                totalCodeBlocks,
            }
            messager.onInsertToCursorPosition(payload)
        },
        onFocusStateChanged(focusState: boolean) {
            messager.onFocusStateChanged(focusState)
        },
        onFollowUpClicked(tabId, messageId, followUp, eventId) {
            if (followUp.type !== undefined && isValidAuthFollowUpType(followUp.type)) {
                const payload: AuthFollowUpClickedParams = {
                    tabId,
                    messageId,
                    authFollowupType: followUp.type,
                }
                messager.onAuthFollowUpClicked(payload)
                mynahUi.updateStore(tabId, { promptInputDisabledState: false })
            } else {
                const prompt = followUp.prompt ? followUp.prompt : followUp.pillText
                handleChatPrompt(
                    mynahUi,
                    tabId,
                    { prompt: prompt, escapedPrompt: prompt },
                    messager,
                    'click',
                    eventId,
                    agenticMode,
                    tabFactory
                )

                const payload: FollowUpClickParams = {
                    tabId,
                    messageId,
                    followUp,
                }
                messager.onFollowUpClicked(payload)
            }
        },
        onChatPrompt(tabId, prompt, eventId) {
            handleChatPrompt(mynahUi, tabId, prompt, messager, 'click', eventId, agenticMode, tabFactory)
        },
        onReady: () => {
            messager.onUiReady()
            messager.onTabAdd(tabFactory.initialTabId)
            messager.onListAvailableModels({ tabId: tabFactory.initialTabId })
        },
        onFileClick: (tabId, filePath, deleted, messageId, eventId, fileDetails) => {
            messager.onFileClick({ tabId, filePath, messageId, fullPath: fileDetails?.data?.['fullPath'] })
        },
        onTabAdd: (tabId: string) => {
            const defaultTabBarData = tabFactory.getDefaultTabData()
            const defaultTabConfig: Partial<MynahUIDataModel> = {
                quickActionCommands: defaultTabBarData.quickActionCommands,
                ...(tabFactory.isRerouteEnabled()
                    ? { quickActionCommandsHeader: defaultTabBarData.quickActionCommandsHeader }
                    : {}),
                tabBarButtons: defaultTabBarData.tabBarButtons,
                contextCommands: [
                    ...(contextCommandGroups || []),
                    ...(featureConfig?.get('highlightCommand')
                        ? [
                              {
                                  groupName: 'Additional commands',
                                  commands: [toMynahContextCommand(featureConfig.get('highlightCommand'))],
                              },
                          ]
                        : []),
                ],
                ...(disclaimerCardActive ? { promptInputStickyCard: disclaimerCard } : {}),
            }

            const tabStore = mynahUi.getTabData(tabId).getStore()

            // Tabs can be opened through different methods, including server-initiated 'openTab' requests.
            // The 'openTab' request is specifically used for loading historical chat sessions with pre-existing messages.
            // We check if tabMetadata.openTabKey exists - if it does and is set to true, we skip showing welcome messages
            // since this indicates we're loading a previous chat session rather than starting a new one.
            if (!tabStore?.tabMetadata || !tabStore.tabMetadata.openTabKey) {
                defaultTabConfig.chatItems = tabFactory.getChatItems(true, programmingModeCardActive, [])
            }
            mynahUi.updateStore(tabId, defaultTabConfig)
            messager.onTabAdd(tabId, undefined, tabStore?.tabMetadata?.openTabKey === true)
            messager.onListAvailableModels({ tabId })
        },
        onTabRemove: (tabId: string) => {
            messager.onStopChatResponse(tabId)
            messager.onTabRemove(tabId)
        },
        onTabChange: (tabId: string) => {
            messager.onTabChange(tabId)
        },
        onResetStore: () => {},
        onCopyCodeToClipboard: (
            tabId,
            messageId,
            code,
            type,
            referenceTrackerInformation,
            eventId,
            codeBlockIndex,
            totalCodeBlocks
        ) => {
            const payload: CopyCodeToClipboardParams = {
                tabId,
                messageId,
                code,
                type,
                referenceTrackerInformation,
                eventId,
                codeBlockIndex,
                totalCodeBlocks,
            }
            messager.onCopyCodeToClipboard(payload)
        },
        onVote: (tabId, messageId, vote, eventId) => {
            const payload: VoteParams = {
                tabId,
                messageId,
                vote,
                eventId,
            }
            messager.onVote(payload)
        },
        onPromptTopBarItemAdded: (tabId, item, eventId) => {
            messager.onAddPinnedContext({ tabId, contextCommandGroups: [{ commands: [item as ContextCommand] }] })
        },
        onPromptTopBarItemRemoved: (tabId, item, eventId) => {
            messager.onRemovePinnedContext({ tabId, contextCommandGroups: [{ commands: [item as ContextCommand] }] })
        },
        onPromptTopBarButtonClick(tabId, button, eventId) {
            if (button.id === 'Rules') {
                rulesList.showLoading(tabId)
                messager.onListRules({ tabId })
            }
        },
        onSendFeedback: (tabId, feedbackPayload, eventId) => {
            const payload: FeedbackParams = {
                tabId,
                feedbackPayload,
                eventId,
            }
            messager.onSendFeedback(payload)

            mynahUi.notify({
                type: NotificationType.INFO,
                title: 'Your feedback is sent',
                content: 'Thanks for your feedback.',
            })
        },
        onLinkClick: (tabId, messageId, link, mouseEvent, eventId) => {
            mouseEvent?.preventDefault()
            mouseEvent?.stopPropagation()
            mouseEvent?.stopImmediatePropagation()

            const payload: LinkClickParams = {
                tabId,
                messageId,
                link,
                eventId,
            }
            messager.onLinkClick(payload)
        },
        onSourceLinkClick: (tabId, messageId, link, mouseEvent, eventId) => {
            mouseEvent?.preventDefault()
            mouseEvent?.stopPropagation()
            mouseEvent?.stopImmediatePropagation()

            const payload: SourceLinkClickParams = {
                tabId,
                messageId,
                link,
                eventId,
            }
            messager.onSourceLinkClick(payload)
        },
        onInfoLinkClick: (tabId, link, mouseEvent, eventId) => {
            mouseEvent?.preventDefault()
            mouseEvent?.stopPropagation()
            mouseEvent?.stopImmediatePropagation()

            const payload: InfoLinkClickParams = {
                tabId,
                link,
                eventId,
            }
            messager.onInfoLinkClick(payload)
        },
        onInBodyButtonClicked: (tabId, messageId, action, eventId) => {
            if (action.id === disclaimerAcknowledgeButtonId) {
                // Hide the legal disclaimer card
                disclaimerCardActive = false

                // Update the disclaimer getting acknowledged
                messager.onDisclaimerAcknowledged()

                // Remove all disclaimer cards from all tabs
                Object.keys(mynahUi.getAllTabs()).forEach(storeTabKey => {
                    mynahUi.updateStore(storeTabKey, { promptInputStickyCard: null })
                })
            } else if (action.id === OPEN_WORKSPACE_INDEX_SETTINGS_BUTTON_ID) {
                messager.onOpenSettings('amazonQ.workspaceIndex')
            } else {
                const payload: ButtonClickParams = {
                    tabId,
                    messageId,
                    buttonId: action.id,
                }
                messager.onButtonClick(payload)
            }
            if (action.id === 'stop-shell-command') {
                messager.onStopChatResponse(tabId)
            }
        },
        onContextSelected: (contextItem, tabId) => {
            if (contextItem.command === 'Image') {
                const imageContext = getImageContextCount(tabId)
                if (imageContext >= MAX_IMAGE_CONTEXT) {
                    mynahUi.notify({
                        content: `A maximum of ${MAX_IMAGE_CONTEXT} images can be added to a single message.`,
                        type: NotificationType.WARNING,
                    })
                    return false
                }
                const payload: OpenFileDialogParams = {
                    tabId,
                    fileType: contextItem.command.toLowerCase() as 'image' | '',
                }
                messager.onOpenFileDialogClick(payload)
                return false
            }
            if (contextItem.id === ContextPrompt.CreateItemId) {
                mynahUi.showCustomForm(
                    tabId,
                    [
                        {
                            id: ContextPrompt.PromptNameFieldId,
                            type: 'textinput',
                            mandatory: true,
                            autoFocus: true,
                            title: 'Prompt name',
                            placeholder: 'Enter prompt name',
                            validationPatterns: {
                                patterns: [
                                    {
                                        pattern: /^[a-zA-Z0-9][a-zA-Z0-9_-]{0,99}$/,
                                        errorMessage:
                                            'Use only letters, numbers, hyphens, and underscores, starting with a letter or number. Maximum 100 characters.',
                                    },
                                ],
                            },
                            validateOnChange: true,
                            description: "Use this prompt by typing '@' followed by the prompt name.",
                        },
                    ],
                    [
                        {
                            id: ContextPrompt.CancelButtonId,
                            text: 'Cancel',
                            status: 'clear',
                            waitMandatoryFormItems: false,
                        },
                        {
                            id: ContextPrompt.SubmitButtonId,
                            text: 'Create',
                            status: 'primary',
                            waitMandatoryFormItems: true,
                        },
                    ],
                    `Create a saved prompt`
                )
                return false
            }
            return true
        },
        onCustomFormAction: (tabId, action) => {
            if (action.id === ContextPrompt.SubmitButtonId) {
                messager.onCreatePrompt({ promptName: action.formItemValues![ContextPrompt.PromptNameFieldId] })
            } else if (action.id === ContextRule.SubmitButtonId) {
                messager.onCreatePrompt({
                    promptName: action.formItemValues![ContextRule.RuleNameFieldId],
                    isRule: true,
                })
            }
        },
        onFormTextualItemKeyPress: (
            event: KeyboardEvent,
            formData: Record<string, string>,
            itemId: string,
            _tabId: string,
            _eventId?: string
        ) => {
            if (event.key === 'Enter') {
                if (itemId === ContextPrompt.PromptNameFieldId) {
                    event.preventDefault()
                    messager.onCreatePrompt({ promptName: formData[ContextPrompt.PromptNameFieldId] })
                    return true
                } else if (itemId === ContextRule.RuleNameFieldId) {
                    event.preventDefault()
                    messager.onCreatePrompt({ promptName: formData[ContextRule.RuleNameFieldId], isRule: true })
                    return true
                }
            }
            return false
        },
        onTabBarButtonClick: (tabId: string, buttonId: string) => {
            if (buttonId === McpServerTabButtonId) {
                messager.onListMcpServers()
                return
            }

            if (buttonId === ChatHistory.TabBarButtonId) {
                messager.onListConversations(undefined, true)
                return
            }

            if (buttonId === ShowLogsTabBarButtonId) {
                messager.onTabBarAction({
                    tabId,
                    action: 'show_logs',
                })
                return
            }

            if (buttonId === ExportTabBarButtonId) {
                messager.onTabBarAction({
                    tabId,
                    action: 'export',
                })
                return
            }

            throw new Error(`Unhandled tab bar button id: ${buttonId}`)
        },
        onPromptInputOptionChange: (tabId, optionsValues) => {
            if (agenticMode) {
                handlePromptInputChange(mynahUi, tabId, optionsValues)
            }
            messager.onPromptInputOptionChange({ tabId, optionsValues })
        },
        onPromptInputButtonClick: (tabId, buttonId, eventId) => {
            const payload: ButtonClickParams = {
                tabId,
                messageId: 'not-a-message',
                buttonId: buttonId,
            }
            messager.onPromptInputButtonClick(payload)
        },
        onMessageDismiss: (tabId, messageId) => {
            if (messageId === programmerModeCard.messageId) {
                programmingModeCardActive = false
                messager.onChatPromptOptionAcknowledged(messageId)

                // Update the tab defaults to hide the programmer mode card for new tabs
                mynahUi.updateTabDefaults({
                    store: {
                        chatItems: tabFactory.getChatItems(true, false),
                    },
                })
            }
        },
        onStopChatResponse: tabId => {
            handleUIStopChatResponse(messager, mynahUi, tabId)
        },
        onOpenFileDialogClick: (tabId, fileType, insertPosition) => {
            const imageContext = getImageContextCount(tabId)
            if (imageContext >= MAX_IMAGE_CONTEXT) {
                mynahUi.notify({
                    content: `A maximum of ${MAX_IMAGE_CONTEXT} images can be added to a single message.`,
                    type: NotificationType.WARNING,
                })
                return
            }
            const payload: OpenFileDialogParams = {
                tabId,
                fileType: fileType as 'image' | '',
                insertPosition,
            }
            messager.onOpenFileDialogClick(payload)
        },
        onFilesDropped: async (tabId: string, files: FileList, insertPosition: number) => {
            const imageContextCount = getImageContextCount(tabId)
            if (imageContextCount >= MAX_IMAGE_CONTEXT) {
                mynahUi.notify({
                    content: `A maximum of ${MAX_IMAGE_CONTEXT} images can be added to a single message.`,
                    type: NotificationType.WARNING,
                })
                return
            }
            // Verify dropped files and add valid ones to context
            const { validFiles, errors } = await verifyClientImages(files)
            if (validFiles.length > 0) {
                // Calculate how many files we can actually add
                const availableSlots = MAX_IMAGE_CONTEXT - imageContextCount
                const filesToAdd = validFiles.slice(0, availableSlots)
                const filesExceeded = validFiles.length - availableSlots

                // Add error message if we exceed the limit
                if (filesExceeded > 0) {
                    errors.push(`A maximum of ${MAX_IMAGE_CONTEXT} images can be added to a single message.`)
                }

                const commands: CustomQuickActionCommand[] = await Promise.all(
                    filesToAdd.map(async (file: File) => {
                        const fileName = file.name || 'Unknown file'
                        const filePath = file.name || ''

                        // Determine file type and appropriate icon
                        const fileExtension = filePath.split('.').pop()?.toLowerCase() || ''
                        const isImage = isSupportedImageExtension(fileExtension)

                        let icon = MynahIcons.FILE
                        if (isImage) {
                            icon = MynahIcons.IMAGE
                        }

                        const arrayBuffer = await file.arrayBuffer()
                        const bytes = new Uint8Array(arrayBuffer)

                        return {
                            command: fileName,
                            description: filePath,
                            route: [filePath],
                            label: 'image',
                            icon: icon,
                            content: bytes,
                            id: fileName,
                        }
                    })
                )

                // Add valid files to context commands
                mynahUi.addCustomContextToPrompt(tabId, commands, insertPosition)
            }

            const imageVerificationBanner: Partial<ChatItem> = {
                messageId: 'image-verification-banner',
                header: {
                    icon: 'warning',
                    iconStatus: 'warning',
                    body: '### Invalid Image',
                },
                body: `${errors.join('\n')}`,
                canBeDismissed: true,
            }

            mynahUi.updateStore(tabId, {
                promptInputStickyCard: imageVerificationBanner,
            })
        },
    }

    const mynahUiProps: MynahUIProps = {
        tabs: {
            [tabFactory.initialTabId]: {
                isSelected: true,
                store: {
                    ...tabFactory.createTab(disclaimerCardActive),
                    chatItems: tabFactory.getChatItems(true, programmingModeCardActive),
                },
            },
        },
        defaults: {
            store: tabFactory.createTab(false),
        },
        config: {
            maxTabs: 10,
            dragOverlayIcon: MynahIcons.IMAGE,
            texts: {
                ...uiComponentsTexts,
                dragOverlayText: 'Add image to context',
                // Fallback to original texts in non-agentic chat mode
                stopGenerating: agenticMode ? uiComponentsTexts.stopGenerating : 'Stop generating',
                stopGeneratingTooltip: getStopGeneratingToolTipText(os, agenticMode),
                spinnerText: agenticMode ? uiComponentsTexts.spinnerText : 'Generating your answer...',
                ...stringOverrides,
            },
            // Total model context window limit 600k.
            // 500k for user input, 100k for context, history, system prompt.
            // beside, MynahUI will automatically crop it depending on the available chars left from the prompt field itself by using a 96 chars of threshold
            // if we want to max user input as 500000, need to configure the maxUserInput as 500096
            maxUserInput: 500096,
            userInputLengthWarningThreshold: 450000,
        },
    }

    const mynahUiRef = { mynahUI: undefined as MynahUI | undefined }
    if (customChatClientAdapter) {
        // Attach routing to custom adapter top of default message handlers
        chatEventHandlers = withAdapter(chatEventHandlers, mynahUiRef, customChatClientAdapter, tabFactory)
    }

    const mynahUi = new MynahUI({
        ...mynahUiProps,
        ...chatEventHandlers,
    })
    mynahUiRef.mynahUI = mynahUi

    const getTabStore = (tabId = mynahUi.getSelectedTabId()) => {
        return tabId ? mynahUi.getAllTabs()[tabId]?.store : undefined
    }

    // The 'openTab' parameter indicates whether this tab creation is initiated by 'openTab' server request
    // to restore a previous chat session (true) or if it's a new client-side tab creation (false/undefined).
    // This distinction helps maintain consistent tab behavior between fresh conversations and restored sessions.
    const createTabId = (openTab?: boolean) => {
        const tabId = mynahUi.updateStore('', {
            ...tabFactory.createTab(disclaimerCardActive),
            tabMetadata: { openTabKey: openTab ? true : false },
        })
        if (tabId === undefined) {
            mynahUi.notify({
                content: uiComponentsTexts.noMoreTabsTooltip,
                type: NotificationType.WARNING,
            })
            return undefined
        }

        return tabId
    }

    const getOrCreateTabId = () => {
        const tabId = mynahUi.getSelectedTabId()

        return tabId ?? createTabId()
    }

    const contextListToHeader = (contextList?: ChatResult['contextList']): ChatItem['header'] => {
        if (contextList === undefined) {
            return undefined
        }

        return {
            fileList: {
                fileTreeTitle: '',
                filePaths: contextList.filePaths?.map(file => file),
                rootFolderTitle: contextList.rootFolderTitle ?? 'Context',
                flatList: true,
                collapsed: true,
                hideFileCount: true,
                details: Object.fromEntries(
                    Object.entries(contextList.details || {}).map(([filePath, fileDetails]) => [
                        filePath,
                        {
                            label:
                                fileDetails.lineRanges
                                    ?.map(range =>
                                        range.first === -1 || range.second === -1
                                            ? ''
                                            : `line ${range.first} - ${range.second}`
                                    )
                                    .join(', ') || '',
                            description: fileDetails.description,
                            clickable: true,
                            data: {
                                fullPath: fileDetails.fullPath || '',
                            },
                        },
                    ])
                ),
            },
        }
    }

    const getImageContextCount = (tabId: string) => {
        const imageContextInPrompt =
            mynahUi
                .getTabData(tabId)
                ?.getStore()
                ?.customContextCommand?.filter(cm => cm.label === 'image').length || 0
        const imageContextInPin =
            mynahUi
                .getTabData(tabId)
                ?.getStore()
                ?.promptTopBarContextItems?.filter(cm => cm.label === 'image').length || 0
        return imageContextInPrompt + imageContextInPin
    }

    const addChatResponse = (chatResult: ChatResult, tabId: string, isPartialResult: boolean) => {
        if (agenticMode) {
            agenticAddChatResponse(chatResult, tabId, isPartialResult)
        } else {
            legacyAddChatResponse(chatResult, tabId, isPartialResult)
        }
    }

    // addChatResponse handler to support Agentic chat UX changes for handling responses streaming.
    const agenticAddChatResponse = (chatResult: ChatResult, tabId: string, isPartialResult: boolean) => {
        const { type, summary, ...chatResultWithoutTypeSummary } = chatResult
        let header = toMynahHeader(chatResult.header)
        const fileList = toMynahFileList(chatResult.fileList)
        const buttons = toMynahButtons(chatResult.buttons)

        if (chatResult.contextList !== undefined) {
            header = contextListToHeader(chatResult.contextList)
        }

        const store = mynahUi.getTabData(tabId)?.getStore() || {}
        const chatItems = store.chatItems || []
        const isPairProgrammingMode: boolean = getTabPairProgrammingMode(mynahUi, tabId)

        if (chatResult.additionalMessages?.length) {
            mynahUi.updateStore(tabId, {
                loadingChat: true,
                cancelButtonWhenLoading: true,
            })
            chatResult.additionalMessages.forEach(am => {
                const chatItem: ChatItem = {
                    messageId: am.messageId,
                    type:
                        am.type === 'tool'
                            ? ChatItemType.ANSWER
                            : am.type === 'directive'
                              ? ChatItemType.DIRECTIVE
                              : ChatItemType.ANSWER_STREAM,
                    ...prepareChatItemFromMessage(am, isPairProgrammingMode, isPartialResult),
                }

                if (!chatItems.find(ci => ci.messageId === am.messageId)) {
                    mynahUi.addChatItem(tabId, chatItem)
                } else {
                    mynahUi.updateChatAnswerWithMessageId(tabId, am.messageId!, chatItem)
                }
            })
        }

        if (isPartialResult) {
            mynahUi.updateStore(tabId, {
                loadingChat: true,
                cancelButtonWhenLoading: true,
            })
            const chatItem = {
                ...chatResultWithoutTypeSummary,
                body: chatResult.body,
                type: ChatItemType.ANSWER_STREAM,
                header: header,
                buttons: buttons,
                fileList,
                codeBlockActions: isPairProgrammingMode ? { 'insert-to-cursor': null } : undefined,
            }

            if (!chatItems.find(ci => ci.messageId === chatResult.messageId)) {
                mynahUi.addChatItem(tabId, chatItem)
            } else {
                mynahUi.updateChatAnswerWithMessageId(tabId, chatResult.messageId!, chatItem)
            }
            return
        }

        // If chat response from server is an empty object don't do anything
        if (Object.keys(chatResult).length === 0) {
            return
        }
        // If the response is auth follow-up show it as a system prompt
        const followUpOptions = chatResult.followUp?.options
        const isValidAuthFollowUp =
            followUpOptions &&
            followUpOptions.length > 0 &&
            followUpOptions[0].type &&
            isValidAuthFollowUpType(followUpOptions[0].type)
        if (chatResult.body === '' && isValidAuthFollowUp) {
            mynahUi.addChatItem(tabId, {
                ...chatResultWithoutTypeSummary,
                header: header,
                buttons: buttons,
                type: ChatItemType.SYSTEM_PROMPT,
            })

            // TODO, prompt should be disabled until user is authenticated
            // Currently we don't have a mechanism to notify chat-client about auth changes
            // mynahUi.updateStore(tabId, { promptInputDisabledState: true })
            return
        }
        const followUps = chatResult.followUp
            ? {
                  text: chatResult.followUp.text ?? 'Suggested follow up questions:',
                  options: chatResult.followUp.options,
              }
            : {}

        const chatItem = {
            ...chatResultWithoutTypeSummary,
            body: chatResult.body,
            type: ChatItemType.ANSWER_STREAM,
            header: header,
            buttons: buttons,
            codeBlockActions: isPairProgrammingMode ? { 'insert-to-cursor': null } : undefined,
        }

        if (!chatItems.find(ci => ci.messageId === chatResult.messageId)) {
            mynahUi.addChatItem(tabId, chatItem)
        }

        mynahUi.endMessageStream(tabId, chatResult.messageId ?? '', {
            header: header,
            buttons: buttons,
            body: chatResult.body,
            followUp: followUps,
            relatedContent: chatResult.relatedContent,
            canBeVoted: chatResult.canBeVoted,
            codeReference: chatResult.codeReference,
            fileList: chatResult.fileList,
            // messageId excluded
        })

        mynahUi.updateStore(tabId, {
            loadingChat: false,
            cancelButtonWhenLoading: true,
            promptInputDisabledState: false,
        })
    }

    // addChatResponse handler to support extensions that haven't migrated to agentic chat yet
    const legacyAddChatResponse = (chatResult: ChatResult, tabId: string, isPartialResult: boolean) => {
        const { type, summary, ...chatResultWithoutTypeSummary } = chatResult
        let header = undefined

        if (chatResult.contextList !== undefined) {
            header = {
                fileList: {
                    fileTreeTitle: '',
                    filePaths: chatResult.contextList.filePaths?.map(file => file),
                    rootFolderTitle: 'Context',
                    flatList: true,
                    collapsed: true,
                    hideFileCount: true,
                    details: Object.fromEntries(
                        Object.entries(chatResult.contextList.details || {}).map(([filePath, fileDetails]) => [
                            filePath,
                            {
                                label:
                                    fileDetails.lineRanges
                                        ?.map(range =>
                                            range.first === -1 || range.second === -1
                                                ? ''
                                                : `line ${range.first} - ${range.second}`
                                        )
                                        .join(', ') || '',
                                description: filePath,
                                clickable: true,
                            },
                        ])
                    ),
                },
            }
        }

        if (isPartialResult) {
            // @ts-expect-error - type for MynahUI differs from ChatResult types so we ignore it
            mynahUi.updateLastChatAnswer(tabId, { ...chatResultWithoutTypeSummary, header: header })
            return
        }

        // If chat response from server is an empty object don't do anything
        if (Object.keys(chatResult).length === 0) {
            return
        }
        // If the response is auth follow-up show it as a system prompt
        const followUpOptions = chatResult.followUp?.options
        const isValidAuthFollowUp =
            followUpOptions &&
            followUpOptions.length > 0 &&
            followUpOptions[0].type &&
            isValidAuthFollowUpType(followUpOptions[0].type)
        if (chatResult.body === '' && isValidAuthFollowUp) {
            // @ts-expect-error - type for MynahUI differs from ChatResult types so we ignore it
            mynahUi.addChatItem(tabId, {
                type: ChatItemType.SYSTEM_PROMPT,
                ...chatResultWithoutTypeSummary,
            })

            // TODO, prompt should be disabled until user is authenticated
            // Currently we don't have a mechanism to notify chat-client about auth changes
            // mynahUi.updateStore(tabId, { promptInputDisabledState: true })
            return
        }
        const followUps = chatResult.followUp
            ? {
                  text: chatResult.followUp.text ?? 'Suggested follow up questions:',
                  options: chatResult.followUp.options,
              }
            : {}

        mynahUi.updateLastChatAnswer(tabId, {
            header: header,
            body: chatResult.body,
            messageId: chatResult.messageId,
            followUp: followUps,
            relatedContent: chatResult.relatedContent,
            canBeVoted: chatResult.canBeVoted,
        })

        mynahUi.endMessageStream(tabId, chatResult.messageId ?? '')

        mynahUi.updateStore(tabId, {
            loadingChat: false,
            promptInputDisabledState: false,
        })
    }

    /**
     * Adjusts the UI when the user changes to/from free-tier/paid-tier.
     * Shows a message if the user reaches free-tier limit.
     * Shows a message if the user just upgraded to paid-tier.
     */
    const onPaidTierModeChange = (tabId: string, mode: string | undefined) => {
        if (!mode || !['freetier', 'freetier-limit', 'upgrade-pending', 'paidtier'].includes(mode)) {
            return false // invalid mode
        }

        tabId = tabId ? tabId : getOrCreateTabId()!
        const store = mynahUi.getTabData(tabId).getStore() || {}

        // Detect if the tab is already showing the "Upgrade Q" UI.
        const isFreeTierLimitUi = store.promptInputStickyCard?.messageId === freeTierLimitSticky.messageId
        const isUpgradePendingUi = store.promptInputStickyCard?.messageId === upgradePendingSticky.messageId
        const isPlansAndPricingTab = plansAndPricingTitle === store.tabTitle

        if (mode === 'freetier-limit') {
            mynahUi.updateStore(tabId, {
                promptInputStickyCard: freeTierLimitSticky,
            })

            if (!isFreeTierLimitUi) {
                // TODO: how to set a warning icon on the user's failed prompt?
                //
                // const chatItems = store.chatItems ?? []
                // const lastPrompt = chatItems.filter(ci => ci.type === ChatItemType.PROMPT).at(-1)
                // for (const c of chatItems) {
                //     c.body = 'xxx / ' + c.type
                //     c.icon = 'warning'
                //     c.iconStatus = 'warning'
                //     c.status = 'warning'
                // }
                //
                // if (lastPrompt && lastPrompt.messageId) {
                //     lastPrompt.icon = 'warning'
                //     lastPrompt.iconStatus = 'warning'
                //     lastPrompt.status = 'warning'
                //
                //     // Decorate the failed prompt with a warning icon.
                //     // mynahUi.updateChatAnswerWithMessageId(tabId, lastPrompt.messageId, lastPrompt)
                // }
                //
                // mynahUi.updateStore(tabId, {
                //     chatItems: chatItems,
                // })
            } else {
                // Show directive only on 2nd chat attempt, not the initial attempt.
                mynahUi.addChatItem(tabId, freeTierLimitDirective)
            }
        } else if (mode === 'upgrade-pending') {
            // Change the sticky banner to show a progress spinner.
            const card: typeof freeTierLimitSticky = {
                ...(isFreeTierLimitUi ? freeTierLimitSticky : upgradePendingSticky),
            }
            card.header = {
                ...card.header,
                icon: upgradePendingSticky.header?.icon,
                iconStatus: upgradePendingSticky.header?.iconStatus,
            }
            mynahUi.updateStore(tabId, {
                promptInputVisible: true,
                promptInputStickyCard: card,
            })
        } else if (mode === 'paidtier') {
            mynahUi.updateStore(tabId, {
                promptInputStickyCard: null,
                promptInputVisible: !isPlansAndPricingTab,
            })
            if (isFreeTierLimitUi || isUpgradePendingUi || isPlansAndPricingTab) {
                // Transitioning from 'upgrade-pending' to upgrade success.
                const card: typeof upgradeSuccessSticky = {
                    ...upgradeSuccessSticky,
                    canBeDismissed: !isPlansAndPricingTab,
                }
                mynahUi.updateStore(tabId, {
                    promptInputStickyCard: card,
                })
            }
        }

        mynahUi.updateStore(tabId, {
            // promptInputButtons: mode === 'freetier-limit' ? [upgradeQButton] : [],
            // promptInputDisabledState: mode === 'freetier-limit',
        })

        return true
    }

    const onIdcRequestLimitReached = (tabId: string, params: any | undefined) => {
        const limitReached = (params as any).limitReached
        const resetDate = (params as any).resetDate

        if (!limitReached) {
            return false
        }
        mynahUi.updateStore(tabId, {
            promptInputStickyCard: IdCRequestLimtReachedSticky,
        })
        mynahUi.addChatItem(tabId, {
            type: ChatItemType.DIRECTIVE,
            body: `_Amazon Q can't answer your question because you've reached your monthly request limit. Limit resets on ${resetDate}_`,
        })
        return true
    }

    const updateChat = (params: ChatUpdateParams) => {
        // HACK: Special field sent by `agenticChatController.ts:setPaidTierMode()`.
        if (
            onPaidTierModeChange(params.tabId, (params as any).paidTierMode as string) ||
            onIdcRequestLimitReached(params.tabId, params)
        ) {
            return
        }

        const isChatLoading = params.state?.inProgress
        mynahUi.updateStore(params.tabId, {
            loadingChat: isChatLoading,
            cancelButtonWhenLoading: agenticMode,
        })
        if (params.data?.messages.length) {
            const { tabId } = params
            const store = mynahUi.getTabData(tabId).getStore() || {}
            const chatItems = store.chatItems || []

            params.data?.messages.forEach(updatedMessage => {
                if (!updatedMessage.messageId) {
                    // Do not process messages without known ID.
                    return
                }

                if (updatedMessage.messageId === 'modelUnavailable') {
                    mynahUi.updateStore(tabId, {
                        promptInputStickyCard: modelUnavailableBanner,
                    })
                    return
                }

                if (updatedMessage.messageId === 'modelThrottled') {
                    mynahUi.updateStore(tabId, {
                        promptInputStickyCard: modelThrottledBanner,
                    })
                    return
                }

                const oldMessage = chatItems.find(ci => ci.messageId === updatedMessage.messageId)
                if (!oldMessage) return

                const chatItem: ChatItem = {
                    type: oldMessage.type,
                    ...prepareChatItemFromMessage(updatedMessage, getTabPairProgrammingMode(mynahUi, tabId)),
                }
                mynahUi.updateChatAnswerWithMessageId(tabId, updatedMessage.messageId, chatItem)
            })
        }
    }

    /**
     * Creates a properly formatted chat item for MCP tool summary with accordion view
     */
    const createMcpToolSummaryItem = (message: ChatMessage, isPartialResult?: boolean): Partial<ChatItem> => {
        return {
            type: ChatItemType.ANSWER,
            messageId: message.messageId,
            summary: {
                content: message.summary?.content
                    ? {
                          padding: false,
                          wrapCodes: true,
                          header: message.summary.content.header
                              ? {
                                    icon: message.summary.content.header.icon as any,
                                    body: message.summary.content.header.body,
                                    buttons: message.summary.content?.header?.buttons as any,
                                    status: isPartialResult
                                        ? (message.summary.content?.header?.status as any)
                                        : undefined,
                                    fileList: undefined,
                                }
                              : undefined,
                      }
                    : undefined,
                collapsedContent:
                    message.summary?.collapsedContent?.map(item => ({
                        body: item.body,
                        header: item.header
                            ? {
                                  body: item.header.body,
                              }
                            : undefined,
                        fullWidth: true,
                        padding: false,
                        muted: false,
                        wrapCodes: item.header?.body === 'Parameters' ? true : false,
                        codeBlockActions: { copy: null, 'insert-to-cursor': null },
                    })) || [],
            },
        }
    }

    const prepareChatItemFromMessage = (
        message: ChatMessage,
        isPairProgrammingMode: boolean,
        isPartialResult?: boolean
    ): Partial<ChatItem> => {
        const contextHeader = contextListToHeader(message.contextList)
        const header = contextHeader || toMynahHeader(message.header) // Is this mutually exclusive?
        const fileList = toMynahFileList(message.fileList)

        let processedHeader = header
        if (message.type === 'tool') {
            // Handle MCP tool summary with accordion view
            if (message.summary) {
                return createMcpToolSummaryItem(message, isPartialResult)
            }
            processedHeader = { ...header }
            if (header?.buttons) {
                processedHeader.buttons = header.buttons.map(button => ({
                    ...button,
                    status: button.status ?? 'clear',
                }))
            }
            if (header?.fileList) {
                processedHeader.fileList = {
                    ...header.fileList,
                    fileTreeTitle: '',
                    hideFileCount: true,
                    details: toDetailsWithoutIcon(header.fileList.details),
                }
            }
            if (!isPartialResult) {
                if (processedHeader) {
                    processedHeader.status = undefined
                }
            }
        }

        // Check if header should be included
        const includeHeader =
            processedHeader &&
            ((processedHeader.buttons !== undefined &&
                processedHeader.buttons !== null &&
                processedHeader.buttons.length > 0) ||
                processedHeader.status !== undefined ||
                processedHeader.icon !== undefined)

        const padding =
            message.type === 'tool' ? (fileList ? true : message.messageId?.endsWith('_permission')) : undefined

        const processedButtons: ChatItemButton[] | undefined = toMynahButtons(message.buttons)?.map(button =>
            button.id === 'undo-all-changes' ? { ...button, position: 'outside' } : button
        )
        // Adding this conditional check to show the stop message in the center.
        const contentHorizontalAlignment: ChatItem['contentHorizontalAlignment'] = undefined

        // If message.header?.status?.text is Stopped or Rejected or Ignored or Completed etc.. card should be in disabled state.
        const shouldMute = message.header?.status?.text !== undefined && message.header?.status?.text !== 'Completed'

        return {
            body: message.body,
            header: includeHeader ? processedHeader : undefined,
            buttons: processedButtons,
            fileList,
            // file diffs in the header need space
            fullWidth: message.type === 'tool' && includeHeader ? true : undefined,
            padding,
            contentHorizontalAlignment,
            wrapCodes: message.type === 'tool',
            codeBlockActions:
                message.type === 'tool'
                    ? { 'insert-to-cursor': null, copy: null }
                    : isPairProgrammingMode
                      ? { 'insert-to-cursor': null }
                      : undefined,
            ...(shouldMute ? { muted: true } : {}),
        }
    }

    const sendToPrompt = (params: SendToPromptParams) => {
        const tabId = getOrCreateTabId()
        if (!tabId) return

        if (params.autoSubmit && params.prompt) {
            messager.onChatPrompt({ prompt: params.prompt, tabId, context: undefined }, 'contextMenu')
            initializeChatResponse(mynahUi, tabId, params.prompt.prompt, agenticMode)
        } else {
            mynahUi.addToUserPrompt(tabId, params.selection, 'code')
        }
        messager.onSendToPrompt(params, tabId)
    }

    const sendGenericCommand = (params: GenericCommandParams) => {
        let tabId = getOrCreateTabId()

        if (!tabId) return

        // send to a new tab if the current tab is loading
        if (getTabStore(tabId)?.loadingChat) {
            tabId = createTabId()
            if (!tabId) return
        }
        let body = ''
        let chatPrompt: ChatPrompt
        const genericCommandString = params.genericCommand as string
        if (genericCommandString.includes('Review')) {
            chatPrompt = { command: '/review' }
            if (!tabFactory?.isCodeReviewInChatEnabled()) {
                customChatClientAdapter?.handleQuickAction(chatPrompt, tabId, '')
                return
            }
        } else {
            body = [
                genericCommandString,
                ' the following part of my code:',
                '\n~~~~\n',
                params.selection,
                '\n~~~~\n',
            ].join('')
            chatPrompt = { prompt: body, escapedPrompt: body }
        }

        handleChatPrompt(mynahUi, tabId, chatPrompt, messager, params.triggerType, undefined, agenticMode, tabFactory)
    }

    const showError = (params: ErrorParams) => {
        const tabId = getOrCreateTabId()
        if (!tabId) return

        const answer: ChatItem = {
            type: ChatItemType.ANSWER,
            body: `**${params.title}**
${params.message}`,
        }

        mynahUi.updateStore(tabId, {
            loadingChat: false,
            cancelButtonWhenLoading: agenticMode,
            promptInputDisabledState: false,
        })

        mynahUi.addChatItem(params.tabId, answer)
        messager.onError(params)
    }

    const executeShellCommandShortCut = (params: ExecuteShellCommandParams) => {
        const activeElement = document.activeElement as HTMLElement

        const tabId = mynahUi.getSelectedTabId()
        if (!tabId) return

        const chatItems = mynahUi.getTabData(tabId)?.getStore()?.chatItems || []
        const buttonId = params.id

        let messageId
        for (const item of chatItems) {
            if (buttonId === 'stop-shell-command' && item.buttons && item.buttons.some(b => b.id === buttonId)) {
                messageId = item.messageId
                break
            }
            if (item.header?.buttons && item.header.buttons.some(b => b.id === buttonId)) {
                messageId = item.messageId
                break
            }
        }

        if (messageId) {
            const payload: ButtonClickParams = {
                tabId,
                messageId,
                buttonId,
            }
            messager.onButtonClick(payload)
            if (buttonId === 'stop-shell-command') {
                handleUIStopChatResponse(messager, mynahUi, tabId)
            }
        } else {
            // handle global stop
            const isLoading = mynahUi.getTabData(tabId)?.getStore()?.loadingChat
            if (isLoading && buttonId === 'stop-shell-command') {
                handleUIStopChatResponse(messager, mynahUi, tabId)
            }
        }
        // this is a short-term solution to re-gain focus after executing a shortcut
        // current behavior will emit exitFocus telemetry immediadately.
        // use this to re-gain focus, so that user can use shortcut after shortcut
        // without manually re-gain focus.
        setTimeout(() => {
            if (activeElement && activeElement.focus) {
                activeElement.focus()
            }
        }, 100)
    }

    const openTab = (requestId: string, params: OpenTabParams) => {
        if (params.tabId) {
            if (params.tabId !== mynahUi.getSelectedTabId()) {
                mynahUi.selectTab(params.tabId)
            }
            messager.onOpenTab(requestId, { tabId: params.tabId })
        } else {
            const messages = params.newTabOptions?.data?.messages
            const tabId = createTabId(true)
            if (tabId) {
                mynahUi.updateStore(tabId, {
                    chatItems: tabFactory.getChatItems(messages ? false : true, programmingModeCardActive, messages),
                })
                messager.onOpenTab(requestId, { tabId })
            } else {
                messager.onOpenTab(requestId, {
                    type: 'InvalidRequest',
                    message: 'No more tabs available',
                })
            }
        }
    }

    const toContextCommands = (commands: ContextCommand[]): QuickActionCommand[] => {
        return commands.map(command => ({
            ...command,
            children: command.children?.map(child => ({
                ...child,
                commands: toContextCommands(child.commands),
            })),
            icon: toMynahIcon(command.icon),
        }))
    }

    const sendPinnedContext = (params: PinnedContextParams) => {
        const pinnedContext = toContextCommands(params.contextCommandGroups[0]?.commands || [])
        let activeEditor = pinnedContext[0]?.id === ACTIVE_EDITOR_CONTEXT_ID
        // Update Active File pill description with active editor URI passed from IDE
        if (activeEditor) {
            if (params.textDocument != null) {
                pinnedContext[0].description = params.textDocument.uri
            } else {
                // IDE did not pass in active file, remove it from pinned context
                pinnedContext.shift()
                activeEditor = false
            }
        }
        let promptTopBarTitle = '@'
        // Show full `@Pin Context` title until user adds a pinned context item
        if (pinnedContext.length == 0 || (activeEditor && pinnedContext.length === 1)) {
            promptTopBarTitle = '@Pin Context'
        }
        mynahUi.updateStore(params.tabId, {
            promptTopBarContextItems: pinnedContext,
            promptTopBarTitle,
            promptTopBarButton: params.showRules
                ? { id: 'Rules', status: 'clear', text: 'Rules', icon: 'check-list' }
                : null,
        })
    }

    const sendContextCommands = (params: ContextCommandParams) => {
        contextCommandGroups = params.contextCommandGroups.map(group => ({
            ...group,
            commands: toContextCommands(group.commands),
        }))

        Object.keys(mynahUi.getAllTabs()).forEach(tabId => {
            mynahUi.updateStore(tabId, {
                contextCommands: [
                    ...(contextCommandGroups || []),
                    ...(featureConfig?.get('highlightCommand')
                        ? [
                              {
                                  groupName: 'Additional commands',
                                  commands: [toMynahContextCommand(featureConfig.get('highlightCommand'))],
                              },
                          ]
                        : []),
                ],
            })
        })
    }

    const addSelectedFilesToContext = (params: OpenFileDialogResult) => {
        if (params.errorMessage) {
            mynahUi.notify({
                content: params.errorMessage,
                type: NotificationType.ERROR,
            })
            return
        }
        const commands: QuickActionCommand[] = []
        for (const filePath of params.filePaths) {
            const fileName = filePath.split(/[\\/]/).pop() || filePath
            if (params.fileType === 'image') {
                commands.push({
                    command: fileName,
                    description: filePath,
                    label: 'image',
                    route: [filePath],
                    icon: MynahIcons.IMAGE,
                    id: fileName,
                })
            }
        }

        mynahUi.addCustomContextToPrompt(params.tabId, commands, params.insertPosition)
    }

    const getOrCreateSubscriptionDetailsTabId = (): string | undefined => {
        const tabs = mynahUi.getAllTabs()

        for (const [tabId, tab] of Object.entries(tabs)) {
            if (tab.store?.tabMetadata?.isSubscriptionDetails ?? false) {
                return tabId
            }
        }

        return createTabId()
    }

    const getSubscriptionDisplayName = (subscriptionTier: string): string => {
        switch (subscriptionTier) {
            case 'Q_DEVELOPER_STANDALONE_FREE':
                return 'Free Tier'
            case 'Q_DEVELOPER_STANDALONE_PRO_PLUS':
                return 'Pro+ Tier'
            case 'Q_DEVELOPER_STANDALONE':
                return 'Pro Tier'
            default:
                return subscriptionTier // fallback to original value if unknown
        }
    }

    const getNextResetDate = (subscriptionPeriodReset: Date): string => {
        let date
        if (subscriptionPeriodReset) {
            const parsedDate = new Date(subscriptionPeriodReset)
            if (!isNaN(parsedDate.getTime())) {
                date = parsedDate
            }
        }

        if (!date) {
            // Fallback to 1st of next month in UTC
            const nextReset = new Date()
            nextReset.setUTCMonth(nextReset.getUTCMonth() + 1)
            nextReset.setUTCDate(1)
            nextReset.setUTCHours(0, 0, 0, 0)
            date = nextReset
        }

        const resetDate = `${String(date.getMonth() + 1).padStart(2, '0')}/${String(date.getDate()).padStart(2, '0')}/${date.getFullYear()} `
        const resetTime = `${String(date.getHours()).padStart(2, '0')}:${String(date.getMinutes()).padStart(2, '0')}:${String(date.getSeconds()).padStart(2, '0')} GMT`
        return resetDate + resetTime
    }

    const getOverageString = (params: SubscriptionDetailsParams): string => {
        if (params.subscriptionTier === 'Q_DEVELOPER_STANDALONE_FREE') {
            return '' // Don't show any overage message for Free tier
        }

        if (!params.isOverageEnabled) {
            return 'Overages disabled by admin'
        }

        if (params.queryOverage > 0) {
            return `$${params.queryOverage.toFixed(2)} incurred in overages`
        } else if (params.isOverageEnabled && params.queryOverage === 0) {
            return '$0.00 incurred in overages'
        }

        return ''
    }

    const getAccountDetailsPageContent = (params: SubscriptionDetailsParams) => {
        const usageString = `${params.queryUsage}/${params.queryLimit} queries used`
        const overageString = getOverageString(params)

        const resetString = `Limits reset on ${getNextResetDate(params.subscriptionPeriodReset)}`
        const subscriptionDisplay = getSubscriptionDisplayName(params.subscriptionTier)

        const chatContent: ChatItem = {
            type: ChatItemType.ANSWER,
            customRenderer: `<h1>Account details</h1>
<h2 style="margin-bottom: 4px;">Subscription</h2>
<div style="font-size: 15px; margin-bottom: 8px;">${subscriptionDisplay}</div>
<h2 style="margin-bottom: 4px;">Usage</h2>
<div style="font-size: 14px; line-height: 1.5;">
    <div>${usageString}</div>${overageString ? `<div>${overageString}</div>` : ''}<div>${resetString}</div>
</div>`,
        }
        return chatContent
    }

    const showSubscriptionDetails = (params: SubscriptionDetailsParams) => {
        const tabId = getOrCreateSubscriptionDetailsTabId()
        if (tabId === undefined) {
            return
        }

        const tabStore = mynahUi.getTabData(tabId).getStore()
        if (tabStore === null) {
            return
        }

        // Mark the tab as the one holding subscription details, so that
        // we can look for it again later
        const metadata = tabStore.tabMetadata ?? {}
        metadata['isSubscriptionDetails'] = true

        mynahUi.updateStore(tabId, {
            chatItems: tabFactory.getChatItems(false, false),
        })

        mynahUi.updateStore(tabId, {
            tabTitle: 'Account Details',
            tabBackground: false,
            compactMode: false,
            promptInputVisible: false,

            chatItems: [getAccountDetailsPageContent(params)],
            tabMetadata: metadata,
        })

        // Switch to tab in case we're updating an existing tab
        mynahUi.selectTab(tabId, 'show-subscription-details')
    }

    const chatHistoryList = new ChatHistoryList(mynahUi, messager)
    const listConversations = (params: ListConversationsResult) => {
        chatHistoryList.show(params)
    }

    const rulesList = new RulesList(mynahUi, messager)

    const listRules = (params: ListRulesResult) => {
        rulesList.show(params)
    }

    const ruleClicked = (params: RuleClickResult) => {
        if (!params.success) {
            mynahUi.notify({
                content: `Failed to toggle the workspace rule`,
                type: NotificationType.ERROR,
            })
            return
        }
        messager.onListRules({ tabId: params.tabId })
    }

    const conversationClicked = (params: ConversationClickResult) => {
        if (!params.success) {
            mynahUi.notify({
                content: `Failed to ${params.action ?? 'open'} the history`,
                type: NotificationType.ERROR,
            })
            return
        }

        // close history list if conversation item was successfully opened
        if (!params.action) {
            chatHistoryList.close()
            return
        }
        // request update conversations list if conversation item was successfully deleted
        if (params.action === 'delete') {
            messager.onListConversations()
        }
    }

    // Create an instance of McpMynahUi to handle MCP server functionality
    const mcpMynahUi = new McpMynahUi(mynahUi, messager)

    const listMcpServers = (params: ListMcpServersResult) => {
        mcpMynahUi.listMcpServers(params)
    }

    // MCP server functionality is now handled by the McpMynahUi class

    /**
     * Handles MCP server click events
     */
    const mcpServerClick = (params: McpServerClickResult) => {
        mcpMynahUi.mcpServerClick(params)
    }

    const getSerializedChat = (requestId: string, params: GetSerializedChatParams) => {
        const supportedFormats = ['markdown', 'html']

        if (!supportedFormats.includes(params.format)) {
            mynahUi.notify({
                content: `Failed to export chat`,
                type: NotificationType.ERROR,
            })

            messager.onGetSerializedChat(requestId, {
                type: 'InvalidRequest',
                message: `Failed to get serialized chat content, ${params.format} is not supported`,
            })

            return
        }

        try {
            const serializedChat = mynahUi.serializeChat(params.tabId, params.format)

            messager.onGetSerializedChat(requestId, {
                content: serializedChat,
            })
        } catch (err) {
            messager.onGetSerializedChat(requestId, {
                type: 'InternalError',
                message: 'Failed to get serialized chat content',
            })
        }
    }

    const listAvailableModels = (params: ListAvailableModelsResult) => {
        const tabId = params.tabId
        const promptInputOptions = mynahUi.getTabData(tabId).getStore()?.promptInputOptions
        mynahUi.updateStore(tabId, {
            promptInputOptions: promptInputOptions?.map(option =>
                option.id === 'model-selection'
                    ? {
                          ...option,
                          type: 'select',
                          options: params.models.map(model => ({ value: model.id, label: model.name })),
                          value: params.selectedModelId,
                      }
                    : option
            ),
        })
    }

    const api = {
        addChatResponse: addChatResponse,
        updateChat: updateChat,
        sendToPrompt: sendToPrompt,
        sendGenericCommand: sendGenericCommand,
        showError: showError,
        openTab: openTab,
        sendContextCommands: sendContextCommands,
        sendPinnedContext: sendPinnedContext,
        executeShellCommandShortCut: executeShellCommandShortCut,
        listConversations: listConversations,
        listRules: listRules,
        conversationClicked: conversationClicked,
        listMcpServers: listMcpServers,
        mcpServerClick: mcpServerClick,
        getSerializedChat: getSerializedChat,
        createTabId: createTabId,
        ruleClicked: ruleClicked,
        listAvailableModels: listAvailableModels,
        addSelectedFilesToContext: addSelectedFilesToContext,
        showSubscriptionDetails: showSubscriptionDetails,
    }

    return [mynahUi, api]
}

const ACTIVE_EDITOR_CONTEXT_ID = 'active-editor'

export const DEFAULT_HELP_PROMPT = 'What can Amazon Q help me with?'

const DEFAULT_DOC_PROMPT = `You are Amazon Q. Start with a warm greeting, then ask the user to specify what kind of documentation they need. Present common documentation types (like API docs, README, user guides, developer guides, or configuration guides) as clear options. Keep the question brief and friendly. Don't make assumptions about existing content or context. Wait for their response before providing specific guidance.`

const DEFAULT_TEST_PROMPT = `You are Amazon Q. Start with a warm greeting, then help me generate unit tests`

const DEFAULT_DEV_PROMPT = `You are Amazon Q. Start with a warm greeting, then ask the user to specify what kind of help they need in code development. Present common questions asked (like Creating a new project, Adding a new feature, Modifying your files). Keep the question brief and friendly. Don't make assumptions about existing content or context. Wait for their response before providing specific guidance.`

const DEFAULT_REVIEW_PROMPT = `You are Amazon Q. Start with a warm greeting, then use code review tool to perform code analysis of the open file. If there is no open file, ask what the user would like to review.`

export const uiComponentsTexts = {
    mainTitle: 'Amazon Q (Preview)',
    copy: 'Copy',
    insertAtCursorLabel: 'Insert at cursor',
    feedbackFormTitle: 'Report an issue',
    feedbackFormOptionsLabel: 'What type of issue would you like to report?',
    feedbackFormCommentLabel: 'Description of issue (optional):',
    feedbackThanks: 'Thanks for your feedback!',
    feedbackReportButtonLabel: 'Report an issue',
    codeSuggestions: 'Code suggestions',
    files: 'file(s)',
    clickFileToViewDiff: 'Click on a file to view diff.',
    showMore: 'Show more',
    save: 'Save',
    cancel: 'Cancel',
    submit: 'Submit',
    stopGenerating: 'Stop',
    copyToClipboard: 'Copied to clipboard',
    noMoreTabsTooltip: 'You can only open ten conversation tabs at a time.',
    codeSuggestionWithReferenceTitle: 'Some suggestions contain code with references.',
    spinnerText: 'Working...',
    macStopButtonShortcut: '&#8679; &#8984; &#9003;',
    windowStopButtonShortcut: 'Ctrl + &#8679; + &#9003;',
}

const getStopGeneratingToolTipText = (os: string | undefined, agenticMode: boolean | undefined): string => {
    if (agenticMode && os) {
        return os === 'darwin'
            ? `Stop:  ${uiComponentsTexts.macStopButtonShortcut}`
            : `Stop:  ${uiComponentsTexts.windowStopButtonShortcut}`
    }

    return agenticMode ? uiComponentsTexts.stopGenerating : 'Stop generating'
}

const handleUIStopChatResponse = (messenger: Messager, mynahUi: MynahUI, tabId: string) => {
    messenger.onStopChatResponse(tabId)

    // Reset loading state
    mynahUi.updateStore(tabId, {
        loadingChat: false,
        cancelButtonWhenLoading: true,
        promptInputDisabledState: false,
    })

    // Add a small delay before adding the chat item
    setTimeout(() => {
        // Add cancellation message when stop button is clicked
        mynahUi.addChatItem(tabId, {
            type: ChatItemType.DIRECTIVE,
            messageId: 'stopped' + Date.now(),
            body: 'You stopped your current work, please provide additional examples or ask another question.',
        })
    }, 500) // 500ms delay
}<|MERGE_RESOLUTION|>--- conflicted
+++ resolved
@@ -38,11 +38,9 @@
     SourceLinkClickParams,
     ListAvailableModelsResult,
     ExecuteShellCommandParams,
-<<<<<<< HEAD
     SubscriptionDetailsParams,
-=======
->>>>>>> 905f0fcb
 } from '@aws/language-server-runtimes-types'
+
 import {
     ChatItem,
     ChatItemType,
