--- conflicted
+++ resolved
@@ -760,7 +760,6 @@
             }
         }
 
-<<<<<<< HEAD
         // Check if header should be included
         const includeHeader =
             processedHeader &&
@@ -773,22 +772,14 @@
         const padding =
             message.type === 'tool' ? (fileList ? true : message.messageId?.endsWith('_permission')) : undefined
 
+        const processedButtons: ChatItemButton[] | undefined = toMynahButtons(message.buttons)?.map(button =>
+            button.id === 'undo-all-changes' ? { ...button, position: 'outside' } : button)
+
         return {
             body: message.body,
             header: includeHeader ? processedHeader : undefined,
-            buttons: toMynahButtons(message.buttons),
+            buttons: processedButtons,
             fileList,
-=======
-        const processedButtons: ChatItemButton[] | undefined = toMynahButtons(message.buttons)?.map(button =>
-            button.id === 'undo-all-changes' ? { ...button, position: 'outside' } : button
-        )
-
-        return {
-            body: message.body,
-            header: processedHeader,
-            buttons: processedButtons,
-
->>>>>>> 456225f8
             // file diffs in the header need space
             fullWidth: message.type === 'tool' && message.header?.buttons ? true : undefined,
             padding,
