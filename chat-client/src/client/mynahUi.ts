/*!
 * Copyright Amazon.com, Inc. or its affiliates. All Rights Reserved.
 * SPDX-License-Identifier: Apache-2.0
 */
import {
    AuthFollowUpClickedParams,
    CopyCodeToClipboardParams,
    ErrorParams,
    GenericCommandParams,
    InsertToCursorPositionParams,
    SendToPromptParams,
    TriggerType,
    isValidAuthFollowUpType,
} from '@aws/chat-client-ui-types'
import {
    ButtonClickParams,
    ChatMessage,
    ChatResult,
    ChatUpdateParams,
    ContextCommand,
    ContextCommandParams,
    ConversationClickResult,
    FeedbackParams,
    FollowUpClickParams,
    GetSerializedChatParams,
    InfoLinkClickParams,
    LinkClickParams,
    ListConversationsResult,
    ListRulesResult,
    ListMcpServersResult,
    McpServerClickResult,
    OPEN_WORKSPACE_INDEX_SETTINGS_BUTTON_ID,
    OpenFileDialogParams,
    OpenFileDialogResult,
    OpenTabParams,
    PinnedContextParams,
    RuleClickResult,
    SourceLinkClickParams,
    ListAvailableModelsResult,
    ExecuteShellCommandParams,
} from '@aws/language-server-runtimes-types'
import {
    ChatItem,
    ChatItemType,
    ChatPrompt,
    MynahUI,
    MynahUIDataModel,
    NotificationType,
    MynahUIProps,
    QuickActionCommand,
    ChatItemButton,
    MynahIcons,
    CustomQuickActionCommand,
    ConfigTexts,
} from '@aws/mynah-ui'
import { VoteParams } from '../contracts/telemetry'
import { Messager } from './messager'
import { McpMynahUi } from './mcpMynahUi'
import { ExportTabBarButtonId, McpServerTabButtonId, TabFactory } from './tabs/tabFactory'
import { disclaimerAcknowledgeButtonId, disclaimerCard } from './texts/disclaimer'
import { ChatClientAdapter, ChatEventHandler } from '../contracts/chatClientAdapter'
import { withAdapter } from './withAdapter'
import {
    toDetailsWithoutIcon,
    toMynahButtons,
    toMynahContextCommand,
    toMynahFileList,
    toMynahHeader,
    toMynahIcon,
} from './utils'
import { ChatHistory, ChatHistoryList } from './features/history'
import {
    pairProgrammingModeOff,
    pairProgrammingModeOn,
    programmerModeCard,
    createRerouteCard,
} from './texts/pairProgramming'
import { ContextRule, RulesList } from './features/rules'
import { getModelSelectionChatItem, modelUnavailableBanner, modelThrottledBanner } from './texts/modelSelection'
import {
    freeTierLimitSticky,
    upgradeSuccessSticky,
    upgradePendingSticky,
    plansAndPricingTitle,
    freeTierLimitDirective,
} from './texts/paidTier'
import { isSupportedImageExtension, MAX_IMAGE_CONTEXT, verifyClientImages } from './imageVerification'

export interface InboundChatApi {
    addChatResponse(params: ChatResult, tabId: string, isPartialResult: boolean): void
    updateChat(params: ChatUpdateParams): void
    sendToPrompt(params: SendToPromptParams): void
    sendGenericCommand(params: GenericCommandParams): void
    showError(params: ErrorParams): void
    openTab(requestId: string, params: OpenTabParams): void
    sendContextCommands(params: ContextCommandParams): void
    listConversations(params: ListConversationsResult): void
    executeShellCommandShortCut(params: ExecuteShellCommandParams): void
    listRules(params: ListRulesResult): void
    conversationClicked(params: ConversationClickResult): void
    ruleClicked(params: RuleClickResult): void
    listMcpServers(params: ListMcpServersResult): void
    mcpServerClick(params: McpServerClickResult): void
    getSerializedChat(requestId: string, params: GetSerializedChatParams): void
    createTabId(openTab?: boolean): string | undefined
    addSelectedFilesToContext(params: OpenFileDialogParams): void
    sendPinnedContext(params: PinnedContextParams): void
    listAvailableModels(params: ListAvailableModelsResult): void
}

type ContextCommandGroups = MynahUIDataModel['contextCommands']

const ContextPrompt = {
    CreateItemId: 'create-saved-prompt',
    CancelButtonId: 'cancel-create-prompt',
    SubmitButtonId: 'submit-create-prompt',
    PromptNameFieldId: 'prompt-name',
} as const

const getTabPromptInputValue = (mynahUi: MynahUI, tabId: string, optionId: string) => {
    const promptInputOptions = mynahUi.getTabData(tabId)?.getStore()?.promptInputOptions ?? []
    return promptInputOptions.find(item => item.id === optionId)?.value
}

const getTabPairProgrammingMode = (mynahUi: MynahUI, tabId: string) =>
    getTabPromptInputValue(mynahUi, tabId, 'pair-programmer-mode') === 'true'

const getTabModelSelection = (mynahUi: MynahUI, tabId: string) =>
    getTabPromptInputValue(mynahUi, tabId, 'model-selection')

export const handlePromptInputChange = (mynahUi: MynahUI, tabId: string, optionsValues: Record<string, string>) => {
    const previousPairProgrammerValue = getTabPairProgrammingMode(mynahUi, tabId)
    const currentPairProgrammerValue = optionsValues['pair-programmer-mode'] === 'true'

    if (currentPairProgrammerValue !== previousPairProgrammerValue) {
        mynahUi.addChatItem(tabId, currentPairProgrammerValue ? pairProgrammingModeOn : pairProgrammingModeOff)
    }

    const previousModelSelectionValue = getTabModelSelection(mynahUi, tabId)
    const currentModelSelectionValue = optionsValues['model-selection']

    const promptInputOptions = mynahUi.getTabData(tabId).getStore()?.promptInputOptions
    if (currentModelSelectionValue !== previousModelSelectionValue) {
        const modelSelectionPromptOption = promptInputOptions?.find(({ id }) => id === 'model-selection')
        if (modelSelectionPromptOption && modelSelectionPromptOption.type === 'select') {
            const selectedModelName = modelSelectionPromptOption.options?.find(
                ({ value }) => value === currentModelSelectionValue
            )?.label

            mynahUi.addChatItem(tabId, getModelSelectionChatItem(selectedModelName ?? currentModelSelectionValue))
        }
    }

    mynahUi.updateStore(tabId, {
        promptInputOptions: promptInputOptions?.map(option => {
            option.value = optionsValues[option.id]
            return option
        }),
    })
}

export const handleChatPrompt = (
    mynahUi: MynahUI,
    tabId: string,
    prompt: ChatPrompt,
    messager: Messager,
    triggerType?: TriggerType,
    _eventId?: string,
    agenticMode?: boolean,
    tabFactory?: TabFactory
) => {
    let userPrompt = prompt.escapedPrompt

    // Check if there's an ongoing request
    const isLoading = mynahUi.getTabData(tabId)?.getStore()?.loadingChat

    if (isLoading) {
        // Stop the current response
        messager.onStopChatResponse(tabId)

        // Add cancellation message BEFORE showing the new prompt
        mynahUi.addChatItem(tabId, {
            type: ChatItemType.DIRECTIVE,
            messageId: 'canceled' + Date.now(),
            body: 'You canceled your current work and asked me to work on the following task instead.',
        })

        // Reset loading state
        mynahUi.updateStore(tabId, {
            loadingChat: false,
            cancelButtonWhenLoading: true,
            promptInputDisabledState: false,
        })
    } else {
        // If no ongoing request, just send the stop signal
        messager.onStopChatResponse(tabId)
    }

    const isReroutedCommand =
        agenticMode &&
        tabFactory?.isRerouteEnabled() &&
        prompt.command &&
        ['/dev', '/test', '/doc'].includes(prompt.command)

    if (prompt.command && !isReroutedCommand && prompt.command !== '/compact') {
        // Send /compact quick action as normal regular chat prompt
        // Handle non-rerouted commands (/clear, /help, /transform, /review) as quick actions
        // Temporary solution to handle clear quick actions on the client side
        if (prompt.command === '/clear') {
            mynahUi.updateStore(tabId, {
                chatItems: [],
            })
        } else if (prompt.command === '/help') {
            userPrompt = DEFAULT_HELP_PROMPT
        }

        // Send prompt when quick action command attached
        messager.onQuickActionCommand({
            quickAction: prompt.command,
            prompt: userPrompt,
            tabId,
        })

        if (prompt.command === '/clear') {
            return
        }
    } else {
        // Go agentic chat workflow when:
        // 1. Regular prompts without commands
        // 2. Rerouted commands (/dev, /test, /doc) when feature flag: reroute is enabled

        // Special handling for /doc command - always send fixed prompt for fixed response
        if (isReroutedCommand && prompt.command === '/doc') {
            const context = prompt.context?.map(c => (typeof c === 'string' ? { command: c } : c))
            messager.onChatPrompt(
                {
                    prompt: { ...prompt, escapedPrompt: DEFAULT_DOC_PROMPT, prompt: DEFAULT_DOC_PROMPT },
                    tabId,
                    context,
                },
                triggerType
            )
        } else if (isReroutedCommand && (!userPrompt || userPrompt.trim() === '')) {
            // For /dev and /test commands, provide meaningful defaults if no additional text
            let defaultPrompt = userPrompt
            switch (prompt.command) {
                case '/dev':
                    defaultPrompt = DEFAULT_DEV_PROMPT
                    break
                case '/test':
                    defaultPrompt = DEFAULT_TEST_PROMPT
                    break
                case '/doc':
                    defaultPrompt = DEFAULT_DOC_PROMPT
                    break
            }

            // Send the updated prompt with default text to server
            const context = prompt.context?.map(c => (typeof c === 'string' ? { command: c } : c))
            messager.onChatPrompt(
                {
                    prompt: { ...prompt, escapedPrompt: defaultPrompt, prompt: defaultPrompt },
                    tabId,
                    context,
                },
                triggerType
            )
        } else {
            const context = prompt.context?.map(c => (typeof c === 'string' ? { command: c } : c))
            messager.onChatPrompt({ prompt, tabId, context }, triggerType)
        }
    }

    // For /doc command, don't show any prompt in UI
    const displayPrompt = isReroutedCommand && prompt.command === '/doc' ? '' : userPrompt
    initializeChatResponse(mynahUi, tabId, displayPrompt, agenticMode)

    // If this is a rerouted command AND reroute feature is enabled, show the reroute card after the prompt
    if (isReroutedCommand && tabFactory?.isRerouteEnabled() && prompt.command) {
        mynahUi.addChatItem(tabId, createRerouteCard(prompt.command))
    }
}

const initializeChatResponse = (mynahUi: MynahUI, tabId: string, userPrompt?: string, agenticMode?: boolean) => {
    mynahUi.addChatItem(tabId, {
        type: ChatItemType.PROMPT,
        body: userPrompt,
    })

    // Set UI to loading state
    if (agenticMode) {
        mynahUi.updateStore(tabId, {
            loadingChat: true,
            cancelButtonWhenLoading: true,
            promptInputDisabledState: false,
        })
    } else {
        mynahUi.updateStore(tabId, {
            loadingChat: true,
            promptInputDisabledState: true,
        })
    }

    // Create initial empty response
    mynahUi.addChatItem(tabId, {
        type: ChatItemType.ANSWER_STREAM,
    })
}

export const createMynahUi = (
    messager: Messager,
    tabFactory: TabFactory,
    disclaimerAcknowledged: boolean,
    pairProgrammingCardAcknowledged: boolean,
    customChatClientAdapter?: ChatClientAdapter,
    featureConfig?: Map<string, any>,
    agenticMode?: boolean,
    stringOverrides?: Partial<ConfigTexts>,
    os?: string
): [MynahUI, InboundChatApi] => {
    let disclaimerCardActive = !disclaimerAcknowledged
    let programmingModeCardActive = !pairProgrammingCardAcknowledged
    let contextCommandGroups: ContextCommandGroups | undefined

    let chatEventHandlers: ChatEventHandler = {
        onCodeInsertToCursorPosition(
            tabId,
            messageId,
            code,
            type,
            referenceTrackerInformation,
            eventId,
            codeBlockIndex,
            totalCodeBlocks
        ) {
            const payload: InsertToCursorPositionParams = {
                tabId,
                messageId,
                code,
                type,
                referenceTrackerInformation,
                eventId,
                codeBlockIndex,
                totalCodeBlocks,
            }
            messager.onInsertToCursorPosition(payload)
        },
        onFocusStateChanged(focusState: boolean) {
            messager.onFocusStateChanged(focusState)
        },
        onFollowUpClicked(tabId, messageId, followUp, eventId) {
            if (followUp.type !== undefined && isValidAuthFollowUpType(followUp.type)) {
                const payload: AuthFollowUpClickedParams = {
                    tabId,
                    messageId,
                    authFollowupType: followUp.type,
                }
                messager.onAuthFollowUpClicked(payload)
                mynahUi.updateStore(tabId, { promptInputDisabledState: false })
            } else {
                const prompt = followUp.prompt ? followUp.prompt : followUp.pillText
                handleChatPrompt(
                    mynahUi,
                    tabId,
                    { prompt: prompt, escapedPrompt: prompt },
                    messager,
                    'click',
                    eventId,
                    agenticMode,
                    tabFactory
                )

                const payload: FollowUpClickParams = {
                    tabId,
                    messageId,
                    followUp,
                }
                messager.onFollowUpClicked(payload)
            }
        },
        onChatPrompt(tabId, prompt, eventId) {
            handleChatPrompt(mynahUi, tabId, prompt, messager, 'click', eventId, agenticMode, tabFactory)
        },
        onReady: () => {
            messager.onUiReady()
            messager.onTabAdd(tabFactory.initialTabId)
            messager.onListAvailableModels({ tabId: tabFactory.initialTabId })
        },
        onFileClick: (tabId, filePath, deleted, messageId, eventId, fileDetails) => {
            messager.onFileClick({ tabId, filePath, messageId, fullPath: fileDetails?.data?.['fullPath'] })
        },
        onTabAdd: (tabId: string) => {
            const defaultTabBarData = tabFactory.getDefaultTabData()
            const defaultTabConfig: Partial<MynahUIDataModel> = {
                quickActionCommands: defaultTabBarData.quickActionCommands,
                ...(tabFactory.isRerouteEnabled()
                    ? { quickActionCommandsHeader: defaultTabBarData.quickActionCommandsHeader }
                    : {}),
                tabBarButtons: defaultTabBarData.tabBarButtons,
                contextCommands: [
                    ...(contextCommandGroups || []),
                    ...(featureConfig?.get('highlightCommand')
                        ? [
                              {
                                  groupName: 'Additional commands',
                                  commands: [toMynahContextCommand(featureConfig.get('highlightCommand'))],
                              },
                          ]
                        : []),
                ],
                ...(disclaimerCardActive ? { promptInputStickyCard: disclaimerCard } : {}),
            }

            const tabStore = mynahUi.getTabData(tabId).getStore()

            // Tabs can be opened through different methods, including server-initiated 'openTab' requests.
            // The 'openTab' request is specifically used for loading historical chat sessions with pre-existing messages.
            // We check if tabMetadata.openTabKey exists - if it does and is set to true, we skip showing welcome messages
            // since this indicates we're loading a previous chat session rather than starting a new one.
            if (!tabStore?.tabMetadata || !tabStore.tabMetadata.openTabKey) {
                defaultTabConfig.chatItems = tabFactory.getChatItems(true, programmingModeCardActive, [])
            }
            mynahUi.updateStore(tabId, defaultTabConfig)
            messager.onTabAdd(tabId, undefined, tabStore?.tabMetadata?.openTabKey === true)
            messager.onListAvailableModels({ tabId })
        },
        onTabRemove: (tabId: string) => {
            messager.onStopChatResponse(tabId)
            messager.onTabRemove(tabId)
        },
        onTabChange: (tabId: string) => {
            messager.onTabChange(tabId)
        },
        onResetStore: () => {},
        onCopyCodeToClipboard: (
            tabId,
            messageId,
            code,
            type,
            referenceTrackerInformation,
            eventId,
            codeBlockIndex,
            totalCodeBlocks
        ) => {
            const payload: CopyCodeToClipboardParams = {
                tabId,
                messageId,
                code,
                type,
                referenceTrackerInformation,
                eventId,
                codeBlockIndex,
                totalCodeBlocks,
            }
            messager.onCopyCodeToClipboard(payload)
        },
        onVote: (tabId, messageId, vote, eventId) => {
            const payload: VoteParams = {
                tabId,
                messageId,
                vote,
                eventId,
            }
            messager.onVote(payload)
        },
        onPromptTopBarItemAdded: (tabId, item, eventId) => {
            messager.onAddPinnedContext({ tabId, contextCommandGroups: [{ commands: [item as ContextCommand] }] })
        },
        onPromptTopBarItemRemoved: (tabId, item, eventId) => {
            messager.onRemovePinnedContext({ tabId, contextCommandGroups: [{ commands: [item as ContextCommand] }] })
        },
        onPromptTopBarButtonClick(tabId, button, eventId) {
            if (button.id === 'Rules') {
                rulesList.showLoading(tabId)
                messager.onListRules({ tabId })
            }
        },
        onSendFeedback: (tabId, feedbackPayload, eventId) => {
            const payload: FeedbackParams = {
                tabId,
                feedbackPayload,
                eventId,
            }
            messager.onSendFeedback(payload)

            mynahUi.notify({
                type: NotificationType.INFO,
                title: 'Your feedback is sent',
                content: 'Thanks for your feedback.',
            })
        },
        onLinkClick: (tabId, messageId, link, mouseEvent, eventId) => {
            mouseEvent?.preventDefault()
            mouseEvent?.stopPropagation()
            mouseEvent?.stopImmediatePropagation()

            const payload: LinkClickParams = {
                tabId,
                messageId,
                link,
                eventId,
            }
            messager.onLinkClick(payload)
        },
        onSourceLinkClick: (tabId, messageId, link, mouseEvent, eventId) => {
            mouseEvent?.preventDefault()
            mouseEvent?.stopPropagation()
            mouseEvent?.stopImmediatePropagation()

            const payload: SourceLinkClickParams = {
                tabId,
                messageId,
                link,
                eventId,
            }
            messager.onSourceLinkClick(payload)
        },
        onInfoLinkClick: (tabId, link, mouseEvent, eventId) => {
            mouseEvent?.preventDefault()
            mouseEvent?.stopPropagation()
            mouseEvent?.stopImmediatePropagation()

            const payload: InfoLinkClickParams = {
                tabId,
                link,
                eventId,
            }
            messager.onInfoLinkClick(payload)
        },
        onInBodyButtonClicked: (tabId, messageId, action, eventId) => {
            if (action.id === disclaimerAcknowledgeButtonId) {
                // Hide the legal disclaimer card
                disclaimerCardActive = false

                // Update the disclaimer getting acknowledged
                messager.onDisclaimerAcknowledged()

                // Remove all disclaimer cards from all tabs
                Object.keys(mynahUi.getAllTabs()).forEach(storeTabKey => {
                    mynahUi.updateStore(storeTabKey, { promptInputStickyCard: null })
                })
            } else if (action.id === OPEN_WORKSPACE_INDEX_SETTINGS_BUTTON_ID) {
                messager.onOpenSettings('amazonQ.workspaceIndex')
            } else {
                const payload: ButtonClickParams = {
                    tabId,
                    messageId,
                    buttonId: action.id,
                }
                messager.onButtonClick(payload)
            }
            if (action.id === 'stop-shell-command') {
                messager.onStopChatResponse(tabId)
            }
        },
        onContextSelected: (contextItem, tabId) => {
            if (contextItem.command === 'Image') {
                const imageContext = getImageContextCount(tabId)
                if (imageContext >= MAX_IMAGE_CONTEXT) {
                    mynahUi.notify({
                        content: `A maximum of ${MAX_IMAGE_CONTEXT} images can be added to a single message.`,
                        type: NotificationType.WARNING,
                    })
                    return false
                }
                const payload: OpenFileDialogParams = {
                    tabId,
                    fileType: contextItem.command.toLowerCase() as 'image' | '',
                }
                messager.onOpenFileDialogClick(payload)
                return false
            }
            if (contextItem.id === ContextPrompt.CreateItemId) {
                mynahUi.showCustomForm(
                    tabId,
                    [
                        {
                            id: ContextPrompt.PromptNameFieldId,
                            type: 'textinput',
                            mandatory: true,
                            autoFocus: true,
                            title: 'Prompt name',
                            placeholder: 'Enter prompt name',
                            validationPatterns: {
                                patterns: [
                                    {
                                        pattern: /^[a-zA-Z0-9][a-zA-Z0-9_-]{0,99}$/,
                                        errorMessage:
                                            'Use only letters, numbers, hyphens, and underscores, starting with a letter or number. Maximum 100 characters.',
                                    },
                                ],
                            },
                            validateOnChange: true,
                            description: "Use this prompt by typing '@' followed by the prompt name.",
                        },
                    ],
                    [
                        {
                            id: ContextPrompt.CancelButtonId,
                            text: 'Cancel',
                            status: 'clear',
                            waitMandatoryFormItems: false,
                        },
                        {
                            id: ContextPrompt.SubmitButtonId,
                            text: 'Create',
                            status: 'primary',
                            waitMandatoryFormItems: true,
                        },
                    ],
                    `Create a saved prompt`
                )
                return false
            }
            return true
        },
        onCustomFormAction: (tabId, action) => {
            if (action.id === ContextPrompt.SubmitButtonId) {
                messager.onCreatePrompt({ promptName: action.formItemValues![ContextPrompt.PromptNameFieldId] })
            } else if (action.id === ContextRule.SubmitButtonId) {
                messager.onCreatePrompt({
                    promptName: action.formItemValues![ContextRule.RuleNameFieldId],
                    isRule: true,
                })
            }
        },
        onFormTextualItemKeyPress: (
            event: KeyboardEvent,
            formData: Record<string, string>,
            itemId: string,
            _tabId: string,
            _eventId?: string
        ) => {
            if (event.key === 'Enter') {
                if (itemId === ContextPrompt.PromptNameFieldId) {
                    event.preventDefault()
                    messager.onCreatePrompt({ promptName: formData[ContextPrompt.PromptNameFieldId] })
                    return true
                } else if (itemId === ContextRule.RuleNameFieldId) {
                    event.preventDefault()
                    messager.onCreatePrompt({ promptName: formData[ContextRule.RuleNameFieldId], isRule: true })
                    return true
                }
            }
            return false
        },
        onTabBarButtonClick: (tabId: string, buttonId: string) => {
            if (buttonId === McpServerTabButtonId) {
                messager.onListMcpServers()
                return
            }

            if (buttonId === ChatHistory.TabBarButtonId) {
                messager.onListConversations(undefined, true)
                return
            }

            if (buttonId === ExportTabBarButtonId) {
                messager.onTabBarAction({
                    tabId,
                    action: 'export',
                })
                return
            }

            throw new Error(`Unhandled tab bar button id: ${buttonId}`)
        },
        onPromptInputOptionChange: (tabId, optionsValues) => {
            if (agenticMode) {
                handlePromptInputChange(mynahUi, tabId, optionsValues)
            }
            messager.onPromptInputOptionChange({ tabId, optionsValues })
        },
        onPromptInputButtonClick: (tabId, buttonId, eventId) => {
            const payload: ButtonClickParams = {
                tabId,
                messageId: 'not-a-message',
                buttonId: buttonId,
            }
            messager.onPromptInputButtonClick(payload)
        },
        onMessageDismiss: (tabId, messageId) => {
            if (messageId === programmerModeCard.messageId) {
                programmingModeCardActive = false
                messager.onChatPromptOptionAcknowledged(messageId)

                // Update the tab defaults to hide the programmer mode card for new tabs
                mynahUi.updateTabDefaults({
                    store: {
                        chatItems: tabFactory.getChatItems(true, false),
                    },
                })
            }
        },
        onStopChatResponse: tabId => {
            messager.onStopChatResponse(tabId)

            // Reset loading state
            mynahUi.updateStore(tabId, {
                loadingChat: false,
                cancelButtonWhenLoading: true,
                promptInputDisabledState: false,
            })

            // Add a small delay before adding the chat item
            setTimeout(() => {
                // Add cancellation message when stop button is clicked
                mynahUi.addChatItem(tabId, {
                    type: ChatItemType.DIRECTIVE,
                    messageId: 'canceled' + Date.now(),
                    body: 'You canceled your current work, please provide additional examples or ask another question.',
                })
            }, 500) // 500ms delay
        },
        onOpenFileDialogClick: (tabId, fileType, insertPosition) => {
            const imageContext = getImageContextCount(tabId)
            if (imageContext >= MAX_IMAGE_CONTEXT) {
                mynahUi.notify({
                    content: `A maximum of ${MAX_IMAGE_CONTEXT} images can be added to a single message.`,
                    type: NotificationType.WARNING,
                })
                return
            }
            const payload: OpenFileDialogParams = {
                tabId,
                fileType: fileType as 'image' | '',
                insertPosition,
            }
            messager.onOpenFileDialogClick(payload)
        },
        onFilesDropped: async (tabId: string, files: FileList, insertPosition: number) => {
            const imageContextCount = getImageContextCount(tabId)
            if (imageContextCount >= MAX_IMAGE_CONTEXT) {
                mynahUi.notify({
                    content: `A maximum of ${MAX_IMAGE_CONTEXT} images can be added to a single message.`,
                    type: NotificationType.WARNING,
                })
                return
            }
            // Verify dropped files and add valid ones to context
            const { validFiles, errors } = await verifyClientImages(files)
            if (validFiles.length > 0) {
                // Calculate how many files we can actually add
                const availableSlots = MAX_IMAGE_CONTEXT - imageContextCount
                const filesToAdd = validFiles.slice(0, availableSlots)
                const filesExceeded = validFiles.length - availableSlots

                // Add error message if we exceed the limit
                if (filesExceeded > 0) {
                    errors.push(`A maximum of ${MAX_IMAGE_CONTEXT} images can be added to a single message.`)
                }

                const commands: CustomQuickActionCommand[] = await Promise.all(
                    filesToAdd.map(async (file: File) => {
                        const fileName = file.name || 'Unknown file'
                        const filePath = file.name || ''

                        // Determine file type and appropriate icon
                        const fileExtension = filePath.split('.').pop()?.toLowerCase() || ''
                        const isImage = isSupportedImageExtension(fileExtension)

                        let icon = MynahIcons.FILE
                        if (isImage) {
                            icon = MynahIcons.IMAGE
                        }

                        const arrayBuffer = await file.arrayBuffer()
                        const bytes = new Uint8Array(arrayBuffer)

                        return {
                            command: fileName,
                            description: filePath,
                            route: [filePath],
                            label: 'image',
                            icon: icon,
                            content: bytes,
                            id: fileName,
                        }
                    })
                )

                // Add valid files to context commands
                mynahUi.addCustomContextToPrompt(tabId, commands, insertPosition)
            }

            const imageVerificationBanner: Partial<ChatItem> = {
                messageId: 'image-verification-banner',
                header: {
                    icon: 'warning',
                    iconStatus: 'warning',
                    body: '### Invalid Image',
                },
                body: `${errors.join('\n')}`,
                canBeDismissed: true,
            }

            mynahUi.updateStore(tabId, {
                promptInputStickyCard: imageVerificationBanner,
            })
        },
    }

    const mynahUiProps: MynahUIProps = {
        tabs: {
            [tabFactory.initialTabId]: {
                isSelected: true,
                store: {
                    ...tabFactory.createTab(disclaimerCardActive),
                    chatItems: tabFactory.getChatItems(true, programmingModeCardActive),
                },
            },
        },
        defaults: {
            store: tabFactory.createTab(false),
        },
        config: {
            maxTabs: 10,
            dragOverlayIcon: MynahIcons.IMAGE,
            texts: {
                ...uiComponentsTexts,
                dragOverlayText: 'Add image to context',
                // Fallback to original texts in non-agentic chat mode
                stopGenerating: agenticMode ? uiComponentsTexts.stopGenerating : 'Stop generating',
                stopGeneratingTooltip: getStopGeneratingToolTipText(os, agenticMode),
                spinnerText: agenticMode ? uiComponentsTexts.spinnerText : 'Generating your answer...',
                ...stringOverrides,
            },
            // Total model context window limit 600k.
            // 500k for user input, 100k for context, history, system prompt.
            // beside, MynahUI will automatically crop it depending on the available chars left from the prompt field itself by using a 96 chars of threshold
            // if we want to max user input as 500000, need to configure the maxUserInput as 500096
            maxUserInput: 500096,
            userInputLengthWarningThreshold: 450000,
        },
    }

    const mynahUiRef = { mynahUI: undefined as MynahUI | undefined }
    if (customChatClientAdapter) {
        // Attach routing to custom adapter top of default message handlers
        chatEventHandlers = withAdapter(chatEventHandlers, mynahUiRef, customChatClientAdapter, tabFactory)
    }

    const mynahUi = new MynahUI({
        ...mynahUiProps,
        ...chatEventHandlers,
    })
    mynahUiRef.mynahUI = mynahUi

    const getTabStore = (tabId = mynahUi.getSelectedTabId()) => {
        return tabId ? mynahUi.getAllTabs()[tabId]?.store : undefined
    }

    // The 'openTab' parameter indicates whether this tab creation is initiated by 'openTab' server request
    // to restore a previous chat session (true) or if it's a new client-side tab creation (false/undefined).
    // This distinction helps maintain consistent tab behavior between fresh conversations and restored sessions.
    const createTabId = (openTab?: boolean) => {
        const tabId = mynahUi.updateStore('', {
            ...tabFactory.createTab(disclaimerCardActive),
            tabMetadata: { openTabKey: openTab ? true : false },
        })
        if (tabId === undefined) {
            mynahUi.notify({
                content: uiComponentsTexts.noMoreTabsTooltip,
                type: NotificationType.WARNING,
            })
            return undefined
        }

        return tabId
    }

    const getOrCreateTabId = () => {
        const tabId = mynahUi.getSelectedTabId()

        return tabId ?? createTabId()
    }

    const contextListToHeader = (contextList?: ChatResult['contextList']): ChatItem['header'] => {
        if (contextList === undefined) {
            return undefined
        }

        return {
            fileList: {
                fileTreeTitle: '',
                filePaths: contextList.filePaths?.map(file => file),
                rootFolderTitle: contextList.rootFolderTitle ?? 'Context',
                flatList: true,
                collapsed: true,
                hideFileCount: true,
                details: Object.fromEntries(
                    Object.entries(contextList.details || {}).map(([filePath, fileDetails]) => [
                        filePath,
                        {
                            label:
                                fileDetails.lineRanges
                                    ?.map(range =>
                                        range.first === -1 || range.second === -1
                                            ? ''
                                            : `line ${range.first} - ${range.second}`
                                    )
                                    .join(', ') || '',
                            description: fileDetails.description,
                            clickable: true,
                            data: {
                                fullPath: fileDetails.fullPath || '',
                            },
                        },
                    ])
                ),
            },
        }
    }

    const getImageContextCount = (tabId: string) => {
        const imageContextInPrompt =
            mynahUi
                .getTabData(tabId)
                ?.getStore()
                ?.customContextCommand?.filter(cm => cm.label === 'image').length || 0
        const imageContextInPin =
            mynahUi
                .getTabData(tabId)
                ?.getStore()
                ?.promptTopBarContextItems?.filter(cm => cm.label === 'image').length || 0
        return imageContextInPrompt + imageContextInPin
    }

    const addChatResponse = (chatResult: ChatResult, tabId: string, isPartialResult: boolean) => {
        if (agenticMode) {
            agenticAddChatResponse(chatResult, tabId, isPartialResult)
        } else {
            legacyAddChatResponse(chatResult, tabId, isPartialResult)
        }
    }

    // addChatResponse handler to support Agentic chat UX changes for handling responses streaming.
    const agenticAddChatResponse = (chatResult: ChatResult, tabId: string, isPartialResult: boolean) => {
        const { type, summary, ...chatResultWithoutTypeSummary } = chatResult
        let header = toMynahHeader(chatResult.header)
        const fileList = toMynahFileList(chatResult.fileList)
        const buttons = toMynahButtons(chatResult.buttons)

        if (chatResult.contextList !== undefined) {
            header = contextListToHeader(chatResult.contextList)
        }

        const store = mynahUi.getTabData(tabId)?.getStore() || {}
        const chatItems = store.chatItems || []
        const isPairProgrammingMode: boolean = getTabPairProgrammingMode(mynahUi, tabId)

        if (chatResult.additionalMessages?.length) {
            mynahUi.updateStore(tabId, {
                loadingChat: true,
                cancelButtonWhenLoading: true,
            })
            chatResult.additionalMessages.forEach(am => {
                const chatItem: ChatItem = {
                    messageId: am.messageId,
                    type:
                        am.type === 'tool'
                            ? ChatItemType.ANSWER
                            : am.type === 'directive'
                              ? ChatItemType.DIRECTIVE
                              : ChatItemType.ANSWER_STREAM,
                    ...prepareChatItemFromMessage(am, isPairProgrammingMode, isPartialResult),
                }

                if (!chatItems.find(ci => ci.messageId === am.messageId)) {
                    mynahUi.addChatItem(tabId, chatItem)
                } else {
                    mynahUi.updateChatAnswerWithMessageId(tabId, am.messageId!, chatItem)
                }
            })
        }

        if (isPartialResult) {
            mynahUi.updateStore(tabId, {
                loadingChat: true,
                cancelButtonWhenLoading: true,
            })
            const chatItem = {
                ...chatResultWithoutTypeSummary,
                body: chatResult.body,
                type: ChatItemType.ANSWER_STREAM,
                header: header,
                buttons: buttons,
                fileList,
                codeBlockActions: isPairProgrammingMode ? { 'insert-to-cursor': null } : undefined,
            }

            if (!chatItems.find(ci => ci.messageId === chatResult.messageId)) {
                mynahUi.addChatItem(tabId, chatItem)
            } else {
                mynahUi.updateChatAnswerWithMessageId(tabId, chatResult.messageId!, chatItem)
            }
            return
        }

        // If chat response from server is an empty object don't do anything
        if (Object.keys(chatResult).length === 0) {
            return
        }
        // If the response is auth follow-up show it as a system prompt
        const followUpOptions = chatResult.followUp?.options
        const isValidAuthFollowUp =
            followUpOptions &&
            followUpOptions.length > 0 &&
            followUpOptions[0].type &&
            isValidAuthFollowUpType(followUpOptions[0].type)
        if (chatResult.body === '' && isValidAuthFollowUp) {
            mynahUi.addChatItem(tabId, {
                ...chatResultWithoutTypeSummary,
                header: header,
                buttons: buttons,
                type: ChatItemType.SYSTEM_PROMPT,
            })

            // TODO, prompt should be disabled until user is authenticated
            // Currently we don't have a mechanism to notify chat-client about auth changes
            // mynahUi.updateStore(tabId, { promptInputDisabledState: true })
            return
        }
        const followUps = chatResult.followUp
            ? {
                  text: chatResult.followUp.text ?? 'Suggested follow up questions:',
                  options: chatResult.followUp.options,
              }
            : {}

        const chatItem = {
            ...chatResultWithoutTypeSummary,
            body: chatResult.body,
            type: ChatItemType.ANSWER_STREAM,
            header: header,
            buttons: buttons,
            codeBlockActions: isPairProgrammingMode ? { 'insert-to-cursor': null } : undefined,
        }

        if (!chatItems.find(ci => ci.messageId === chatResult.messageId)) {
            mynahUi.addChatItem(tabId, chatItem)
        }

        mynahUi.endMessageStream(tabId, chatResult.messageId ?? '', {
            header: header,
            buttons: buttons,
            body: chatResult.body,
            followUp: followUps,
            relatedContent: chatResult.relatedContent,
            canBeVoted: chatResult.canBeVoted,
            codeReference: chatResult.codeReference,
            fileList: chatResult.fileList,
            // messageId excluded
        })

        mynahUi.updateStore(tabId, {
            loadingChat: false,
            cancelButtonWhenLoading: true,
            promptInputDisabledState: false,
        })
    }

    // addChatResponse handler to support extensions that haven't migrated to agentic chat yet
    const legacyAddChatResponse = (chatResult: ChatResult, tabId: string, isPartialResult: boolean) => {
        const { type, summary, ...chatResultWithoutTypeSummary } = chatResult
        let header = undefined

        if (chatResult.contextList !== undefined) {
            header = {
                fileList: {
                    fileTreeTitle: '',
                    filePaths: chatResult.contextList.filePaths?.map(file => file),
                    rootFolderTitle: 'Context',
                    flatList: true,
                    collapsed: true,
                    hideFileCount: true,
                    details: Object.fromEntries(
                        Object.entries(chatResult.contextList.details || {}).map(([filePath, fileDetails]) => [
                            filePath,
                            {
                                label:
                                    fileDetails.lineRanges
                                        ?.map(range =>
                                            range.first === -1 || range.second === -1
                                                ? ''
                                                : `line ${range.first} - ${range.second}`
                                        )
                                        .join(', ') || '',
                                description: filePath,
                                clickable: true,
                            },
                        ])
                    ),
                },
            }
        }

        if (isPartialResult) {
            // @ts-expect-error - type for MynahUI differs from ChatResult types so we ignore it
            mynahUi.updateLastChatAnswer(tabId, { ...chatResultWithoutTypeSummary, header: header })
            return
        }

        // If chat response from server is an empty object don't do anything
        if (Object.keys(chatResult).length === 0) {
            return
        }
        // If the response is auth follow-up show it as a system prompt
        const followUpOptions = chatResult.followUp?.options
        const isValidAuthFollowUp =
            followUpOptions &&
            followUpOptions.length > 0 &&
            followUpOptions[0].type &&
            isValidAuthFollowUpType(followUpOptions[0].type)
        if (chatResult.body === '' && isValidAuthFollowUp) {
            // @ts-expect-error - type for MynahUI differs from ChatResult types so we ignore it
            mynahUi.addChatItem(tabId, {
                type: ChatItemType.SYSTEM_PROMPT,
                ...chatResultWithoutTypeSummary,
            })

            // TODO, prompt should be disabled until user is authenticated
            // Currently we don't have a mechanism to notify chat-client about auth changes
            // mynahUi.updateStore(tabId, { promptInputDisabledState: true })
            return
        }
        const followUps = chatResult.followUp
            ? {
                  text: chatResult.followUp.text ?? 'Suggested follow up questions:',
                  options: chatResult.followUp.options,
              }
            : {}

        mynahUi.updateLastChatAnswer(tabId, {
            header: header,
            body: chatResult.body,
            messageId: chatResult.messageId,
            followUp: followUps,
            relatedContent: chatResult.relatedContent,
            canBeVoted: chatResult.canBeVoted,
        })

        mynahUi.endMessageStream(tabId, chatResult.messageId ?? '')

        mynahUi.updateStore(tabId, {
            loadingChat: false,
            promptInputDisabledState: false,
        })
    }

    /**
     * Adjusts the UI when the user changes to/from free-tier/paid-tier.
     * Shows a message if the user reaches free-tier limit.
     * Shows a message if the user just upgraded to paid-tier.
     */
    const onPaidTierModeChange = (tabId: string, mode: string | undefined) => {
        if (!mode || !['freetier', 'freetier-limit', 'upgrade-pending', 'paidtier'].includes(mode)) {
            return false // invalid mode
        }

        tabId = tabId ? tabId : getOrCreateTabId()!
        const store = mynahUi.getTabData(tabId).getStore() || {}

        // Detect if the tab is already showing the "Upgrade Q" UI.
        const isFreeTierLimitUi = store.promptInputStickyCard?.messageId === freeTierLimitSticky.messageId
        const isUpgradePendingUi = store.promptInputStickyCard?.messageId === upgradePendingSticky.messageId
        const isPlansAndPricingTab = plansAndPricingTitle === store.tabTitle

        if (mode === 'freetier-limit') {
            mynahUi.updateStore(tabId, {
                promptInputStickyCard: freeTierLimitSticky,
            })

            if (!isFreeTierLimitUi) {
                // TODO: how to set a warning icon on the user's failed prompt?
                //
                // const chatItems = store.chatItems ?? []
                // const lastPrompt = chatItems.filter(ci => ci.type === ChatItemType.PROMPT).at(-1)
                // for (const c of chatItems) {
                //     c.body = 'xxx / ' + c.type
                //     c.icon = 'warning'
                //     c.iconStatus = 'warning'
                //     c.status = 'warning'
                // }
                //
                // if (lastPrompt && lastPrompt.messageId) {
                //     lastPrompt.icon = 'warning'
                //     lastPrompt.iconStatus = 'warning'
                //     lastPrompt.status = 'warning'
                //
                //     // Decorate the failed prompt with a warning icon.
                //     // mynahUi.updateChatAnswerWithMessageId(tabId, lastPrompt.messageId, lastPrompt)
                // }
                //
                // mynahUi.updateStore(tabId, {
                //     chatItems: chatItems,
                // })
            } else {
                // Show directive only on 2nd chat attempt, not the initial attempt.
                mynahUi.addChatItem(tabId, freeTierLimitDirective)
            }
        } else if (mode === 'upgrade-pending') {
            // Change the sticky banner to show a progress spinner.
            const card: typeof freeTierLimitSticky = {
                ...(isFreeTierLimitUi ? freeTierLimitSticky : upgradePendingSticky),
            }
            card.header = {
                ...card.header,
                icon: upgradePendingSticky.header?.icon,
                iconStatus: upgradePendingSticky.header?.iconStatus,
            }
            mynahUi.updateStore(tabId, {
                promptInputVisible: true,
                promptInputStickyCard: card,
            })
        } else if (mode === 'paidtier') {
            mynahUi.updateStore(tabId, {
                promptInputStickyCard: null,
                promptInputVisible: !isPlansAndPricingTab,
            })
            if (isFreeTierLimitUi || isUpgradePendingUi || isPlansAndPricingTab) {
                // Transitioning from 'upgrade-pending' to upgrade success.
                const card: typeof upgradeSuccessSticky = {
                    ...upgradeSuccessSticky,
                    canBeDismissed: !isPlansAndPricingTab,
                }
                mynahUi.updateStore(tabId, {
                    promptInputStickyCard: card,
                })
            }
        }

        mynahUi.updateStore(tabId, {
            // promptInputButtons: mode === 'freetier-limit' ? [upgradeQButton] : [],
            // promptInputDisabledState: mode === 'freetier-limit',
        })

        return true
    }

    const updateChat = (params: ChatUpdateParams) => {
        // HACK: Special field sent by `agenticChatController.ts:setPaidTierMode()`.
        if (onPaidTierModeChange(params.tabId, (params as any).paidTierMode as string)) {
            return
        }

        const isChatLoading = params.state?.inProgress
        mynahUi.updateStore(params.tabId, {
            loadingChat: isChatLoading,
            cancelButtonWhenLoading: agenticMode,
        })
        if (params.data?.messages.length) {
            const { tabId } = params
            const store = mynahUi.getTabData(tabId).getStore() || {}
            const chatItems = store.chatItems || []

            params.data?.messages.forEach(updatedMessage => {
                if (!updatedMessage.messageId) {
                    // Do not process messages without known ID.
                    return
                }

                if (updatedMessage.messageId === 'modelUnavailable') {
                    mynahUi.updateStore(tabId, {
                        promptInputStickyCard: modelUnavailableBanner,
                    })
                    return
                }

                if (updatedMessage.messageId === 'modelThrottled') {
                    mynahUi.updateStore(tabId, {
                        promptInputStickyCard: modelThrottledBanner,
                    })
                    return
                }

                const oldMessage = chatItems.find(ci => ci.messageId === updatedMessage.messageId)
                if (!oldMessage) return

                const chatItem: ChatItem = {
                    type: oldMessage.type,
                    ...prepareChatItemFromMessage(updatedMessage, getTabPairProgrammingMode(mynahUi, tabId)),
                }
                mynahUi.updateChatAnswerWithMessageId(tabId, updatedMessage.messageId, chatItem)
            })
        }
    }

    /**
     * Creates a properly formatted chat item for MCP tool summary with accordion view
     */
    const createMcpToolSummaryItem = (message: ChatMessage, isPartialResult?: boolean): Partial<ChatItem> => {
        return {
            type: ChatItemType.ANSWER,
            messageId: message.messageId,
            summary: {
                content: message.summary?.content
                    ? {
                          padding: false,
                          wrapCodes: true,
                          header: message.summary.content.header
                              ? {
                                    icon: message.summary.content.header.icon as any,
                                    body: message.summary.content.header.body,
                                    buttons: message.summary.content?.header?.buttons as any,
                                    status: isPartialResult
                                        ? (message.summary.content?.header?.status as any)
                                        : undefined,
                                    fileList: undefined,
                                }
                              : undefined,
                      }
                    : undefined,
                collapsedContent:
                    message.summary?.collapsedContent?.map(item => ({
                        body: item.body,
                        header: item.header
                            ? {
                                  body: item.header.body,
                              }
                            : undefined,
                        fullWidth: true,
                        padding: false,
                        muted: false,
                        wrapCodes: item.header?.body === 'Parameters' ? true : false,
                        codeBlockActions: { copy: null, 'insert-to-cursor': null },
                    })) || [],
            },
        }
    }

    const prepareChatItemFromMessage = (
        message: ChatMessage,
        isPairProgrammingMode: boolean,
        isPartialResult?: boolean
    ): Partial<ChatItem> => {
        const contextHeader = contextListToHeader(message.contextList)
        const header = contextHeader || toMynahHeader(message.header) // Is this mutually exclusive?
        const fileList = toMynahFileList(message.fileList)

        let processedHeader = header
        if (message.type === 'tool') {
            // Handle MCP tool summary with accordion view
            if (message.summary) {
                return createMcpToolSummaryItem(message, isPartialResult)
            }
            processedHeader = { ...header }
            if (header?.buttons) {
                processedHeader.buttons = header.buttons.map(button => ({
                    ...button,
                    status: button.status ?? 'clear',
                }))
            }
            if (header?.fileList) {
                processedHeader.fileList = {
                    ...header.fileList,
                    fileTreeTitle: '',
                    hideFileCount: true,
                    details: toDetailsWithoutIcon(header.fileList.details),
                }
            }
            if (!isPartialResult) {
                if (processedHeader) {
                    processedHeader.status = undefined
                }
            }
        }

        // Check if header should be included
        const includeHeader =
            processedHeader &&
            ((processedHeader.buttons !== undefined &&
                processedHeader.buttons !== null &&
                processedHeader.buttons.length > 0) ||
                processedHeader.status !== undefined ||
                processedHeader.icon !== undefined)

        const padding =
            message.type === 'tool' ? (fileList ? true : message.messageId?.endsWith('_permission')) : undefined

        const processedButtons: ChatItemButton[] | undefined = toMynahButtons(message.buttons)?.map(button =>
            button.id === 'undo-all-changes' ? { ...button, position: 'outside' } : button
        )
        // Adding this conditional check to show the stop message in the center.
        const contentHorizontalAlignment: ChatItem['contentHorizontalAlignment'] = undefined

        // If message.header?.status?.text is Canceled or Rejected or Ignored or Completed etc.. card should be in disabled state.
        const shouldMute = message.header?.status?.text !== undefined && message.header?.status?.text !== 'Completed'

        return {
            body: message.body,
            header: includeHeader ? processedHeader : undefined,
            buttons: processedButtons,
            fileList,
            // file diffs in the header need space
            fullWidth: message.type === 'tool' && includeHeader ? true : undefined,
            padding,
            contentHorizontalAlignment,
            wrapCodes: message.type === 'tool',
            codeBlockActions:
                message.type === 'tool'
                    ? { 'insert-to-cursor': null, copy: null }
                    : isPairProgrammingMode
                      ? { 'insert-to-cursor': null }
                      : undefined,
            ...(shouldMute ? { muted: true } : {}),
        }
    }

    const sendToPrompt = (params: SendToPromptParams) => {
        const tabId = getOrCreateTabId()
        if (!tabId) return

        if (params.autoSubmit && params.prompt) {
            messager.onChatPrompt({ prompt: params.prompt, tabId, context: undefined }, 'contextMenu')
            initializeChatResponse(mynahUi, tabId, params.prompt.prompt, agenticMode)
        } else {
            mynahUi.addToUserPrompt(tabId, params.selection, 'code')
        }
        messager.onSendToPrompt(params, tabId)
    }

    const sendGenericCommand = (params: GenericCommandParams) => {
        let tabId = getOrCreateTabId()

        if (!tabId) return

        // send to a new tab if the current tab is loading
        if (getTabStore(tabId)?.loadingChat) {
            tabId = createTabId()
            if (!tabId) return
        }

        const body = [
            params.genericCommand,
            ' the following part of my code:',
            '\n~~~~\n',
            params.selection,
            '\n~~~~\n',
        ].join('')
        const chatPrompt: ChatPrompt = { prompt: body, escapedPrompt: body }

        handleChatPrompt(mynahUi, tabId, chatPrompt, messager, params.triggerType, undefined, agenticMode, tabFactory)
    }

    const showError = (params: ErrorParams) => {
        const tabId = getOrCreateTabId()
        if (!tabId) return

        const answer: ChatItem = {
            type: ChatItemType.ANSWER,
            body: `**${params.title}**
${params.message}`,
        }

        mynahUi.updateStore(tabId, {
            loadingChat: false,
            cancelButtonWhenLoading: agenticMode,
            promptInputDisabledState: false,
        })

        mynahUi.addChatItem(params.tabId, answer)
        messager.onError(params)
    }

    const executeShellCommandShortCut = (params: ExecuteShellCommandParams) => {
        const tabId = mynahUi.getSelectedTabId()
        if (!tabId) return

        const chatItems = mynahUi.getTabData(tabId)?.getStore()?.chatItems || []
        const buttonId = params.id

        let messageId
        for (const item of chatItems) {
            if (buttonId === 'stop-shell-command' && item.buttons && item.buttons.some(b => b.id === buttonId)) {
                messageId = item.messageId
                break
            }
            if (item.header?.buttons && item.header.buttons.some(b => b.id === buttonId)) {
                messageId = item.messageId
                break
            }
        }

        if (messageId) {
            const payload: ButtonClickParams = {
                tabId,
                messageId,
                buttonId,
            }
            messager.onButtonClick(payload)
            if (buttonId === 'stop-shell-command') {
                messager.onStopChatResponse(tabId)
            }
        } else {
            // handle global stop
            const isLoading = mynahUi.getTabData(tabId)?.getStore()?.loadingChat
            if (isLoading && buttonId === 'stop-shell-command') {
                messager.onStopChatResponse(tabId)
            }
        }
    }

    const openTab = (requestId: string, params: OpenTabParams) => {
        if (params.tabId) {
            if (params.tabId !== mynahUi.getSelectedTabId()) {
                mynahUi.selectTab(params.tabId)
            }
            messager.onOpenTab(requestId, { tabId: params.tabId })
        } else {
            const messages = params.newTabOptions?.data?.messages
            const tabId = createTabId(true)
            if (tabId) {
                mynahUi.updateStore(tabId, {
                    chatItems: tabFactory.getChatItems(messages ? false : true, programmingModeCardActive, messages),
                })
                messager.onOpenTab(requestId, { tabId })
            } else {
                messager.onOpenTab(requestId, {
                    type: 'InvalidRequest',
                    message: 'No more tabs available',
                })
            }
        }
    }

    const toContextCommands = (commands: ContextCommand[]): QuickActionCommand[] => {
        return commands.map(command => ({
            ...command,
            children: command.children?.map(child => ({
                ...child,
                commands: toContextCommands(child.commands),
            })),
            icon: toMynahIcon(command.icon),
        }))
    }

    const sendPinnedContext = (params: PinnedContextParams) => {
        const pinnedContext = toContextCommands(params.contextCommandGroups[0]?.commands || [])
        let activeEditor = pinnedContext[0]?.id === ACTIVE_EDITOR_CONTEXT_ID
        // Update Active File pill description with active editor URI passed from IDE
        if (activeEditor) {
            if (params.textDocument != null) {
                pinnedContext[0].description = params.textDocument.uri
            } else {
                // IDE did not pass in active file, remove it from pinned context
                pinnedContext.shift()
                activeEditor = false
            }
        }
        let promptTopBarTitle = '@'
        // Show full `@Pin Context` title until user adds a pinned context item
        if (pinnedContext.length == 0 || (activeEditor && pinnedContext.length === 1)) {
            promptTopBarTitle = '@Pin Context'
        }
        mynahUi.updateStore(params.tabId, {
            promptTopBarContextItems: pinnedContext,
            promptTopBarTitle,
            promptTopBarButton: params.showRules
                ? { id: 'Rules', status: 'clear', text: 'Rules', icon: 'check-list' }
                : null,
        })
    }

    const sendContextCommands = (params: ContextCommandParams) => {
        contextCommandGroups = params.contextCommandGroups.map(group => ({
            ...group,
            commands: toContextCommands(group.commands),
        }))

        Object.keys(mynahUi.getAllTabs()).forEach(tabId => {
            mynahUi.updateStore(tabId, {
                contextCommands: [
                    ...(contextCommandGroups || []),
                    ...(featureConfig?.get('highlightCommand')
                        ? [
                              {
                                  groupName: 'Additional commands',
                                  commands: [toMynahContextCommand(featureConfig.get('highlightCommand'))],
                              },
                          ]
                        : []),
                ],
            })
        })
    }

    const addSelectedFilesToContext = (params: OpenFileDialogResult) => {
        if (params.errorMessage) {
            mynahUi.notify({
                content: params.errorMessage,
                type: NotificationType.ERROR,
            })
            return
        }
        const commands: QuickActionCommand[] = []
        for (const filePath of params.filePaths) {
            const fileName = filePath.split(/[\\/]/).pop() || filePath
            if (params.fileType === 'image') {
                commands.push({
                    command: fileName,
                    description: filePath,
                    label: 'image',
                    route: [filePath],
                    icon: MynahIcons.IMAGE,
                    id: fileName,
                })
            }
        }

        mynahUi.addCustomContextToPrompt(params.tabId, commands, params.insertPosition)
    }

    const chatHistoryList = new ChatHistoryList(mynahUi, messager)
    const listConversations = (params: ListConversationsResult) => {
        chatHistoryList.show(params)
    }

    const rulesList = new RulesList(mynahUi, messager)

    const listRules = (params: ListRulesResult) => {
        rulesList.show(params)
    }

    const ruleClicked = (params: RuleClickResult) => {
        if (!params.success) {
            mynahUi.notify({
                content: `Failed to toggle the workspace rule`,
                type: NotificationType.ERROR,
            })
            return
        }
        messager.onListRules({ tabId: params.tabId })
    }

    const conversationClicked = (params: ConversationClickResult) => {
        if (!params.success) {
            mynahUi.notify({
                content: `Failed to ${params.action ?? 'open'} the history`,
                type: NotificationType.ERROR,
            })
            return
        }

        // close history list if conversation item was successfully opened
        if (!params.action) {
            chatHistoryList.close()
            return
        }
        // request update conversations list if conversation item was successfully deleted
        if (params.action === 'delete') {
            messager.onListConversations()
        }
    }

    // Create an instance of McpMynahUi to handle MCP server functionality
    const mcpMynahUi = new McpMynahUi(mynahUi, messager)

    const listMcpServers = (params: ListMcpServersResult) => {
        mcpMynahUi.listMcpServers(params)
    }

    // MCP server functionality is now handled by the McpMynahUi class

    /**
     * Handles MCP server click events
     */
    const mcpServerClick = (params: McpServerClickResult) => {
        mcpMynahUi.mcpServerClick(params)
    }

    const getSerializedChat = (requestId: string, params: GetSerializedChatParams) => {
        const supportedFormats = ['markdown', 'html']

        if (!supportedFormats.includes(params.format)) {
            mynahUi.notify({
                content: `Failed to export chat`,
                type: NotificationType.ERROR,
            })

            messager.onGetSerializedChat(requestId, {
                type: 'InvalidRequest',
                message: `Failed to get serialized chat content, ${params.format} is not supported`,
            })

            return
        }

        try {
            const serializedChat = mynahUi.serializeChat(params.tabId, params.format)

            messager.onGetSerializedChat(requestId, {
                content: serializedChat,
            })
        } catch (err) {
            messager.onGetSerializedChat(requestId, {
                type: 'InternalError',
                message: 'Failed to get serialized chat content',
            })
        }
    }

    const listAvailableModels = (params: ListAvailableModelsResult) => {
        const tabId = params.tabId
        const promptInputOptions = mynahUi.getTabData(tabId).getStore()?.promptInputOptions
        mynahUi.updateStore(tabId, {
            promptInputOptions: promptInputOptions?.map(option =>
                option.id === 'model-selection'
                    ? {
                          ...option,
                          type: 'select',
                          options: params.models.map(model => ({ value: model.id, label: model.name })),
                          value: params.selectedModelId,
                      }
                    : option
            ),
        })
    }

    const api = {
        addChatResponse: addChatResponse,
        updateChat: updateChat,
        sendToPrompt: sendToPrompt,
        sendGenericCommand: sendGenericCommand,
        showError: showError,
        openTab: openTab,
        sendContextCommands: sendContextCommands,
        sendPinnedContext: sendPinnedContext,
        executeShellCommandShortCut: executeShellCommandShortCut,
        listConversations: listConversations,
        listRules: listRules,
        conversationClicked: conversationClicked,
        listMcpServers: listMcpServers,
        mcpServerClick: mcpServerClick,
        getSerializedChat: getSerializedChat,
        createTabId: createTabId,
        ruleClicked: ruleClicked,
        listAvailableModels: listAvailableModels,
        addSelectedFilesToContext: addSelectedFilesToContext,
    }

    return [mynahUi, api]
}

const ACTIVE_EDITOR_CONTEXT_ID = 'active-editor'

export const DEFAULT_HELP_PROMPT = 'What can Amazon Q help me with?'

const DEFAULT_DOC_PROMPT = `You are Amazon Q. Start with a warm greeting, then ask the user to specify what kind of documentation they need. Present common documentation types (like API docs, README, user guides, developer guides, or configuration guides) as clear options. Keep the question brief and friendly. Don't make assumptions about existing content or context. Wait for their response before providing specific guidance.`

const DEFAULT_TEST_PROMPT = `You are Amazon Q. Start with a warm greeting, then help me generate unit tests`

const DEFAULT_DEV_PROMPT = `You are Amazon Q. Start with a warm greeting, then ask the user to specify what kind of help they need in code development. Present common questions asked (like Creating a new project, Adding a new feature, Modifying your files). Keep the question brief and friendly. Don't make assumptions about existing content or context. Wait for their response before providing specific guidance.`

export const uiComponentsTexts = {
    mainTitle: 'Amazon Q (Preview)',
    copy: 'Copy',
    insertAtCursorLabel: 'Insert at cursor',
    feedbackFormTitle: 'Report an issue',
    feedbackFormOptionsLabel: 'What type of issue would you like to report?',
    feedbackFormCommentLabel: 'Description of issue (optional):',
    feedbackThanks: 'Thanks for your feedback!',
    feedbackReportButtonLabel: 'Report an issue',
    codeSuggestions: 'Code suggestions',
    files: 'file(s)',
    clickFileToViewDiff: 'Click on a file to view diff.',
    showMore: 'Show more',
    save: 'Save',
    cancel: 'Cancel',
    submit: 'Submit',
    stopGenerating: 'Cancel',
    copyToClipboard: 'Copied to clipboard',
    noMoreTabsTooltip: 'You can only open ten conversation tabs at a time.',
    codeSuggestionWithReferenceTitle: 'Some suggestions contain code with references.',
<<<<<<< HEAD
    spinnerText: 'Thinking...',
    macStopButtonShortcut: '&#8679; &#8984; &#9003;',
    windowStopButtonShortcut: 'Ctrl + &#8679; + &#9003;',
}

const getStopGeneratingToolTipText = (os: string | undefined, agenticMode: boolean | undefined): string => {
    if (os) {
        return os === 'darwin'
            ? `Stop:  ${uiComponentsTexts.macStopButtonShortcut}`
            : `Stop:  ${uiComponentsTexts.windowStopButtonShortcut}`
    }

    return agenticMode ? uiComponentsTexts.stopGenerating : 'Stop generating'
=======
    spinnerText: 'Working...',
>>>>>>> 40699382
}<|MERGE_RESOLUTION|>--- conflicted
+++ resolved
@@ -1772,8 +1772,7 @@
     copyToClipboard: 'Copied to clipboard',
     noMoreTabsTooltip: 'You can only open ten conversation tabs at a time.',
     codeSuggestionWithReferenceTitle: 'Some suggestions contain code with references.',
-<<<<<<< HEAD
-    spinnerText: 'Thinking...',
+    spinnerText: 'Working...',
     macStopButtonShortcut: '&#8679; &#8984; &#9003;',
     windowStopButtonShortcut: 'Ctrl + &#8679; + &#9003;',
 }
@@ -1786,7 +1785,4 @@
     }
 
     return agenticMode ? uiComponentsTexts.stopGenerating : 'Stop generating'
-=======
-    spinnerText: 'Working...',
->>>>>>> 40699382
 }