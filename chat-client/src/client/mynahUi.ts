/*!
 * Copyright Amazon.com, Inc. or its affiliates. All Rights Reserved.
 * SPDX-License-Identifier: Apache-2.0
 */
import {
    AuthFollowUpClickedParams,
    ErrorParams,
    GenericCommandParams,
    InsertToCursorPositionParams,
    SendToPromptParams,
    isValidAuthFollowUpType,
} from '@aws/chat-client-ui-types'
import {
    ChatResult,
    FeedbackParams,
    FollowUpClickParams,
    InfoLinkClickParams,
    LinkClickParams,
    SourceLinkClickParams,
} from '@aws/language-server-runtimes-types'
import { ChatItem, ChatItemType, ChatPrompt, MynahUI, NotificationType } from '@aws/mynah-ui'
import { CopyCodeToClipboardParams, VoteParams } from '../contracts/telemetry'
import { Messager } from './messager'
import { TabFactory } from './tabs/tabFactory'

export interface InboundChatApi {
    addChatResponse(params: ChatResult, tabId: string, isPartialResult: boolean): void
    sendToPrompt(params: SendToPromptParams): void
    sendGenericCommand(params: GenericCommandParams): void
    showError(params: ErrorParams): void
}

<<<<<<< HEAD
export const createMynahUi = (messager: Messager, tabFactory: TabFactory): [MynahUI, InboundChatApi] => {
    const handleChatPrompt = (
        mynahUi: MynahUI,
        tabId: string,
        prompt: ChatPrompt,
        _eventId?: string,
        triggerType?: string
    ) => {
        if (prompt.command) {
            // Send prompt when quick action command attached
            messager.onQuickActionCommand({
                quickAction: prompt.command,
                prompt: prompt.prompt,
                tabId,
            })
        } else {
            // Send chat prompt to server
            messager.onChatPrompt({ prompt, tabId }, triggerType)
        }
=======
export const handleChatPrompt = (
    mynahUi: MynahUI,
    tabId: string,
    prompt: ChatPrompt,
    messager: Messager,
    _eventId?: string
) => {
    if (prompt.command) {
        // Temporary solution to handle clear quick actions on the client side
        if (prompt.command === '/clear') {
            mynahUi.updateStore(tabId, {
                chatItems: [],
            })

            mynahUi.updateStore(tabId, {
                loadingChat: false,
                promptInputDisabledState: false,
            })
        }
        // Send prompt when quick action command attached
        messager.onQuickActionCommand({
            quickAction: prompt.command,
            prompt: prompt.prompt,
            tabId,
        })
    } else {
        // Send chat prompt to server
        messager.onChatPrompt({ prompt, tabId })
    }
>>>>>>> 6ddd3bb3

    // Add user prompt to UI
    mynahUi.addChatItem(tabId, {
        type: ChatItemType.PROMPT,
        body: prompt.escapedPrompt,
    })

    // Set UI to loading state
    mynahUi.updateStore(tabId, {
        loadingChat: true,
        promptInputDisabledState: true,
    })

    // Create initial empty response
    mynahUi.addChatItem(tabId, {
        type: ChatItemType.ANSWER_STREAM,
    })
}

export const createMynahUi = (messager: Messager, tabFactory: TabFactory): [MynahUI, InboundChatApi] => {
    const mynahUi = new MynahUI({
        onCodeInsertToCursorPosition(
            tabId,
            messageId,
            code,
            type,
            referenceTrackerInformation,
            eventId,
            codeBlockIndex,
            totalCodeBlocks
        ) {
            const payload: InsertToCursorPositionParams = {
                tabId,
                messageId,
                code,
                type,
                referenceTrackerInformation,
                eventId,
                codeBlockIndex,
                totalCodeBlocks,
            }
            messager.onInsertToCursorPosition(payload)
        },
        onFollowUpClicked(tabId, messageId, followUp, eventId) {
            if (followUp.type !== undefined && isValidAuthFollowUpType(followUp.type)) {
                const payload: AuthFollowUpClickedParams = {
                    tabId,
                    messageId,
                    authFollowupType: followUp.type,
                }
                messager.onAuthFollowUpClicked(payload)
            } else {
                const prompt = followUp.prompt ? followUp.prompt : followUp.pillText
<<<<<<< HEAD
                handleChatPrompt(mynahUi, tabId, { prompt: prompt, escapedPrompt: prompt }, eventId, 'click')
=======
                handleChatPrompt(mynahUi, tabId, { prompt: prompt, escapedPrompt: prompt }, messager, eventId)
>>>>>>> 6ddd3bb3

                const payload: FollowUpClickParams = {
                    tabId,
                    messageId,
                    followUp,
                }
                messager.onFollowUpClicked(payload)
            }
        },
        onChatPrompt(tabId, prompt, eventId) {
<<<<<<< HEAD
            handleChatPrompt(mynahUi, tabId, prompt, eventId, 'click')
=======
            handleChatPrompt(mynahUi, tabId, prompt, messager, eventId)
>>>>>>> 6ddd3bb3
        },

        onReady: messager.onUiReady,
        onTabAdd: (tabId: string) => {
            messager.onTabAdd(tabId)
        },
        onTabRemove: (tabId: string) => {
            messager.onTabRemove(tabId)
        },
        onTabChange: (tabId: string) => {
            messager.onTabChange(tabId)
        },
        onResetStore: () => {},
        onCopyCodeToClipboard: (
            tabId,
            messageId,
            code,
            type,
            referenceTrackerInformation,
            eventId,
            codeBlockIndex,
            totalCodeBlocks
        ) => {
            const payload: CopyCodeToClipboardParams = {
                tabId,
                messageId,
                code,
                type,
                referenceTrackerInformation,
                eventId,
                codeBlockIndex,
                totalCodeBlocks,
            }
            messager.onCopyCodeToClipboard(payload)
        },
        onVote: (tabId, messageId, vote, eventId) => {
            const payload: VoteParams = {
                tabId,
                messageId,
                vote,
                eventId,
            }
            messager.onVote(payload)
        },
        onSendFeedback: (tabId, feedbackPayload, eventId) => {
            const payload: FeedbackParams = {
                tabId,
                feedbackPayload,
                eventId,
            }
            messager.onSendFeedback(payload)

            mynahUi.notify({
                type: NotificationType.INFO,
                title: 'Your feedback is sent',
                content: 'Thanks for your feedback.',
            })
        },
        onLinkClick: (tabId, messageId, link, mouseEvent, eventId) => {
            mouseEvent?.preventDefault()
            mouseEvent?.stopPropagation()
            mouseEvent?.stopImmediatePropagation()

            const payload: LinkClickParams = {
                tabId,
                messageId,
                link,
                eventId,
            }
            messager.onLinkClick(payload)
        },
        onSourceLinkClick: (tabId, messageId, link, mouseEvent, eventId) => {
            mouseEvent?.preventDefault()
            mouseEvent?.stopPropagation()
            mouseEvent?.stopImmediatePropagation()

            const payload: SourceLinkClickParams = {
                tabId,
                messageId,
                link,
                eventId,
            }
            messager.onSourceLinkClick(payload)
        },
        onInfoLinkClick: (tabId, link, mouseEvent, eventId) => {
            mouseEvent?.preventDefault()
            mouseEvent?.stopPropagation()
            mouseEvent?.stopImmediatePropagation()

            const payload: InfoLinkClickParams = {
                tabId,
                link,
                eventId,
            }
            messager.onInfoLinkClick(payload)
        },
        tabs: {
            'tab-1': {
                isSelected: true,
                store: tabFactory.createTab(true),
            },
        },
        defaults: {
            store: tabFactory.createTab(true),
        },
        config: {
            maxTabs: 10,
            texts: uiComponentsTexts,
        },
    })

    const getOrCreateTabId = () => {
        let tabId = mynahUi.getSelectedTabId()
        if (!tabId) {
            tabId = mynahUi.updateStore('', tabFactory.createTab(false))
            if (tabId === undefined) {
                mynahUi.notify({
                    content: uiComponentsTexts.noMoreTabsTooltip,
                    type: NotificationType.WARNING,
                })
                return undefined
            }
        }

        return tabId
    }

    const addChatResponse = (chatResult: ChatResult, tabId: string, isPartialResult: boolean) => {
<<<<<<< HEAD
        if (!chatResult.body) {
            // No chat body on response means the /clear quick action
            mynahUi.updateStore(tabId, {
                chatItems: [],
            })

            mynahUi.updateStore(tabId, {
                loadingChat: false,
                promptInputDisabledState: false,
            })
            return
        }

=======
>>>>>>> 6ddd3bb3
        if (isPartialResult) {
            mynahUi.updateLastChatAnswer(tabId, { ...chatResult })
            return
        }

        const followUps = chatResult.followUp
            ? {
                  text: chatResult.followUp.text || 'Suggested follow up questions:',
                  options: chatResult.followUp.options,
              }
            : {}

        mynahUi.updateLastChatAnswer(tabId, {
            body: chatResult.body,
            messageId: chatResult.messageId,
            followUp: followUps,
            relatedContent: chatResult.relatedContent,
            canBeVoted: chatResult.canBeVoted,
        })

        mynahUi.endMessageStream(tabId, chatResult.messageId ?? '')

        mynahUi.updateStore(tabId, {
            loadingChat: false,
            promptInputDisabledState: false,
        })
    }

    const sendToPrompt = (params: SendToPromptParams) => {
        const tabId = getOrCreateTabId()
        if (!tabId) return

        const markdownSelection = ['\n```\n', params.selection, '\n```'].join('')

        mynahUi.addToUserPrompt(tabId, markdownSelection)
        messager.onSendToPrompt(params, tabId)
    }

    const sendGenericCommand = (params: GenericCommandParams) => {
        const tabId = getOrCreateTabId()
        if (!tabId) return

        const body = [
            params.genericCommand,
            ' the following part of my code:',
            '\n~~~~\n',
            params.selection,
<<<<<<< HEAD
            '\n~~~~\n',
        ].join('')
        const chatPrompt: ChatPrompt = { prompt: body, escapedPrompt: body }

        handleChatPrompt(mynahUi, tabId, chatPrompt, '', params.triggerType)
=======
            '\n~~~~',
        ].join('')
        const chatPrompt: ChatPrompt = { prompt: body, escapedPrompt: body }

        handleChatPrompt(mynahUi, tabId, chatPrompt, messager)
>>>>>>> 6ddd3bb3
    }

    const showError = (params: ErrorParams) => {
        const tabId = getOrCreateTabId()
        if (!tabId) return

        const answer: ChatItem = {
            type: ChatItemType.ANSWER,
            body: `**${params.title}** 
${params.message}`,
        }

        mynahUi.addChatItem(params.tabId, answer)
        messager.onError(params)
    }

    const api = {
        addChatResponse: addChatResponse,
        sendToPrompt: sendToPrompt,
        sendGenericCommand: sendGenericCommand,
        showError: showError,
    }

    return [mynahUi, api]
}

const uiComponentsTexts = {
    mainTitle: 'Amazon Q (Preview)',
    copy: 'Copy',
    insertAtCursorLabel: 'Insert at cursor',
    feedbackFormTitle: 'Report an issue',
    feedbackFormOptionsLabel: 'What type of issue would you like to report?',
    feedbackFormCommentLabel: 'Description of issue (optional):',
    feedbackThanks: 'Thanks for your feedback!',
    feedbackReportButtonLabel: 'Report an issue',
    codeSuggestions: 'Code suggestions',
    files: 'file(s)',
    clickFileToViewDiff: 'Click on a file to view diff.',
    showMore: 'Show more',
    save: 'Save',
    cancel: 'Cancel',
    submit: 'Submit',
    stopGenerating: 'Stop generating',
    copyToClipboard: 'Copied to clipboard',
    noMoreTabsTooltip: 'You can only open ten conversation tabs at a time.',
    codeSuggestionWithReferenceTitle: 'Some suggestions contain code with references.',
    spinnerText: 'Generating your answer...',
}<|MERGE_RESOLUTION|>--- conflicted
+++ resolved
@@ -30,32 +30,12 @@
     showError(params: ErrorParams): void
 }
 
-<<<<<<< HEAD
-export const createMynahUi = (messager: Messager, tabFactory: TabFactory): [MynahUI, InboundChatApi] => {
-    const handleChatPrompt = (
-        mynahUi: MynahUI,
-        tabId: string,
-        prompt: ChatPrompt,
-        _eventId?: string,
-        triggerType?: string
-    ) => {
-        if (prompt.command) {
-            // Send prompt when quick action command attached
-            messager.onQuickActionCommand({
-                quickAction: prompt.command,
-                prompt: prompt.prompt,
-                tabId,
-            })
-        } else {
-            // Send chat prompt to server
-            messager.onChatPrompt({ prompt, tabId }, triggerType)
-        }
-=======
 export const handleChatPrompt = (
     mynahUi: MynahUI,
     tabId: string,
     prompt: ChatPrompt,
     messager: Messager,
+    triggerType?: string,
     _eventId?: string
 ) => {
     if (prompt.command) {
@@ -78,9 +58,8 @@
         })
     } else {
         // Send chat prompt to server
-        messager.onChatPrompt({ prompt, tabId })
-    }
->>>>>>> 6ddd3bb3
+        messager.onChatPrompt({ prompt, tabId }, triggerType)
+    }
 
     // Add user prompt to UI
     mynahUi.addChatItem(tabId, {
@@ -134,11 +113,7 @@
                 messager.onAuthFollowUpClicked(payload)
             } else {
                 const prompt = followUp.prompt ? followUp.prompt : followUp.pillText
-<<<<<<< HEAD
-                handleChatPrompt(mynahUi, tabId, { prompt: prompt, escapedPrompt: prompt }, eventId, 'click')
-=======
-                handleChatPrompt(mynahUi, tabId, { prompt: prompt, escapedPrompt: prompt }, messager, eventId)
->>>>>>> 6ddd3bb3
+                handleChatPrompt(mynahUi, tabId, { prompt: prompt, escapedPrompt: prompt }, messager, 'click', eventId)
 
                 const payload: FollowUpClickParams = {
                     tabId,
@@ -149,11 +124,7 @@
             }
         },
         onChatPrompt(tabId, prompt, eventId) {
-<<<<<<< HEAD
-            handleChatPrompt(mynahUi, tabId, prompt, eventId, 'click')
-=======
-            handleChatPrompt(mynahUi, tabId, prompt, messager, eventId)
->>>>>>> 6ddd3bb3
+            handleChatPrompt(mynahUi, tabId, prompt, messager, 'click', eventId)
         },
 
         onReady: messager.onUiReady,
@@ -282,22 +253,6 @@
     }
 
     const addChatResponse = (chatResult: ChatResult, tabId: string, isPartialResult: boolean) => {
-<<<<<<< HEAD
-        if (!chatResult.body) {
-            // No chat body on response means the /clear quick action
-            mynahUi.updateStore(tabId, {
-                chatItems: [],
-            })
-
-            mynahUi.updateStore(tabId, {
-                loadingChat: false,
-                promptInputDisabledState: false,
-            })
-            return
-        }
-
-=======
->>>>>>> 6ddd3bb3
         if (isPartialResult) {
             mynahUi.updateLastChatAnswer(tabId, { ...chatResult })
             return
@@ -345,19 +300,11 @@
             ' the following part of my code:',
             '\n~~~~\n',
             params.selection,
-<<<<<<< HEAD
             '\n~~~~\n',
         ].join('')
         const chatPrompt: ChatPrompt = { prompt: body, escapedPrompt: body }
 
-        handleChatPrompt(mynahUi, tabId, chatPrompt, '', params.triggerType)
-=======
-            '\n~~~~',
-        ].join('')
-        const chatPrompt: ChatPrompt = { prompt: body, escapedPrompt: body }
-
-        handleChatPrompt(mynahUi, tabId, chatPrompt, messager)
->>>>>>> 6ddd3bb3
+        handleChatPrompt(mynahUi, tabId, chatPrompt, messager, params.triggerType)
     }
 
     const showError = (params: ErrorParams) => {
