/*!
 * Copyright Amazon.com, Inc. or its affiliates. All Rights Reserved.
 * SPDX-License-Identifier: Apache-2.0
 */
import {
    AuthFollowUpClickedParams,
    CopyCodeToClipboardParams,
    ErrorParams,
    GenericCommandParams,
    InsertToCursorPositionParams,
    SendToPromptParams,
    TriggerType,
    isValidAuthFollowUpType,
} from '@aws/chat-client-ui-types'
import {
    Button,
    ButtonClickParams,
    ChatMessage,
    ChatResult,
    ChatUpdateParams,
    ContextCommand,
    ContextCommandParams,
    ConversationClickResult,
    FeedbackParams,
    FollowUpClickParams,
    GetSerializedChatParams,
    InfoLinkClickParams,
    LinkClickParams,
    ListConversationsResult,
    ListMcpServersResult,
    McpServerClickResult,
    OPEN_WORKSPACE_INDEX_SETTINGS_BUTTON_ID,
    OpenTabParams,
    SourceLinkClickParams,
} from '@aws/language-server-runtimes-types'
import {
    ChatItem,
    ChatItemType,
    ChatPrompt,
    MynahUI,
    MynahUIDataModel,
    NotificationType,
    MynahUIProps,
    QuickActionCommand,
    ChatItemButton,
    TextBasedFormItem,
    DetailedListItem,
<<<<<<< HEAD
=======
    SingularFormItem,
    ListItemEntry,
>>>>>>> 7808224a
} from '@aws/mynah-ui'
import { VoteParams } from '../contracts/telemetry'
import { Messager } from './messager'
import { ExportTabBarButtonId, McpServerTabButtonId, TabFactory } from './tabs/tabFactory'
import { disclaimerAcknowledgeButtonId, disclaimerCard } from './texts/disclaimer'
import { ChatClientAdapter, ChatEventHandler } from '../contracts/chatClientAdapter'
import { withAdapter } from './withAdapter'
import {
    toDetailsWithoutIcon,
    toMynahButtons,
    toMynahContextCommand,
    toMynahFileList,
    toMynahHeader,
    toMynahIcon,
} from './utils'
import { ChatHistory, ChatHistoryList } from './features/history'
import { pairProgrammingModeOff, pairProgrammingModeOn, programmerModeCard } from './texts/pairProgramming'

export interface InboundChatApi {
    addChatResponse(params: ChatResult, tabId: string, isPartialResult: boolean): void
    updateChat(params: ChatUpdateParams): void
    sendToPrompt(params: SendToPromptParams): void
    sendGenericCommand(params: GenericCommandParams): void
    showError(params: ErrorParams): void
    openTab(requestId: string, params: OpenTabParams): void
    sendContextCommands(params: ContextCommandParams): void
    listConversations(params: ListConversationsResult): void
    conversationClicked(params: ConversationClickResult): void
    listMcpServers(params: ListMcpServersResult): void
    mcpServerClick(params: McpServerClickResult): void
    getSerializedChat(requestId: string, params: GetSerializedChatParams): void
    createTabId(openTab?: boolean): string | undefined
}

type ContextCommandGroups = MynahUIDataModel['contextCommands']

const ContextPrompt = {
    CreateItemId: 'create-saved-prompt',
    CancelButtonId: 'cancel-create-prompt',
    SubmitButtonId: 'submit-create-prompt',
    PromptNameFieldId: 'prompt-name',
} as const

const getTabPairProgrammingMode = (mynahUi: MynahUI, tabId: string) => {
    const promptInputOptions = mynahUi.getTabData(tabId)?.getStore()?.promptInputOptions ?? []
    return promptInputOptions.find(item => item.id === 'pair-programmer-mode')?.value === 'true'
}

export const handlePromptInputChange = (mynahUi: MynahUI, tabId: string, optionsValues: Record<string, string>) => {
    const promptTypeValue = optionsValues['pair-programmer-mode']

    if (promptTypeValue != null) {
        mynahUi.addChatItem(tabId, promptTypeValue === 'true' ? pairProgrammingModeOn : pairProgrammingModeOff)
    }
}

export const handleChatPrompt = async (
    mynahUi: MynahUI,
    tabId: string,
    prompt: ChatPrompt,
    messager: Messager,
    triggerType?: TriggerType,
    _eventId?: string,
    agenticMode?: boolean
) => {
    let userPrompt = prompt.escapedPrompt

    const tabStore = mynahUi.getTabData(tabId)?.getStore()
    const isLoading = tabStore?.loadingChat === true
    if (isLoading) {
        messager.onStopChatResponse(tabId)
        mynahUi.addChatItem(tabId, {
            type: ChatItemType.DIRECTIVE,
            messageId: `stopped-${Date.now()}`,
        })
        mynahUi.updateStore(tabId, {
            loadingChat: false,
            cancelButtonWhenLoading: true,
            promptInputDisabledState: false,
        })

        // Add a slight delay to make sure the stop message would render before the new prompt
        await new Promise(resolve => setTimeout(resolve, 50))
    }

    if (prompt.command) {
        // Temporary solution to handle clear quick actions on the client side
        if (prompt.command === '/clear') {
            mynahUi.updateStore(tabId, {
                chatItems: [],
            })
        } else if (prompt.command === '/help') {
            userPrompt = DEFAULT_HELP_PROMPT
        }

        // Send prompt when quick action command attached
        messager.onQuickActionCommand({
            quickAction: prompt.command,
            prompt: userPrompt,
            tabId,
        })

        if (prompt.command === '/clear') {
            return
        }
    } else {
        // Send chat prompt to server
        const context = prompt.context?.map(c => (typeof c === 'string' ? { command: c } : c))
        messager.onChatPrompt({ prompt, tabId, context }, triggerType)
    }

    initializeChatResponse(mynahUi, tabId, userPrompt, agenticMode)
}

const initializeChatResponse = (mynahUi: MynahUI, tabId: string, userPrompt?: string, agenticMode?: boolean) => {
    mynahUi.addChatItem(tabId, {
        type: ChatItemType.PROMPT,
        body: userPrompt,
    })

    // Set UI to loading state
    if (agenticMode) {
        mynahUi.updateStore(tabId, {
            loadingChat: true,
            cancelButtonWhenLoading: true,
            promptInputDisabledState: false,
        })
    } else {
        mynahUi.updateStore(tabId, {
            loadingChat: true,
            promptInputDisabledState: true,
        })
    }

    // Create initial empty response
    mynahUi.addChatItem(tabId, {
        type: ChatItemType.ANSWER_STREAM,
    })
}

export const createMynahUi = (
    messager: Messager,
    tabFactory: TabFactory,
    disclaimerAcknowledged: boolean,
    pairProgrammingCardAcknowledged: boolean,
    customChatClientAdapter?: ChatClientAdapter,
    featureConfig?: Map<string, any>,
    agenticMode?: boolean
): [MynahUI, InboundChatApi] => {
    let disclaimerCardActive = !disclaimerAcknowledged
    let programmingModeCardActive = !pairProgrammingCardAcknowledged
    let contextCommandGroups: ContextCommandGroups | undefined

    let chatEventHandlers: ChatEventHandler = {
        onCodeInsertToCursorPosition(
            tabId,
            messageId,
            code,
            type,
            referenceTrackerInformation,
            eventId,
            codeBlockIndex,
            totalCodeBlocks
        ) {
            const payload: InsertToCursorPositionParams = {
                tabId,
                messageId,
                code,
                type,
                referenceTrackerInformation,
                eventId,
                codeBlockIndex,
                totalCodeBlocks,
            }
            messager.onInsertToCursorPosition(payload)
        },
        onFocusStateChanged(focusState: boolean) {
            messager.onFocusStateChanged(focusState)
        },
        onFollowUpClicked(tabId, messageId, followUp, eventId) {
            if (followUp.type !== undefined && isValidAuthFollowUpType(followUp.type)) {
                const payload: AuthFollowUpClickedParams = {
                    tabId,
                    messageId,
                    authFollowupType: followUp.type,
                }
                messager.onAuthFollowUpClicked(payload)
                mynahUi.updateStore(tabId, { promptInputDisabledState: false })
            } else {
                const prompt = followUp.prompt ? followUp.prompt : followUp.pillText
                handleChatPrompt(
                    mynahUi,
                    tabId,
                    { prompt: prompt, escapedPrompt: prompt },
                    messager,
                    'click',
                    eventId,
                    agenticMode
                )

                const payload: FollowUpClickParams = {
                    tabId,
                    messageId,
                    followUp,
                }
                messager.onFollowUpClicked(payload)
            }
        },
        onChatPrompt(tabId, prompt, eventId) {
            handleChatPrompt(mynahUi, tabId, prompt, messager, 'click', eventId, agenticMode)
        },
        onReady: () => {
            messager.onUiReady()
            messager.onTabAdd(tabFactory.initialTabId)
        },
        onFileClick: (tabId, filePath, deleted, messageId, eventId, fileDetails) => {
            messager.onFileClick({ tabId, filePath, messageId, fullPath: fileDetails?.data?.['fullPath'] })
        },
        onTabAdd: (tabId: string) => {
            const defaultTabBarData = tabFactory.getDefaultTabData()
            const defaultTabConfig: Partial<MynahUIDataModel> = {
                quickActionCommands: defaultTabBarData.quickActionCommands,
                tabBarButtons: defaultTabBarData.tabBarButtons,
                contextCommands: [
                    ...(contextCommandGroups || []),
                    ...(featureConfig?.get('highlightCommand')
                        ? [
                              {
                                  groupName: 'Additional commands',
                                  commands: [toMynahContextCommand(featureConfig.get('highlightCommand'))],
                              },
                          ]
                        : []),
                ],
                ...(disclaimerCardActive ? { promptInputStickyCard: disclaimerCard } : {}),
            }

            const tabStore = mynahUi.getTabData(tabId).getStore()

            // Tabs can be opened through different methods, including server-initiated 'openTab' requests.
            // The 'openTab' request is specifically used for loading historical chat sessions with pre-existing messages.
            // We check if tabMetadata.openTabKey exists - if it does and is set to true, we skip showing welcome messages
            // since this indicates we're loading a previous chat session rather than starting a new one.
            if (!tabStore?.tabMetadata || !tabStore.tabMetadata.openTabKey) {
                defaultTabConfig.chatItems = tabFactory.getChatItems(true, programmingModeCardActive, [])
            }
            mynahUi.updateStore(tabId, defaultTabConfig)
            messager.onTabAdd(tabId)
        },
        onTabRemove: (tabId: string) => {
            messager.onStopChatResponse(tabId)
            messager.onTabRemove(tabId)
        },
        onTabChange: (tabId: string) => {
            messager.onTabChange(tabId)
        },
        onResetStore: () => {},
        onCopyCodeToClipboard: (
            tabId,
            messageId,
            code,
            type,
            referenceTrackerInformation,
            eventId,
            codeBlockIndex,
            totalCodeBlocks
        ) => {
            const payload: CopyCodeToClipboardParams = {
                tabId,
                messageId,
                code,
                type,
                referenceTrackerInformation,
                eventId,
                codeBlockIndex,
                totalCodeBlocks,
            }
            messager.onCopyCodeToClipboard(payload)
        },
        onVote: (tabId, messageId, vote, eventId) => {
            const payload: VoteParams = {
                tabId,
                messageId,
                vote,
                eventId,
            }
            messager.onVote(payload)
        },
        onSendFeedback: (tabId, feedbackPayload, eventId) => {
            const payload: FeedbackParams = {
                tabId,
                feedbackPayload,
                eventId,
            }
            messager.onSendFeedback(payload)

            mynahUi.notify({
                type: NotificationType.INFO,
                title: 'Your feedback is sent',
                content: 'Thanks for your feedback.',
            })
        },
        onLinkClick: (tabId, messageId, link, mouseEvent, eventId) => {
            mouseEvent?.preventDefault()
            mouseEvent?.stopPropagation()
            mouseEvent?.stopImmediatePropagation()

            const payload: LinkClickParams = {
                tabId,
                messageId,
                link,
                eventId,
            }
            messager.onLinkClick(payload)
        },
        onSourceLinkClick: (tabId, messageId, link, mouseEvent, eventId) => {
            mouseEvent?.preventDefault()
            mouseEvent?.stopPropagation()
            mouseEvent?.stopImmediatePropagation()

            const payload: SourceLinkClickParams = {
                tabId,
                messageId,
                link,
                eventId,
            }
            messager.onSourceLinkClick(payload)
        },
        onInfoLinkClick: (tabId, link, mouseEvent, eventId) => {
            mouseEvent?.preventDefault()
            mouseEvent?.stopPropagation()
            mouseEvent?.stopImmediatePropagation()

            const payload: InfoLinkClickParams = {
                tabId,
                link,
                eventId,
            }
            messager.onInfoLinkClick(payload)
        },
        onInBodyButtonClicked: (tabId, messageId, action, eventId) => {
            if (action.id === disclaimerAcknowledgeButtonId) {
                // Hide the legal disclaimer card
                disclaimerCardActive = false

                // Update the disclaimer getting acknowledged
                messager.onDisclaimerAcknowledged()

                // Remove all disclaimer cards from all tabs
                Object.keys(mynahUi.getAllTabs()).forEach(storeTabKey => {
                    mynahUi.updateStore(storeTabKey, { promptInputStickyCard: null })
                })
            } else if (action.id === OPEN_WORKSPACE_INDEX_SETTINGS_BUTTON_ID) {
                messager.onOpenSettings('amazonQ.workspaceIndex')
            } else {
                const payload: ButtonClickParams = {
                    tabId,
                    messageId,
                    buttonId: action.id,
                }
                messager.onButtonClick(payload)
            }
            if (action.id === 'stop-shell-command') {
                messager.onStopChatResponse(tabId)
            }
        },
        onContextSelected: (contextItem, tabId) => {
            if (contextItem.id === ContextPrompt.CreateItemId) {
                mynahUi.showCustomForm(
                    tabId,
                    [
                        {
                            id: ContextPrompt.PromptNameFieldId,
                            type: 'textinput',
                            mandatory: true,
                            autoFocus: true,
                            title: 'Prompt name',
                            placeholder: 'Enter prompt name',
                            validationPatterns: {
                                patterns: [
                                    {
                                        pattern: /^[a-zA-Z0-9][a-zA-Z0-9_-]{0,99}$/,
                                        errorMessage:
                                            'Use only letters, numbers, hyphens, and underscores, starting with a letter or number. Maximum 100 characters.',
                                    },
                                ],
                            },
                            description: "Use this prompt by typing '@' followed by the prompt name.",
                        },
                    ],
                    [
                        {
                            id: ContextPrompt.CancelButtonId,
                            text: 'Cancel',
                            status: 'clear',
                            waitMandatoryFormItems: false,
                        },
                        {
                            id: ContextPrompt.SubmitButtonId,
                            text: 'Create',
                            status: 'main',
                            waitMandatoryFormItems: true,
                        },
                    ],
                    `Create a saved prompt`
                )
                return false
            }
            return true
        },
        onCustomFormAction: (tabId, action) => {
            if (action.id === ContextPrompt.SubmitButtonId) {
                messager.onCreatePrompt(action.formItemValues![ContextPrompt.PromptNameFieldId])
            }
        },
        onFormTextualItemKeyPress: (event: KeyboardEvent, formData: Record<string, string>, itemId: string) => {
            if (itemId === ContextPrompt.PromptNameFieldId && event.key === 'Enter') {
                event.preventDefault()
                messager.onCreatePrompt(formData[ContextPrompt.PromptNameFieldId])
                return true
            }
            return false
        },
        onTabBarButtonClick: (tabId: string, buttonId: string) => {
            if (buttonId === McpServerTabButtonId) {
                messager.onListMcpServers()
                return
            }

            if (buttonId === ChatHistory.TabBarButtonId) {
                messager.onListConversations(undefined, true)
                return
            }

            if (buttonId === ExportTabBarButtonId) {
                messager.onTabBarAction({
                    tabId,
                    action: 'export',
                })
                return
            }

            throw new Error(`Unhandled tab bar button id: ${buttonId}`)
        },
        onPromptInputOptionChange: (tabId, optionsValues) => {
            if (agenticMode) {
                handlePromptInputChange(mynahUi, tabId, optionsValues)
            }
            messager.onPromptInputOptionChange({ tabId, optionsValues })
        },
        onMessageDismiss: (tabId, messageId) => {
            if (messageId === programmerModeCard.messageId) {
                programmingModeCardActive = false
                messager.onChatPromptOptionAcknowledged(messageId)

                // Update the tab defaults to hide the programmer mode card for new tabs
                mynahUi.updateTabDefaults({
                    store: {
                        chatItems: tabFactory.getChatItems(true, false),
                    },
                })
            }
        },
        onStopChatResponse: tabId => {
            messager.onStopChatResponse(tabId)
        },
    }

    const mynahUiProps: MynahUIProps = {
        tabs: {
            [tabFactory.initialTabId]: {
                isSelected: true,
                store: {
                    ...tabFactory.createTab(disclaimerCardActive),
                    chatItems: tabFactory.getChatItems(true, programmingModeCardActive),
                },
            },
        },
        defaults: {
            store: tabFactory.createTab(false),
        },
        config: {
            maxTabs: 10,
            texts: {
                ...uiComponentsTexts,
                // Fallback to original texts in non-agentic chat mode
                stopGenerating: agenticMode ? uiComponentsTexts.stopGenerating : 'Stop generating',
                spinnerText: agenticMode ? uiComponentsTexts.spinnerText : 'Generating your answer...',
            },
            // Total model context window limit 600k.
            // 500k for user input, 100k for context, history, system prompt.
            // beside, MynahUI will automatically crop it depending on the available chars left from the prompt field itself by using a 96 chars of threshold
            // if we want to max user input as 500000, need to configure the maxUserInput as 500096
            maxUserInput: 500096,
            userInputLengthWarningThreshold: 450000,
        },
    }

    const mynahUiRef = { mynahUI: undefined as MynahUI | undefined }
    if (customChatClientAdapter) {
        // Attach routing to custom adapter top of default message handlers
        chatEventHandlers = withAdapter(chatEventHandlers, mynahUiRef, customChatClientAdapter)
    }

    const mynahUi = new MynahUI({
        ...mynahUiProps,
        ...chatEventHandlers,
    })
    mynahUiRef.mynahUI = mynahUi

    const getTabStore = (tabId = mynahUi.getSelectedTabId()) => {
        return tabId ? mynahUi.getAllTabs()[tabId]?.store : undefined
    }

    // The 'openTab' parameter indicates whether this tab creation is initiated by 'openTab' server request
    // to restore a previous chat session (true) or if it's a new client-side tab creation (false/undefined).
    // This distinction helps maintain consistent tab behavior between fresh conversations and restored sessions.
    const createTabId = (openTab?: boolean) => {
        const tabId = mynahUi.updateStore('', {
            ...tabFactory.createTab(disclaimerCardActive),
            tabMetadata: { openTabKey: openTab ? true : false },
        })
        if (tabId === undefined) {
            mynahUi.notify({
                content: uiComponentsTexts.noMoreTabsTooltip,
                type: NotificationType.WARNING,
            })
            return undefined
        }

        return tabId
    }

    const getOrCreateTabId = () => {
        const tabId = mynahUi.getSelectedTabId()

        return tabId ?? createTabId()
    }

    const contextListToHeader = (contextList?: ChatResult['contextList']): ChatItem['header'] => {
        if (contextList === undefined) {
            return undefined
        }

        return {
            fileList: {
                fileTreeTitle: '',
                filePaths: contextList.filePaths?.map(file => file),
                rootFolderTitle: contextList.rootFolderTitle ?? 'Context',
                flatList: true,
                collapsed: true,
                hideFileCount: true,
                details: Object.fromEntries(
                    Object.entries(contextList.details || {}).map(([filePath, fileDetails]) => [
                        filePath,
                        {
                            label:
                                fileDetails.lineRanges
                                    ?.map(range =>
                                        range.first === -1 || range.second === -1
                                            ? ''
                                            : `line ${range.first} - ${range.second}`
                                    )
                                    .join(', ') || '',
                            description: fileDetails.description,
                            clickable: true,
                            data: {
                                fullPath: fileDetails.fullPath || '',
                            },
                        },
                    ])
                ),
            },
        }
    }

    const addChatResponse = (chatResult: ChatResult, tabId: string, isPartialResult: boolean) => {
        if (agenticMode) {
            agenticAddChatResponse(chatResult, tabId, isPartialResult)
        } else {
            legacyAddChatResponse(chatResult, tabId, isPartialResult)
        }
    }

    // addChatResponse handler to support Agentic chat UX changes for handling responses streaming.
    const agenticAddChatResponse = (chatResult: ChatResult, tabId: string, isPartialResult: boolean) => {
        const { type, ...chatResultWithoutType } = chatResult
        let header = toMynahHeader(chatResult.header)
        const fileList = toMynahFileList(chatResult.fileList)
        const buttons = toMynahButtons(chatResult.buttons)

        if (chatResult.contextList !== undefined) {
            header = contextListToHeader(chatResult.contextList)
        }

        const store = mynahUi.getTabData(tabId)?.getStore() || {}
        const chatItems = store.chatItems || []
        const isPairProgrammingMode: boolean = getTabPairProgrammingMode(mynahUi, tabId)

        if (chatResult.additionalMessages?.length) {
            mynahUi.updateStore(tabId, {
                loadingChat: true,
                cancelButtonWhenLoading: true,
            })
            chatResult.additionalMessages.forEach(am => {
                const chatItem: ChatItem = {
                    messageId: am.messageId,
                    type:
                        am.type === 'tool'
                            ? ChatItemType.ANSWER
                            : am.type === 'directive'
                              ? ChatItemType.DIRECTIVE
                              : ChatItemType.ANSWER_STREAM,
                    ...prepareChatItemFromMessage(am, isPairProgrammingMode, isPartialResult),
                }

                if (!chatItems.find(ci => ci.messageId === am.messageId)) {
                    mynahUi.addChatItem(tabId, chatItem)
                } else {
                    mynahUi.updateChatAnswerWithMessageId(tabId, am.messageId!, chatItem)
                }
            })
        }

        if (isPartialResult) {
            mynahUi.updateStore(tabId, {
                loadingChat: true,
                cancelButtonWhenLoading: true,
            })
            const chatItem = {
                ...chatResult,
                body: chatResult.body,
                type: ChatItemType.ANSWER_STREAM,
                header: header,
                buttons: buttons,
                fileList,
                codeBlockActions: isPairProgrammingMode ? { 'insert-to-cursor': null } : undefined,
            }

            if (!chatItems.find(ci => ci.messageId === chatResult.messageId)) {
                mynahUi.addChatItem(tabId, chatItem)
            } else {
                mynahUi.updateChatAnswerWithMessageId(tabId, chatResult.messageId!, chatItem)
            }
            return
        }

        // If chat response from server is an empty object don't do anything
        if (Object.keys(chatResult).length === 0) {
            return
        }
        // If the response is auth follow-up show it as a system prompt
        const followUpOptions = chatResult.followUp?.options
        const isValidAuthFollowUp =
            followUpOptions &&
            followUpOptions.length > 0 &&
            followUpOptions[0].type &&
            isValidAuthFollowUpType(followUpOptions[0].type)
        if (chatResult.body === '' && isValidAuthFollowUp) {
            mynahUi.addChatItem(tabId, {
                type: ChatItemType.SYSTEM_PROMPT,
                ...chatResultWithoutType, // type for MynahUI differs from ChatResult types so we ignore it
                header: header,
                buttons: buttons,
            })

            // TODO, prompt should be disabled until user is authenticated
            // Currently we don't have a mechanism to notify chat-client about auth changes
            // mynahUi.updateStore(tabId, { promptInputDisabledState: true })
            return
        }
        const followUps = chatResult.followUp
            ? {
                  text: chatResult.followUp.text ?? 'Suggested follow up questions:',
                  options: chatResult.followUp.options,
              }
            : {}

        const chatItem = {
            ...chatResult,
            body: chatResult.body,
            type: ChatItemType.ANSWER_STREAM,
            header: header,
            buttons: buttons,
            codeBlockActions: isPairProgrammingMode ? { 'insert-to-cursor': null } : undefined,
        }

        if (!chatItems.find(ci => ci.messageId === chatResult.messageId)) {
            mynahUi.addChatItem(tabId, chatItem)
        }

        mynahUi.endMessageStream(tabId, chatResult.messageId ?? '', {
            header: header,
            buttons: buttons,
            body: chatResult.body,
            followUp: followUps,
            relatedContent: chatResult.relatedContent,
            canBeVoted: chatResult.canBeVoted,
            codeReference: chatResult.codeReference,
            fileList: chatResult.fileList,
            // messageId excluded
        })

        mynahUi.updateStore(tabId, {
            loadingChat: false,
            cancelButtonWhenLoading: true,
            promptInputDisabledState: false,
        })
    }

    // addChatResponse handler to support extensions that haven't migrated to agentic chat yet
    const legacyAddChatResponse = (chatResult: ChatResult, tabId: string, isPartialResult: boolean) => {
        const { type, ...chatResultWithoutType } = chatResult
        let header = undefined

        if (chatResult.contextList !== undefined) {
            header = {
                fileList: {
                    fileTreeTitle: '',
                    filePaths: chatResult.contextList.filePaths?.map(file => file),
                    rootFolderTitle: 'Context',
                    flatList: true,
                    collapsed: true,
                    hideFileCount: true,
                    details: Object.fromEntries(
                        Object.entries(chatResult.contextList.details || {}).map(([filePath, fileDetails]) => [
                            filePath,
                            {
                                label:
                                    fileDetails.lineRanges
                                        ?.map(range =>
                                            range.first === -1 || range.second === -1
                                                ? ''
                                                : `line ${range.first} - ${range.second}`
                                        )
                                        .join(', ') || '',
                                description: filePath,
                                clickable: true,
                            },
                        ])
                    ),
                },
            }
        }

        if (isPartialResult) {
            // @ts-ignore - type for MynahUI differs from ChatResult types so we ignore it
            mynahUi.updateLastChatAnswer(tabId, { ...chatResultWithoutType, header: header })
            return
        }

        // If chat response from server is an empty object don't do anything
        if (Object.keys(chatResult).length === 0) {
            return
        }
        // If the response is auth follow-up show it as a system prompt
        const followUpOptions = chatResult.followUp?.options
        const isValidAuthFollowUp =
            followUpOptions &&
            followUpOptions.length > 0 &&
            followUpOptions[0].type &&
            isValidAuthFollowUpType(followUpOptions[0].type)
        if (chatResult.body === '' && isValidAuthFollowUp) {
            // @ts-ignore - type for MynahUI differs from ChatResult types so we ignore it
            mynahUi.addChatItem(tabId, {
                type: ChatItemType.SYSTEM_PROMPT,
                ...chatResultWithoutType,
            })

            // TODO, prompt should be disabled until user is authenticated
            // Currently we don't have a mechanism to notify chat-client about auth changes
            // mynahUi.updateStore(tabId, { promptInputDisabledState: true })
            return
        }
        const followUps = chatResult.followUp
            ? {
                  text: chatResult.followUp.text ?? 'Suggested follow up questions:',
                  options: chatResult.followUp.options,
              }
            : {}

        mynahUi.updateLastChatAnswer(tabId, {
            header: header,
            body: chatResult.body,
            messageId: chatResult.messageId,
            followUp: followUps,
            relatedContent: chatResult.relatedContent,
            canBeVoted: chatResult.canBeVoted,
        })

        mynahUi.endMessageStream(tabId, chatResult.messageId ?? '')

        mynahUi.updateStore(tabId, {
            loadingChat: false,
            promptInputDisabledState: false,
        })
    }

    const updateChat = (params: ChatUpdateParams) => {
        const isChatLoading = params.state?.inProgress
        mynahUi.updateStore(params.tabId, {
            loadingChat: isChatLoading,
            cancelButtonWhenLoading: agenticMode,
        })
        if (params.data?.messages.length) {
            const { tabId } = params
            const store = mynahUi.getTabData(tabId).getStore() || {}
            const chatItems = store.chatItems || []

            params.data?.messages.forEach(updatedMessage => {
                if (!updatedMessage.messageId) {
                    // Do not process messages without known ID.
                    return
                }

                const oldMessage = chatItems.find(ci => ci.messageId === updatedMessage.messageId)
                if (!oldMessage) return

                const chatItem: ChatItem = {
                    type: oldMessage.type,
                    ...prepareChatItemFromMessage(updatedMessage, getTabPairProgrammingMode(mynahUi, tabId)),
                }
                mynahUi.updateChatAnswerWithMessageId(tabId, updatedMessage.messageId, chatItem)
            })
        }
    }

    const updateFinalItemTypes = (tabId: string) => {
        const store = mynahUi.getTabData(tabId)?.getStore() || {}
        const chatItems = store.chatItems || []
        const updatedItems = chatItems.map(item => ({
            ...item,
            type: item.type === ChatItemType.ANSWER_STREAM && !item.body ? ChatItemType.ANSWER : item.type,
        }))
        mynahUi.updateStore(tabId, {
            loadingChat: false,
            cancelButtonWhenLoading: agenticMode,
            chatItems: updatedItems,
            promptInputDisabledState: false,
        })
    }

    const prepareChatItemFromMessage = (
        message: ChatMessage,
        isPairProgrammingMode: boolean,
        isPartialResult?: boolean
    ): Partial<ChatItem> => {
        const contextHeader = contextListToHeader(message.contextList)
        const header = contextHeader || toMynahHeader(message.header) // Is this mutually exclusive?
        const fileList = toMynahFileList(message.fileList)

        let processedHeader = header
        if (message.type === 'tool') {
            processedHeader = { ...header }
            if (header?.buttons) {
                processedHeader.buttons = header.buttons.map(button => ({
                    ...button,
                    status: button.status ?? 'clear',
                }))
            }
            if (header?.fileList) {
                processedHeader.fileList = {
                    ...header.fileList,
                    fileTreeTitle: '',
                    hideFileCount: true,
                    details: toDetailsWithoutIcon(header.fileList.details),
                }
            }
            if (!isPartialResult) {
                if (processedHeader && processedHeader.status?.status !== 'error') {
                    processedHeader.status = undefined
                }
            }
        }

        // Check if header should be included
        const includeHeader =
            processedHeader &&
            ((processedHeader.buttons !== undefined &&
                processedHeader.buttons !== null &&
                processedHeader.buttons.length > 0) ||
                processedHeader.status !== undefined ||
                processedHeader.icon !== undefined)

        const padding =
            message.type === 'tool' ? (fileList ? true : message.messageId?.endsWith('_permission')) : undefined

        const processedButtons: ChatItemButton[] | undefined = toMynahButtons(message.buttons)?.map(button =>
            button.id === 'undo-all-changes' ? { ...button, position: 'outside' } : button
        )

        // If message.header?.status?.text is Stopped or Rejected or Ignored or Completed etc.. card should be in disabled state.
        const shouldMute = message.header?.status?.text !== undefined

        return {
            body: message.body,
            header: includeHeader ? processedHeader : undefined,
            buttons: processedButtons,
            fileList,
            // file diffs in the header need space
            fullWidth: message.type === 'tool' && message.header?.buttons ? true : undefined,
            padding,
            wrapCodes: message.type === 'tool',
            codeBlockActions:
                message.type === 'tool'
                    ? { 'insert-to-cursor': null, copy: null }
                    : isPairProgrammingMode
                      ? { 'insert-to-cursor': null }
                      : undefined,
            ...(shouldMute ? { muted: true } : {}),
        }
    }

    const sendToPrompt = (params: SendToPromptParams) => {
        const tabId = getOrCreateTabId()
        if (!tabId) return

        if (params.autoSubmit && params.prompt) {
            messager.onChatPrompt({ prompt: params.prompt, tabId, context: undefined }, 'contextMenu')
            initializeChatResponse(mynahUi, tabId, params.prompt.prompt, agenticMode)
        } else {
            mynahUi.addToUserPrompt(tabId, params.selection, 'code')
        }
        messager.onSendToPrompt(params, tabId)
    }

    const sendGenericCommand = (params: GenericCommandParams) => {
        let tabId = getOrCreateTabId()

        if (!tabId) return

        // send to a new tab if the current tab is loading
        if (getTabStore(tabId)?.loadingChat) {
            tabId = createTabId()
            if (!tabId) return
        }

        const body = [
            params.genericCommand,
            ' the following part of my code:',
            '\n~~~~\n',
            params.selection,
            '\n~~~~\n',
        ].join('')
        const chatPrompt: ChatPrompt = { prompt: body, escapedPrompt: body }

        handleChatPrompt(mynahUi, tabId, chatPrompt, messager, params.triggerType, undefined, agenticMode)
    }

    const showError = (params: ErrorParams) => {
        const tabId = getOrCreateTabId()
        if (!tabId) return

        const answer: ChatItem = {
            type: ChatItemType.ANSWER,
            body: `**${params.title}** 
${params.message}`,
        }

        mynahUi.updateStore(tabId, {
            loadingChat: false,
            cancelButtonWhenLoading: agenticMode,
            promptInputDisabledState: false,
        })

        mynahUi.addChatItem(params.tabId, answer)
        messager.onError(params)
    }

    const openTab = (requestId: string, params: OpenTabParams) => {
        if (params.tabId) {
            if (params.tabId !== mynahUi.getSelectedTabId()) {
                mynahUi.selectTab(params.tabId)
            }
            messager.onOpenTab(requestId, { tabId: params.tabId })
        } else {
            const messages = params.newTabOptions?.data?.messages
            const tabId = createTabId(true)
            if (tabId) {
                mynahUi.updateStore(tabId, {
                    chatItems: tabFactory.getChatItems(messages ? false : true, programmingModeCardActive, messages),
                })
                messager.onOpenTab(requestId, { tabId })
            } else {
                messager.onOpenTab(requestId, {
                    type: 'InvalidRequest',
                    message: 'No more tabs available',
                })
            }
        }
    }

    const toContextCommands = (commands: ContextCommand[]): QuickActionCommand[] => {
        return commands.map(command => ({
            ...command,
            children: command.children?.map(child => ({
                ...child,
                commands: toContextCommands(child.commands),
            })),
            icon: toMynahIcon(command.icon),
        }))
    }

    const sendContextCommands = (params: ContextCommandParams) => {
        contextCommandGroups = params.contextCommandGroups.map(group => ({
            ...group,
            commands: toContextCommands(group.commands),
        }))

        Object.keys(mynahUi.getAllTabs()).forEach(tabId => {
            mynahUi.updateStore(tabId, {
                contextCommands: [
                    ...(contextCommandGroups || []),
                    ...(featureConfig?.get('highlightCommand')
                        ? [
                              {
                                  groupName: 'Additional commands',
                                  commands: [toMynahContextCommand(featureConfig.get('highlightCommand'))],
                              },
                          ]
                        : []),
                ],
            })
        })
    }

    const chatHistoryList = new ChatHistoryList(mynahUi, messager)
    const listConversations = (params: ListConversationsResult) => {
        chatHistoryList.show(params)
    }

    const conversationClicked = (params: ConversationClickResult) => {
        if (!params.success) {
            mynahUi.notify({
                content: `Failed to ${params.action ?? 'open'} the history`,
                type: NotificationType.ERROR,
            })
            return
        }

        // close history list if conversation item was successfully opened
        if (!params.action) {
            chatHistoryList.close()
            return
        }
        // request update conversations list if conversation item was successfully deleted
        if (params.action === 'delete') {
            messager.onListConversations()
        }
    }

    const listMcpServers = (params: ListMcpServersResult) => {
        // Convert the ListMcpServersResult to the format expected by mynahUi.openDetailedList
        const detailedList: any = {
            selectable: false,
            textDirection: 'row',
            header: params.header
                ? {
                      title: params.header.title,
                      description: params.header.description,
                      actions: [
                          {
                              id: 'add-new-mcp',
                              icon: toMynahIcon('plus'),
                              status: 'clear',
                              description: 'Add new MCP',
                          },
                          {
                              id: 'refresh-mcp-list',
                              icon: toMynahIcon('refresh'),
                              status: 'clear',
                              description: 'Refresh MCP servers',
                          },
                      ],
                  }
                : undefined,
            filterOptions: params.filterOptions?.map(filter => ({
                ...filter,
                icon: toMynahIcon(filter.icon),
            })),
            list: params.list.map(group => ({
                groupName: group.groupName,
                children: group.children?.map(item => {
                    // Determine icon based on group name and status
                    let icon = 'ok-circled'
                    let iconForegroundStatus = 'success'

                    if (group.groupName === 'Disabled') {
                        icon = 'block'
                        iconForegroundStatus = 'error'
                    }

                    // Create actions based on group name
                    const actions = []
                    if (group.groupName === 'Active') {
                        actions.push({
                            id: 'tools-count',
                            icon: toMynahIcon('tools'),
                            text: `${item.description}`,
                            disabled: true,
                        })
                        actions.push({
                            id: 'open-mcp-server',
                            icon: toMynahIcon('right-open'),
                        })
                    } else if (group.groupName === 'Disabled') {
                        actions.push({
<<<<<<< HEAD
                            id: 'mcp-enable-server',
=======
                            id: 'enable-mcp-server',
>>>>>>> 7808224a
                            icon: toMynahIcon('ok-circled'),
                            text: 'Enable',
                            description: 'Enable',
                        })
                        actions.push({
<<<<<<< HEAD
                            id: 'mcp-delete-server',
=======
                            id: 'delete-mcp-server',
>>>>>>> 7808224a
                            icon: toMynahIcon('trash'),
                            text: 'Delete',
                            description: 'Delete',
                        })
                        actions.push({
                            id: 'open-mcp-server',
                            icon: toMynahIcon('right-open'),
                            disabled: true,
                        })
                    }

                    return {
                        id: 'mcp-server-click',
                        title: item.title,
                        icon: toMynahIcon(icon),
                        iconForegroundStatus: iconForegroundStatus,
                        groupActions: false,
                        actions: actions,
                    }
                }),
            })),
        }

        if (detailedList.filterOptions && detailedList.filterOptions.length > 0) {
            // eslint-disable-next-line no-extra-semi
            ;(detailedList.filterOptions[0] as TextBasedFormItem).autoFocus = true
        }

        const mcpSheet = mynahUi.openDetailedList({
            detailedList: detailedList,
            events: {
                onFilterValueChange: (filterValues: Record<string, any>) => {
                    messager.onListMcpServers(filterValues)
                },
                onKeyPress: (e: KeyboardEvent) => {
                    if (e.key === 'Escape') {
                        mcpSheet.close()
                    }
                },
                onItemSelect: (item: DetailedListItem) => {
                    if (!item.id) {
                        throw new Error('MCP server id is not defined')
                    }
                    messager.onMcpServerClick(item.id)
                },
                onItemClick: (item: DetailedListItem) => {
                    if (item.id) {
                        messager.onMcpServerClick(item.id)
                    }
                },
                onActionClick: (action: ChatItemButton, item?: DetailedListItem) => {
                    messager.onMcpServerClick(action.id, item?.title)
                },
                onClose: () => {
                    // No need to store reference
                },
                onTitleActionClick: button => {
                    messager.onMcpServerClick(button.id)
                },
            },
        })
    }

    // Type definitions for MCP server parameters
    type McpFilterOption = {
<<<<<<< HEAD
        type: 'textarea' | 'textinput' | 'select' | 'numericinput' | 'radiogroup'
=======
        type: 'textarea' | 'textinput' | 'select' | 'numericinput' | 'radiogroup' | 'list'
>>>>>>> 7808224a
        id: string
        title: string
        description?: string
        icon?: string
        options?: Array<{ label: string; value: string }>
<<<<<<< HEAD
=======
        mandatory?: boolean
        value?: ListItemEntry[]
        items?: SingularFormItem[]
>>>>>>> 7808224a
    }

    type McpListItem = {
        title: string
        description?: string
        groupActions?: any
    }

    type McpListGroup = {
        groupName?: string
        children?: McpListItem[]
    }

    type McpServerParams = McpServerClickResult & {
        header?: {
            title?: string
            description?: string
            status?: any
            actions?: Button[]
        }
        filterOptions?: McpFilterOption[]
        filterActions?: Button[]
        list?: McpListGroup[]
    }

    /**
     * Processes filter options by converting icons to Mynah icons
     */
    const processFilterOptions = (filterOptions?: McpFilterOption[]) => {
        return filterOptions?.map(filter => ({
            ...filter,
            icon: filter.icon ? toMynahIcon(filter.icon) : undefined,
<<<<<<< HEAD
=======
            mandatory: filter.mandatory ?? true,
            value: filter.value ?? undefined,
            items: filter.items ?? undefined,
>>>>>>> 7808224a
        }))
    }

    /**
     * Processes filter actions by converting icons to Mynah icons
     */
    const processFilterActions = (filterActions?: Button[]) => {
        return filterActions?.map(action => ({
            ...action,
            icon: action.icon ? toMynahIcon(action.icon) : undefined,
        }))
    }

    /**
     * Processes a list group for the detailed list UI
     */
    const processListGroup = (group: McpListGroup, isServerView = false) => {
        const children = group.children?.map(item => {
            if (isServerView) {
                return {
                    id: item.title,
                    title: item.title,
                    description: item.description,
                    icon: toMynahIcon('tools'),
                    groupActions: item.groupActions,
                }
            }
            return {
                title: item.title,
                description: item.description,
            }
        })

        return {
            groupName: group.groupName,
            children,
        }
    }

    /**
     * Creates a detailed list configuration for adding a new MCP server
     */
    const createAddMcpServerDetailedList = (params: McpServerParams) => {
        const detailedList = {
            selectable: false,
            textDirection: 'row',
            header: {
                title: params.header?.title || 'Add MCP Server',
                description: params.header?.description || '',
            },
            filterOptions: processFilterOptions(params.filterOptions),
            filterActions: params.filterActions,
        } as any

        // Process list if present
        if (params.list && params.list.length > 0) {
            detailedList.list = params.list.map(group => processListGroup(group))
        }

        return detailedList
    }

    /**
     * Creates a detailed list configuration for viewing an MCP server
     */
    const createViewMcpServerDetailedList = (params: McpServerParams) => {
        const detailedList = {
            selectable: false,
            textDirection: 'row',
            list: params.list?.map(group => processListGroup(group, true)),
            filterOptions: processFilterOptions(params.filterOptions),
        } as any

        // Process header if present
        if (params.header) {
            detailedList.header = {
                title: params.header.title,
                description: params.header.description,
                status: params.header.status,
                actions: params.header.actions?.map(action => ({
                    ...action,
                    icon: action.icon ? toMynahIcon(action.icon) : undefined,
                    ...(action.id === 'mcp-details-menu'
                        ? {
                              items: [
                                  {
<<<<<<< HEAD
                                      id: 'mcp-disable-server',
=======
                                      id: 'mcp-disable-tool',
>>>>>>> 7808224a
                                      text: `Disable ${params.header?.title}`,
                                      icon: toMynahIcon('block'),
                                  },
                                  {
<<<<<<< HEAD
                                      id: 'mcp-delete-server',
=======
                                      id: 'mcp-delete-tool',
>>>>>>> 7808224a
                                      confirmation: {
                                          cancelButtonText: 'Cancel',
                                          confirmButtonText: 'Delete',
                                          title: 'Delete Filesystem MCP server',
                                          description:
                                              'This configuration will be deleted and no longer available in Q. \n\n This cannot be undone.',
                                      },
                                      text: `Delete ${params.header?.title}`,
                                      icon: toMynahIcon('trash'),
                                  },
                              ],
                          }
                        : {}),
                })),
            }
        }

        // Add filter actions if present
        if (params.filterActions && params.filterActions.length > 0) {
            detailedList.filterActions = processFilterActions(params.filterActions)
        }

        return detailedList
    }

    /**
     * Handles MCP server click events
     */
    const mcpServerClick = (params: McpServerClickResult) => {
        const typedParams = params as McpServerParams

        if (params.id === 'add-new-mcp') {
            const detailedList = createAddMcpServerDetailedList(typedParams)

            const events = {
                onBackClick: () => {
                    messager.onListMcpServers()
                },
                onFilterActionClick: (
                    actionParams: McpServerClickResult,
                    filterValues?: Record<string, string>,
                    isValid?: boolean
                ) => {
                    if (actionParams.id === 'cancel-mcp') {
<<<<<<< HEAD
                        mynahUi.notify({
                            content: `Cancelled config`,
                            type: NotificationType.INFO,
                        })
                    } else if (actionParams.id === 'save-mcp') {
                        mynahUi.toggleSplashLoader(true, '**Activating MCP Server**')
                        messager.onMcpServerClick(actionParams.id, 'Save', filterValues)
=======
                        messager.onListMcpServers()
                    } else if (actionParams.id === 'save-mcp') {
                        mynahUi.toggleSplashLoader(true, '**Activating MCP Server**')
                        messager.onMcpServerClick(actionParams.id, 'Save configuration', filterValues)
>>>>>>> 7808224a
                        setTimeout(() => {
                            mynahUi.toggleSplashLoader(false)
                        }, 3000)
                    }
                },
            }

            mynahUi.openDetailedList({ detailedList, events }, true)
        } else if (params.id === 'open-mcp-server') {
            const detailedList = createViewMcpServerDetailedList(typedParams)

            const mcpServerSheet = mynahUi.openDetailedList(
                {
                    detailedList: detailedList,
                    events: {
                        onFilterValueChange: (filterValues: Record<string, string>) => {
                            // Handle filter value changes for tool permissions
                            messager.onMcpServerClick('mcp-permission-change', detailedList.header?.title, filterValues)
                        },
                        onFilterActionClick: () => {},
<<<<<<< HEAD
                        onTitleActionClick: (action: ChatItemButton) => {
                            messager.onMcpServerClick(action.id, detailedList.header?.title)
                        },
=======
                        onTitleActionClick: () => {},
>>>>>>> 7808224a
                        onKeyPress: (e: KeyboardEvent) => {
                            if (e.key === 'Escape') {
                                mcpServerSheet.close()
                            }
                        },
                        onActionClick: (action: ChatItemButton) => {
                            // Handle action clicks (save, cancel, etc.)
                            messager.onMcpServerClick(action.id)
                        },
                        onClose: () => {
                            messager.onListMcpServers()
                        },
                        onBackClick: () => {
                            messager.onListMcpServers()
                        },
                    },
                },
                true
            )
<<<<<<< HEAD
        } else if (['mcp-disable-server', 'mcp-delete-server', 'refresh-mcp-list'].includes(params.id)) {
=======
        } else if (params.id === 'refresh-mcp-list') {
>>>>>>> 7808224a
            messager.onListMcpServers()
        }
    }

    const getSerializedChat = (requestId: string, params: GetSerializedChatParams) => {
        const supportedFormats = ['markdown', 'html']

        if (!supportedFormats.includes(params.format)) {
            mynahUi.notify({
                content: `Failed to export chat`,
                type: NotificationType.ERROR,
            })

            messager.onGetSerializedChat(requestId, {
                type: 'InvalidRequest',
                message: `Failed to get serialized chat content, ${params.format} is not supported`,
            })

            return
        }

        try {
            const serializedChat = mynahUi.serializeChat(params.tabId, params.format)

            messager.onGetSerializedChat(requestId, {
                content: serializedChat,
            })
        } catch (err) {
            messager.onGetSerializedChat(requestId, {
                type: 'InternalError',
                message: 'Failed to get serialized chat content',
            })
        }
    }

    const api = {
        addChatResponse: addChatResponse,
        updateChat: updateChat,
        sendToPrompt: sendToPrompt,
        sendGenericCommand: sendGenericCommand,
        showError: showError,
        openTab: openTab,
        sendContextCommands: sendContextCommands,
        listConversations: listConversations,
        conversationClicked: conversationClicked,
        listMcpServers: listMcpServers,
        mcpServerClick: mcpServerClick,
        getSerializedChat: getSerializedChat,
        createTabId: createTabId,
    }

    return [mynahUi, api]
}

export const DEFAULT_HELP_PROMPT = 'What can Amazon Q help me with?'
const uiComponentsTexts = {
    mainTitle: 'Amazon Q (Preview)',
    copy: 'Copy',
    insertAtCursorLabel: 'Insert at cursor',
    feedbackFormTitle: 'Report an issue',
    feedbackFormOptionsLabel: 'What type of issue would you like to report?',
    feedbackFormCommentLabel: 'Description of issue (optional):',
    feedbackThanks: 'Thanks for your feedback!',
    feedbackReportButtonLabel: 'Report an issue',
    codeSuggestions: 'Code suggestions',
    files: 'file(s)',
    clickFileToViewDiff: 'Click on a file to view diff.',
    showMore: 'Show more',
    save: 'Save',
    cancel: 'Cancel',
    submit: 'Submit',
    stopGenerating: 'Stop',
    copyToClipboard: 'Copied to clipboard',
    noMoreTabsTooltip: 'You can only open ten conversation tabs at a time.',
    codeSuggestionWithReferenceTitle: 'Some suggestions contain code with references.',
    spinnerText: 'Thinking...',
}<|MERGE_RESOLUTION|>--- conflicted
+++ resolved
@@ -45,11 +45,8 @@
     ChatItemButton,
     TextBasedFormItem,
     DetailedListItem,
-<<<<<<< HEAD
-=======
     SingularFormItem,
     ListItemEntry,
->>>>>>> 7808224a
 } from '@aws/mynah-ui'
 import { VoteParams } from '../contracts/telemetry'
 import { Messager } from './messager'
@@ -1157,21 +1154,13 @@
                         })
                     } else if (group.groupName === 'Disabled') {
                         actions.push({
-<<<<<<< HEAD
                             id: 'mcp-enable-server',
-=======
-                            id: 'enable-mcp-server',
->>>>>>> 7808224a
                             icon: toMynahIcon('ok-circled'),
                             text: 'Enable',
                             description: 'Enable',
                         })
                         actions.push({
-<<<<<<< HEAD
                             id: 'mcp-delete-server',
-=======
-                            id: 'delete-mcp-server',
->>>>>>> 7808224a
                             icon: toMynahIcon('trash'),
                             text: 'Delete',
                             description: 'Delete',
@@ -1237,22 +1226,15 @@
 
     // Type definitions for MCP server parameters
     type McpFilterOption = {
-<<<<<<< HEAD
-        type: 'textarea' | 'textinput' | 'select' | 'numericinput' | 'radiogroup'
-=======
         type: 'textarea' | 'textinput' | 'select' | 'numericinput' | 'radiogroup' | 'list'
->>>>>>> 7808224a
         id: string
         title: string
         description?: string
         icon?: string
         options?: Array<{ label: string; value: string }>
-<<<<<<< HEAD
-=======
         mandatory?: boolean
         value?: ListItemEntry[]
         items?: SingularFormItem[]
->>>>>>> 7808224a
     }
 
     type McpListItem = {
@@ -1285,12 +1267,9 @@
         return filterOptions?.map(filter => ({
             ...filter,
             icon: filter.icon ? toMynahIcon(filter.icon) : undefined,
-<<<<<<< HEAD
-=======
             mandatory: filter.mandatory ?? true,
             value: filter.value ?? undefined,
             items: filter.items ?? undefined,
->>>>>>> 7808224a
         }))
     }
 
@@ -1377,20 +1356,12 @@
                         ? {
                               items: [
                                   {
-<<<<<<< HEAD
                                       id: 'mcp-disable-server',
-=======
-                                      id: 'mcp-disable-tool',
->>>>>>> 7808224a
                                       text: `Disable ${params.header?.title}`,
                                       icon: toMynahIcon('block'),
                                   },
                                   {
-<<<<<<< HEAD
                                       id: 'mcp-delete-server',
-=======
-                                      id: 'mcp-delete-tool',
->>>>>>> 7808224a
                                       confirmation: {
                                           cancelButtonText: 'Cancel',
                                           confirmButtonText: 'Delete',
@@ -1435,20 +1406,10 @@
                     isValid?: boolean
                 ) => {
                     if (actionParams.id === 'cancel-mcp') {
-<<<<<<< HEAD
-                        mynahUi.notify({
-                            content: `Cancelled config`,
-                            type: NotificationType.INFO,
-                        })
-                    } else if (actionParams.id === 'save-mcp') {
-                        mynahUi.toggleSplashLoader(true, '**Activating MCP Server**')
-                        messager.onMcpServerClick(actionParams.id, 'Save', filterValues)
-=======
                         messager.onListMcpServers()
                     } else if (actionParams.id === 'save-mcp') {
                         mynahUi.toggleSplashLoader(true, '**Activating MCP Server**')
                         messager.onMcpServerClick(actionParams.id, 'Save configuration', filterValues)
->>>>>>> 7808224a
                         setTimeout(() => {
                             mynahUi.toggleSplashLoader(false)
                         }, 3000)
@@ -1469,13 +1430,9 @@
                             messager.onMcpServerClick('mcp-permission-change', detailedList.header?.title, filterValues)
                         },
                         onFilterActionClick: () => {},
-<<<<<<< HEAD
                         onTitleActionClick: (action: ChatItemButton) => {
                             messager.onMcpServerClick(action.id, detailedList.header?.title)
                         },
-=======
-                        onTitleActionClick: () => {},
->>>>>>> 7808224a
                         onKeyPress: (e: KeyboardEvent) => {
                             if (e.key === 'Escape') {
                                 mcpServerSheet.close()
@@ -1495,11 +1452,7 @@
                 },
                 true
             )
-<<<<<<< HEAD
         } else if (['mcp-disable-server', 'mcp-delete-server', 'refresh-mcp-list'].includes(params.id)) {
-=======
-        } else if (params.id === 'refresh-mcp-list') {
->>>>>>> 7808224a
             messager.onListMcpServers()
         }
     }
