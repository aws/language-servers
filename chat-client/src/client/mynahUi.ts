--- conflicted
+++ resolved
@@ -693,28 +693,7 @@
             }
         },
         onStopChatResponse: tabId => {
-<<<<<<< HEAD
             handleUIStopChatResponse(messager, mynahUi, tabId)
-=======
-            messager.onStopChatResponse(tabId)
-
-            // Reset loading state
-            mynahUi.updateStore(tabId, {
-                loadingChat: false,
-                cancelButtonWhenLoading: true,
-                promptInputDisabledState: false,
-            })
-
-            // Add a small delay before adding the chat item
-            setTimeout(() => {
-                // Add cancellation message when stop button is clicked
-                mynahUi.addChatItem(tabId, {
-                    type: ChatItemType.DIRECTIVE,
-                    messageId: 'stopped' + Date.now(),
-                    body: 'You stopped your current work, please provide additional examples or ask another question.',
-                })
-            }, 500) // 500ms delay
->>>>>>> 788920bd
         },
         onOpenFileDialogClick: (tabId, fileType, insertPosition) => {
             const imageContext = getImageContextCount(tabId)
@@ -1795,8 +1774,8 @@
 const getStopGeneratingToolTipText = (os: string | undefined, agenticMode: boolean | undefined): string => {
     if (agenticMode && os) {
         return os === 'darwin'
-            ? `Cancel:  ${uiComponentsTexts.macStopButtonShortcut}`
-            : `Cancel:  ${uiComponentsTexts.windowStopButtonShortcut}`
+            ? `Stop:  ${uiComponentsTexts.macStopButtonShortcut}`
+            : `Stop:  ${uiComponentsTexts.windowStopButtonShortcut}`
     }
 
     return agenticMode ? uiComponentsTexts.stopGenerating : 'Stop generating'
@@ -1817,8 +1796,8 @@
         // Add cancellation message when stop button is clicked
         mynahUi.addChatItem(tabId, {
             type: ChatItemType.DIRECTIVE,
-            messageId: 'canceled' + Date.now(),
-            body: 'You canceled your current work, please provide additional examples or ask another question.',
+            messageId: 'stopped' + Date.now(),
+            body: 'You stopped your current work, please provide additional examples or ask another question.',
         })
     }, 500) // 500ms delay
 }