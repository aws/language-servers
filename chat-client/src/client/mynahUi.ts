/*!
 * Copyright Amazon.com, Inc. or its affiliates. All Rights Reserved.
 * SPDX-License-Identifier: Apache-2.0
 */
import {
    AuthFollowUpClickedParams,
    CopyCodeToClipboardParams,
    ErrorParams,
    GenericCommandParams,
    InsertToCursorPositionParams,
    SendToPromptParams,
    TriggerType,
    isValidAuthFollowUpType,
} from '@aws/chat-client-ui-types'
import {
    ButtonClickParams,
    ChatMessage,
    ChatResult,
    ChatUpdateParams,
    ContextCommand,
    ContextCommandParams,
    ConversationClickResult,
    FeedbackParams,
    FollowUpClickParams,
    GetSerializedChatParams,
    InfoLinkClickParams,
    LinkClickParams,
    ListConversationsResult,
    ListRulesResult,
    ListMcpServersResult,
    McpServerClickResult,
    OPEN_WORKSPACE_INDEX_SETTINGS_BUTTON_ID,
    OpenFileDialogParams,
    OpenFileDialogResult,
    OpenTabParams,
    PinnedContextParams,
    RuleClickResult,
    SourceLinkClickParams,
    ListAvailableModelsResult,
} from '@aws/language-server-runtimes-types'
import {
    ChatItem,
    ChatItemType,
    ChatPrompt,
    MynahUI,
    MynahUIDataModel,
    NotificationType,
    MynahUIProps,
    QuickActionCommand,
    ChatItemButton,
    MynahIcons,
    CustomQuickActionCommand,
} from '@aws/mynah-ui'
import { VoteParams } from '../contracts/telemetry'
import { Messager } from './messager'
import { McpMynahUi } from './mcpMynahUi'
import { ExportTabBarButtonId, McpServerTabButtonId, TabFactory } from './tabs/tabFactory'
import { disclaimerAcknowledgeButtonId, disclaimerCard } from './texts/disclaimer'
import { ChatClientAdapter, ChatEventHandler } from '../contracts/chatClientAdapter'
import { withAdapter } from './withAdapter'
import {
    toDetailsWithoutIcon,
    toMynahButtons,
    toMynahContextCommand,
    toMynahFileList,
    toMynahHeader,
    toMynahIcon,
} from './utils'
import { ChatHistory, ChatHistoryList } from './features/history'
import {
    pairProgrammingModeOff,
    pairProgrammingModeOn,
    programmerModeCard,
    createRerouteCard,
} from './texts/pairProgramming'
import { ContextRule, RulesList } from './features/rules'
import { getModelSelectionChatItem, modelUnavailableBanner, modelThrottledBanner } from './texts/modelSelection'
import {
    freeTierLimitSticky,
    upgradeSuccessSticky,
    upgradePendingSticky,
    plansAndPricingTitle,
    freeTierLimitDirective,
} from './texts/paidTier'
import { isSupportedImageExtension, MAX_IMAGE_CONTEXT, verifyClientImages } from './imageVerification'

export interface InboundChatApi {
    addChatResponse(params: ChatResult, tabId: string, isPartialResult: boolean): void
    updateChat(params: ChatUpdateParams): void
    sendToPrompt(params: SendToPromptParams): void
    sendGenericCommand(params: GenericCommandParams): void
    showError(params: ErrorParams): void
    openTab(requestId: string, params: OpenTabParams): void
    sendContextCommands(params: ContextCommandParams): void
    listConversations(params: ListConversationsResult): void
    listRules(params: ListRulesResult): void
    conversationClicked(params: ConversationClickResult): void
    ruleClicked(params: RuleClickResult): void
    listMcpServers(params: ListMcpServersResult): void
    mcpServerClick(params: McpServerClickResult): void
    getSerializedChat(requestId: string, params: GetSerializedChatParams): void
    createTabId(openTab?: boolean): string | undefined
    addSelectedFilesToContext(params: OpenFileDialogParams): void
    sendPinnedContext(params: PinnedContextParams): void
    listAvailableModels(params: ListAvailableModelsResult): void
}

type ContextCommandGroups = MynahUIDataModel['contextCommands']

const ContextPrompt = {
    CreateItemId: 'create-saved-prompt',
    CancelButtonId: 'cancel-create-prompt',
    SubmitButtonId: 'submit-create-prompt',
    PromptNameFieldId: 'prompt-name',
} as const

const getTabPromptInputValue = (mynahUi: MynahUI, tabId: string, optionId: string) => {
    const promptInputOptions = mynahUi.getTabData(tabId)?.getStore()?.promptInputOptions ?? []
    return promptInputOptions.find(item => item.id === optionId)?.value
}

const getTabPairProgrammingMode = (mynahUi: MynahUI, tabId: string) =>
    getTabPromptInputValue(mynahUi, tabId, 'pair-programmer-mode') === 'true'

const getTabModelSelection = (mynahUi: MynahUI, tabId: string) =>
    getTabPromptInputValue(mynahUi, tabId, 'model-selection')

export const handlePromptInputChange = (mynahUi: MynahUI, tabId: string, optionsValues: Record<string, string>) => {
    const previousPairProgrammerValue = getTabPairProgrammingMode(mynahUi, tabId)
    const currentPairProgrammerValue = optionsValues['pair-programmer-mode'] === 'true'

    if (currentPairProgrammerValue !== previousPairProgrammerValue) {
        mynahUi.addChatItem(tabId, currentPairProgrammerValue ? pairProgrammingModeOn : pairProgrammingModeOff)
    }

    const previousModelSelectionValue = getTabModelSelection(mynahUi, tabId)
    const currentModelSelectionValue = optionsValues['model-selection']

    const promptInputOptions = mynahUi.getTabData(tabId).getStore()?.promptInputOptions
    if (currentModelSelectionValue !== previousModelSelectionValue) {
        const modelSelectionPromptOption = promptInputOptions?.find(({ id }) => id === 'model-selection')
        if (modelSelectionPromptOption && modelSelectionPromptOption.type === 'select') {
            const selectedModelName = modelSelectionPromptOption.options?.find(
                ({ value }) => value === currentModelSelectionValue
            )?.label

            mynahUi.addChatItem(tabId, getModelSelectionChatItem(selectedModelName ?? currentModelSelectionValue))
        }
    }

    mynahUi.updateStore(tabId, {
        promptInputOptions: promptInputOptions?.map(option => {
            option.value = optionsValues[option.id]
            return option
        }),
    })
}

export const handleChatPrompt = (
    mynahUi: MynahUI,
    tabId: string,
    prompt: ChatPrompt,
    messager: Messager,
    triggerType?: TriggerType,
    _eventId?: string,
    agenticMode?: boolean,
    tabFactory?: TabFactory
) => {
    let userPrompt = prompt.escapedPrompt

    // Check if there's an ongoing request
    const isLoading = mynahUi.getTabData(tabId)?.getStore()?.loadingChat

    if (isLoading) {
        // Stop the current response
        messager.onStopChatResponse(tabId)

        // Add cancellation message BEFORE showing the new prompt
        mynahUi.addChatItem(tabId, {
            type: ChatItemType.DIRECTIVE,
            messageId: 'stopped' + Date.now(),
            body: 'You stopped your current work and asked me to work on the following task instead.',
        })

        // Reset loading state
        mynahUi.updateStore(tabId, {
            loadingChat: false,
            cancelButtonWhenLoading: true,
            promptInputDisabledState: false,
        })
    } else {
        // If no ongoing request, just send the stop signal
        messager.onStopChatResponse(tabId)
    }

    const isReroutedCommand =
        agenticMode &&
        tabFactory?.isRerouteEnabled() &&
        prompt.command &&
        ['/dev', '/test', '/doc'].includes(prompt.command)

    if (prompt.command && !isReroutedCommand) {
        // Handle non-rerouted commands (/clear, /help, /transform, /review) as quick actions
        // Temporary solution to handle clear quick actions on the client side
        if (prompt.command === '/clear') {
            mynahUi.updateStore(tabId, {
                chatItems: [],
            })
        } else if (prompt.command === '/help') {
            userPrompt = DEFAULT_HELP_PROMPT
        }

        // Send prompt when quick action command attached
        messager.onQuickActionCommand({
            quickAction: prompt.command,
            prompt: userPrompt,
            tabId,
        })

        if (prompt.command === '/clear') {
            return
        }
    } else {
        // Go agentic chat workflow when:
        // 1. Regular prompts without commands
        // 2. Rerouted commands (/dev, /test, /doc) when feature flag: reroute is enabled

        // Special handling for /doc command - always send fixed prompt for fixed response
        if (isReroutedCommand && prompt.command === '/doc') {
            const context = prompt.context?.map(c => (typeof c === 'string' ? { command: c } : c))
            messager.onChatPrompt(
                {
                    prompt: { ...prompt, escapedPrompt: DEFAULT_DOC_PROMPT, prompt: DEFAULT_DOC_PROMPT },
                    tabId,
                    context,
                },
                triggerType
            )
        } else if (isReroutedCommand && (!userPrompt || userPrompt.trim() === '')) {
            // For /dev and /test commands, provide meaningful defaults if no additional text
            let defaultPrompt = userPrompt
            switch (prompt.command) {
                case '/dev':
                    defaultPrompt = DEFAULT_DEV_PROMPT
                    break
                case '/test':
                    defaultPrompt = DEFAULT_TEST_PROMPT
                    break
                case '/doc':
                    defaultPrompt = DEFAULT_DOC_PROMPT
                    break
            }

            // Send the updated prompt with default text to server
            const context = prompt.context?.map(c => (typeof c === 'string' ? { command: c } : c))
            messager.onChatPrompt(
                {
                    prompt: { ...prompt, escapedPrompt: defaultPrompt, prompt: defaultPrompt },
                    tabId,
                    context,
                },
                triggerType
            )
        } else {
            const context = prompt.context?.map(c => (typeof c === 'string' ? { command: c } : c))
            messager.onChatPrompt({ prompt, tabId, context }, triggerType)
        }
    }

    // For /doc command, don't show any prompt in UI
    const displayPrompt = isReroutedCommand && prompt.command === '/doc' ? '' : userPrompt
    initializeChatResponse(mynahUi, tabId, displayPrompt, agenticMode)

    // If this is a rerouted command AND reroute feature is enabled, show the reroute card after the prompt
    if (isReroutedCommand && tabFactory?.isRerouteEnabled() && prompt.command) {
        mynahUi.addChatItem(tabId, createRerouteCard(prompt.command))
    }
}

const initializeChatResponse = (mynahUi: MynahUI, tabId: string, userPrompt?: string, agenticMode?: boolean) => {
    mynahUi.addChatItem(tabId, {
        type: ChatItemType.PROMPT,
        body: userPrompt,
    })

    // Set UI to loading state
    if (agenticMode) {
        mynahUi.updateStore(tabId, {
            loadingChat: true,
            cancelButtonWhenLoading: true,
            promptInputDisabledState: false,
        })
    } else {
        mynahUi.updateStore(tabId, {
            loadingChat: true,
            promptInputDisabledState: true,
        })
    }

    // Create initial empty response
    mynahUi.addChatItem(tabId, {
        type: ChatItemType.ANSWER_STREAM,
    })
}

export const createMynahUi = (
    messager: Messager,
    tabFactory: TabFactory,
    disclaimerAcknowledged: boolean,
    pairProgrammingCardAcknowledged: boolean,
    customChatClientAdapter?: ChatClientAdapter,
    featureConfig?: Map<string, any>,
    agenticMode?: boolean
): [MynahUI, InboundChatApi] => {
    let disclaimerCardActive = !disclaimerAcknowledged
    let programmingModeCardActive = !pairProgrammingCardAcknowledged
    let contextCommandGroups: ContextCommandGroups | undefined

    let chatEventHandlers: ChatEventHandler = {
        onCodeInsertToCursorPosition(
            tabId,
            messageId,
            code,
            type,
            referenceTrackerInformation,
            eventId,
            codeBlockIndex,
            totalCodeBlocks
        ) {
            const payload: InsertToCursorPositionParams = {
                tabId,
                messageId,
                code,
                type,
                referenceTrackerInformation,
                eventId,
                codeBlockIndex,
                totalCodeBlocks,
            }
            messager.onInsertToCursorPosition(payload)
        },
        onFocusStateChanged(focusState: boolean) {
            messager.onFocusStateChanged(focusState)
        },
        onFollowUpClicked(tabId, messageId, followUp, eventId) {
            if (followUp.type !== undefined && isValidAuthFollowUpType(followUp.type)) {
                const payload: AuthFollowUpClickedParams = {
                    tabId,
                    messageId,
                    authFollowupType: followUp.type,
                }
                messager.onAuthFollowUpClicked(payload)
                mynahUi.updateStore(tabId, { promptInputDisabledState: false })
            } else {
                const prompt = followUp.prompt ? followUp.prompt : followUp.pillText
                handleChatPrompt(
                    mynahUi,
                    tabId,
                    { prompt: prompt, escapedPrompt: prompt },
                    messager,
                    'click',
                    eventId,
                    agenticMode,
                    tabFactory
                )

                const payload: FollowUpClickParams = {
                    tabId,
                    messageId,
                    followUp,
                }
                messager.onFollowUpClicked(payload)
            }
        },
        onChatPrompt(tabId, prompt, eventId) {
            handleChatPrompt(mynahUi, tabId, prompt, messager, 'click', eventId, agenticMode, tabFactory)
        },
        onReady: () => {
            messager.onUiReady()
            messager.onTabAdd(tabFactory.initialTabId)
            messager.onListAvailableModels({ tabId: tabFactory.initialTabId })
        },
        onFileClick: (tabId, filePath, deleted, messageId, eventId, fileDetails) => {
            messager.onFileClick({ tabId, filePath, messageId, fullPath: fileDetails?.data?.['fullPath'] })
        },
        onTabAdd: (tabId: string) => {
            const defaultTabBarData = tabFactory.getDefaultTabData()
            const defaultTabConfig: Partial<MynahUIDataModel> = {
                quickActionCommands: defaultTabBarData.quickActionCommands,
                ...(tabFactory.isRerouteEnabled()
                    ? { quickActionCommandsHeader: defaultTabBarData.quickActionCommandsHeader }
                    : {}),
                tabBarButtons: defaultTabBarData.tabBarButtons,
                contextCommands: [
                    ...(contextCommandGroups || []),
                    ...(featureConfig?.get('highlightCommand')
                        ? [
                              {
                                  groupName: 'Additional commands',
                                  commands: [toMynahContextCommand(featureConfig.get('highlightCommand'))],
                              },
                          ]
                        : []),
                ],
                ...(disclaimerCardActive ? { promptInputStickyCard: disclaimerCard } : {}),
            }

            const tabStore = mynahUi.getTabData(tabId).getStore()

            // Tabs can be opened through different methods, including server-initiated 'openTab' requests.
            // The 'openTab' request is specifically used for loading historical chat sessions with pre-existing messages.
            // We check if tabMetadata.openTabKey exists - if it does and is set to true, we skip showing welcome messages
            // since this indicates we're loading a previous chat session rather than starting a new one.
            if (!tabStore?.tabMetadata || !tabStore.tabMetadata.openTabKey) {
                defaultTabConfig.chatItems = tabFactory.getChatItems(true, programmingModeCardActive, [])
            }
            mynahUi.updateStore(tabId, defaultTabConfig)
            messager.onTabAdd(tabId, undefined, tabStore?.tabMetadata?.openTabKey === true)
            messager.onListAvailableModels({ tabId })
        },
        onTabRemove: (tabId: string) => {
            messager.onStopChatResponse(tabId)
            messager.onTabRemove(tabId)
        },
        onTabChange: (tabId: string) => {
            messager.onTabChange(tabId)
        },
        onResetStore: () => {},
        onCopyCodeToClipboard: (
            tabId,
            messageId,
            code,
            type,
            referenceTrackerInformation,
            eventId,
            codeBlockIndex,
            totalCodeBlocks
        ) => {
            const payload: CopyCodeToClipboardParams = {
                tabId,
                messageId,
                code,
                type,
                referenceTrackerInformation,
                eventId,
                codeBlockIndex,
                totalCodeBlocks,
            }
            messager.onCopyCodeToClipboard(payload)
        },
        onVote: (tabId, messageId, vote, eventId) => {
            const payload: VoteParams = {
                tabId,
                messageId,
                vote,
                eventId,
            }
            messager.onVote(payload)
        },
        onPromptTopBarItemAdded: (tabId, item, eventId) => {
            messager.onAddPinnedContext({ tabId, contextCommandGroups: [{ commands: [item as ContextCommand] }] })
        },
        onPromptTopBarItemRemoved: (tabId, item, eventId) => {
            messager.onRemovePinnedContext({ tabId, contextCommandGroups: [{ commands: [item as ContextCommand] }] })
        },
        onPromptTopBarButtonClick(tabId, button, eventId) {
            if (button.id === 'Rules') {
                rulesList.showLoading(tabId)
                messager.onListRules({ tabId })
            }
        },
        onSendFeedback: (tabId, feedbackPayload, eventId) => {
            const payload: FeedbackParams = {
                tabId,
                feedbackPayload,
                eventId,
            }
            messager.onSendFeedback(payload)

            mynahUi.notify({
                type: NotificationType.INFO,
                title: 'Your feedback is sent',
                content: 'Thanks for your feedback.',
            })
        },
        onLinkClick: (tabId, messageId, link, mouseEvent, eventId) => {
            mouseEvent?.preventDefault()
            mouseEvent?.stopPropagation()
            mouseEvent?.stopImmediatePropagation()

            const payload: LinkClickParams = {
                tabId,
                messageId,
                link,
                eventId,
            }
            messager.onLinkClick(payload)
        },
        onSourceLinkClick: (tabId, messageId, link, mouseEvent, eventId) => {
            mouseEvent?.preventDefault()
            mouseEvent?.stopPropagation()
            mouseEvent?.stopImmediatePropagation()

            const payload: SourceLinkClickParams = {
                tabId,
                messageId,
                link,
                eventId,
            }
            messager.onSourceLinkClick(payload)
        },
        onInfoLinkClick: (tabId, link, mouseEvent, eventId) => {
            mouseEvent?.preventDefault()
            mouseEvent?.stopPropagation()
            mouseEvent?.stopImmediatePropagation()

            const payload: InfoLinkClickParams = {
                tabId,
                link,
                eventId,
            }
            messager.onInfoLinkClick(payload)
        },
        onInBodyButtonClicked: (tabId, messageId, action, eventId) => {
            if (action.id === disclaimerAcknowledgeButtonId) {
                // Hide the legal disclaimer card
                disclaimerCardActive = false

                // Update the disclaimer getting acknowledged
                messager.onDisclaimerAcknowledged()

                // Remove all disclaimer cards from all tabs
                Object.keys(mynahUi.getAllTabs()).forEach(storeTabKey => {
                    mynahUi.updateStore(storeTabKey, { promptInputStickyCard: null })
                })
            } else if (action.id === OPEN_WORKSPACE_INDEX_SETTINGS_BUTTON_ID) {
                messager.onOpenSettings('amazonQ.workspaceIndex')
            } else {
                const payload: ButtonClickParams = {
                    tabId,
                    messageId,
                    buttonId: action.id,
                }
                messager.onButtonClick(payload)
            }
            if (action.id === 'stop-shell-command') {
                messager.onStopChatResponse(tabId)
            }
        },
        onContextSelected: (contextItem, tabId) => {
            if (contextItem.command === 'Image') {
                const imageContext = getImageContextCount(tabId)
                if (imageContext >= MAX_IMAGE_CONTEXT) {
                    mynahUi.notify({
                        content: `A maximum of ${MAX_IMAGE_CONTEXT} images can be added to a single message.`,
                        type: NotificationType.WARNING,
                    })
                    return false
                }
                const payload: OpenFileDialogParams = {
                    tabId,
                    fileType: contextItem.command.toLowerCase() as 'image' | '',
                }
                messager.onOpenFileDialogClick(payload)
                return false
            }
            if (contextItem.id === ContextPrompt.CreateItemId) {
                mynahUi.showCustomForm(
                    tabId,
                    [
                        {
                            id: ContextPrompt.PromptNameFieldId,
                            type: 'textinput',
                            mandatory: true,
                            autoFocus: true,
                            title: 'Prompt name',
                            placeholder: 'Enter prompt name',
                            validationPatterns: {
                                patterns: [
                                    {
                                        pattern: /^[a-zA-Z0-9][a-zA-Z0-9_-]{0,99}$/,
                                        errorMessage:
                                            'Use only letters, numbers, hyphens, and underscores, starting with a letter or number. Maximum 100 characters.',
                                    },
                                ],
                            },
                            description: "Use this prompt by typing '@' followed by the prompt name.",
                        },
                    ],
                    [
                        {
                            id: ContextPrompt.CancelButtonId,
                            text: 'Cancel',
                            status: 'clear',
                            waitMandatoryFormItems: false,
                        },
                        {
                            id: ContextPrompt.SubmitButtonId,
                            text: 'Create',
                            status: 'primary',
                            waitMandatoryFormItems: true,
                        },
                    ],
                    `Create a saved prompt`
                )
                return false
            }
            return true
        },
        onCustomFormAction: (tabId, action) => {
            if (action.id === ContextPrompt.SubmitButtonId) {
                messager.onCreatePrompt({ promptName: action.formItemValues![ContextPrompt.PromptNameFieldId] })
            } else if (action.id === ContextRule.SubmitButtonId) {
                messager.onCreatePrompt({
                    promptName: action.formItemValues![ContextRule.RuleNameFieldId],
                    isRule: true,
                })
            }
        },
        onFormTextualItemKeyPress: (
            event: KeyboardEvent,
            formData: Record<string, string>,
            itemId: string,
            _tabId: string,
            _eventId?: string
        ) => {
            if (event.key === 'Enter') {
                if (itemId === ContextPrompt.PromptNameFieldId) {
                    event.preventDefault()
                    messager.onCreatePrompt({ promptName: formData[ContextPrompt.PromptNameFieldId] })
                    return true
                } else if (itemId === ContextRule.RuleNameFieldId) {
                    event.preventDefault()
                    messager.onCreatePrompt({ promptName: formData[ContextRule.RuleNameFieldId], isRule: true })
                    return true
                }
            }
            return false
        },
        onTabBarButtonClick: (tabId: string, buttonId: string) => {
            if (buttonId === McpServerTabButtonId) {
                messager.onListMcpServers()
                return
            }

            if (buttonId === ChatHistory.TabBarButtonId) {
                messager.onListConversations(undefined, true)
                return
            }

            if (buttonId === ExportTabBarButtonId) {
                messager.onTabBarAction({
                    tabId,
                    action: 'export',
                })
                return
            }

            throw new Error(`Unhandled tab bar button id: ${buttonId}`)
        },
        onPromptInputOptionChange: (tabId, optionsValues) => {
            if (agenticMode) {
                handlePromptInputChange(mynahUi, tabId, optionsValues)
            }
            messager.onPromptInputOptionChange({ tabId, optionsValues })
        },
        onPromptInputButtonClick: (tabId, buttonId, eventId) => {
            const payload: ButtonClickParams = {
                tabId,
                messageId: 'not-a-message',
                buttonId: buttonId,
            }
            messager.onPromptInputButtonClick(payload)
        },
        onMessageDismiss: (tabId, messageId) => {
            if (messageId === programmerModeCard.messageId) {
                programmingModeCardActive = false
                messager.onChatPromptOptionAcknowledged(messageId)

                // Update the tab defaults to hide the programmer mode card for new tabs
                mynahUi.updateTabDefaults({
                    store: {
                        chatItems: tabFactory.getChatItems(true, false),
                    },
                })
            }
        },
        onStopChatResponse: tabId => {
            messager.onStopChatResponse(tabId)

            // Reset loading state
            mynahUi.updateStore(tabId, {
                loadingChat: false,
                cancelButtonWhenLoading: true,
                promptInputDisabledState: false,
            })

            // Add a small delay before adding the chat item
            setTimeout(() => {
                // Add cancellation message when stop button is clicked
                mynahUi.addChatItem(tabId, {
                    type: ChatItemType.DIRECTIVE,
                    messageId: 'stopped' + Date.now(),
                    body: 'You stopped your current work, please provide additional examples or ask another question.',
                })
            }, 500) // 500ms delay
        },
        onOpenFileDialogClick: (tabId, fileType, insertPosition) => {
            const imageContext = getImageContextCount(tabId)
            if (imageContext >= MAX_IMAGE_CONTEXT) {
                mynahUi.notify({
                    content: `A maximum of ${MAX_IMAGE_CONTEXT} images can be added to a single message.`,
                    type: NotificationType.WARNING,
                })
                return
            }
            const payload: OpenFileDialogParams = {
                tabId,
                fileType: fileType as 'image' | '',
                insertPosition,
            }
            messager.onOpenFileDialogClick(payload)
        },
        onFilesDropped: async (tabId: string, files: FileList, insertPosition: number) => {
            const imageContextCount = getImageContextCount(tabId)
            if (imageContextCount >= MAX_IMAGE_CONTEXT) {
                mynahUi.notify({
                    content: `A maximum of ${MAX_IMAGE_CONTEXT} images can be added to a single message.`,
                    type: NotificationType.WARNING,
                })
                return
            }
            // Verify dropped files and add valid ones to context
            const { validFiles, errors } = await verifyClientImages(files)
            if (validFiles.length > 0) {
                // Calculate how many files we can actually add
                const availableSlots = MAX_IMAGE_CONTEXT - imageContextCount
                const filesToAdd = validFiles.slice(0, availableSlots)
                const filesExceeded = validFiles.length - availableSlots

                // Add error message if we exceed the limit
                if (filesExceeded > 0) {
                    errors.push(`A maximum of ${MAX_IMAGE_CONTEXT} images can be added to a single message.`)
                }

                const commands: CustomQuickActionCommand[] = await Promise.all(
                    filesToAdd.map(async (file: File) => {
                        const fileName = file.name || 'Unknown file'
                        const filePath = file.name || ''

                        // Determine file type and appropriate icon
                        const fileExtension = filePath.split('.').pop()?.toLowerCase() || ''
                        const isImage = isSupportedImageExtension(fileExtension)

                        let icon = MynahIcons.FILE
                        if (isImage) {
                            icon = MynahIcons.IMAGE
                        }

                        const arrayBuffer = await file.arrayBuffer()
                        const bytes = new Uint8Array(arrayBuffer)

                        return {
                            command: fileName,
                            description: filePath,
                            route: [filePath],
                            label: 'image',
                            icon: icon,
                            content: bytes,
                        }
                    })
                )

                // Add valid files to context commands
                mynahUi.addCustomContextToPrompt(tabId, commands, insertPosition)
            }
            const uniqueErrors = [...new Set(errors)]
            for (const error of uniqueErrors) {
                mynahUi.notify({
                    content: error,
                    type: NotificationType.WARNING,
                })
            }
        },
    }

    const mynahUiProps: MynahUIProps = {
        tabs: {
            [tabFactory.initialTabId]: {
                isSelected: true,
                store: {
                    ...tabFactory.createTab(disclaimerCardActive),
                    chatItems: tabFactory.getChatItems(true, programmingModeCardActive),
                },
            },
        },
        defaults: {
            store: tabFactory.createTab(false),
        },
        config: {
            maxTabs: 10,
            texts: {
                ...uiComponentsTexts,
                // Fallback to original texts in non-agentic chat mode
                stopGenerating: agenticMode ? uiComponentsTexts.stopGenerating : 'Stop generating',
                spinnerText: agenticMode ? uiComponentsTexts.spinnerText : 'Generating your answer...',
            },
            // Total model context window limit 600k.
            // 500k for user input, 100k for context, history, system prompt.
            // beside, MynahUI will automatically crop it depending on the available chars left from the prompt field itself by using a 96 chars of threshold
            // if we want to max user input as 500000, need to configure the maxUserInput as 500096
            maxUserInput: 500096,
            userInputLengthWarningThreshold: 450000,
        },
    }

    const mynahUiRef = { mynahUI: undefined as MynahUI | undefined }
    if (customChatClientAdapter) {
        // Attach routing to custom adapter top of default message handlers
        chatEventHandlers = withAdapter(chatEventHandlers, mynahUiRef, customChatClientAdapter, tabFactory)
    }

    const mynahUi = new MynahUI({
        ...mynahUiProps,
        ...chatEventHandlers,
    })
    mynahUiRef.mynahUI = mynahUi

    const getTabStore = (tabId = mynahUi.getSelectedTabId()) => {
        return tabId ? mynahUi.getAllTabs()[tabId]?.store : undefined
    }

    // The 'openTab' parameter indicates whether this tab creation is initiated by 'openTab' server request
    // to restore a previous chat session (true) or if it's a new client-side tab creation (false/undefined).
    // This distinction helps maintain consistent tab behavior between fresh conversations and restored sessions.
    const createTabId = (openTab?: boolean) => {
        const tabId = mynahUi.updateStore('', {
            ...tabFactory.createTab(disclaimerCardActive),
            tabMetadata: { openTabKey: openTab ? true : false },
        })
        if (tabId === undefined) {
            mynahUi.notify({
                content: uiComponentsTexts.noMoreTabsTooltip,
                type: NotificationType.WARNING,
            })
            return undefined
        }

        return tabId
    }

    const getOrCreateTabId = () => {
        const tabId = mynahUi.getSelectedTabId()

        return tabId ?? createTabId()
    }

    const contextListToHeader = (contextList?: ChatResult['contextList']): ChatItem['header'] => {
        if (contextList === undefined) {
            return undefined
        }

        return {
            fileList: {
                fileTreeTitle: '',
                filePaths: contextList.filePaths?.map(file => file),
                rootFolderTitle: contextList.rootFolderTitle ?? 'Context',
                flatList: true,
                collapsed: true,
                hideFileCount: true,
                details: Object.fromEntries(
                    Object.entries(contextList.details || {}).map(([filePath, fileDetails]) => [
                        filePath,
                        {
                            label:
                                fileDetails.lineRanges
                                    ?.map(range =>
                                        range.first === -1 || range.second === -1
                                            ? ''
                                            : `line ${range.first} - ${range.second}`
                                    )
                                    .join(', ') || '',
                            description: fileDetails.description,
                            clickable: true,
                            data: {
                                fullPath: fileDetails.fullPath || '',
                            },
                        },
                    ])
                ),
            },
        }
    }

    const getImageContextCount = (tabId: string) => {
        const imageContextInPrompt =
            mynahUi
                .getTabData(tabId)
                ?.getStore()
                ?.customContextCommand?.filter(cm => cm.label === 'image').length || 0
        const imageContextInPin =
            mynahUi
                .getTabData(tabId)
                ?.getStore()
                ?.promptTopBarContextItems?.filter(cm => cm.label === 'image').length || 0
        return imageContextInPrompt + imageContextInPin
    }

    const addChatResponse = (chatResult: ChatResult, tabId: string, isPartialResult: boolean) => {
        if (agenticMode) {
            agenticAddChatResponse(chatResult, tabId, isPartialResult)
        } else {
            legacyAddChatResponse(chatResult, tabId, isPartialResult)
        }
    }

    // addChatResponse handler to support Agentic chat UX changes for handling responses streaming.
    const agenticAddChatResponse = (chatResult: ChatResult, tabId: string, isPartialResult: boolean) => {
        const { type, summary, ...chatResultWithoutTypeSummary } = chatResult
        let header = toMynahHeader(chatResult.header)
        const fileList = toMynahFileList(chatResult.fileList)
        const buttons = toMynahButtons(chatResult.buttons)

        if (chatResult.contextList !== undefined) {
            header = contextListToHeader(chatResult.contextList)
        }

        const store = mynahUi.getTabData(tabId)?.getStore() || {}
        const chatItems = store.chatItems || []
        const isPairProgrammingMode: boolean = getTabPairProgrammingMode(mynahUi, tabId)

        if (chatResult.additionalMessages?.length) {
            mynahUi.updateStore(tabId, {
                loadingChat: true,
                cancelButtonWhenLoading: true,
            })
            chatResult.additionalMessages.forEach(am => {
                const chatItem: ChatItem = {
                    messageId: am.messageId,
                    type:
                        am.type === 'tool'
                            ? ChatItemType.ANSWER
                            : am.type === 'directive'
                              ? ChatItemType.DIRECTIVE
                              : ChatItemType.ANSWER_STREAM,
                    ...prepareChatItemFromMessage(am, isPairProgrammingMode, isPartialResult),
                }

                if (!chatItems.find(ci => ci.messageId === am.messageId)) {
                    mynahUi.addChatItem(tabId, chatItem)
                } else {
                    mynahUi.updateChatAnswerWithMessageId(tabId, am.messageId!, chatItem)
                }
            })
        }

        if (isPartialResult) {
            mynahUi.updateStore(tabId, {
                loadingChat: true,
                cancelButtonWhenLoading: true,
            })
            const chatItem = {
                ...chatResultWithoutTypeSummary,
                body: chatResult.body,
                type: ChatItemType.ANSWER_STREAM,
                header: header,
                buttons: buttons,
                fileList,
                codeBlockActions: isPairProgrammingMode ? { 'insert-to-cursor': null } : undefined,
            }

            if (!chatItems.find(ci => ci.messageId === chatResult.messageId)) {
                mynahUi.addChatItem(tabId, chatItem)
            } else {
                mynahUi.updateChatAnswerWithMessageId(tabId, chatResult.messageId!, chatItem)
            }
            return
        }

        // If chat response from server is an empty object don't do anything
        if (Object.keys(chatResult).length === 0) {
            return
        }
        // If the response is auth follow-up show it as a system prompt
        const followUpOptions = chatResult.followUp?.options
        const isValidAuthFollowUp =
            followUpOptions &&
            followUpOptions.length > 0 &&
            followUpOptions[0].type &&
            isValidAuthFollowUpType(followUpOptions[0].type)
        if (chatResult.body === '' && isValidAuthFollowUp) {
            mynahUi.addChatItem(tabId, {
                ...chatResultWithoutTypeSummary,
                header: header,
                buttons: buttons,
                type: ChatItemType.SYSTEM_PROMPT,
            })

            // TODO, prompt should be disabled until user is authenticated
            // Currently we don't have a mechanism to notify chat-client about auth changes
            // mynahUi.updateStore(tabId, { promptInputDisabledState: true })
            return
        }
        const followUps = chatResult.followUp
            ? {
                  text: chatResult.followUp.text ?? 'Suggested follow up questions:',
                  options: chatResult.followUp.options,
              }
            : {}

        const chatItem = {
            ...chatResultWithoutTypeSummary,
            body: chatResult.body,
            type: ChatItemType.ANSWER_STREAM,
            header: header,
            buttons: buttons,
            codeBlockActions: isPairProgrammingMode ? { 'insert-to-cursor': null } : undefined,
        }

        if (!chatItems.find(ci => ci.messageId === chatResult.messageId)) {
            mynahUi.addChatItem(tabId, chatItem)
        }

        mynahUi.endMessageStream(tabId, chatResult.messageId ?? '', {
            header: header,
            buttons: buttons,
            body: chatResult.body,
            followUp: followUps,
            relatedContent: chatResult.relatedContent,
            canBeVoted: chatResult.canBeVoted,
            codeReference: chatResult.codeReference,
            fileList: chatResult.fileList,
            // messageId excluded
        })

        mynahUi.updateStore(tabId, {
            loadingChat: false,
            cancelButtonWhenLoading: true,
            promptInputDisabledState: false,
        })
    }

    // addChatResponse handler to support extensions that haven't migrated to agentic chat yet
    const legacyAddChatResponse = (chatResult: ChatResult, tabId: string, isPartialResult: boolean) => {
        const { type, summary, ...chatResultWithoutTypeSummary } = chatResult
        let header = undefined

        if (chatResult.contextList !== undefined) {
            header = {
                fileList: {
                    fileTreeTitle: '',
                    filePaths: chatResult.contextList.filePaths?.map(file => file),
                    rootFolderTitle: 'Context',
                    flatList: true,
                    collapsed: true,
                    hideFileCount: true,
                    details: Object.fromEntries(
                        Object.entries(chatResult.contextList.details || {}).map(([filePath, fileDetails]) => [
                            filePath,
                            {
                                label:
                                    fileDetails.lineRanges
                                        ?.map(range =>
                                            range.first === -1 || range.second === -1
                                                ? ''
                                                : `line ${range.first} - ${range.second}`
                                        )
                                        .join(', ') || '',
                                description: filePath,
                                clickable: true,
                            },
                        ])
                    ),
                },
            }
        }

        if (isPartialResult) {
            // @ts-expect-error - type for MynahUI differs from ChatResult types so we ignore it
            mynahUi.updateLastChatAnswer(tabId, { ...chatResultWithoutTypeSummary, header: header })
            return
        }

        // If chat response from server is an empty object don't do anything
        if (Object.keys(chatResult).length === 0) {
            return
        }
        // If the response is auth follow-up show it as a system prompt
        const followUpOptions = chatResult.followUp?.options
        const isValidAuthFollowUp =
            followUpOptions &&
            followUpOptions.length > 0 &&
            followUpOptions[0].type &&
            isValidAuthFollowUpType(followUpOptions[0].type)
        if (chatResult.body === '' && isValidAuthFollowUp) {
            // @ts-expect-error - type for MynahUI differs from ChatResult types so we ignore it
            mynahUi.addChatItem(tabId, {
                type: ChatItemType.SYSTEM_PROMPT,
                ...chatResultWithoutTypeSummary,
            })

            // TODO, prompt should be disabled until user is authenticated
            // Currently we don't have a mechanism to notify chat-client about auth changes
            // mynahUi.updateStore(tabId, { promptInputDisabledState: true })
            return
        }
        const followUps = chatResult.followUp
            ? {
                  text: chatResult.followUp.text ?? 'Suggested follow up questions:',
                  options: chatResult.followUp.options,
              }
            : {}

        mynahUi.updateLastChatAnswer(tabId, {
            header: header,
            body: chatResult.body,
            messageId: chatResult.messageId,
            followUp: followUps,
            relatedContent: chatResult.relatedContent,
            canBeVoted: chatResult.canBeVoted,
        })

        mynahUi.endMessageStream(tabId, chatResult.messageId ?? '')

        mynahUi.updateStore(tabId, {
            loadingChat: false,
            promptInputDisabledState: false,
        })
    }

    /**
     * Adjusts the UI when the user changes to/from free-tier/paid-tier.
     * Shows a message if the user reaches free-tier limit.
     * Shows a message if the user just upgraded to paid-tier.
     */
    const onPaidTierModeChange = (tabId: string, mode: string | undefined) => {
        if (!mode || !['freetier', 'freetier-limit', 'upgrade-pending', 'paidtier'].includes(mode)) {
            return false // invalid mode
        }

        tabId = tabId ? tabId : getOrCreateTabId()!
        const store = mynahUi.getTabData(tabId).getStore() || {}

        // Detect if the tab is already showing the "Upgrade Q" UI.
        const isFreeTierLimitUi = store.promptInputStickyCard?.messageId === freeTierLimitSticky.messageId
        const isUpgradePendingUi = store.promptInputStickyCard?.messageId === upgradePendingSticky.messageId
        const isPlansAndPricingTab = plansAndPricingTitle === store.tabTitle

        if (mode === 'freetier-limit') {
            mynahUi.updateStore(tabId, {
                promptInputStickyCard: freeTierLimitSticky,
            })

            if (!isFreeTierLimitUi) {
                // TODO: how to set a warning icon on the user's failed prompt?
                //
                // const chatItems = store.chatItems ?? []
                // const lastPrompt = chatItems.filter(ci => ci.type === ChatItemType.PROMPT).at(-1)
                // for (const c of chatItems) {
                //     c.body = 'xxx / ' + c.type
                //     c.icon = 'warning'
                //     c.iconStatus = 'warning'
                //     c.status = 'warning'
                // }
                //
                // if (lastPrompt && lastPrompt.messageId) {
                //     lastPrompt.icon = 'warning'
                //     lastPrompt.iconStatus = 'warning'
                //     lastPrompt.status = 'warning'
                //
                //     // Decorate the failed prompt with a warning icon.
                //     // mynahUi.updateChatAnswerWithMessageId(tabId, lastPrompt.messageId, lastPrompt)
                // }
                //
                // mynahUi.updateStore(tabId, {
                //     chatItems: chatItems,
                // })
            } else {
                // Show directive only on 2nd chat attempt, not the initial attempt.
                mynahUi.addChatItem(tabId, freeTierLimitDirective)
            }
        } else if (mode === 'upgrade-pending') {
            // Change the sticky banner to show a progress spinner.
            const card: typeof freeTierLimitSticky = {
                ...(isFreeTierLimitUi ? freeTierLimitSticky : upgradePendingSticky),
            }
            card.header = {
                ...card.header,
                icon: upgradePendingSticky.header?.icon,
                iconStatus: upgradePendingSticky.header?.iconStatus,
            }
            mynahUi.updateStore(tabId, {
                promptInputVisible: true,
                promptInputStickyCard: card,
            })
        } else if (mode === 'paidtier') {
            mynahUi.updateStore(tabId, {
                promptInputStickyCard: null,
                promptInputVisible: !isPlansAndPricingTab,
            })
            if (isFreeTierLimitUi || isUpgradePendingUi || isPlansAndPricingTab) {
                // Transitioning from 'upgrade-pending' to upgrade success.
                const card: typeof upgradeSuccessSticky = {
                    ...upgradeSuccessSticky,
                    canBeDismissed: !isPlansAndPricingTab,
                }
                mynahUi.updateStore(tabId, {
                    promptInputStickyCard: card,
                })
            }
        }

        mynahUi.updateStore(tabId, {
            // promptInputButtons: mode === 'freetier-limit' ? [upgradeQButton] : [],
            // promptInputDisabledState: mode === 'freetier-limit',
        })

        return true
    }

    const updateChat = (params: ChatUpdateParams) => {
        // HACK: Special field sent by `agenticChatController.ts:setPaidTierMode()`.
        if (onPaidTierModeChange(params.tabId, (params as any).paidTierMode as string)) {
            return
        }

        const isChatLoading = params.state?.inProgress
        mynahUi.updateStore(params.tabId, {
            loadingChat: isChatLoading,
            cancelButtonWhenLoading: agenticMode,
        })
        if (params.data?.messages.length) {
            const { tabId } = params
            const store = mynahUi.getTabData(tabId).getStore() || {}
            const chatItems = store.chatItems || []

            params.data?.messages.forEach(updatedMessage => {
                if (!updatedMessage.messageId) {
                    // Do not process messages without known ID.
                    return
                }

                if (updatedMessage.messageId === 'modelUnavailable') {
                    mynahUi.updateStore(tabId, {
                        promptInputStickyCard: modelUnavailableBanner,
                    })
                    return
                }

                if (updatedMessage.messageId === 'modelThrottled') {
                    mynahUi.updateStore(tabId, {
                        promptInputStickyCard: modelThrottledBanner,
                    })
                    return
                }

                const oldMessage = chatItems.find(ci => ci.messageId === updatedMessage.messageId)
                if (!oldMessage) return

                const chatItem: ChatItem = {
                    type: oldMessage.type,
                    ...prepareChatItemFromMessage(updatedMessage, getTabPairProgrammingMode(mynahUi, tabId)),
                }
                mynahUi.updateChatAnswerWithMessageId(tabId, updatedMessage.messageId, chatItem)
            })
        }
    }

    /**
     * Creates a properly formatted chat item for MCP tool summary with accordion view
     */
    const createMcpToolSummaryItem = (message: ChatMessage, isPartialResult?: boolean): Partial<ChatItem> => {
        return {
            type: ChatItemType.ANSWER,
            messageId: message.messageId,
            summary: {
                content: message.summary?.content
                    ? {
                          padding: false,
                          wrapCodes: true,
                          header: message.summary.content.header
                              ? {
                                    icon: message.summary.content.header.icon as any,
                                    body: message.summary.content.header.body,
                                    buttons: message.summary.content?.header?.buttons as any,
                                    status: isPartialResult
                                        ? (message.summary.content?.header?.status as any)
                                        : undefined,
                                    fileList: undefined,
                                }
                              : undefined,
                      }
                    : undefined,
                collapsedContent:
                    message.summary?.collapsedContent?.map(item => ({
                        body: item.body,
                        header: item.header
                            ? {
                                  body: item.header.body,
                              }
                            : undefined,
                        fullWidth: true,
                        padding: false,
                        muted: false,
                        wrapCodes: item.header?.body === 'Parameters' ? true : false,
                        codeBlockActions: { copy: null, 'insert-to-cursor': null },
                    })) || [],
            },
        }
    }

    const prepareChatItemFromMessage = (
        message: ChatMessage,
        isPairProgrammingMode: boolean,
        isPartialResult?: boolean
    ): Partial<ChatItem> => {
        const contextHeader = contextListToHeader(message.contextList)
        const header = contextHeader || toMynahHeader(message.header) // Is this mutually exclusive?
        const fileList = toMynahFileList(message.fileList)

        let processedHeader = header
        if (message.type === 'tool') {
            // Handle MCP tool summary with accordion view
            if (message.summary) {
                return createMcpToolSummaryItem(message, isPartialResult)
            }
            processedHeader = { ...header }
            if (header?.buttons) {
                processedHeader.buttons = header.buttons.map(button => ({
                    ...button,
                    status: button.status ?? 'clear',
                }))
            }
            if (header?.fileList) {
                processedHeader.fileList = {
                    ...header.fileList,
                    fileTreeTitle: '',
                    hideFileCount: true,
                    details: toDetailsWithoutIcon(header.fileList.details),
                }
            }
            if (!isPartialResult) {
                if (processedHeader) {
                    processedHeader.status = undefined
                }
            }
        }

        // Check if header should be included
        const includeHeader =
            processedHeader &&
            ((processedHeader.buttons !== undefined &&
                processedHeader.buttons !== null &&
                processedHeader.buttons.length > 0) ||
                processedHeader.status !== undefined ||
                processedHeader.icon !== undefined)

        const padding =
            message.type === 'tool' ? (fileList ? true : message.messageId?.endsWith('_permission')) : undefined

        const processedButtons: ChatItemButton[] | undefined = toMynahButtons(message.buttons)?.map(button =>
            button.id === 'undo-all-changes' ? { ...button, position: 'outside' } : button
        )
        // Adding this conditional check to show the stop message in the center.
        const contentHorizontalAlignment: ChatItem['contentHorizontalAlignment'] = undefined

        // If message.header?.status?.text is Stopped or Rejected or Ignored or Completed etc.. card should be in disabled state.
        const shouldMute = message.header?.status?.text !== undefined && message.header?.status?.text !== 'Completed'

        return {
            body: message.body,
            header: includeHeader ? processedHeader : undefined,
            buttons: processedButtons,
            fileList,
            // file diffs in the header need space
            fullWidth: message.type === 'tool' && includeHeader ? true : undefined,
            padding,
            contentHorizontalAlignment,
            wrapCodes: message.type === 'tool',
            codeBlockActions:
                message.type === 'tool'
                    ? { 'insert-to-cursor': null, copy: null }
                    : isPairProgrammingMode
                      ? { 'insert-to-cursor': null }
                      : undefined,
            ...(shouldMute ? { muted: true } : {}),
        }
    }

    const sendToPrompt = (params: SendToPromptParams) => {
        const tabId = getOrCreateTabId()
        if (!tabId) return

        if (params.autoSubmit && params.prompt) {
            messager.onChatPrompt({ prompt: params.prompt, tabId, context: undefined }, 'contextMenu')
            initializeChatResponse(mynahUi, tabId, params.prompt.prompt, agenticMode)
        } else {
            mynahUi.addToUserPrompt(tabId, params.selection, 'code')
        }
        messager.onSendToPrompt(params, tabId)
    }

    const sendGenericCommand = (params: GenericCommandParams) => {
        let tabId = getOrCreateTabId()

        if (!tabId) return

        // send to a new tab if the current tab is loading
        if (getTabStore(tabId)?.loadingChat) {
            tabId = createTabId()
            if (!tabId) return
        }

        const body = [
            params.genericCommand,
            ' the following part of my code:',
            '\n~~~~\n',
            params.selection,
            '\n~~~~\n',
        ].join('')
        const chatPrompt: ChatPrompt = { prompt: body, escapedPrompt: body }

        handleChatPrompt(mynahUi, tabId, chatPrompt, messager, params.triggerType, undefined, agenticMode, tabFactory)
    }

    const showError = (params: ErrorParams) => {
        const tabId = getOrCreateTabId()
        if (!tabId) return

        const answer: ChatItem = {
            type: ChatItemType.ANSWER,
            body: `**${params.title}** 
${params.message}`,
        }

        mynahUi.updateStore(tabId, {
            loadingChat: false,
            cancelButtonWhenLoading: agenticMode,
            promptInputDisabledState: false,
        })

        mynahUi.addChatItem(params.tabId, answer)
        messager.onError(params)
    }

    const openTab = (requestId: string, params: OpenTabParams) => {
        if (params.tabId) {
            if (params.tabId !== mynahUi.getSelectedTabId()) {
                mynahUi.selectTab(params.tabId)
            }
            messager.onOpenTab(requestId, { tabId: params.tabId })
        } else {
            const messages = params.newTabOptions?.data?.messages
            const tabId = createTabId(true)
            if (tabId) {
                mynahUi.updateStore(tabId, {
                    chatItems: tabFactory.getChatItems(messages ? false : true, programmingModeCardActive, messages),
                })
                messager.onOpenTab(requestId, { tabId })
            } else {
                messager.onOpenTab(requestId, {
                    type: 'InvalidRequest',
                    message: 'No more tabs available',
                })
            }
        }
    }

    const toContextCommands = (commands: ContextCommand[]): QuickActionCommand[] => {
        return commands.map(command => ({
            ...command,
            children: command.children?.map(child => ({
                ...child,
                commands: toContextCommands(child.commands),
            })),
            icon: toMynahIcon(command.icon),
        }))
    }

    const sendPinnedContext = (params: PinnedContextParams) => {
        const pinnedContext = toContextCommands(params.contextCommandGroups[0]?.commands || [])
        const activeEditor = pinnedContext[0]?.id === ACTIVE_EDITOR_CONTEXT_ID
        // Update Active File pill description with active editor URI passed from IDE
        if (activeEditor) {
            if (params.textDocument != null) {
                pinnedContext[0].description = params.textDocument.uri
            } else {
                pinnedContext.shift()
            }
        }
        let promptTopBarTitle = '@'
        // Show full `@Pin Context` title until user adds a pinned context item
        if (pinnedContext.length == 0 || (activeEditor && pinnedContext.length === 1)) {
            promptTopBarTitle = '@Pin Context'
        }
        mynahUi.updateStore(params.tabId, {
            promptTopBarContextItems: pinnedContext,
            promptTopBarTitle,
            promptTopBarButton: params.showRules
                ? { id: 'Rules', status: 'clear', text: 'Rules', icon: 'check-list' }
                : null,
        })
    }

    const sendContextCommands = (params: ContextCommandParams) => {
        contextCommandGroups = params.contextCommandGroups.map(group => ({
            ...group,
            commands: toContextCommands(group.commands),
        }))

        Object.keys(mynahUi.getAllTabs()).forEach(tabId => {
            mynahUi.updateStore(tabId, {
                contextCommands: [
                    ...(contextCommandGroups || []),
                    ...(featureConfig?.get('highlightCommand')
                        ? [
                              {
                                  groupName: 'Additional commands',
                                  commands: [toMynahContextCommand(featureConfig.get('highlightCommand'))],
                              },
                          ]
                        : []),
                ],
            })
        })
    }

    const addSelectedFilesToContext = (params: OpenFileDialogResult) => {
        if (params.errorMessage) {
            mynahUi.notify({
                content: params.errorMessage,
                type: NotificationType.ERROR,
            })
            return
        }
        const commands: QuickActionCommand[] = []
        for (const filePath of params.filePaths) {
            const fileName = filePath.split('/').pop() || filePath
            if (params.fileType === 'image') {
                commands.push({
                    command: fileName,
                    description: filePath,
                    label: 'image',
                    route: [filePath],
                    icon: MynahIcons.IMAGE,
                })
            }
        }

        mynahUi.addCustomContextToPrompt(params.tabId, commands, params.insertPosition)
    }

    const chatHistoryList = new ChatHistoryList(mynahUi, messager)
    const listConversations = (params: ListConversationsResult) => {
        chatHistoryList.show(params)
    }

    const rulesList = new RulesList(mynahUi, messager)

    const listRules = (params: ListRulesResult) => {
        rulesList.show(params)
    }

    const ruleClicked = (params: RuleClickResult) => {
        if (!params.success) {
            mynahUi.notify({
                content: `Failed to toggle the workspace rule`,
                type: NotificationType.ERROR,
            })
            return
        }
        messager.onListRules({ tabId: params.tabId })
    }

    const conversationClicked = (params: ConversationClickResult) => {
        if (!params.success) {
            mynahUi.notify({
                content: `Failed to ${params.action ?? 'open'} the history`,
                type: NotificationType.ERROR,
            })
            return
        }

        // close history list if conversation item was successfully opened
        if (!params.action) {
            chatHistoryList.close()
            return
        }
        // request update conversations list if conversation item was successfully deleted
        if (params.action === 'delete') {
            messager.onListConversations()
        }
    }

    // Create an instance of McpMynahUi to handle MCP server functionality
    const mcpMynahUi = new McpMynahUi(mynahUi, messager)

    const listMcpServers = (params: ListMcpServersResult) => {
        mcpMynahUi.listMcpServers(params)
    }

    // MCP server functionality is now handled by the McpMynahUi class

    /**
     * Handles MCP server click events
     */
    const mcpServerClick = (params: McpServerClickResult) => {
        mcpMynahUi.mcpServerClick(params)
    }

    const getSerializedChat = (requestId: string, params: GetSerializedChatParams) => {
        const supportedFormats = ['markdown', 'html']

        if (!supportedFormats.includes(params.format)) {
            mynahUi.notify({
                content: `Failed to export chat`,
                type: NotificationType.ERROR,
            })

            messager.onGetSerializedChat(requestId, {
                type: 'InvalidRequest',
                message: `Failed to get serialized chat content, ${params.format} is not supported`,
            })

            return
        }

        try {
            const serializedChat = mynahUi.serializeChat(params.tabId, params.format)

            messager.onGetSerializedChat(requestId, {
                content: serializedChat,
            })
        } catch (err) {
            messager.onGetSerializedChat(requestId, {
                type: 'InternalError',
                message: 'Failed to get serialized chat content',
            })
        }
    }

    const listAvailableModels = (params: ListAvailableModelsResult) => {
        const tabId = params.tabId
        const promptInputOptions = mynahUi.getTabData(tabId).getStore()?.promptInputOptions
        mynahUi.updateStore(tabId, {
            promptInputOptions: promptInputOptions?.map(option =>
                option.id === 'model-selection'
                    ? {
                          ...option,
                          type: 'select',
                          options: params.models.map(model => ({ value: model.id, label: model.name })),
                          value: params.selectedModelId,
                      }
                    : option
            ),
        })
    }

    const api = {
        addChatResponse: addChatResponse,
        updateChat: updateChat,
        sendToPrompt: sendToPrompt,
        sendGenericCommand: sendGenericCommand,
        showError: showError,
        openTab: openTab,
        sendContextCommands: sendContextCommands,
        sendPinnedContext: sendPinnedContext,
        listConversations: listConversations,
        listRules: listRules,
        conversationClicked: conversationClicked,
        listMcpServers: listMcpServers,
        mcpServerClick: mcpServerClick,
        getSerializedChat: getSerializedChat,
        createTabId: createTabId,
        ruleClicked: ruleClicked,
<<<<<<< HEAD
        listAvailableModels: listAvailableModels,
=======
        addSelectedFilesToContext: addSelectedFilesToContext,
>>>>>>> 4a72cf7b
    }

    return [mynahUi, api]
}

const ACTIVE_EDITOR_CONTEXT_ID = 'active-editor'

export const DEFAULT_HELP_PROMPT = 'What can Amazon Q help me with?'

const DEFAULT_DOC_PROMPT = `You are Amazon Q. Start with a warm greeting, then ask the user to specify what kind of documentation they need. Present common documentation types (like API docs, README, user guides, developer guides, or configuration guides) as clear options. Keep the question brief and friendly. Don't make assumptions about existing content or context. Wait for their response before providing specific guidance.`

const DEFAULT_TEST_PROMPT = `You are Amazon Q. Start with a warm greeting, then help me generate unit tests`

const DEFAULT_DEV_PROMPT = `You are Amazon Q. Start with a warm greeting, then ask the user to specify what kind of help they need in code development. Present common questions asked (like Creating a new project, Adding a new feature, Modifying your files). Keep the question brief and friendly. Don't make assumptions about existing content or context. Wait for their response before providing specific guidance.`

const uiComponentsTexts = {
    mainTitle: 'Amazon Q (Preview)',
    copy: 'Copy',
    insertAtCursorLabel: 'Insert at cursor',
    feedbackFormTitle: 'Report an issue',
    feedbackFormOptionsLabel: 'What type of issue would you like to report?',
    feedbackFormCommentLabel: 'Description of issue (optional):',
    feedbackThanks: 'Thanks for your feedback!',
    feedbackReportButtonLabel: 'Report an issue',
    codeSuggestions: 'Code suggestions',
    files: 'file(s)',
    clickFileToViewDiff: 'Click on a file to view diff.',
    showMore: 'Show more',
    save: 'Save',
    cancel: 'Cancel',
    submit: 'Submit',
    stopGenerating: 'Stop',
    copyToClipboard: 'Copied to clipboard',
    noMoreTabsTooltip: 'You can only open ten conversation tabs at a time.',
    codeSuggestionWithReferenceTitle: 'Some suggestions contain code with references.',
    spinnerText: 'Thinking...',
}<|MERGE_RESOLUTION|>--- conflicted
+++ resolved
@@ -1429,7 +1429,7 @@
 
         const answer: ChatItem = {
             type: ChatItemType.ANSWER,
-            body: `**${params.title}** 
+            body: `**${params.title}**
 ${params.message}`,
         }
 
@@ -1673,11 +1673,8 @@
         getSerializedChat: getSerializedChat,
         createTabId: createTabId,
         ruleClicked: ruleClicked,
-<<<<<<< HEAD
         listAvailableModels: listAvailableModels,
-=======
         addSelectedFilesToContext: addSelectedFilesToContext,
->>>>>>> 4a72cf7b
     }
 
     return [mynahUi, api]
