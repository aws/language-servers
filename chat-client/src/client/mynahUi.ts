/*!
 * Copyright Amazon.com, Inc. or its affiliates. All Rights Reserved.
 * SPDX-License-Identifier: Apache-2.0
 */
import {
    AuthFollowUpClickedParams,
    CopyCodeToClipboardParams,
    ErrorParams,
    GenericCommandParams,
    InsertToCursorPositionParams,
    SendToPromptParams,
    TriggerType,
    isValidAuthFollowUpType,
} from '@aws/chat-client-ui-types'
import {
    ButtonClickParams,
    ChatMessage,
    ChatResult,
    ChatUpdateParams,
    ContextCommand,
    ContextCommandParams,
    ConversationClickResult,
    FeedbackParams,
    FollowUpClickParams,
    GetSerializedChatParams,
    InfoLinkClickParams,
    LinkClickParams,
    ListConversationsResult,
    OPEN_WORKSPACE_INDEX_SETTINGS_BUTTON_ID,
    OpenTabParams,
    SourceLinkClickParams,
} from '@aws/language-server-runtimes-types'
import {
    ChatItem,
    ChatItemType,
    ChatPrompt,
    MynahUI,
    MynahUIDataModel,
    NotificationType,
    MynahUIProps,
    QuickActionCommand,
    ChatItemButton,
} from '@aws/mynah-ui'
import { VoteParams } from '../contracts/telemetry'
import { Messager } from './messager'
import { ExportTabBarButtonId, TabFactory } from './tabs/tabFactory'
import { disclaimerAcknowledgeButtonId, disclaimerCard } from './texts/disclaimer'
import { ChatClientAdapter, ChatEventHandler } from '../contracts/chatClientAdapter'
import { withAdapter } from './withAdapter'
import {
    toDetailsWithoutIcon,
    toMynahButtons,
    toMynahContextCommand,
    toMynahFileList,
    toMynahHeader,
    toMynahIcon,
    toMynahSummary,
} from './utils'
import { ChatHistory, ChatHistoryList } from './features/history'
import { pairProgrammingModeOff, pairProgrammingModeOn, programmerModeCard } from './texts/pairProgramming'

export interface InboundChatApi {
    addChatResponse(params: ChatResult, tabId: string, isPartialResult: boolean): void
    updateChat(params: ChatUpdateParams): void
    sendToPrompt(params: SendToPromptParams): void
    sendGenericCommand(params: GenericCommandParams): void
    showError(params: ErrorParams): void
    openTab(requestId: string, params: OpenTabParams): void
    sendContextCommands(params: ContextCommandParams): void
    listConversations(params: ListConversationsResult): void
    conversationClicked(params: ConversationClickResult): void
    getSerializedChat(requestId: string, params: GetSerializedChatParams): void
    createTabId(openTab?: boolean): string | undefined
}

type ContextCommandGroups = MynahUIDataModel['contextCommands']

const ContextPrompt = {
    CreateItemId: 'create-saved-prompt',
    CancelButtonId: 'cancel-create-prompt',
    SubmitButtonId: 'submit-create-prompt',
    PromptNameFieldId: 'prompt-name',
} as const

const getTabPairProgrammingMode = (mynahUi: MynahUI, tabId: string) => {
    const promptInputOptions = mynahUi.getTabData(tabId)?.getStore()?.promptInputOptions ?? []
    return promptInputOptions.find(item => item.id === 'pair-programmer-mode')?.value === 'true'
}

export const handlePromptInputChange = (mynahUi: MynahUI, tabId: string, optionsValues: Record<string, string>) => {
    const previousPairProgrammerValue = getTabPairProgrammingMode(mynahUi, tabId)
    const currentPairProgrammerValue = optionsValues['pair-programmer-mode'] === 'true'

<<<<<<< HEAD
    if (currentPairProgrammerValue !== previousPairProgrammerValue) {
        mynahUi.addChatItem(tabId, currentPairProgrammerValue ? pairProgrammingModeOn : pairProgrammingModeOff)
=======
    if (promptTypeValue != null) {
        mynahUi.addChatItem(tabId, promptTypeValue === 'true' ? pairProgrammingModeOn : pairProgrammingModeOff)
        const options = [...(mynahUi.getTabData(tabId)?.getStore()?.promptInputOptions || [])]
        const optionIndex = options.findIndex(opt => opt.id === 'pair-programmer-mode')

        if (optionIndex >= 0) {
            options[optionIndex].value = promptTypeValue
        } else {
            options.push({
                id: 'pair-programmer-mode',
                value: promptTypeValue,
            } as any)
        }
        mynahUi.updateStore(tabId, { promptInputOptions: options as any })
>>>>>>> 7165301a
    }

    const promptInputOptions = mynahUi.getTabData(tabId).getStore()?.promptInputOptions
    mynahUi.updateStore(tabId, {
        promptInputOptions: promptInputOptions?.map(option => {
            option.value = optionsValues[option.id]

            // If this is a model selection option, update all tabs with the same value and save to localStorage
            if (option.id === 'model-selection') {
                // Update all other tabs with the same model selection
                Object.keys(mynahUi.getAllTabs()).forEach(otherTabId => {
                    if (otherTabId !== tabId) {
                        const otherTabOptions = mynahUi.getTabData(otherTabId).getStore()?.promptInputOptions
                        if (otherTabOptions) {
                            const modelOption = otherTabOptions.find(opt => opt.id === 'model-selection')
                            if (modelOption) {
                                modelOption.value = optionsValues[option.id]
                                mynahUi.updateStore(otherTabId, {
                                    promptInputOptions: otherTabOptions,
                                })
                            }
                        }
                    }
                })
            }

            return option
        }),
    })
}

export const handleChatPrompt = (
    mynahUi: MynahUI,
    tabId: string,
    prompt: ChatPrompt,
    messager: Messager,
    triggerType?: TriggerType,
    _eventId?: string,
    agenticMode?: boolean
) => {
    let userPrompt = prompt.escapedPrompt
    messager.onStopChatResponse(tabId)
    if (prompt.command) {
        // Temporary solution to handle clear quick actions on the client side
        if (prompt.command === '/clear') {
            mynahUi.updateStore(tabId, {
                chatItems: [],
            })
        } else if (prompt.command === '/help') {
            userPrompt = DEFAULT_HELP_PROMPT
        }

        // Send prompt when quick action command attached
        messager.onQuickActionCommand({
            quickAction: prompt.command,
            prompt: userPrompt,
            tabId,
        })

        if (prompt.command === '/clear') {
            return
        }
    } else {
        // Send chat prompt to server
        const context = prompt.context?.map(c => (typeof c === 'string' ? { command: c } : c))
        messager.onChatPrompt({ prompt, tabId, context }, triggerType)
    }

    initializeChatResponse(mynahUi, tabId, userPrompt, agenticMode)
}

const initializeChatResponse = (mynahUi: MynahUI, tabId: string, userPrompt?: string, agenticMode?: boolean) => {
    mynahUi.addChatItem(tabId, {
        type: ChatItemType.PROMPT,
        body: userPrompt,
    })

    // Set UI to loading state
    if (agenticMode) {
        mynahUi.updateStore(tabId, {
            loadingChat: true,
            cancelButtonWhenLoading: true,
            promptInputDisabledState: false,
        })
    } else {
        mynahUi.updateStore(tabId, {
            loadingChat: true,
            promptInputDisabledState: true,
        })
    }

    // Create initial empty response
    mynahUi.addChatItem(tabId, {
        type: ChatItemType.ANSWER_STREAM,
    })
}

export const createMynahUi = (
    messager: Messager,
    tabFactory: TabFactory,
    disclaimerAcknowledged: boolean,
    pairProgrammingCardAcknowledged: boolean,
    customChatClientAdapter?: ChatClientAdapter,
    featureConfig?: Map<string, any>,
    agenticMode?: boolean
): [MynahUI, InboundChatApi] => {
    let disclaimerCardActive = !disclaimerAcknowledged
    let programmingModeCardActive = !pairProgrammingCardAcknowledged
    let contextCommandGroups: ContextCommandGroups | undefined

    let chatEventHandlers: ChatEventHandler = {
        onCodeInsertToCursorPosition(
            tabId,
            messageId,
            code,
            type,
            referenceTrackerInformation,
            eventId,
            codeBlockIndex,
            totalCodeBlocks
        ) {
            const payload: InsertToCursorPositionParams = {
                tabId,
                messageId,
                code,
                type,
                referenceTrackerInformation,
                eventId,
                codeBlockIndex,
                totalCodeBlocks,
            }
            messager.onInsertToCursorPosition(payload)
        },
        onFocusStateChanged(focusState: boolean) {
            messager.onFocusStateChanged(focusState)
        },
        onFollowUpClicked(tabId, messageId, followUp, eventId) {
            if (followUp.type !== undefined && isValidAuthFollowUpType(followUp.type)) {
                const payload: AuthFollowUpClickedParams = {
                    tabId,
                    messageId,
                    authFollowupType: followUp.type,
                }
                messager.onAuthFollowUpClicked(payload)
                mynahUi.updateStore(tabId, { promptInputDisabledState: false })
            } else {
                const prompt = followUp.prompt ? followUp.prompt : followUp.pillText
                handleChatPrompt(
                    mynahUi,
                    tabId,
                    { prompt: prompt, escapedPrompt: prompt },
                    messager,
                    'click',
                    eventId,
                    agenticMode
                )

                const payload: FollowUpClickParams = {
                    tabId,
                    messageId,
                    followUp,
                }
                messager.onFollowUpClicked(payload)
            }
        },
        onChatPrompt(tabId, prompt, eventId) {
            handleChatPrompt(mynahUi, tabId, prompt, messager, 'click', eventId, agenticMode)
        },
        onReady: () => {
            messager.onUiReady()
            messager.onTabAdd(tabFactory.initialTabId)
        },
        onFileClick: (tabId, filePath, deleted, messageId, eventId, fileDetails) => {
            messager.onFileClick({ tabId, filePath, messageId, fullPath: fileDetails?.data?.['fullPath'] })
        },
        onTabAdd: (tabId: string) => {
            const defaultTabBarData = tabFactory.getDefaultTabData()
            const defaultTabConfig: Partial<MynahUIDataModel> = {
                quickActionCommands: defaultTabBarData.quickActionCommands,
                tabBarButtons: defaultTabBarData.tabBarButtons,
                contextCommands: [
                    ...(contextCommandGroups || []),
                    ...(featureConfig?.get('highlightCommand')
                        ? [
                              {
                                  groupName: 'Additional commands',
                                  commands: [toMynahContextCommand(featureConfig.get('highlightCommand'))],
                              },
                          ]
                        : []),
                ],
                ...(disclaimerCardActive ? { promptInputStickyCard: disclaimerCard } : {}),
            }

            const tabStore = mynahUi.getTabData(tabId).getStore()

            // Tabs can be opened through different methods, including server-initiated 'openTab' requests.
            // The 'openTab' request is specifically used for loading historical chat sessions with pre-existing messages.
            // We check if tabMetadata.openTabKey exists - if it does and is set to true, we skip showing welcome messages
            // since this indicates we're loading a previous chat session rather than starting a new one.
            if (!tabStore?.tabMetadata || !tabStore.tabMetadata.openTabKey) {
                defaultTabConfig.chatItems = tabFactory.getChatItems(true, programmingModeCardActive, [])
            }
            mynahUi.updateStore(tabId, defaultTabConfig)
            messager.onTabAdd(tabId)
        },
        onTabRemove: (tabId: string) => {
            messager.onStopChatResponse(tabId)
            messager.onTabRemove(tabId)
        },
        onTabChange: (tabId: string) => {
            messager.onTabChange(tabId)
        },
        onResetStore: () => {},
        onCopyCodeToClipboard: (
            tabId,
            messageId,
            code,
            type,
            referenceTrackerInformation,
            eventId,
            codeBlockIndex,
            totalCodeBlocks
        ) => {
            const payload: CopyCodeToClipboardParams = {
                tabId,
                messageId,
                code,
                type,
                referenceTrackerInformation,
                eventId,
                codeBlockIndex,
                totalCodeBlocks,
            }
            messager.onCopyCodeToClipboard(payload)
        },
        onVote: (tabId, messageId, vote, eventId) => {
            const payload: VoteParams = {
                tabId,
                messageId,
                vote,
                eventId,
            }
            messager.onVote(payload)
        },
        onSendFeedback: (tabId, feedbackPayload, eventId) => {
            const payload: FeedbackParams = {
                tabId,
                feedbackPayload,
                eventId,
            }
            messager.onSendFeedback(payload)

            mynahUi.notify({
                type: NotificationType.INFO,
                title: 'Your feedback is sent',
                content: 'Thanks for your feedback.',
            })
        },
        onLinkClick: (tabId, messageId, link, mouseEvent, eventId) => {
            mouseEvent?.preventDefault()
            mouseEvent?.stopPropagation()
            mouseEvent?.stopImmediatePropagation()

            const payload: LinkClickParams = {
                tabId,
                messageId,
                link,
                eventId,
            }
            messager.onLinkClick(payload)
        },
        onSourceLinkClick: (tabId, messageId, link, mouseEvent, eventId) => {
            mouseEvent?.preventDefault()
            mouseEvent?.stopPropagation()
            mouseEvent?.stopImmediatePropagation()

            const payload: SourceLinkClickParams = {
                tabId,
                messageId,
                link,
                eventId,
            }
            messager.onSourceLinkClick(payload)
        },
        onInfoLinkClick: (tabId, link, mouseEvent, eventId) => {
            mouseEvent?.preventDefault()
            mouseEvent?.stopPropagation()
            mouseEvent?.stopImmediatePropagation()

            const payload: InfoLinkClickParams = {
                tabId,
                link,
                eventId,
            }
            messager.onInfoLinkClick(payload)
        },
        onInBodyButtonClicked: (tabId, messageId, action, eventId) => {
            if (action.id === disclaimerAcknowledgeButtonId) {
                // Hide the legal disclaimer card
                disclaimerCardActive = false

                // Update the disclaimer getting acknowledged
                messager.onDisclaimerAcknowledged()

                // Remove all disclaimer cards from all tabs
                Object.keys(mynahUi.getAllTabs()).forEach(storeTabKey => {
                    mynahUi.updateStore(storeTabKey, { promptInputStickyCard: null })
                })
            } else if (action.id === OPEN_WORKSPACE_INDEX_SETTINGS_BUTTON_ID) {
                messager.onOpenSettings('amazonQ.workspaceIndex')
            } else {
                const payload: ButtonClickParams = {
                    tabId,
                    messageId,
                    buttonId: action.id,
                }
                messager.onButtonClick(payload)
            }
            if (action.id === 'stop-shell-command') {
                messager.onStopChatResponse(tabId)
            }
        },
        onContextSelected: (contextItem, tabId) => {
            if (contextItem.id === ContextPrompt.CreateItemId) {
                mynahUi.showCustomForm(
                    tabId,
                    [
                        {
                            id: ContextPrompt.PromptNameFieldId,
                            type: 'textinput',
                            mandatory: true,
                            autoFocus: true,
                            title: 'Prompt name',
                            placeholder: 'Enter prompt name',
                            validationPatterns: {
                                patterns: [
                                    {
                                        pattern: /^[a-zA-Z0-9][a-zA-Z0-9_-]{0,99}$/,
                                        errorMessage:
                                            'Use only letters, numbers, hyphens, and underscores, starting with a letter or number. Maximum 100 characters.',
                                    },
                                ],
                            },
                            description: "Use this prompt by typing '@' followed by the prompt name.",
                        },
                    ],
                    [
                        {
                            id: ContextPrompt.CancelButtonId,
                            text: 'Cancel',
                            status: 'clear',
                            waitMandatoryFormItems: false,
                        },
                        {
                            id: ContextPrompt.SubmitButtonId,
                            text: 'Create',
                            status: 'main',
                            waitMandatoryFormItems: true,
                        },
                    ],
                    `Create a saved prompt`
                )
                return false
            }
            return true
        },
        onCustomFormAction: (tabId, action) => {
            if (action.id === ContextPrompt.SubmitButtonId) {
                messager.onCreatePrompt(action.formItemValues![ContextPrompt.PromptNameFieldId])
            }
        },
        onFormTextualItemKeyPress: (event: KeyboardEvent, formData: Record<string, string>, itemId: string) => {
            if (itemId === ContextPrompt.PromptNameFieldId && event.key === 'Enter') {
                event.preventDefault()
                messager.onCreatePrompt(formData[ContextPrompt.PromptNameFieldId])
                return true
            }
            return false
        },
        onTabBarButtonClick: (tabId: string, buttonId: string) => {
            if (buttonId === ChatHistory.TabBarButtonId) {
                messager.onListConversations(undefined, true)
                return
            }

            if (buttonId === ExportTabBarButtonId) {
                messager.onTabBarAction({
                    tabId,
                    action: 'export',
                })
                return
            }

            throw new Error(`Unhandled tab bar button id: ${buttonId}`)
        },
        onPromptInputOptionChange: (tabId, optionsValues) => {
            if (agenticMode) {
                handlePromptInputChange(mynahUi, tabId, optionsValues)
            }
            messager.onPromptInputOptionChange({ tabId, optionsValues })
        },
        onMessageDismiss: (tabId, messageId) => {
            if (messageId === programmerModeCard.messageId) {
                programmingModeCardActive = false
                messager.onChatPromptOptionAcknowledged(messageId)

                // Update the tab defaults to hide the programmer mode card for new tabs
                mynahUi.updateTabDefaults({
                    store: {
                        chatItems: tabFactory.getChatItems(true, false),
                    },
                })
            }
        },
        onStopChatResponse: tabId => {
            messager.onStopChatResponse(tabId)
        },
    }

    const mynahUiProps: MynahUIProps = {
        tabs: {
            [tabFactory.initialTabId]: {
                isSelected: true,
                store: {
                    ...tabFactory.createTab(disclaimerCardActive),
                    chatItems: tabFactory.getChatItems(true, programmingModeCardActive),
                },
            },
        },
        defaults: {
            store: tabFactory.createTab(false),
        },
        config: {
            maxTabs: 10,
            texts: {
                ...uiComponentsTexts,
                // Fallback to original texts in non-agentic chat mode
                stopGenerating: agenticMode ? uiComponentsTexts.stopGenerating : 'Stop generating',
                spinnerText: agenticMode ? uiComponentsTexts.spinnerText : 'Generating your answer...',
            },
            // Total model context window limit 600k.
            // 500k for user input, 100k for context, history, system prompt.
            // beside, MynahUI will automatically crop it depending on the available chars left from the prompt field itself by using a 96 chars of threshold
            // if we want to max user input as 500000, need to configure the maxUserInput as 500096
            maxUserInput: 500096,
            userInputLengthWarningThreshold: 450000,
        },
    }

    const mynahUiRef = { mynahUI: undefined as MynahUI | undefined }
    if (customChatClientAdapter) {
        // Attach routing to custom adapter top of default message handlers
        chatEventHandlers = withAdapter(chatEventHandlers, mynahUiRef, customChatClientAdapter)
    }

    const mynahUi = new MynahUI({
        ...mynahUiProps,
        ...chatEventHandlers,
    })
    mynahUiRef.mynahUI = mynahUi

    const getTabStore = (tabId = mynahUi.getSelectedTabId()) => {
        return tabId ? mynahUi.getAllTabs()[tabId]?.store : undefined
    }

    // The 'openTab' parameter indicates whether this tab creation is initiated by 'openTab' server request
    // to restore a previous chat session (true) or if it's a new client-side tab creation (false/undefined).
    // This distinction helps maintain consistent tab behavior between fresh conversations and restored sessions.
    const createTabId = (openTab?: boolean) => {
        const tabId = mynahUi.updateStore('', {
            ...tabFactory.createTab(disclaimerCardActive),
            tabMetadata: { openTabKey: openTab ? true : false },
        })
        if (tabId === undefined) {
            mynahUi.notify({
                content: uiComponentsTexts.noMoreTabsTooltip,
                type: NotificationType.WARNING,
            })
            return undefined
        }

        return tabId
    }

    const getOrCreateTabId = () => {
        const tabId = mynahUi.getSelectedTabId()

        return tabId ?? createTabId()
    }

    const contextListToHeader = (contextList?: ChatResult['contextList']): ChatItem['header'] => {
        if (contextList === undefined) {
            return undefined
        }

        return {
            fileList: {
                fileTreeTitle: '',
                filePaths: contextList.filePaths?.map(file => file),
                rootFolderTitle: contextList.rootFolderTitle ?? 'Context',
                flatList: true,
                collapsed: true,
                hideFileCount: true,
                details: Object.fromEntries(
                    Object.entries(contextList.details || {}).map(([filePath, fileDetails]) => [
                        filePath,
                        {
                            label:
                                fileDetails.lineRanges
                                    ?.map(range =>
                                        range.first === -1 || range.second === -1
                                            ? ''
                                            : `line ${range.first} - ${range.second}`
                                    )
                                    .join(', ') || '',
                            description: fileDetails.description,
                            clickable: true,
                            data: {
                                fullPath: fileDetails.fullPath || '',
                            },
                        },
                    ])
                ),
            },
        }
    }

    const addChatResponse = (chatResult: ChatResult, tabId: string, isPartialResult: boolean) => {
        if (agenticMode) {
            agenticAddChatResponse(chatResult, tabId, isPartialResult)
        } else {
            legacyAddChatResponse(chatResult, tabId, isPartialResult)
        }
    }

    // addChatResponse handler to support Agentic chat UX changes for handling responses streaming.
    const agenticAddChatResponse = (chatResult: ChatResult, tabId: string, isPartialResult: boolean) => {
        const { type, ...chatResultWithoutType } = chatResult
        let header = toMynahHeader(chatResult.header)
        const fileList = toMynahFileList(chatResult.fileList)
        const buttons = toMynahButtons(chatResult.buttons)
        const summary = toMynahSummary(chatResult.summary)

        if (chatResult.contextList !== undefined) {
            header = contextListToHeader(chatResult.contextList)
        }

        const store = mynahUi.getTabData(tabId)?.getStore() || {}
        const chatItems = store.chatItems || []
        const isPairProgrammingMode: boolean = getTabPairProgrammingMode(mynahUi, tabId)

        if (chatResult.additionalMessages?.length) {
            mynahUi.updateStore(tabId, {
                loadingChat: true,
                cancelButtonWhenLoading: true,
            })
            chatResult.additionalMessages.forEach(am => {
                const chatItem: ChatItem = {
                    messageId: am.messageId,
                    type:
                        am.type === 'tool'
                            ? ChatItemType.ANSWER
                            : am.type === 'directive'
                              ? ChatItemType.DIRECTIVE
                              : ChatItemType.ANSWER_STREAM,
                    ...prepareChatItemFromMessage(am, isPairProgrammingMode, isPartialResult),
                }

                if (!chatItems.find(ci => ci.messageId === am.messageId)) {
                    mynahUi.addChatItem(tabId, chatItem)
                } else {
                    mynahUi.updateChatAnswerWithMessageId(tabId, am.messageId!, chatItem)
                }
            })
        }

        if (isPartialResult) {
            mynahUi.updateStore(tabId, {
                loadingChat: true,
                cancelButtonWhenLoading: true,
            })
            const chatItem = {
                ...chatResult,
                body: chatResult.body,
                type: ChatItemType.ANSWER_STREAM,
                header: header,
                buttons: buttons,
                fileList,
                codeBlockActions: isPairProgrammingMode ? { 'insert-to-cursor': null } : undefined,
                summary,
            }

            if (!chatItems.find(ci => ci.messageId === chatResult.messageId)) {
                mynahUi.addChatItem(tabId, chatItem)
            } else {
                mynahUi.updateChatAnswerWithMessageId(tabId, chatResult.messageId!, chatItem)
            }
            return
        }

        // If chat response from server is an empty object don't do anything
        if (Object.keys(chatResult).length === 0) {
            return
        }
        // If the response is auth follow-up show it as a system prompt
        const followUpOptions = chatResult.followUp?.options
        const isValidAuthFollowUp =
            followUpOptions &&
            followUpOptions.length > 0 &&
            followUpOptions[0].type &&
            isValidAuthFollowUpType(followUpOptions[0].type)
        if (chatResult.body === '' && isValidAuthFollowUp) {
            mynahUi.addChatItem(tabId, {
                type: ChatItemType.SYSTEM_PROMPT,
                ...chatResultWithoutType, // type for MynahUI differs from ChatResult types so we ignore it
                header: header,
                buttons: buttons,
                summary,
            })

            // TODO, prompt should be disabled until user is authenticated
            // Currently we don't have a mechanism to notify chat-client about auth changes
            // mynahUi.updateStore(tabId, { promptInputDisabledState: true })
            return
        }
        const followUps = chatResult.followUp
            ? {
                  text: chatResult.followUp.text ?? 'Suggested follow up questions:',
                  options: chatResult.followUp.options,
              }
            : {}

        const chatItem = {
            ...chatResult,
            body: chatResult.body,
            type: ChatItemType.ANSWER_STREAM,
            header: header,
            buttons: buttons,
            codeBlockActions: isPairProgrammingMode ? { 'insert-to-cursor': null } : undefined,
            summary,
        }

        if (!chatItems.find(ci => ci.messageId === chatResult.messageId)) {
            mynahUi.addChatItem(tabId, chatItem)
        }

        mynahUi.endMessageStream(tabId, chatResult.messageId ?? '', {
            header: header,
            buttons: buttons,
            body: chatResult.body,
            followUp: followUps,
            relatedContent: chatResult.relatedContent,
            canBeVoted: chatResult.canBeVoted,
            codeReference: chatResult.codeReference,
            fileList: chatResult.fileList,
            // messageId excluded
        })

        mynahUi.updateStore(tabId, {
            loadingChat: false,
            cancelButtonWhenLoading: true,
            promptInputDisabledState: false,
        })
    }

    // addChatResponse handler to support extensions that haven't migrated to agentic chat yet
    const legacyAddChatResponse = (chatResult: ChatResult, tabId: string, isPartialResult: boolean) => {
        const { type, ...chatResultWithoutType } = chatResult
        let header = undefined

        if (chatResult.contextList !== undefined) {
            header = {
                fileList: {
                    fileTreeTitle: '',
                    filePaths: chatResult.contextList.filePaths?.map(file => file),
                    rootFolderTitle: 'Context',
                    flatList: true,
                    collapsed: true,
                    hideFileCount: true,
                    details: Object.fromEntries(
                        Object.entries(chatResult.contextList.details || {}).map(([filePath, fileDetails]) => [
                            filePath,
                            {
                                label:
                                    fileDetails.lineRanges
                                        ?.map(range =>
                                            range.first === -1 || range.second === -1
                                                ? ''
                                                : `line ${range.first} - ${range.second}`
                                        )
                                        .join(', ') || '',
                                description: filePath,
                                clickable: true,
                            },
                        ])
                    ),
                },
            }
        }

        if (isPartialResult) {
            // @ts-ignore - type for MynahUI differs from ChatResult types so we ignore it
            mynahUi.updateLastChatAnswer(tabId, { ...chatResultWithoutType, header: header })
            return
        }

        // If chat response from server is an empty object don't do anything
        if (Object.keys(chatResult).length === 0) {
            return
        }
        // If the response is auth follow-up show it as a system prompt
        const followUpOptions = chatResult.followUp?.options
        const isValidAuthFollowUp =
            followUpOptions &&
            followUpOptions.length > 0 &&
            followUpOptions[0].type &&
            isValidAuthFollowUpType(followUpOptions[0].type)
        if (chatResult.body === '' && isValidAuthFollowUp) {
            // @ts-ignore - type for MynahUI differs from ChatResult types so we ignore it
            mynahUi.addChatItem(tabId, {
                type: ChatItemType.SYSTEM_PROMPT,
                ...chatResultWithoutType,
            })

            // TODO, prompt should be disabled until user is authenticated
            // Currently we don't have a mechanism to notify chat-client about auth changes
            // mynahUi.updateStore(tabId, { promptInputDisabledState: true })
            return
        }
        const followUps = chatResult.followUp
            ? {
                  text: chatResult.followUp.text ?? 'Suggested follow up questions:',
                  options: chatResult.followUp.options,
              }
            : {}

        mynahUi.updateLastChatAnswer(tabId, {
            header: header,
            body: chatResult.body,
            messageId: chatResult.messageId,
            followUp: followUps,
            relatedContent: chatResult.relatedContent,
            canBeVoted: chatResult.canBeVoted,
        })

        mynahUi.endMessageStream(tabId, chatResult.messageId ?? '')

        mynahUi.updateStore(tabId, {
            loadingChat: false,
            promptInputDisabledState: false,
        })
    }

    const updateChat = (params: ChatUpdateParams) => {
        const isChatLoading = params.state?.inProgress
        mynahUi.updateStore(params.tabId, {
            loadingChat: isChatLoading,
            cancelButtonWhenLoading: agenticMode,
        })
        if (params.data?.messages.length) {
            const { tabId } = params
            const store = mynahUi.getTabData(tabId).getStore() || {}
            const chatItems = store.chatItems || []

            params.data?.messages.forEach(updatedMessage => {
                if (!updatedMessage.messageId) {
                    // Do not process messages without known ID.
                    return
                }

                const oldMessage = chatItems.find(ci => ci.messageId === updatedMessage.messageId)
                if (!oldMessage) return

                const chatItem: ChatItem = {
                    type: oldMessage.type,
                    ...prepareChatItemFromMessage(updatedMessage, getTabPairProgrammingMode(mynahUi, tabId)),
                }
                mynahUi.updateChatAnswerWithMessageId(tabId, updatedMessage.messageId, chatItem)
            })
        }
    }

    const updateFinalItemTypes = (tabId: string) => {
        const store = mynahUi.getTabData(tabId)?.getStore() || {}
        const chatItems = store.chatItems || []
        const updatedItems = chatItems.map(item => ({
            ...item,
            type: item.type === ChatItemType.ANSWER_STREAM && !item.body ? ChatItemType.ANSWER : item.type,
        }))
        mynahUi.updateStore(tabId, {
            loadingChat: false,
            cancelButtonWhenLoading: agenticMode,
            chatItems: updatedItems,
            promptInputDisabledState: false,
        })
    }

    const prepareChatItemFromMessage = (
        message: ChatMessage,
        isPairProgrammingMode: boolean,
        isPartialResult?: boolean
    ): Partial<ChatItem> => {
        const contextHeader = contextListToHeader(message.contextList)
        const header = contextHeader || toMynahHeader(message.header) // Is this mutually exclusive?
        const fileList = toMynahFileList(message.fileList)

        let processedHeader = header
        if (message.type === 'tool') {
            processedHeader = { ...header }
            if (header?.buttons) {
                processedHeader.buttons = header.buttons.map(button => ({
                    ...button,
                    status: button.status ?? 'clear',
                }))
            }
            if (header?.fileList) {
                processedHeader.fileList = {
                    ...header.fileList,
                    fileTreeTitle: '',
                    hideFileCount: true,
                    details: toDetailsWithoutIcon(header.fileList.details),
                }
            }
            if (!isPartialResult) {
                if (processedHeader && processedHeader.status?.status !== 'error') {
                    processedHeader.status = undefined
                }
            }
        }

        // Check if header should be included
        const includeHeader =
            processedHeader &&
            ((processedHeader.buttons !== undefined &&
                processedHeader.buttons !== null &&
                processedHeader.buttons.length > 0) ||
                processedHeader.status !== undefined ||
                processedHeader.icon !== undefined)

        const padding =
            message.type === 'tool' ? (fileList ? true : message.messageId?.endsWith('_permission')) : undefined

        const processedButtons: ChatItemButton[] | undefined = toMynahButtons(message.buttons)?.map(button =>
            button.id === 'undo-all-changes' ? { ...button, position: 'outside' } : button
        )
        // Adding this conditional check to show the stop message in the center.
        const contentHorizontalAlignment: ChatItem['contentHorizontalAlignment'] = undefined

        // If message.header?.status?.text is Stopped or Rejected or Ignored or Completed etc.. card should be in disabled state.
        const shouldMute = message.header?.status?.text !== undefined

        return {
            body: message.body,
            header: includeHeader ? processedHeader : undefined,
            buttons: processedButtons,
            fileList,
            // file diffs in the header need space
            fullWidth: message.type === 'tool' && message.header?.buttons ? true : undefined,
            padding,
            contentHorizontalAlignment,
            wrapCodes: message.type === 'tool',
            codeBlockActions:
                message.type === 'tool'
                    ? { 'insert-to-cursor': null, copy: null }
                    : isPairProgrammingMode
                      ? { 'insert-to-cursor': null }
                      : undefined,
            ...(shouldMute ? { muted: true } : {}),
        }
    }

    const sendToPrompt = (params: SendToPromptParams) => {
        const tabId = getOrCreateTabId()
        if (!tabId) return

        if (params.autoSubmit && params.prompt) {
            messager.onChatPrompt({ prompt: params.prompt, tabId, context: undefined }, 'contextMenu')
            initializeChatResponse(mynahUi, tabId, params.prompt.prompt, agenticMode)
        } else {
            mynahUi.addToUserPrompt(tabId, params.selection, 'code')
        }
        messager.onSendToPrompt(params, tabId)
    }

    const sendGenericCommand = (params: GenericCommandParams) => {
        let tabId = getOrCreateTabId()

        if (!tabId) return

        // send to a new tab if the current tab is loading
        if (getTabStore(tabId)?.loadingChat) {
            tabId = createTabId()
            if (!tabId) return
        }

        const body = [
            params.genericCommand,
            ' the following part of my code:',
            '\n~~~~\n',
            params.selection,
            '\n~~~~\n',
        ].join('')
        const chatPrompt: ChatPrompt = { prompt: body, escapedPrompt: body }

        handleChatPrompt(mynahUi, tabId, chatPrompt, messager, params.triggerType, undefined, agenticMode)
    }

    const showError = (params: ErrorParams) => {
        const tabId = getOrCreateTabId()
        if (!tabId) return

        const answer: ChatItem = {
            type: ChatItemType.ANSWER,
            body: `**${params.title}** 
${params.message}`,
        }

        mynahUi.updateStore(tabId, {
            loadingChat: false,
            cancelButtonWhenLoading: agenticMode,
            promptInputDisabledState: false,
        })

        mynahUi.addChatItem(params.tabId, answer)
        messager.onError(params)
    }

    const openTab = (requestId: string, params: OpenTabParams) => {
        if (params.tabId) {
            if (params.tabId !== mynahUi.getSelectedTabId()) {
                mynahUi.selectTab(params.tabId)
            }
            messager.onOpenTab(requestId, { tabId: params.tabId })
        } else {
            const messages = params.newTabOptions?.data?.messages
            const tabId = createTabId(true)
            if (tabId) {
                mynahUi.updateStore(tabId, {
                    chatItems: tabFactory.getChatItems(messages ? false : true, programmingModeCardActive, messages),
                })
                messager.onOpenTab(requestId, { tabId })
            } else {
                messager.onOpenTab(requestId, {
                    type: 'InvalidRequest',
                    message: 'No more tabs available',
                })
            }
        }
    }

    const toContextCommands = (commands: ContextCommand[]): QuickActionCommand[] => {
        return commands.map(command => ({
            ...command,
            children: command.children?.map(child => ({
                ...child,
                commands: toContextCommands(child.commands),
            })),
            icon: toMynahIcon(command.icon),
        }))
    }

    const sendContextCommands = (params: ContextCommandParams) => {
        contextCommandGroups = params.contextCommandGroups.map(group => ({
            ...group,
            commands: toContextCommands(group.commands),
        }))

        Object.keys(mynahUi.getAllTabs()).forEach(tabId => {
            mynahUi.updateStore(tabId, {
                contextCommands: [
                    ...(contextCommandGroups || []),
                    ...(featureConfig?.get('highlightCommand')
                        ? [
                              {
                                  groupName: 'Additional commands',
                                  commands: [toMynahContextCommand(featureConfig.get('highlightCommand'))],
                              },
                          ]
                        : []),
                ],
            })
        })
    }

    const chatHistoryList = new ChatHistoryList(mynahUi, messager)
    const listConversations = (params: ListConversationsResult) => {
        chatHistoryList.show(params)
    }

    const conversationClicked = (params: ConversationClickResult) => {
        if (!params.success) {
            mynahUi.notify({
                content: `Failed to ${params.action ?? 'open'} the history`,
                type: NotificationType.ERROR,
            })
            return
        }

        // close history list if conversation item was successfully opened
        if (!params.action) {
            chatHistoryList.close()
            return
        }
        // request update conversations list if conversation item was successfully deleted
        if (params.action === 'delete') {
            messager.onListConversations()
        }
    }

    const getSerializedChat = (requestId: string, params: GetSerializedChatParams) => {
        const supportedFormats = ['markdown', 'html']

        if (!supportedFormats.includes(params.format)) {
            mynahUi.notify({
                content: `Failed to export chat`,
                type: NotificationType.ERROR,
            })

            messager.onGetSerializedChat(requestId, {
                type: 'InvalidRequest',
                message: `Failed to get serialized chat content, ${params.format} is not supported`,
            })

            return
        }

        try {
            const serializedChat = mynahUi.serializeChat(params.tabId, params.format)

            messager.onGetSerializedChat(requestId, {
                content: serializedChat,
            })
        } catch (err) {
            messager.onGetSerializedChat(requestId, {
                type: 'InternalError',
                message: 'Failed to get serialized chat content',
            })
        }
    }

    const api = {
        addChatResponse: addChatResponse,
        updateChat: updateChat,
        sendToPrompt: sendToPrompt,
        sendGenericCommand: sendGenericCommand,
        showError: showError,
        openTab: openTab,
        sendContextCommands: sendContextCommands,
        listConversations: listConversations,
        conversationClicked: conversationClicked,
        getSerializedChat: getSerializedChat,
        createTabId: createTabId,
    }

    return [mynahUi, api]
}

export const DEFAULT_HELP_PROMPT = 'What can Amazon Q help me with?'
const uiComponentsTexts = {
    mainTitle: 'Amazon Q (Preview)',
    copy: 'Copy',
    insertAtCursorLabel: 'Insert at cursor',
    feedbackFormTitle: 'Report an issue',
    feedbackFormOptionsLabel: 'What type of issue would you like to report?',
    feedbackFormCommentLabel: 'Description of issue (optional):',
    feedbackThanks: 'Thanks for your feedback!',
    feedbackReportButtonLabel: 'Report an issue',
    codeSuggestions: 'Code suggestions',
    files: 'file(s)',
    clickFileToViewDiff: 'Click on a file to view diff.',
    showMore: 'Show more',
    save: 'Save',
    cancel: 'Cancel',
    submit: 'Submit',
    stopGenerating: 'Stop',
    copyToClipboard: 'Copied to clipboard',
    noMoreTabsTooltip: 'You can only open ten conversation tabs at a time.',
    codeSuggestionWithReferenceTitle: 'Some suggestions contain code with references.',
    spinnerText: 'Thinking...',
}<|MERGE_RESOLUTION|>--- conflicted
+++ resolved
@@ -91,25 +91,8 @@
     const previousPairProgrammerValue = getTabPairProgrammingMode(mynahUi, tabId)
     const currentPairProgrammerValue = optionsValues['pair-programmer-mode'] === 'true'
 
-<<<<<<< HEAD
     if (currentPairProgrammerValue !== previousPairProgrammerValue) {
         mynahUi.addChatItem(tabId, currentPairProgrammerValue ? pairProgrammingModeOn : pairProgrammingModeOff)
-=======
-    if (promptTypeValue != null) {
-        mynahUi.addChatItem(tabId, promptTypeValue === 'true' ? pairProgrammingModeOn : pairProgrammingModeOff)
-        const options = [...(mynahUi.getTabData(tabId)?.getStore()?.promptInputOptions || [])]
-        const optionIndex = options.findIndex(opt => opt.id === 'pair-programmer-mode')
-
-        if (optionIndex >= 0) {
-            options[optionIndex].value = promptTypeValue
-        } else {
-            options.push({
-                id: 'pair-programmer-mode',
-                value: promptTypeValue,
-            } as any)
-        }
-        mynahUi.updateStore(tabId, { promptInputOptions: options as any })
->>>>>>> 7165301a
     }
 
     const promptInputOptions = mynahUi.getTabData(tabId).getStore()?.promptInputOptions
@@ -1024,7 +1007,7 @@
 
         const answer: ChatItem = {
             type: ChatItemType.ANSWER,
-            body: `**${params.title}** 
+            body: `**${params.title}**
 ${params.message}`,
         }
 
