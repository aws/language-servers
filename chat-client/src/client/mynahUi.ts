/*!
 * Copyright Amazon.com, Inc. or its affiliates. All Rights Reserved.
 * SPDX-License-Identifier: Apache-2.0
 */
import {
    AuthFollowUpClickedParams,
    CopyCodeToClipboardParams,
    ErrorParams,
    GenericCommandParams,
    InsertToCursorPositionParams,
    SendToPromptParams,
    TriggerType,
    isValidAuthFollowUpType,
} from '@aws/chat-client-ui-types'
import {
    ChatResult,
    ContextCommandParams,
    FeedbackParams,
    FollowUpClickParams,
    InfoLinkClickParams,
    LinkClickParams,
    OpenTabParams,
    SourceLinkClickParams,
} from '@aws/language-server-runtimes-types'
import {
    ChatItem,
    ChatItemType,
    ChatPrompt,
    MynahUI,
    MynahUIDataModel,
    NotificationType,
    MynahUIProps,
} from '@aws/mynah-ui'
import { VoteParams } from '../contracts/telemetry'
import { Messager } from './messager'
import { TabFactory } from './tabs/tabFactory'
import { disclaimerAcknowledgeButtonId, disclaimerCard } from './texts/disclaimer'
import { ChatClientAdapter, ChatEventHandler } from '../contracts/chatClientAdapter'
import { withAdapter } from './withAdapter'

export interface InboundChatApi {
    addChatResponse(params: ChatResult, tabId: string, isPartialResult: boolean): void
    sendToPrompt(params: SendToPromptParams): void
    sendGenericCommand(params: GenericCommandParams): void
    showError(params: ErrorParams): void
    openTab(params: OpenTabParams): void
    sendContextCommands(params: ContextCommandParams): void
}

type ContextCommandGroups = MynahUIDataModel['contextCommands']

const ContextPrompt = {
    CreateItemId: 'create-saved-prompt',
    CancelButtonId: 'cancel-create-prompt',
    SubmitButtonId: 'submit-create-prompt',
    PromptNameFieldId: 'prompt-name',
} as const

export const handleChatPrompt = (
    mynahUi: MynahUI,
    tabId: string,
    prompt: ChatPrompt,
    messager: Messager,
    triggerType?: TriggerType,
    _eventId?: string
) => {
    let userPrompt = prompt.escapedPrompt
    if (prompt.command) {
        // Temporary solution to handle clear quick actions on the client side
        if (prompt.command === '/clear') {
            mynahUi.updateStore(tabId, {
                chatItems: [],
            })
        } else if (prompt.command === '/help') {
            userPrompt = DEFAULT_HELP_PROMPT
        }

        // Send prompt when quick action command attached
        messager.onQuickActionCommand({
            quickAction: prompt.command,
            prompt: userPrompt,
            tabId,
        })

        if (prompt.command === '/clear') {
            return
        }
    } else {
        // Send chat prompt to server
        messager.onChatPrompt({ prompt, tabId }, triggerType)
    }
    // Add user prompt to UI
    mynahUi.addChatItem(tabId, {
        type: ChatItemType.PROMPT,
        body: userPrompt,
    })

    // Set UI to loading state
    mynahUi.updateStore(tabId, {
        loadingChat: true,
        promptInputDisabledState: true,
    })

    // Create initial empty response
    mynahUi.addChatItem(tabId, {
        type: ChatItemType.ANSWER_STREAM,
    })
}

export const createMynahUi = (
    messager: Messager,
    tabFactory: TabFactory,
    disclaimerAcknowledged: boolean,
    customChatClientAdapter?: ChatClientAdapter
): [MynahUI, InboundChatApi] => {
    const initialTabId = TabFactory.generateUniqueId()
    let disclaimerCardActive = !disclaimerAcknowledged
    let contextCommandGroups: ContextCommandGroups | undefined

    let chatEventHandlers: ChatEventHandler = {
        onCodeInsertToCursorPosition(
            tabId,
            messageId,
            code,
            type,
            referenceTrackerInformation,
            eventId,
            codeBlockIndex,
            totalCodeBlocks
        ) {
            const payload: InsertToCursorPositionParams = {
                tabId,
                messageId,
                code,
                type,
                referenceTrackerInformation,
                eventId,
                codeBlockIndex,
                totalCodeBlocks,
            }
            messager.onInsertToCursorPosition(payload)
        },
        onFocusStateChanged(focusState: boolean) {
            messager.onFocusStateChanged(focusState)
        },
        onFollowUpClicked(tabId, messageId, followUp, eventId) {
            if (followUp.type !== undefined && isValidAuthFollowUpType(followUp.type)) {
                const payload: AuthFollowUpClickedParams = {
                    tabId,
                    messageId,
                    authFollowupType: followUp.type,
                }
                messager.onAuthFollowUpClicked(payload)
                mynahUi.updateStore(tabId, { promptInputDisabledState: false })
            } else {
                const prompt = followUp.prompt ? followUp.prompt : followUp.pillText
                handleChatPrompt(mynahUi, tabId, { prompt: prompt, escapedPrompt: prompt }, messager, 'click', eventId)

                const payload: FollowUpClickParams = {
                    tabId,
                    messageId,
                    followUp,
                }
                messager.onFollowUpClicked(payload)
            }
        },
        onChatPrompt(tabId, prompt, eventId) {
            handleChatPrompt(mynahUi, tabId, prompt, messager, 'click', eventId)
        },
        onReady: () => {
            messager.onUiReady()
            messager.onTabAdd(initialTabId)
        },
        onTabAdd: (tabId: string) => {
            const defaultTabConfig: Partial<MynahUIDataModel> = {
                quickActionCommands: tabFactory.getDefaultTabData().quickActionCommands,
                contextCommands: contextCommandGroups,
                ...(disclaimerCardActive ? { promptInputStickyCard: disclaimerCard } : {}),
            }
            mynahUi.updateStore(tabId, defaultTabConfig)
            messager.onTabAdd(tabId)
        },
        onTabRemove: (tabId: string) => {
            messager.onTabRemove(tabId)
        },
        onTabChange: (tabId: string) => {
            messager.onTabChange(tabId)
        },
        onResetStore: () => {},
        onCopyCodeToClipboard: (
            tabId,
            messageId,
            code,
            type,
            referenceTrackerInformation,
            eventId,
            codeBlockIndex,
            totalCodeBlocks
        ) => {
            const payload: CopyCodeToClipboardParams = {
                tabId,
                messageId,
                code,
                type,
                referenceTrackerInformation,
                eventId,
                codeBlockIndex,
                totalCodeBlocks,
            }
            messager.onCopyCodeToClipboard(payload)
        },
        onVote: (tabId, messageId, vote, eventId) => {
            const payload: VoteParams = {
                tabId,
                messageId,
                vote,
                eventId,
            }
            messager.onVote(payload)
        },
        onSendFeedback: (tabId, feedbackPayload, eventId) => {
            const payload: FeedbackParams = {
                tabId,
                feedbackPayload,
                eventId,
            }
            messager.onSendFeedback(payload)

            mynahUi.notify({
                type: NotificationType.INFO,
                title: 'Your feedback is sent',
                content: 'Thanks for your feedback.',
            })
        },
        onLinkClick: (tabId, messageId, link, mouseEvent, eventId) => {
            mouseEvent?.preventDefault()
            mouseEvent?.stopPropagation()
            mouseEvent?.stopImmediatePropagation()

            const payload: LinkClickParams = {
                tabId,
                messageId,
                link,
                eventId,
            }
            messager.onLinkClick(payload)
        },
        onSourceLinkClick: (tabId, messageId, link, mouseEvent, eventId) => {
            mouseEvent?.preventDefault()
            mouseEvent?.stopPropagation()
            mouseEvent?.stopImmediatePropagation()

            const payload: SourceLinkClickParams = {
                tabId,
                messageId,
                link,
                eventId,
            }
            messager.onSourceLinkClick(payload)
        },
        onInfoLinkClick: (tabId, link, mouseEvent, eventId) => {
            mouseEvent?.preventDefault()
            mouseEvent?.stopPropagation()
            mouseEvent?.stopImmediatePropagation()

            const payload: InfoLinkClickParams = {
                tabId,
                link,
                eventId,
            }
            messager.onInfoLinkClick(payload)
        },
        onInBodyButtonClicked: (tabId, messageId, action, eventId) => {
            if (action.id === disclaimerAcknowledgeButtonId) {
                // Hide the legal disclaimer card
                disclaimerCardActive = false

                // Update the disclaimer getting acknowledged
                messager.onDisclaimerAcknowledged()

                // Remove all disclaimer cards from all tabs
                Object.keys(mynahUi.getAllTabs()).forEach(storeTabKey => {
                    mynahUi.updateStore(storeTabKey, { promptInputStickyCard: null })
                })
            }
        },
<<<<<<< HEAD

        // Noop not-implemented handlers
        onBeforeTabRemove: undefined,
        onFileActionClick: undefined,
        onStopChatResponse: undefined,
        onFileClick: undefined,
        onCustomFormAction: undefined,
        onFormTextualItemKeyPress: undefined,
        onQuickCommandGroupActionClick: undefined,
        onContextSelected: undefined,
        onChatItemEngagement: undefined,
        onShowMoreWebResultsClick: undefined,
        onFormLinkClick: undefined,
        onFormModifierEnterPress: undefined,
        onTabBarButtonClick: undefined,
    }

    let mynahUiProps: MynahUIProps = {
=======
        onContextSelected: (contextItem, tabId) => {
            if (contextItem.id === ContextPrompt.CreateItemId) {
                mynahUi.showCustomForm(
                    tabId,
                    [
                        {
                            id: ContextPrompt.PromptNameFieldId,
                            type: 'textinput',
                            mandatory: true,
                            autoFocus: true,
                            title: 'Prompt name',
                            placeholder: 'Enter prompt name',
                            description: "Use this prompt by typing '@' followed by the prompt name.",
                        },
                    ],
                    [
                        { id: ContextPrompt.CancelButtonId, text: 'Cancel', status: 'clear' },
                        { id: ContextPrompt.SubmitButtonId, text: 'Create', status: 'main' },
                    ],
                    `Create a saved prompt`
                )
                return false
            }
            return true
        },
        onCustomFormAction: (tabId, action) => {
            if (action.id === ContextPrompt.SubmitButtonId) {
                messager.onCreatePrompt(action.formItemValues![ContextPrompt.PromptNameFieldId])
            }
        },
        onFormTextualItemKeyPress: (event: KeyboardEvent, formData: Record<string, string>, itemId: string) => {
            if (itemId === ContextPrompt.PromptNameFieldId && event.key === 'Enter') {
                event.preventDefault()
                messager.onCreatePrompt(formData[ContextPrompt.PromptNameFieldId])
                return true
            }
            return false
        },
>>>>>>> a1f0310e
        tabs: {
            [initialTabId]: {
                isSelected: true,
                store: tabFactory.createTab(true, disclaimerCardActive),
            },
        },
        defaults: {
            store: tabFactory.createTab(true, false),
        },
        config: {
            maxTabs: 10,
            texts: uiComponentsTexts,
        },
    }

    const mynahUiRef = { mynahUI: undefined as MynahUI | undefined }
    if (customChatClientAdapter) {
        // Attach routing to custom adapter top of default message handlers
        chatEventHandlers = withAdapter(chatEventHandlers, mynahUiRef, customChatClientAdapter)
    }

    const mynahUi = new MynahUI({
        ...mynahUiProps,
        ...chatEventHandlers,
    })
    mynahUiRef.mynahUI = mynahUi

    const getTabStore = (tabId = mynahUi.getSelectedTabId()) => {
        return tabId ? mynahUi.getAllTabs()[tabId]?.store : undefined
    }

    const createTabId = (needWelcomeMessages: boolean = false) => {
        const tabId = mynahUi.updateStore('', tabFactory.createTab(needWelcomeMessages, disclaimerCardActive))
        if (tabId === undefined) {
            mynahUi.notify({
                content: uiComponentsTexts.noMoreTabsTooltip,
                type: NotificationType.WARNING,
            })
            return undefined
        }

        return tabId
    }

    const getOrCreateTabId = () => {
        const tabId = mynahUi.getSelectedTabId()

        return tabId ?? createTabId()
    }

    const addChatResponse = (chatResult: ChatResult, tabId: string, isPartialResult: boolean) => {
        const { type, ...chatResultWithoutType } = chatResult
        let header = undefined

        if (chatResult.contextList !== undefined) {
            header = {
                fileList: {
                    fileTreeTitle: '',
                    filePaths: chatResult.contextList.filePaths?.map(file => file),
                    rootFolderTitle: 'Context',
                    flatList: true,
                    collapsed: true,
                    hideFileCount: true,
                    details: Object.fromEntries(
                        Object.entries(chatResult.contextList.details || {}).map(([filePath, fileDetails]) => [
                            filePath,
                            {
                                label:
                                    fileDetails.lineRanges
                                        ?.map(range =>
                                            range.first === -1 || range.second === -1
                                                ? ''
                                                : `line ${range.first} - ${range.second}`
                                        )
                                        .join(', ') || '',
                                description: filePath,
                                clickable: true,
                            },
                        ])
                    ),
                },
            }
        }

        if (isPartialResult) {
            // type for MynahUI differs from ChatResult types so we ignore it
            mynahUi.updateLastChatAnswer(tabId, { ...chatResultWithoutType, header: header })
            return
        }

        // If chat response from server is an empty object don't do anything
        if (Object.keys(chatResult).length === 0) {
            return
        }

        // If the response is auth follow-up show it as a system prompt
        const followUpOptions = chatResult.followUp?.options
        const isValidAuthFollowUp =
            followUpOptions &&
            followUpOptions.length > 0 &&
            followUpOptions[0].type &&
            isValidAuthFollowUpType(followUpOptions[0].type)
        if (chatResult.body === '' && isValidAuthFollowUp) {
            mynahUi.addChatItem(tabId, {
                type: ChatItemType.SYSTEM_PROMPT,
                ...chatResultWithoutType, // type for MynahUI differs from ChatResult types so we ignore it
            })

            // TODO, prompt should be disabled until user is authenticated
            // Currently we don't have a mechanism to notify chat-client about auth changes
            // mynahUi.updateStore(tabId, { promptInputDisabledState: true })
            return
        }

        const followUps = chatResult.followUp
            ? {
                  text: chatResult.followUp.text ?? 'Suggested follow up questions:',
                  options: chatResult.followUp.options,
              }
            : {}

        mynahUi.updateLastChatAnswer(tabId, {
            header: header,
            body: chatResult.body,
            messageId: chatResult.messageId,
            followUp: followUps,
            relatedContent: chatResult.relatedContent,
            canBeVoted: chatResult.canBeVoted,
        })

        mynahUi.endMessageStream(tabId, chatResult.messageId ?? '')

        mynahUi.updateStore(tabId, {
            loadingChat: false,
            promptInputDisabledState: false,
        })
    }

    const sendToPrompt = (params: SendToPromptParams) => {
        const tabId = getOrCreateTabId()
        if (!tabId) return

        mynahUi.addToUserPrompt(tabId, params.selection, 'code')
        messager.onSendToPrompt(params, tabId)
    }

    const sendGenericCommand = (params: GenericCommandParams) => {
        let tabId = getOrCreateTabId()

        if (!tabId) return

        // send to a new tab if the current tab is loading
        if (getTabStore(tabId)?.loadingChat) {
            tabId = createTabId()
            if (!tabId) return
        }

        const body = [
            params.genericCommand,
            ' the following part of my code:',
            '\n~~~~\n',
            params.selection,
            '\n~~~~\n',
        ].join('')
        const chatPrompt: ChatPrompt = { prompt: body, escapedPrompt: body }

        handleChatPrompt(mynahUi, tabId, chatPrompt, messager, params.triggerType)
    }

    const showError = (params: ErrorParams) => {
        const tabId = getOrCreateTabId()
        if (!tabId) return

        const answer: ChatItem = {
            type: ChatItemType.ANSWER,
            body: `**${params.title}** 
${params.message}`,
        }

        mynahUi.updateStore(tabId, {
            loadingChat: false,
            promptInputDisabledState: false,
        })

        mynahUi.addChatItem(params.tabId, answer)
        messager.onError(params)
    }

    const openTab = ({ tabId }: OpenTabParams) => {
        if (tabId) {
            if (tabId !== mynahUi.getSelectedTabId()) {
                mynahUi.selectTab(tabId)
            }
            messager.onOpenTab({ tabId })
        } else {
            const tabId = createTabId(true)
            if (tabId) {
                messager.onOpenTab({ tabId })
            } else {
                messager.onOpenTab({
                    type: 'InvalidRequest',
                    message: 'No more tabs available',
                })
            }
        }
    }

    const sendContextCommands = (params: ContextCommandParams) => {
        contextCommandGroups = params.contextCommandGroups

        Object.keys(mynahUi.getAllTabs()).forEach(tabId => {
            mynahUi.updateStore(tabId, {
                contextCommands: contextCommandGroups,
            })
        })
    }

    const api = {
        addChatResponse: addChatResponse,
        sendToPrompt: sendToPrompt,
        sendGenericCommand: sendGenericCommand,
        showError: showError,
        openTab: openTab,
        sendContextCommands: sendContextCommands,
    }

    return [mynahUi, api]
}

export const DEFAULT_HELP_PROMPT = 'What can Amazon Q help me with?'
const uiComponentsTexts = {
    mainTitle: 'Amazon Q (Preview)',
    copy: 'Copy',
    insertAtCursorLabel: 'Insert at cursor',
    feedbackFormTitle: 'Report an issue',
    feedbackFormOptionsLabel: 'What type of issue would you like to report?',
    feedbackFormCommentLabel: 'Description of issue (optional):',
    feedbackThanks: 'Thanks for your feedback!',
    feedbackReportButtonLabel: 'Report an issue',
    codeSuggestions: 'Code suggestions',
    files: 'file(s)',
    clickFileToViewDiff: 'Click on a file to view diff.',
    showMore: 'Show more',
    save: 'Save',
    cancel: 'Cancel',
    submit: 'Submit',
    stopGenerating: 'Stop generating',
    copyToClipboard: 'Copied to clipboard',
    noMoreTabsTooltip: 'You can only open ten conversation tabs at a time.',
    codeSuggestionWithReferenceTitle: 'Some suggestions contain code with references.',
    spinnerText: 'Generating your answer...',
}<|MERGE_RESOLUTION|>--- conflicted
+++ resolved
@@ -284,26 +284,7 @@
                 })
             }
         },
-<<<<<<< HEAD
-
-        // Noop not-implemented handlers
-        onBeforeTabRemove: undefined,
-        onFileActionClick: undefined,
-        onStopChatResponse: undefined,
-        onFileClick: undefined,
-        onCustomFormAction: undefined,
-        onFormTextualItemKeyPress: undefined,
-        onQuickCommandGroupActionClick: undefined,
-        onContextSelected: undefined,
-        onChatItemEngagement: undefined,
-        onShowMoreWebResultsClick: undefined,
-        onFormLinkClick: undefined,
-        onFormModifierEnterPress: undefined,
-        onTabBarButtonClick: undefined,
-    }
-
-    let mynahUiProps: MynahUIProps = {
-=======
+
         onContextSelected: (contextItem, tabId) => {
             if (contextItem.id === ContextPrompt.CreateItemId) {
                 mynahUi.showCustomForm(
@@ -342,7 +323,21 @@
             }
             return false
         },
->>>>>>> a1f0310e
+
+        // Noop not-implemented handlers
+        onBeforeTabRemove: undefined,
+        onFileActionClick: undefined,
+        onStopChatResponse: undefined,
+        onFileClick: undefined,
+        onQuickCommandGroupActionClick: undefined,
+        onChatItemEngagement: undefined,
+        onShowMoreWebResultsClick: undefined,
+        onFormLinkClick: undefined,
+        onFormModifierEnterPress: undefined,
+        onTabBarButtonClick: undefined,
+    }
+
+    let mynahUiProps: MynahUIProps = {
         tabs: {
             [initialTabId]: {
                 isSelected: true,
