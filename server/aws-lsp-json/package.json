{
    "name": "@aws/lsp-json",
    "version": "0.1.20",
    "description": "JSON Language Server",
    "main": "out/index.js",
    "repository": {
        "type": "git",
        "url": "https://github.com/aws/language-servers"
    },
    "author": "Amazon Web Services",
    "license": "Apache-2.0",
    "engines": {
        "node": ">=18.0.0"
    },
    "files": [
        "out/**/*",
        "CHANGELOG.md",
        "SECURITY.md",
        "NOTICE"
    ],
    "scripts": {
        "compile": "tsc --build",
        "test": "ts-mocha -b \"./src/**/*.test.ts\"",
        "test:coverage": "c8 ts-mocha -b \"./src/**/*.test.ts\"",
        "coverage:report": "c8 report --reporter=html --reporter=text",
        "prepack": "shx cp ../../LICENSE ../../NOTICE ../../SECURITY.md ."
    },
    "dependencies": {
        "@aws/language-server-runtimes": "^0.3.0",
<<<<<<< HEAD
        "@aws/lsp-core": "^0.0.15",
=======
        "@aws/lsp-core": "^0.0.16",
>>>>>>> c2f76455
        "vscode-languageserver": "^9.0.1",
        "vscode-languageserver-textdocument": "^1.0.8"
    },
    "prettier": {
        "printWidth": 120,
        "trailingComma": "es5",
        "tabWidth": 4,
        "singleQuote": true,
        "semi": false,
        "bracketSpacing": true,
        "arrowParens": "avoid",
        "endOfLine": "lf"
    },
    "devDependencies": {
        "c8": "^10.1.2"
    }
}<|MERGE_RESOLUTION|>--- conflicted
+++ resolved
@@ -27,11 +27,7 @@
     },
     "dependencies": {
         "@aws/language-server-runtimes": "^0.3.0",
-<<<<<<< HEAD
-        "@aws/lsp-core": "^0.0.15",
-=======
         "@aws/lsp-core": "^0.0.16",
->>>>>>> c2f76455
         "vscode-languageserver": "^9.0.1",
         "vscode-languageserver-textdocument": "^1.0.8"
     },
