--- conflicted
+++ resolved
@@ -24,11 +24,7 @@
         "prepack": "shx cp ../../LICENSE ../../NOTICE ../../SECURITY.md ."
     },
     "dependencies": {
-<<<<<<< HEAD
-        "@aws/language-server-runtimes": "^0.2.70",
-=======
         "@aws/language-server-runtimes": "^0.2.71",
->>>>>>> 294bfec8
         "@aws/lsp-core": "^0.0.3",
         "vscode-languageserver": "^9.0.1",
         "vscode-languageserver-textdocument": "^1.0.8"
