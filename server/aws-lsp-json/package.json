--- conflicted
+++ resolved
@@ -1,10 +1,6 @@
 {
     "name": "@aws/lsp-json",
-<<<<<<< HEAD
-    "version": "0.1.7",
-=======
     "version": "0.1.8",
->>>>>>> 9d74a17d
     "description": "JSON Language Server",
     "main": "out/index.js",
     "repository": {
@@ -28,13 +24,8 @@
         "prepack": "shx cp ../../LICENSE ../../NOTICE ../../SECURITY.md ."
     },
     "dependencies": {
-<<<<<<< HEAD
         "@aws/language-server-runtimes": "^0.2.83",
-        "@aws/lsp-core": "^0.0.7",
-=======
-        "@aws/language-server-runtimes": "^0.2.80",
         "@aws/lsp-core": "^0.0.8",
->>>>>>> 9d74a17d
         "vscode-languageserver": "^9.0.1",
         "vscode-languageserver-textdocument": "^1.0.8"
     },
