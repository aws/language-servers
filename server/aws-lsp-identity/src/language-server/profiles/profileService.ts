import {
    AwsErrorCodes,
    AwsResponseError,
    CancellationToken,
    ListProfilesParams,
    ListProfilesResult,
    Profile,
    ProfileKind,
    SsoSession,
    updateProfileOptionsDefaults,
    UpdateProfileParams,
    UpdateProfileResult,
} from '@aws/language-server-runtimes/server-interface'
import { SharedConfigInit } from '@smithy/shared-ini-file-loader'
import { DuckTyper } from '../../duckTyper'
import { AwsError, Observability } from '@aws/lsp-core'

export interface ProfileData {
    profiles: Profile[]
    ssoSessions: SsoSession[]
}

export interface ProfileStore {
    load(init?: SharedConfigInit): Promise<ProfileData>
    save(data: ProfileData, init?: SharedConfigInit): Promise<void>
}

export const ProfileFields = {
    region: 'region',
    sso_account_id: 'sso_account_id',
    sso_role_name: 'sso_role_name',
    sso_session: 'sso_session',
    aws_access_key_id: 'aws_access_key_id',
    aws_secret_access_key: 'aws_secret_access_key',
    aws_session_token: 'aws_session_token',
    role_arn: 'role_arn',
    role_session_name: 'role_session_name',
    credential_process: 'credential_process',
    credential_source: 'credential_source',
    source_profile: 'source_profile',
    mfa_serial: 'mfa_serial',
<<<<<<< HEAD
=======
    external_id: 'external_id',
>>>>>>> 473af326
} as const

export const SsoSessionFields = {
    sso_region: 'sso_region',
    sso_registration_scopes: 'sso_registration_scopes',
    sso_start_url: 'sso_start_url',
} as const

<<<<<<< HEAD
export const profileDuckTypers = {
    SsoTokenProfile: new DuckTyper()
        .requireProperty(ProfileFields.sso_session)
        .disallowProperty(ProfileFields.sso_account_id)
        .disallowProperty(ProfileFields.sso_role_name),
    IamUserProfile: new DuckTyper()
        .requireProperty(ProfileFields.aws_access_key_id)
        .requireProperty(ProfileFields.aws_secret_access_key)
        .optionalProperty(ProfileFields.aws_session_token),
    IamRoleSourceProfile: new DuckTyper()
        .requireProperty(ProfileFields.role_arn)
        .requireProperty(ProfileFields.source_profile)
        .optionalProperty(ProfileFields.role_session_name)
        .optionalProperty(ProfileFields.mfa_serial)
        .disallowProperty(ProfileFields.credential_source),
    IamRoleInstanceProfile: new DuckTyper()
        .requireProperty(ProfileFields.role_arn)
        .requireProperty(ProfileFields.credential_source)
        .requireProperty(ProfileFields.region)
        .optionalProperty(ProfileFields.role_session_name)
        .disallowProperty(ProfileFields.source_profile),
    IamProcessProfile: new DuckTyper().requireProperty(ProfileFields.credential_process),
    Unknown: new DuckTyper(),
}
=======
export const profileTypes = {
    SsoTokenProfile: {
        kind: ProfileKind.SsoTokenProfile,
        required: [ProfileFields.sso_session],
        optional: [ProfileFields.region],
        disallowed: [ProfileFields.sso_account_id, ProfileFields.sso_role_name],
    },
    IamUserProfile: {
        kind: ProfileKind.IamUserProfile,
        required: [ProfileFields.aws_access_key_id, ProfileFields.aws_secret_access_key],
        optional: [ProfileFields.aws_session_token],
        disallowed: [],
    },
    IamRoleSourceProfile: {
        kind: ProfileKind.IamRoleSourceProfile,
        required: [ProfileFields.role_arn, ProfileFields.source_profile],
        optional: [ProfileFields.external_id, ProfileFields.role_session_name, ProfileFields.mfa_serial],
        disallowed: [ProfileFields.credential_source],
    },
    IamRoleInstanceProfile: {
        kind: ProfileKind.IamRoleInstanceProfile,
        required: [ProfileFields.role_arn, ProfileFields.credential_source],
        optional: [ProfileFields.external_id, ProfileFields.role_session_name, ProfileFields.region],
        disallowed: [ProfileFields.source_profile],
    },
    IamProcessProfile: {
        kind: ProfileKind.IamProcessProfile,
        required: [ProfileFields.credential_process],
        optional: [],
        disallowed: [],
    },
} as const

export const profileDuckTypers = Object.fromEntries(
    Object.entries(profileTypes).map(([key, def]) => [
        key,
        (() => {
            const typer = new DuckTyper()
            for (const field of def.required) {
                typer.requireProperty(field)
            }
            for (const field of def.optional) {
                typer.optionalProperty(field)
            }
            for (const field of def.disallowed) {
                typer.disallowProperty(field)
            }
            return typer
        })(),
    ])
)
>>>>>>> 473af326

export const ssoSessionDuckTyper = new DuckTyper()
    .requireProperty(SsoSessionFields.sso_start_url)
    .requireProperty(SsoSessionFields.sso_region)
    .optionalProperty(SsoSessionFields.sso_registration_scopes)

export function normalizeSettingList(
    list: string | string[] | null | undefined,
    delimiter: string = ','
): string[] | undefined {
    if (!list) {
        return undefined
    }

    if (!Array.isArray(list)) {
        list = list.split(delimiter)
    }

    return [...new Set(list)]
        .map(item => item.trim())
        .filter(item => item !== '')
        .sort()
}

export class ProfileService {
    constructor(
        private profileStore: ProfileStore,
        private readonly observability: Observability
    ) {}

    // eslint-disable-next-line @typescript-eslint/no-unused-vars
    async listProfiles(params: ListProfilesParams, token?: CancellationToken): Promise<ListProfilesResult> {
        // Currently only returns non-legacy sso-session profiles, will return more profile types in the future
        return await this.profileStore.load().catch(reason => {
            throw new AwsResponseError(reason.message, { awsErrorCode: AwsErrorCodes.E_CANNOT_READ_SHARED_CONFIG })
        })
    }

    // eslint-disable-next-line @typescript-eslint/no-unused-vars
    async updateProfile(params: UpdateProfileParams, token?: CancellationToken): Promise<UpdateProfileResult> {
        // Currently only supports non-legacy SSO profiles with sso-sessions
        const result: UpdateProfileResult = {}
        const options = { ...updateProfileOptionsDefaults, ...params.options }

        // Validate params, this will change as more profile kinds are added
        // Validate profile
        this.throwOnInvalidProfile(!params.profile, 'Profile required.')
        const profile = params.profile!

        // Removing this check for profile deletion
        this.throwOnInvalidProfile(
            !profile.kinds.some(kind => Object.values(ProfileKind).includes(kind)),
            'Profile must be non-legacy sso-session or iam-credentials type.'
        )
        this.throwOnInvalidProfile(!profile.name, 'Profile name required.')
        this.throwOnInvalidProfile(!profile.settings, 'Settings required on profile.')
        const profileSettings = profile.settings!

        // Get profiles and SSO sessions to check whether a duplicate will be created
        const { profiles, ssoSessions } = await this.profileStore.load().catch(reason => {
            throw AwsError.wrap(reason, AwsErrorCodes.E_CANNOT_READ_SHARED_CONFIG)
        })

        // Check if the profile can be created
        if (!options.createNonexistentProfile && !profiles.some(p => p.name === profile.name)) {
            this.observability.logging.log(`Cannot create profile. options: ${JSON.stringify(options)}`)
            throw new AwsError('Cannot create profile.', AwsErrorCodes.E_CANNOT_CREATE_PROFILE)
        }

        // Validate SSO profile
        if (profile.kinds.includes(ProfileKind.SsoTokenProfile)) {
            this.throwOnInvalidProfile(!profileSettings.sso_session, 'Sso-session name required on profile.')
            this.throwOnInvalidSsoSession(!params.ssoSession, 'Sso-session required.')
            const ssoSession: SsoSession = params.ssoSession!

            this.throwOnInvalidSsoSession(!ssoSession.name, 'Sso-session name required.')
            this.throwOnInvalidSsoSession(!ssoSession.settings, 'Settings required on sso-session.')
            const ssoSessionSettings = ssoSession.settings!

            this.throwOnInvalidSsoSession(!ssoSessionSettings.sso_region, 'Sso-session region required.')
            this.throwOnInvalidSsoSession(!ssoSessionSettings.sso_start_url, 'Sso-session start URL required.')

            this.throwOnInvalidProfile(
                profileSettings.sso_session !== ssoSession.name,
                'Profile sso-session name must be the same as provided sso-session.'
            )

            // Check if the SSO session can be created
            if (!options.createNonexistentSsoSession && !ssoSessions.some(s => s.name === ssoSession.name)) {
                this.observability.logging.log(`Cannot create sso-session. options: ${JSON.stringify(options)}`)
                throw new AwsError('Cannot create sso-session.', AwsErrorCodes.E_CANNOT_CREATE_SSO_SESSION)
            }

            // Check if the SSO session can be updated
            if (
                !options.updateSharedSsoSession &&
                this.isSharedSsoSession(ssoSession.name, profiles, profile.name) &&
                this.willUpdateExistingSsoSession(ssoSession, ssoSessions)
            ) {
                this.observability.logging.log(`Cannot update shared sso-session. options: ${JSON.stringify(options)}`)
                throw new AwsError('Cannot update shared sso-session.', AwsErrorCodes.E_CANNOT_OVERWRITE_SSO_SESSION)
            }
        }

        // Validate IAM profiles
        if (profile.kinds.includes(ProfileKind.IamUserProfile)) {
            this.throwOnInvalidProfile(!profileSettings.aws_access_key_id, 'Access key required on profile.')
            this.throwOnInvalidProfile(!profileSettings.aws_secret_access_key, 'Secret key required on profile.')
        }

        if (profile.kinds.includes(ProfileKind.IamRoleInstanceProfile)) {
            this.throwOnInvalidProfile(!profileSettings.role_arn, 'Role ARN required on profile.')
<<<<<<< HEAD
            this.throwOnInvalidProfile(!profileSettings.region, 'Region required on profile.')
=======
>>>>>>> 473af326
            this.throwOnInvalidProfile(!profileSettings.credential_source, 'Credential source required on profile.')
        }

        if (profile.kinds.includes(ProfileKind.IamRoleSourceProfile)) {
            this.throwOnInvalidProfile(!profileSettings.role_arn, 'Role ARN required on profile.')
            this.throwOnInvalidProfile(!profileSettings.source_profile, 'Source profile required on profile.')
        }

        if (profile.kinds.includes(ProfileKind.IamProcessProfile)) {
            this.throwOnInvalidProfile(!profileSettings.credential_process, 'Credential process required on profile.')
        }

        await this.profileStore
            .save({
                profiles: [params.profile],
                ssoSessions: params.ssoSession ? [params.ssoSession] : [],
            })
            .catch(reason => {
                throw AwsError.wrap(reason, AwsErrorCodes.E_CANNOT_WRITE_SHARED_CONFIG)
            })

        return result
    }

    private willUpdateExistingSsoSession(ssoSession: SsoSession, ssoSessions: SsoSession[]): boolean {
        const other = ssoSessions.find(s => s.name === ssoSession.name)

        if (!(ssoSession.settings && other?.settings)) {
            return false
        }

        return (
            ssoSession.settings.sso_region !== other.settings.sso_region ||
            ssoSession.settings.sso_start_url !== other.settings.sso_start_url ||
            normalizeSettingList(ssoSession.settings.sso_registration_scopes) !==
                normalizeSettingList(other.settings.sso_registration_scopes)
        )
    }

    private isSharedSsoSession(ssoSessionName: string, profiles: Profile[], skipProfileName: string): boolean {
        for (const profile of profiles) {
            if (profile.name !== skipProfileName && profile.settings?.sso_session === ssoSessionName) {
                return true
            }
        }

        return false
    }

    private throwOnInvalidProfile(expr: boolean, message: string): void {
        this.throwOnInvalid(expr, message, AwsErrorCodes.E_INVALID_PROFILE)
    }

    private throwOnInvalidSsoSession(expr: boolean, message: string): void {
        this.throwOnInvalid(expr, message, AwsErrorCodes.E_INVALID_SSO_SESSION)
    }

    private throwOnInvalid(expr: boolean, message: string, awsErrorCode: string): void {
        if (expr) {
            this.observability.logging.log(message)
            throw new AwsError(message, awsErrorCode)
        }
    }
}<|MERGE_RESOLUTION|>--- conflicted
+++ resolved
@@ -39,10 +39,7 @@
     credential_source: 'credential_source',
     source_profile: 'source_profile',
     mfa_serial: 'mfa_serial',
-<<<<<<< HEAD
-=======
     external_id: 'external_id',
->>>>>>> 473af326
 } as const
 
 export const SsoSessionFields = {
@@ -51,32 +48,6 @@
     sso_start_url: 'sso_start_url',
 } as const
 
-<<<<<<< HEAD
-export const profileDuckTypers = {
-    SsoTokenProfile: new DuckTyper()
-        .requireProperty(ProfileFields.sso_session)
-        .disallowProperty(ProfileFields.sso_account_id)
-        .disallowProperty(ProfileFields.sso_role_name),
-    IamUserProfile: new DuckTyper()
-        .requireProperty(ProfileFields.aws_access_key_id)
-        .requireProperty(ProfileFields.aws_secret_access_key)
-        .optionalProperty(ProfileFields.aws_session_token),
-    IamRoleSourceProfile: new DuckTyper()
-        .requireProperty(ProfileFields.role_arn)
-        .requireProperty(ProfileFields.source_profile)
-        .optionalProperty(ProfileFields.role_session_name)
-        .optionalProperty(ProfileFields.mfa_serial)
-        .disallowProperty(ProfileFields.credential_source),
-    IamRoleInstanceProfile: new DuckTyper()
-        .requireProperty(ProfileFields.role_arn)
-        .requireProperty(ProfileFields.credential_source)
-        .requireProperty(ProfileFields.region)
-        .optionalProperty(ProfileFields.role_session_name)
-        .disallowProperty(ProfileFields.source_profile),
-    IamProcessProfile: new DuckTyper().requireProperty(ProfileFields.credential_process),
-    Unknown: new DuckTyper(),
-}
-=======
 export const profileTypes = {
     SsoTokenProfile: {
         kind: ProfileKind.SsoTokenProfile,
@@ -128,7 +99,6 @@
         })(),
     ])
 )
->>>>>>> 473af326
 
 export const ssoSessionDuckTyper = new DuckTyper()
     .requireProperty(SsoSessionFields.sso_start_url)
@@ -241,10 +211,6 @@
 
         if (profile.kinds.includes(ProfileKind.IamRoleInstanceProfile)) {
             this.throwOnInvalidProfile(!profileSettings.role_arn, 'Role ARN required on profile.')
-<<<<<<< HEAD
-            this.throwOnInvalidProfile(!profileSettings.region, 'Region required on profile.')
-=======
->>>>>>> 473af326
             this.throwOnInvalidProfile(!profileSettings.credential_source, 'Credential source required on profile.')
         }
 
