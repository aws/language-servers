// eslint-disable-next-line @typescript-eslint/no-require-imports
import mock = require('mock-fs')
import { getHomeDir, SharedConfigInit } from '@smithy/shared-ini-file-loader'
import { DirectoryItems } from 'mock-fs/lib/filesystem'
import { join } from 'path'
import { SharedConfigProfileStore } from './sharedConfigProfileStore'
import { expect, use } from 'chai'
import { ProfileData } from './profileService'
import { Logging, ProfileKind, Telemetry } from '@aws/language-server-runtimes/server-interface'
import { StubbedInstance, stubInterface } from 'ts-sinon'
import { Observability } from '@aws/lsp-core'

// eslint-disable-next-line
use(require('chai-as-promised'))

let sut: SharedConfigProfileStore

let observability: StubbedInstance<Observability>

const config = `
[default]
region = us-west-2

[profile subsettings]
api_versions =
    ec2 = 2015-03-01
    cloudfront = 2015-09-17

[profile config-only.profile]
region = us-west-2
sso_session = test-sso-session

[sso-session test-sso-session]
sso_region = us-west-2
sso_start_url = https://nowhere
sso_registration_scopes = somescope

[services s3-specific]
s3 = 
  endpoint_url = http://localhost:4567`

const credentials = `# Credentials comment 1
[default]
aws_access_key_id = AAAAAAAA
aws_secret_access_key = BBBBBBBB

[credentials-only.profile]
region = us-east-1
sso_session = test-sso-session`

// mock-fs requires / even on Windows
const dir = join(getHomeDir(), '.aws').replaceAll('\\', '/')

// Must ignoreCache on all calls or data from prior tests will leak into current test
// This applies to parseKnownFiles, saveKnownFiles, and loadSharedConfigFiles
const init: SharedConfigInit = { ignoreCache: true }

function setupTest(config: string, credentials: string): void {
    // Just for sanity, safe to call restore if mock not currently active
    mock.restore()

    const mockConfig: DirectoryItems = {}
    mockConfig[dir] = {
        config,
        credentials,
    }

    mock(mockConfig)
}

describe('SharedConfigProfileStore', async () => {
    beforeEach(() => {
        observability = stubInterface<Observability>()
        observability.logging = stubInterface<Logging>()
        observability.telemetry = stubInterface<Telemetry>()

        sut = new SharedConfigProfileStore(observability)
    })

    afterEach(() => {
        mock.restore()
    })

    it('loads profiles and sso-sessions', async () => {
        setupTest(config, credentials)

        const actual = await sut.load()

        expect(actual).to.deep.equal({
            profiles: [
                {
                    kinds: [ProfileKind.IamUserProfile],
                    name: 'default',
                    settings: {
                        aws_access_key_id: 'AAAAAAAA',
                        aws_secret_access_key: 'BBBBBBBB',
<<<<<<< HEAD
                        aws_session_token: undefined,
=======
>>>>>>> 473af326
                    },
                },
                {
                    kinds: [ProfileKind.Unknown],
                    name: 'subsettings',
                    settings: {},
                },
                {
                    kinds: [ProfileKind.SsoTokenProfile],
                    name: 'config-only.profile',
                    settings: {
                        region: 'us-west-2',
                        sso_session: 'test-sso-session',
                    },
                },
                {
                    kinds: [ProfileKind.SsoTokenProfile],
                    name: 'credentials-only.profile',
                    settings: {
                        region: 'us-east-1',
                        sso_session: 'test-sso-session',
                    },
                },
            ],
            ssoSessions: [
                {
                    name: 'test-sso-session',
                    settings: {
                        sso_region: 'us-west-2',
                        sso_start_url: 'https://nowhere',
                        sso_registration_scopes: ['somescope'],
                    },
                },
            ],
        })
    })

    it('No changes if no profiles nor ssoSessions are provided', async () => {
        setupTest(config, credentials)

        const before = await sut.load()

        const data: ProfileData = {
            profiles: [],
            ssoSessions: [],
        }

        await sut.save(data)

        const after = await sut.load()

        expect(after).to.deep.equal(before)
    })

    for (const arg of [undefined, null, '', '   ', ' \n ']) {
        it(`Removes setting on save if [${arg}] is provided.`, async () => {
            setupTest(config, credentials)

            const data: ProfileData = {
                profiles: [
                    {
                        kinds: [ProfileKind.SsoTokenProfile],
                        name: 'config-only.profile',
                        settings: {
                            region: arg as unknown as string, // Unset region from us-west-2
                            sso_session: 'test-sso-session',
                        },
                    },
                ],
                ssoSessions: [
                    {
                        name: 'test-sso-session',
                        settings: {
                            sso_registration_scopes: undefined,
                        },
                    },
                ],
            }

            await sut.save(data)

            const after = await sut.load()

            expect(after).to.deep.equal({
                profiles: [
                    {
                        kinds: [ProfileKind.IamUserProfile],
                        name: 'default',
                        settings: {
                            aws_access_key_id: 'AAAAAAAA',
                            aws_secret_access_key: 'BBBBBBBB',
<<<<<<< HEAD
                            aws_session_token: undefined,
=======
>>>>>>> 473af326
                        },
                    },
                    {
                        kinds: [ProfileKind.Unknown],
                        name: 'subsettings',
                        settings: {},
                    },
                    {
                        kinds: [ProfileKind.SsoTokenProfile],
                        name: 'config-only.profile',
                        settings: {
                            sso_session: 'test-sso-session',
                        },
                    },
                    {
                        kinds: ['SsoTokenProfile'],
                        name: 'credentials-only.profile',
                        settings: {
                            region: 'us-east-1',
                            sso_session: 'test-sso-session',
                        },
                    },
                ],
                ssoSessions: [
                    {
                        name: 'test-sso-session',
                        settings: {
                            sso_region: 'us-west-2',
                            sso_start_url: 'https://nowhere',
                        },
                    },
                ],
            })
        })
    }

    it(`Throw on save if object is provided for a setting value.`, async () => {
        setupTest(config, credentials)

        const data: ProfileData = {
            profiles: [
                {
                    kinds: [ProfileKind.SsoTokenProfile],
                    name: 'config-only.profile',
                    settings: {
                        region: {} as unknown as string, // Pass object for setting value
                        sso_session: 'test-sso-session',
                    },
                },
            ],
            ssoSessions: [
                {
                    name: 'test-sso-session',
                    settings: {
                        sso_registration_scopes: undefined,
                    },
                },
            ],
        }

        const error = await expect(sut.save(data)).rejectedWith(Error)
        expect(error.message).contains('cannot be an object.')
    })

    for (const arg of [undefined, null, {}]) {
        it(`Removes profiles and ssoSessions if [${arg}] is provided.`, async () => {
            setupTest(config, credentials)

            const data: ProfileData = {
                profiles: [
                    {
                        kinds: [ProfileKind.SsoTokenProfile],
                        name: 'config-only.profile',
                        settings: arg!,
                    },
                ],
                ssoSessions: [
                    {
                        name: 'test-sso-session',
                        settings: arg!,
                    },
                ],
            }

            await sut.save(data)

            const after = await sut.load()

            expect(after).to.deep.equal({
                profiles: [
                    {
                        kinds: [ProfileKind.IamUserProfile],
                        name: 'default',
                        settings: {
                            aws_access_key_id: 'AAAAAAAA',
                            aws_secret_access_key: 'BBBBBBBB',
<<<<<<< HEAD
                            aws_session_token: undefined,
=======
>>>>>>> 473af326
                        },
                    },
                    {
                        kinds: [ProfileKind.Unknown],
                        name: 'subsettings',
                        settings: {},
                    },
                    {
                        kinds: ['SsoTokenProfile'],
                        name: 'credentials-only.profile',
                        settings: {
                            region: 'us-east-1',
                            sso_session: 'test-sso-session',
                        },
                    },
                ],
                ssoSessions: [],
            })
        })
    }

    it('Saves if profiles and ssoSessions are provided', async () => {
        setupTest(config, credentials)

        const data: ProfileData = {
            profiles: [
                {
                    kinds: [ProfileKind.SsoTokenProfile],
                    name: 'config-only.profile',
                    settings: {
                        region: 'us-west-1',
                        sso_session: 'new-sso-session',
                    },
                },
                {
                    kinds: [ProfileKind.IamUserProfile],
                    name: 'iam-user.profile',
                    settings: {
                        aws_access_key_id: 'new-access-key',
                        aws_secret_access_key: 'new-secret-key',
                        aws_session_token: 'new-session-token',
                    },
                },
                {
                    kinds: [ProfileKind.IamRoleSourceProfile],
                    name: 'role-source.profile',
                    settings: {
                        role_arn: 'new-role-arn',
                        source_profile: 'new-source-profile',
                    },
                },
                {
                    kinds: [ProfileKind.IamRoleInstanceProfile],
                    name: 'role-instance.profile',
                    settings: {
                        role_arn: 'new-role-arn',
                        credential_source: 'new-source',
<<<<<<< HEAD
                        region: 'new-region',
=======
>>>>>>> 473af326
                    },
                },
                {
                    kinds: [ProfileKind.IamProcessProfile],
                    name: 'process.profile',
                    settings: {
                        credential_process: 'new-credential-process',
                    },
                },
            ],
            ssoSessions: [
                {
                    name: 'test-sso-session',
                    settings: {
                        sso_region: 'us-east-1',
                        sso_start_url: 'http://newnowhere',
                        sso_registration_scopes: ['my-scope'],
                    },
                },
                {
                    name: 'new-sso-session',
                    settings: {
                        sso_region: 'us-north-1',
                        sso_start_url: 'http://somewhere',
                    },
                },
            ],
        }

        await sut.save(data)

        const after = await sut.load()
        after.profiles.sort((a, b) => a.name.localeCompare(b.name))
        after.ssoSessions.sort((a, b) => a.name.localeCompare(b.name))

        expect(after).to.deep.equal({
            profiles: [
                {
                    kinds: [ProfileKind.SsoTokenProfile],
                    name: 'config-only.profile',
                    settings: {
                        region: 'us-west-1',
                        sso_session: 'new-sso-session',
                    },
                },
                {
                    kinds: [ProfileKind.SsoTokenProfile],
                    name: 'credentials-only.profile',
                    settings: {
                        region: 'us-east-1',
                        sso_session: 'test-sso-session',
                    },
                },
                {
                    kinds: [ProfileKind.IamUserProfile],
                    name: 'default',
                    settings: {
                        aws_access_key_id: 'AAAAAAAA',
                        aws_secret_access_key: 'BBBBBBBB',
<<<<<<< HEAD
                        aws_session_token: undefined,
=======
>>>>>>> 473af326
                    },
                },
                {
                    kinds: [ProfileKind.IamUserProfile],
                    name: 'iam-user.profile',
                    settings: {
                        aws_access_key_id: 'new-access-key',
                        aws_secret_access_key: 'new-secret-key',
                        aws_session_token: 'new-session-token',
                    },
                },
                {
                    kinds: [ProfileKind.IamProcessProfile],
                    name: 'process.profile',
                    settings: {
                        credential_process: 'new-credential-process',
                    },
                },
                {
                    kinds: [ProfileKind.IamRoleInstanceProfile],
                    name: 'role-instance.profile',
                    settings: {
                        role_arn: 'new-role-arn',
                        credential_source: 'new-source',
<<<<<<< HEAD
                        region: 'new-region',
                        role_session_name: undefined,
=======
>>>>>>> 473af326
                    },
                },
                {
                    kinds: [ProfileKind.IamRoleSourceProfile],
                    name: 'role-source.profile',
                    settings: {
                        role_arn: 'new-role-arn',
                        source_profile: 'new-source-profile',
<<<<<<< HEAD
                        mfa_serial: undefined,
                        role_session_name: undefined,
=======
>>>>>>> 473af326
                    },
                },
                {
                    kinds: [ProfileKind.Unknown],
                    name: 'subsettings',
                    settings: {},
                },
            ],
            ssoSessions: [
                {
                    name: 'new-sso-session',
                    settings: {
                        sso_region: 'us-north-1',
                        sso_start_url: 'http://somewhere',
                    },
                },
                {
                    name: 'test-sso-session',
                    settings: {
                        sso_region: 'us-east-1',
                        sso_registration_scopes: ['my-scope'],
                        sso_start_url: 'http://newnowhere',
                    },
                },
            ],
        })
    })
})<|MERGE_RESOLUTION|>--- conflicted
+++ resolved
@@ -94,10 +94,6 @@
                     settings: {
                         aws_access_key_id: 'AAAAAAAA',
                         aws_secret_access_key: 'BBBBBBBB',
-<<<<<<< HEAD
-                        aws_session_token: undefined,
-=======
->>>>>>> 473af326
                     },
                 },
                 {
@@ -189,10 +185,6 @@
                         settings: {
                             aws_access_key_id: 'AAAAAAAA',
                             aws_secret_access_key: 'BBBBBBBB',
-<<<<<<< HEAD
-                            aws_session_token: undefined,
-=======
->>>>>>> 473af326
                         },
                     },
                     {
@@ -289,10 +281,6 @@
                         settings: {
                             aws_access_key_id: 'AAAAAAAA',
                             aws_secret_access_key: 'BBBBBBBB',
-<<<<<<< HEAD
-                            aws_session_token: undefined,
-=======
->>>>>>> 473af326
                         },
                     },
                     {
@@ -350,10 +338,6 @@
                     settings: {
                         role_arn: 'new-role-arn',
                         credential_source: 'new-source',
-<<<<<<< HEAD
-                        region: 'new-region',
-=======
->>>>>>> 473af326
                     },
                 },
                 {
@@ -413,10 +397,6 @@
                     settings: {
                         aws_access_key_id: 'AAAAAAAA',
                         aws_secret_access_key: 'BBBBBBBB',
-<<<<<<< HEAD
-                        aws_session_token: undefined,
-=======
->>>>>>> 473af326
                     },
                 },
                 {
@@ -441,11 +421,6 @@
                     settings: {
                         role_arn: 'new-role-arn',
                         credential_source: 'new-source',
-<<<<<<< HEAD
-                        region: 'new-region',
-                        role_session_name: undefined,
-=======
->>>>>>> 473af326
                     },
                 },
                 {
@@ -454,11 +429,6 @@
                     settings: {
                         role_arn: 'new-role-arn',
                         source_profile: 'new-source-profile',
-<<<<<<< HEAD
-                        mfa_serial: undefined,
-                        role_session_name: undefined,
-=======
->>>>>>> 473af326
                     },
                 },
                 {
