{
    "name": "@aws/lsp-identity",
    "version": "0.0.1",
    "description": "Identity server",
    "main": "./out/index.js",
    "repository": {
        "type": "git",
        "url": "https://github.com/aws/language-servers"
    },
    "author": "Amazon Web Services",
    "license": "Apache-2.0",
    "engines": {
        "node": ">=18.0.0"
    },
    "scripts": {
        "clean": "rm -fr ./out tsconfig.tsbuildinfo",
        "compile": "tsc --build --verbose",
        "copy": "copyfiles --error --flat ./src/sso/authorizationCodePkce/resources/* ./out/sso/authorizationCodePkce/resources/",
        "package": "npm run compile && npm run copy",
        "test": "npm run package && npm run test-unit",
        "test-unit": "mocha \"./out/**/*.test.js\"",
        "test-unit:coverage": "npm run compile && c8 mocha \"./out/**/*.test.js\"",
        "test:coverage": "npm run package && npm run test-unit:coverage",
        "coverage:report": "c8 report --reporter=html --reporter=text"
    },
    "dependencies": {
        "@aws-sdk/client-sso-oidc": "^3.616.0",
        "@aws-sdk/token-providers": "^3.744.0",
<<<<<<< HEAD
        "@aws/language-server-runtimes": "^0.2.124",
        "@aws/lsp-core": "^0.0.13",
=======
        "@aws/language-server-runtimes": "^0.2.128",
        "@aws/lsp-core": "^0.0.12",
>>>>>>> 62d48e50
        "@smithy/node-http-handler": "^3.2.5",
        "@smithy/shared-ini-file-loader": "^4.0.1",
        "https-proxy-agent": "^7.0.5",
        "vscode-languageserver": "^9.0.1"
    },
    "devDependencies": {
        "@aws-sdk/types": "^3.734.0",
        "@smithy/types": "^3.4.1",
        "@types/chai": "^4.3.5",
        "@types/chai-as-promised": "^7.1.5",
        "@types/mocha": "^10.0.9",
        "@types/mock-fs": "^4.13.4",
        "@types/sinon": "^17.0.3",
        "c8": "^10.1.2",
        "chai": "^4.3.7",
        "chai-as-promised": "^7.1.1",
        "copyfiles": "^2.4.1",
        "mock-fs": "^5.2.0",
        "sinon": "^19.0.2",
        "ts-loader": "^9.5.1",
        "ts-mocha": "^11.1.0",
        "ts-sinon": "^2.0.2"
    },
    "prettier": {
        "printWidth": 120,
        "trailingComma": "es5",
        "tabWidth": 4,
        "singleQuote": true,
        "semi": false,
        "bracketSpacing": true,
        "arrowParens": "avoid",
        "endOfLine": "lf"
    }
}<|MERGE_RESOLUTION|>--- conflicted
+++ resolved
@@ -26,13 +26,8 @@
     "dependencies": {
         "@aws-sdk/client-sso-oidc": "^3.616.0",
         "@aws-sdk/token-providers": "^3.744.0",
-<<<<<<< HEAD
-        "@aws/language-server-runtimes": "^0.2.124",
-        "@aws/lsp-core": "^0.0.13",
-=======
         "@aws/language-server-runtimes": "^0.2.128",
         "@aws/lsp-core": "^0.0.12",
->>>>>>> 62d48e50
         "@smithy/node-http-handler": "^3.2.5",
         "@smithy/shared-ini-file-loader": "^4.0.1",
         "https-proxy-agent": "^7.0.5",
