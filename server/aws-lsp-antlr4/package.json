{
    "name": "@aws/lsp-antlr4",
    "version": "0.1.21",
    "description": "ANTLR4 language server",
    "main": "out/index.js",
    "repository": {
        "type": "git",
        "url": "https://github.com/aws/language-servers"
    },
    "author": "Amazon Web Services",
    "engines": {
        "node": ">=18.0.0"
    },
    "license": "Apache-2.0",
    "files": [
        "out/**/*",
        "CHANGELOG.md",
        "SECURITY.md",
        "NOTICE"
    ],
    "scripts": {
        "compile": "tsc --build",
        "test": "jest",
        "release": "npm run compile && npm run test",
        "prepack": "shx cp ../../LICENSE ../../NOTICE ../../SECURITY.md .",
        "lint:style": "prettier -c \"src/**/*\"",
        "fix": "npm run lint:style -- --write",
        "clean": "rm -rf node_modules"
    },
    "dependencies": {
        "@aws/language-server-runtimes": "0.3.6",
<<<<<<< HEAD
        "@aws/lsp-core": "^0.0.16"
=======
        "@aws/lsp-core": "^0.0.17"
>>>>>>> 037898e6
    },
    "peerDependencies": {
        "antlr4-c3": ">=3.4 < 4",
        "antlr4ng": "3.x"
    },
    "devDependencies": {
        "@babel/plugin-transform-modules-commonjs": "^7.24.1",
        "@types/jest": "29.5.14",
        "antlr4-c3": "3.4.4",
        "antlr4ng": "3.0.16",
        "antlr4ng-cli": "^2.0.0",
        "babel-plugin-transform-import-meta": "^2.3.2",
        "jest": "^29.7.0",
        "prettier": "^2.8.8",
        "ts-jest": "^29.2.3",
        "ts-sinon": "^2.0.2"
    }
}<|MERGE_RESOLUTION|>--- conflicted
+++ resolved
@@ -29,11 +29,7 @@
     },
     "dependencies": {
         "@aws/language-server-runtimes": "0.3.6",
-<<<<<<< HEAD
-        "@aws/lsp-core": "^0.0.16"
-=======
         "@aws/lsp-core": "^0.0.17"
->>>>>>> 037898e6
     },
     "peerDependencies": {
         "antlr4-c3": ">=3.4 < 4",
