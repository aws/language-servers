{
    "name": "@aws/lsp-antlr4",
    "version": "0.1.3",
    "description": "ANTLR4 language server",
    "main": "out/index.js",
    "repository": {
        "type": "git",
        "url": "https://github.com/aws/language-servers"
    },
    "author": "Amazon Web Services",
    "engines": {
        "node": ">=18.0.0"
    },
    "license": "Apache-2.0",
    "files": [
        "out/**/*",
        "CHANGELOG.md",
        "SECURITY.md",
        "NOTICE"
    ],
    "scripts": {
        "compile": "tsc --build",
        "test": "jest",
        "release": "npm run compile && npm run test",
        "prepack": "shx cp ../../LICENSE ../../NOTICE ../../SECURITY.md .",
        "lint:style": "prettier -c \"src/**/*\"",
        "fix": "npm run lint:style -- --write",
        "clean": "rm -rf node_modules"
    },
    "dependencies": {
<<<<<<< HEAD
        "@aws/language-server-runtimes": "^0.2.70",
=======
        "@aws/language-server-runtimes": "^0.2.71",
>>>>>>> 294bfec8
        "@aws/lsp-core": "^0.0.3"
    },
    "peerDependencies": {
        "antlr4-c3": ">=3.4 < 4",
        "antlr4ng": "3.x"
    },
    "devDependencies": {
        "@babel/plugin-transform-modules-commonjs": "^7.24.1",
        "@types/jest": "29.5.14",
        "antlr4-c3": "3.4.2",
        "antlr4ng": "3.0.14",
        "antlr4ng-cli": "^2.0.0",
        "babel-plugin-transform-import-meta": "^2.3.2",
        "jest": "^29.7.0",
        "prettier": "^2.8.8",
        "ts-jest": "^29.2.3",
        "ts-sinon": "^2.0.2"
    }
}<|MERGE_RESOLUTION|>--- conflicted
+++ resolved
@@ -28,11 +28,7 @@
         "clean": "rm -rf node_modules"
     },
     "dependencies": {
-<<<<<<< HEAD
-        "@aws/language-server-runtimes": "^0.2.70",
-=======
         "@aws/language-server-runtimes": "^0.2.71",
->>>>>>> 294bfec8
         "@aws/lsp-core": "^0.0.3"
     },
     "peerDependencies": {
