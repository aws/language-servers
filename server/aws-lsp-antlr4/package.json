--- conflicted
+++ resolved
@@ -1,10 +1,6 @@
 {
     "name": "@aws/lsp-antlr4",
-<<<<<<< HEAD
-    "version": "0.1.7",
-=======
     "version": "0.1.8",
->>>>>>> 9d74a17d
     "description": "ANTLR4 language server",
     "main": "out/index.js",
     "repository": {
@@ -32,13 +28,8 @@
         "clean": "rm -rf node_modules"
     },
     "dependencies": {
-<<<<<<< HEAD
         "@aws/language-server-runtimes": "^0.2.83",
-        "@aws/lsp-core": "^0.0.7"
-=======
-        "@aws/language-server-runtimes": "^0.2.80",
         "@aws/lsp-core": "^0.0.8"
->>>>>>> 9d74a17d
     },
     "peerDependencies": {
         "antlr4-c3": ">=3.4 < 4",
