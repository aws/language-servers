--- conflicted
+++ resolved
@@ -28,13 +28,8 @@
         "clean": "rm -rf node_modules"
     },
     "dependencies": {
-<<<<<<< HEAD
         "@aws/language-server-runtimes": "^0.3.0",
-        "@aws/lsp-core": "^0.0.15"
-=======
-        "@aws/language-server-runtimes": "^0.2.129",
         "@aws/lsp-core": "^0.0.16"
->>>>>>> 4ce9d8fa
     },
     "peerDependencies": {
         "antlr4-c3": ">=3.4 < 4",
