{
    "name": "@aws/lsp-antlr4",
    "version": "0.1.19",
    "description": "ANTLR4 language server",
    "main": "out/index.js",
    "repository": {
        "type": "git",
        "url": "https://github.com/aws/language-servers"
    },
    "author": "Amazon Web Services",
    "engines": {
        "node": ">=18.0.0"
    },
    "license": "Apache-2.0",
    "files": [
        "out/**/*",
        "CHANGELOG.md",
        "SECURITY.md",
        "NOTICE"
    ],
    "scripts": {
        "compile": "tsc --build",
        "test": "jest",
        "release": "npm run compile && npm run test",
        "prepack": "shx cp ../../LICENSE ../../NOTICE ../../SECURITY.md .",
        "lint:style": "prettier -c \"src/**/*\"",
        "fix": "npm run lint:style -- --write",
        "clean": "rm -rf node_modules"
    },
    "dependencies": {
<<<<<<< HEAD
        "@aws/language-server-runtimes": "^0.2.124",
        "@aws/lsp-core": "^0.0.13"
=======
        "@aws/language-server-runtimes": "^0.2.128",
        "@aws/lsp-core": "^0.0.15"
>>>>>>> 62d48e50
    },
    "peerDependencies": {
        "antlr4-c3": ">=3.4 < 4",
        "antlr4ng": "3.x"
    },
    "devDependencies": {
        "@babel/plugin-transform-modules-commonjs": "^7.24.1",
        "@types/jest": "29.5.14",
        "antlr4-c3": "3.4.2",
        "antlr4ng": "3.0.14",
        "antlr4ng-cli": "^2.0.0",
        "babel-plugin-transform-import-meta": "^2.3.2",
        "jest": "^29.7.0",
        "prettier": "^2.8.8",
        "ts-jest": "^29.2.3",
        "ts-sinon": "^2.0.2"
    }
}<|MERGE_RESOLUTION|>--- conflicted
+++ resolved
@@ -28,13 +28,8 @@
         "clean": "rm -rf node_modules"
     },
     "dependencies": {
-<<<<<<< HEAD
-        "@aws/language-server-runtimes": "^0.2.124",
-        "@aws/lsp-core": "^0.0.13"
-=======
         "@aws/language-server-runtimes": "^0.2.128",
         "@aws/lsp-core": "^0.0.15"
->>>>>>> 62d48e50
     },
     "peerDependencies": {
         "antlr4-c3": ">=3.4 < 4",
