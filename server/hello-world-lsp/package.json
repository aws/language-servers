{
    "name": "@aws/hello-world-lsp",
    "version": "0.0.1",
    "description": "Hello World Server",
    "main": "out/index.js",
    "scripts": {
        "compile": "tsc --build",
        "lint": "npm run lint:src && npm run lint:bundle:webworker",
        "lint:bundle:webworker": "webpack --config webpack.lint.config.js && eslint bundle/hello-world-lsp-webworker.js # Verify compatibility with web runtime target",
        "lint:src": "eslint src/ --ext .ts,.tsx",
        "test": "ts-mocha -b \"./src/**/*.test.ts\""
    },
    "dependencies": {
<<<<<<< HEAD
        "@aws/language-server-runtimes": "^0.2.70",
=======
        "@aws/language-server-runtimes": "^0.2.71",
>>>>>>> 294bfec8
        "vscode-languageserver": "^9.0.1"
    },
    "devDependencies": {
        "ts-loader": "^9.4.4",
        "webpack": "^5.94.0",
        "webpack-cli": "^6.0.1"
    }
}<|MERGE_RESOLUTION|>--- conflicted
+++ resolved
@@ -11,11 +11,7 @@
         "test": "ts-mocha -b \"./src/**/*.test.ts\""
     },
     "dependencies": {
-<<<<<<< HEAD
-        "@aws/language-server-runtimes": "^0.2.70",
-=======
         "@aws/language-server-runtimes": "^0.2.71",
->>>>>>> 294bfec8
         "vscode-languageserver": "^9.0.1"
     },
     "devDependencies": {
