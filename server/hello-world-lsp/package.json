{
    "name": "@aws/hello-world-lsp",
    "version": "0.0.1",
    "description": "Hello World Server",
    "main": "out/index.js",
    "scripts": {
        "compile": "tsc --build",
        "lint": "npm run lint:src && npm run lint:bundle:webworker",
        "lint:bundle:webworker": "webpack --config webpack.lint.config.js && eslint bundle/hello-world-lsp-webworker.js # Verify compatibility with web runtime target",
        "lint:src": "eslint src/ --ext .ts,.tsx",
        "test": "ts-mocha -b \"./src/**/*.test.ts\"",
        "test:coverage": "c8 ts-mocha -b \"./src/**/*.test.ts\"",
        "coverage:report": "c8 report --reporter=html --reporter=text"
    },
    "dependencies": {
<<<<<<< HEAD
        "@aws/language-server-runtimes": "^0.2.97",
=======
        "@aws/language-server-runtimes": "^0.2.98",
>>>>>>> 9b2490e7
        "vscode-languageserver": "^9.0.1"
    },
    "devDependencies": {
        "c8": "^10.1.2",
        "ts-loader": "^9.4.4",
        "webpack": "^5.94.0",
        "webpack-cli": "^6.0.1"
    }
}<|MERGE_RESOLUTION|>--- conflicted
+++ resolved
@@ -13,11 +13,7 @@
         "coverage:report": "c8 report --reporter=html --reporter=text"
     },
     "dependencies": {
-<<<<<<< HEAD
-        "@aws/language-server-runtimes": "^0.2.97",
-=======
         "@aws/language-server-runtimes": "^0.2.98",
->>>>>>> 9b2490e7
         "vscode-languageserver": "^9.0.1"
     },
     "devDependencies": {
