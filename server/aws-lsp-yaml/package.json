--- conflicted
+++ resolved
@@ -1,10 +1,6 @@
 {
     "name": "@aws/lsp-yaml",
-<<<<<<< HEAD
-    "version": "0.1.7",
-=======
     "version": "0.1.8",
->>>>>>> 9d74a17d
     "description": "YAML Language Server",
     "main": "out/index.js",
     "repository": {
@@ -30,13 +26,8 @@
         "postinstall": "node patchYamlPackage.js"
     },
     "dependencies": {
-<<<<<<< HEAD
         "@aws/language-server-runtimes": "^0.2.83",
-        "@aws/lsp-core": "^0.0.7",
-=======
-        "@aws/language-server-runtimes": "^0.2.80",
         "@aws/lsp-core": "^0.0.8",
->>>>>>> 9d74a17d
         "vscode-languageserver": "^9.0.1",
         "vscode-languageserver-textdocument": "^1.0.8",
         "yaml-language-server": "1.13.0"
