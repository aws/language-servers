{
    "name": "@aws/lsp-yaml",
    "version": "0.1.20",
    "description": "YAML Language Server",
    "main": "out/index.js",
    "repository": {
        "type": "git",
        "url": "https://github.com/aws/language-servers"
    },
    "author": "Amazon Web Services",
    "license": "Apache-2.0",
    "engines": {
        "node": ">=18.0.0"
    },
    "files": [
        "out/**/*",
        "patches/**/*",
        "patchYamlPackage.js",
        "CHANGELOG.md",
        "SECURITY.md",
        "NOTICE"
    ],
    "scripts": {
        "compile": "tsc --build",
        "prepack": "shx cp ../../LICENSE ../../NOTICE ../../SECURITY.md .",
        "postinstall": "node patchYamlPackage.js"
    },
    "dependencies": {
<<<<<<< HEAD
        "@aws/language-server-runtimes": "^0.3.0",
        "@aws/lsp-core": "^0.0.15",
=======
        "@aws/language-server-runtimes": "^0.2.129",
        "@aws/lsp-core": "^0.0.16",
>>>>>>> 4ce9d8fa
        "vscode-languageserver": "^9.0.1",
        "vscode-languageserver-textdocument": "^1.0.8",
        "yaml-language-server": "1.13.0"
    },
    "prettier": {
        "printWidth": 120,
        "trailingComma": "es5",
        "tabWidth": 4,
        "singleQuote": true,
        "semi": false,
        "bracketSpacing": true,
        "arrowParens": "avoid",
        "endOfLine": "lf"
    }
}<|MERGE_RESOLUTION|>--- conflicted
+++ resolved
@@ -26,13 +26,8 @@
         "postinstall": "node patchYamlPackage.js"
     },
     "dependencies": {
-<<<<<<< HEAD
         "@aws/language-server-runtimes": "^0.3.0",
-        "@aws/lsp-core": "^0.0.15",
-=======
-        "@aws/language-server-runtimes": "^0.2.129",
         "@aws/lsp-core": "^0.0.16",
->>>>>>> 4ce9d8fa
         "vscode-languageserver": "^9.0.1",
         "vscode-languageserver-textdocument": "^1.0.8",
         "yaml-language-server": "1.13.0"
