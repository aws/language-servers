/**
 * Copied from ../chat/chatController.ts for the purpose of developing a divergent implementation.
 * Will be deleted or merged.
 */

import {
    ChatTriggerType,
    GenerateAssistantResponseCommandInput,
    GenerateAssistantResponseCommandOutput,
    SendMessageCommandInput,
    SendMessageCommandInput as SendMessageCommandInputCodeWhispererStreaming,
    SendMessageCommandOutput,
    ToolResult,
    ToolResultContentBlock,
    ToolUse,
} from '@amzn/codewhisperer-streaming'
import {
    chatRequestType,
    InlineChatResultParams,
    PromptInputOptionChangeParams,
} from '@aws/language-server-runtimes/protocol'
import {
    ApplyWorkspaceEditParams,
    ErrorCodes,
    FeedbackParams,
    InsertToCursorPositionParams,
    TextDocumentEdit,
    TextEdit,
    InlineChatParams,
    ConversationClickParams,
    ListConversationsParams,
    TabBarActionParams,
    CreatePromptParams,
    FileClickParams,
} from '@aws/language-server-runtimes/protocol'
import {
    CancellationToken,
    Chat,
    ChatParams,
    ChatResult,
    FileList,
    EndChatParams,
    LSPErrorCodes,
    QuickActionParams,
    ResponseError,
    TabAddParams,
    TabRemoveParams,
    TabChangeParams,
    InlineChatResult,
} from '@aws/language-server-runtimes/server-interface'
import { v4 as uuid } from 'uuid'
import {
    AddMessageEvent,
    ChatInteractionType,
    ChatTelemetryEventName,
    CombinedConversationEvent,
} from '../../shared/telemetry/types'
import { Features, LspHandlers, Result } from '../types'
import { ChatEventParser, ChatResultWithMetadata } from '../chat/chatEventParser'
import { createAuthFollowUpResult, getAuthFollowUpType, getDefaultChatResponse } from '../chat/utils'
import { ChatSessionManagementService } from '../chat/chatSessionManagementService'
import { ChatTelemetryController } from '../chat/telemetry/chatTelemetryController'
import { QuickAction } from '../chat/quickActions'
import { Metric } from '../../shared/telemetry/metric'
import { getErrorMessage, isAwsError, isNullish, isObject } from '../../shared/utils'
import { HELP_MESSAGE } from '../chat/constants'
import { TelemetryService } from '../../shared/telemetry/telemetryService'
import {
    AmazonQServicePendingProfileError,
    AmazonQServicePendingSigninError,
} from '../../shared/amazonQServiceManager/errors'
import { AmazonQTokenServiceManager } from '../../shared/amazonQServiceManager/AmazonQTokenServiceManager'
import { AmazonQWorkspaceConfig } from '../../shared/amazonQServiceManager/configurationUtils'
import { TabBarController } from './tabBarController'
import { ChatDatabase } from './tools/chatDb/chatDb'
import {
    AgenticChatEventParser,
    ChatResultWithMetadata as AgenticChatResultWithMetadata,
} from './agenticChatEventParser'
import { ChatSessionService } from '../chat/chatSessionService'
import { AgenticChatResultStream } from './agenticChatResultStream'
import { executeToolMessage, toolErrorMessage, toolResultMessage } from './textFormatting'
import {
    AdditionalContentEntryAddition,
    AgenticChatTriggerContext,
    TriggerContext,
} from './context/agenticChatTriggerContext'
import { AdditionalContextProvider } from './context/addtionalContextProvider'
import { getNewPromptFilePath } from './context/contextUtils'
import { ContextCommandsProvider } from './context/contextCommandsProvider'
import { LocalProjectContextController } from '../../shared/localProjectContextController'

type ChatHandlers = Omit<
    LspHandlers<Chat>,
    | 'openTab'
    | 'sendChatUpdate'
    | 'sendContextCommands'
    | 'onListConversations'
    | 'onConversationClick'
    | 'onTabBarAction'
    | 'getSerializedChat'
    | 'chatOptionsUpdate'
>

export class AgenticChatController implements ChatHandlers {
    #features: Features
    #chatSessionManagementService: ChatSessionManagementService
    #telemetryController: ChatTelemetryController
    #triggerContext: AgenticChatTriggerContext
    #customizationArn?: string
    #telemetryService: TelemetryService
    #amazonQServiceManager?: AmazonQTokenServiceManager
    #tabBarController: TabBarController
    #chatHistoryDb: ChatDatabase
    #additionalContextProvider: AdditionalContextProvider
    #contextCommandsProvider: ContextCommandsProvider

    constructor(
        chatSessionManagementService: ChatSessionManagementService,
        features: Features,
        telemetryService: TelemetryService,
        amazonQServiceManager?: AmazonQTokenServiceManager
    ) {
        this.#features = features
        this.#chatSessionManagementService = chatSessionManagementService
        this.#triggerContext = new AgenticChatTriggerContext(features)
        this.#telemetryController = new ChatTelemetryController(features, telemetryService)
        this.#telemetryService = telemetryService
        this.#amazonQServiceManager = amazonQServiceManager
        this.#chatHistoryDb = new ChatDatabase(features)
        this.#tabBarController = new TabBarController(features, this.#chatHistoryDb)
        this.#additionalContextProvider = new AdditionalContextProvider(features.workspace)
        this.#contextCommandsProvider = new ContextCommandsProvider(
            this.#features.logging,
            this.#features.chat,
            this.#features.workspace
        )
    }

    async onCreatePrompt(params: CreatePromptParams): Promise<void> {
        const newFilePath = getNewPromptFilePath(params.promptName)
        const newFileContent = ''
        try {
            await this.#features.workspace.fs.writeFile(newFilePath, newFileContent, { mode: 0o600 })
            await this.#features.lsp.window.showDocument({ uri: newFilePath })
        } catch (e) {
            this.#features.logging.warn(`Error creating prompt file: ${e}`)
        }
    }

    dispose() {
        this.#chatSessionManagementService.dispose()
        this.#telemetryController.dispose()
        this.#chatHistoryDb.close()
        this.#contextCommandsProvider?.dispose()
    }

    async onListConversations(params: ListConversationsParams) {
        return this.#tabBarController.onListConversations(params)
    }

    async onConversationClick(params: ConversationClickParams) {
        return this.#tabBarController.onConversationClick(params)
    }

    async #sendProgressToClient(chunk: ChatResult | string, partialResultToken?: string | number) {
        if (!isNullish(partialResultToken)) {
            await this.#features.lsp.sendProgress(chatRequestType, partialResultToken, chunk)
        }
    }

    #getChatResultStream(partialResultToken?: string | number): AgenticChatResultStream {
        return new AgenticChatResultStream(async (chunk: ChatResult | string) =>
            this.#sendProgressToClient(chunk, partialResultToken)
        )
    }

    async onChatPrompt(params: ChatParams, token: CancellationToken): Promise<ChatResult | ResponseError<ChatResult>> {
        // Phase 1: Initial Setup - This happens only once
        const maybeDefaultResponse = getDefaultChatResponse(params.prompt.prompt)
        if (maybeDefaultResponse) {
            return maybeDefaultResponse
        }

        const sessionResult = this.#chatSessionManagementService.getSession(params.tabId)

        const { data: session, success } = sessionResult

        if (!success) {
            return new ResponseError<ChatResult>(ErrorCodes.InternalError, sessionResult.error)
        }

        const metric = new Metric<CombinedConversationEvent>({
            cwsprChatConversationType: 'Chat',
        })

        const triggerContext = await this.#getTriggerContext(params, metric)
        const isNewConversation = !session.conversationId
        if (isNewConversation) {
            // agentic chat does not support conversationId in API response,
            // so we set it to random UUID per session, as other chat functionality
            // depends on it
            session.conversationId = uuid()
        }

        token.onCancellationRequested(() => {
            this.#log('cancellation requested')
            session.abortRequest()
        })

        const chatResultStream = this.#getChatResultStream(params.partialResultToken)
        try {
            const additionalContext = await this.#additionalContextProvider.getAdditionalContext(
                triggerContext,
                (params.prompt as any).context
            )
            if (additionalContext.length) {
                triggerContext.documentReference =
                    this.#additionalContextProvider.getFileListFromContext(additionalContext)
            }
            // Get the initial request input
            const initialRequestInput = await this.#prepareRequestInput(
                params,
                session,
                triggerContext,
                additionalContext
            )

            // Start the agent loop
            const finalResult = await this.#runAgentLoop(
                initialRequestInput,
                session,
                metric,
                chatResultStream,
                session.conversationId,
                token,
                triggerContext.documentReference
            )

            // Phase 5: Result Handling - This happens only once
            return await this.#handleFinalResult(
                finalResult,
                session,
                params,
                metric,
                triggerContext,
                isNewConversation,
                chatResultStream
            )
        } catch (err) {
            return this.#handleRequestError(err, params.tabId, metric)
        }
    }

    /**
     * Prepares the initial request input for the chat prompt
     */
    async #prepareRequestInput(
        params: ChatParams,
        session: ChatSessionService,
        triggerContext: TriggerContext,
        additionalContext: AdditionalContentEntryAddition[]
    ): Promise<GenerateAssistantResponseCommandInput> {
        this.#debug('Preparing request input')
        const profileArn = AmazonQTokenServiceManager.getInstance(this.#features).getActiveProfileArn()
        const requestInput = this.#triggerContext.getChatParamsFromTrigger(
            params,
            triggerContext,
            ChatTriggerType.MANUAL,
            this.#customizationArn,
            profileArn,
<<<<<<< HEAD
            this.#getTools(session),
=======
            this.#chatHistoryDb.getMessages(params.tabId, 10),
            this.#features.agent.getTools({ format: 'bedrock' }),
>>>>>>> 349ced7a
            additionalContext
        )

        return requestInput
    }

    /**
     * Runs the agent loop, making requests and processing tool uses until completion
     */
    async #runAgentLoop(
        initialRequestInput: GenerateAssistantResponseCommandInput,
        session: ChatSessionService,
        metric: Metric<CombinedConversationEvent>,
        chatResultStream: AgenticChatResultStream,
        conversationIdentifier?: string,
        token?: CancellationToken,
        documentReference?: FileList
    ): Promise<Result<AgenticChatResultWithMetadata, string>> {
        let currentRequestInput = { ...initialRequestInput }
        let finalResult: Result<AgenticChatResultWithMetadata, string> | null = null
        let iterationCount = 0
        const maxIterations = 10 // Safety limit to prevent infinite loops
        metric.recordStart()

        while (iterationCount < maxIterations) {
            iterationCount++
            this.#debug(`Agent loop iteration ${iterationCount} for conversation id:`, conversationIdentifier || '')

            // Check for cancellation
            if (token?.isCancellationRequested) {
                this.#debug('Request cancelled during agent loop')
                break
            }

            // Phase 3: Request Execution
            this.#debug(`Request Input: ${JSON.stringify(currentRequestInput)}`)
            const response = await session.generateAssistantResponse(currentRequestInput)
            this.#debug(`Response received for iteration ${iterationCount}:`, JSON.stringify(response.$metadata))

            // Phase 4: Response Processing
            const result = await this.#processGenerateAssistantResponseResponse(
                response,
                metric.mergeWith({
                    cwsprChatResponseCode: response.$metadata.httpStatusCode,
                    cwsprChatMessageId: response.$metadata.requestId,
                }),
                chatResultStream,
                documentReference
            )

            // Check if we have any tool uses that need to be processed
            const pendingToolUses = this.#getPendingToolUses(result.data?.toolUses || {})

            if (pendingToolUses.length === 0) {
                // No more tool uses, we're done
                finalResult = result
                break
            }

            const currentMessage = currentRequestInput.conversationState?.currentMessage

            // Process tool uses and update the request input for the next iteration
            const toolResults = await this.#processToolUses(pendingToolUses, chatResultStream)
            currentRequestInput = this.#updateRequestInputWithToolResults(currentRequestInput, toolResults)

            if (!currentRequestInput.conversationState!.history) {
                currentRequestInput.conversationState!.history = []
            }

            currentRequestInput.conversationState!.history.push({
                userInputMessage: {
                    content: currentMessage?.userInputMessage?.content,
                    origin: currentMessage?.userInputMessage?.origin,
                    userIntent: currentMessage?.userInputMessage?.userIntent,
                    userInputMessageContext: currentMessage?.userInputMessage?.userInputMessageContext,
                },
            })

            currentRequestInput.conversationState!.history.push({
                assistantResponseMessage: {
                    content: result.data?.chatResult.body,
                    toolUses: Object.keys(result.data?.toolUses!).map(k => ({
                        toolUseId: result.data!.toolUses[k].toolUseId,
                        name: result.data!.toolUses[k].name,
                        input: result.data!.toolUses[k].input,
                    })),
                },
            })
        }

        if (iterationCount >= maxIterations) {
            this.#log('Agent loop reached maximum iterations limit')
        }

        return (
            finalResult || {
                success: false,
                error: 'Agent loop failed to produce a final result',
                data: { chatResult: {}, toolUses: {} },
            }
        )
    }

    /**
     * Extracts tool uses that need to be processed
     */
    #getPendingToolUses(toolUses: Record<string, ToolUse & { stop: boolean }>): Array<ToolUse & { stop: boolean }> {
        return Object.values(toolUses).filter(toolUse => toolUse.stop)
    }

    /**
     * Processes tool uses by running the tools and collecting results
     */
    async #processToolUses(
        toolUses: Array<ToolUse & { stop: boolean }>,
        chatResultStream: AgenticChatResultStream
    ): Promise<ToolResult[]> {
        const results: ToolResult[] = []

        for (const toolUse of toolUses) {
            if (!toolUse.name || !toolUse.toolUseId) continue

            try {
                await chatResultStream.writeResultBlock({ body: `${executeToolMessage(toolUse)}` })

                const result = await this.#features.agent.runTool(toolUse.name, toolUse.input)
                let toolResultContent: ToolResultContentBlock

                if (typeof result === 'string') {
                    toolResultContent = { text: result }
                } else if (Array.isArray(result)) {
                    toolResultContent = { json: { items: result } }
                } else if (typeof result === 'object') {
                    toolResultContent = { json: result }
                } else toolResultContent = { text: JSON.stringify(result) }

                results.push({
                    toolUseId: toolUse.toolUseId,
                    status: 'success',
                    content: [toolResultContent],
                })
                await chatResultStream.writeResultBlock({ body: toolResultMessage(toolUse, result) })
            } catch (err) {
                const errMsg = err instanceof Error ? err.message : 'unknown error'
                await chatResultStream.writeResultBlock({
                    body: toolErrorMessage(toolUse, errMsg),
                })
                this.#log(`Error running tool ${toolUse.name}:`, errMsg)
                results.push({
                    toolUseId: toolUse.toolUseId,
                    status: 'error',
                    content: [{ json: { error: err instanceof Error ? err.message : 'Unknown error' } }],
                })
            }
        }

        return results
    }

    /**
     * Updates the request input with tool results for the next iteration
     */
    #updateRequestInputWithToolResults(
        requestInput: GenerateAssistantResponseCommandInput,
        toolResults: ToolResult[]
    ): GenerateAssistantResponseCommandInput {
        // Create a deep copy of the request input
        const updatedRequestInput = JSON.parse(JSON.stringify(requestInput)) as GenerateAssistantResponseCommandInput

        // Add tool results to the request
        updatedRequestInput.conversationState!.currentMessage!.userInputMessage!.userInputMessageContext!.toolResults =
            []
        updatedRequestInput.conversationState!.currentMessage!.userInputMessage!.content = ''

        for (const toolResult of toolResults) {
            this.#debug(`ToolResult: ${JSON.stringify(toolResult)}`)
            updatedRequestInput.conversationState!.currentMessage!.userInputMessage!.userInputMessageContext!.toolResults.push(
                {
                    ...toolResult,
                }
            )
        }

        return updatedRequestInput
    }

    /**
     * Handles the final result after the agent loop completes
     */
    async #handleFinalResult(
        result: Result<AgenticChatResultWithMetadata, string>,
        session: ChatSessionService,
        params: ChatParams,
        metric: Metric<CombinedConversationEvent>,
        triggerContext: TriggerContext,
        isNewConversation: boolean,
        chatResultStream: AgenticChatResultStream
    ): Promise<ChatResult | ResponseError<ChatResult>> {
        if (!result.success) {
            return new ResponseError<ChatResult>(LSPErrorCodes.RequestFailed, result.error)
        }
        const conversationId = session.conversationId
        this.#debug('Final session conversation id:', conversationId || '')

        if (conversationId) {
            this.#telemetryController.setConversationId(params.tabId, conversationId)

            if (isNewConversation) {
                this.#telemetryController.updateTriggerInfo(params.tabId, {
                    startTrigger: {
                        hasUserSnippet: metric.metric.cwsprChatHasCodeSnippet ?? false,
                        triggerType: triggerContext.triggerType,
                    },
                })

                this.#telemetryController.emitStartConversationMetric(params.tabId, metric.metric)
            }
        }

        metric.setDimension('codewhispererCustomizationArn', this.#customizationArn)
        await this.#telemetryController.emitAddMessageMetric(params.tabId, metric.metric)

        this.#telemetryController.updateTriggerInfo(params.tabId, {
            lastMessageTrigger: {
                ...triggerContext,
                messageId: result.data?.chatResult.messageId,
                followUpActions: new Set(
                    result.data?.chatResult.followUp?.options
                        ?.map(option => option.prompt ?? '')
                        .filter(prompt => prompt.length > 0)
                ),
            },
        })

        // Save question/answer interaction to chat history
        if (params.prompt.prompt && conversationId && result.data?.chatResult.body) {
            this.#chatHistoryDb.addMessage(params.tabId, 'cwc', conversationId, {
                body: params.prompt.prompt,
                type: 'prompt' as any,
            })

            this.#chatHistoryDb.addMessage(params.tabId, 'cwc', conversationId, {
                body: result.data.chatResult.body,
                type: 'answer' as any,
                codeReference: result.data.chatResult.codeReference,
                relatedContent:
                    result.data.chatResult.relatedContent?.content &&
                    result.data.chatResult.relatedContent.content.length > 0
                        ? result.data?.chatResult.relatedContent
                        : undefined,
            })
        }

        return chatResultStream.getResult()
    }

    /**
     * Handles errors that occur during the request
     */
    #handleRequestError(
        err: any,
        tabId: string,
        metric: Metric<CombinedConversationEvent>
    ): ChatResult | ResponseError<ChatResult> {
        if (isAwsError(err) || (isObject(err) && 'statusCode' in err && typeof err.statusCode === 'number')) {
            metric.setDimension('cwsprChatRepsonseCode', err.statusCode ?? 400)
            this.#telemetryController.emitMessageResponseError(tabId, metric.metric)
        }

        if (err instanceof AmazonQServicePendingSigninError) {
            this.#log(`Q Chat SSO Connection error: ${getErrorMessage(err)}`)
            return createAuthFollowUpResult('full-auth')
        }

        if (err instanceof AmazonQServicePendingProfileError) {
            this.#log(`Q Chat SSO Connection error: ${getErrorMessage(err)}`)
            const followUpResult = createAuthFollowUpResult('use-supported-auth')
            // Access first element in array
            if (followUpResult.followUp?.options) {
                followUpResult.followUp.options[0].pillText = 'Select Q Developer Profile'
            }
            return followUpResult
        }

        const authFollowType = getAuthFollowUpType(err)
        if (authFollowType) {
            this.#log(`Q auth error: ${getErrorMessage(err)}`)
            return createAuthFollowUpResult(authFollowType)
        }

        this.#log(`Q api request error ${err instanceof Error ? JSON.stringify(err) : 'unknown'}`)
        this.#debug(`Q api request error stack ${err instanceof Error ? JSON.stringify(err.stack) : 'unknown'}`)
        this.#debug(`Q api request error cause ${err instanceof Error ? JSON.stringify(err.cause) : 'unknown'}`)
        return new ResponseError<ChatResult>(
            LSPErrorCodes.RequestFailed,
            err instanceof Error ? err.message : 'Unknown request error'
        )
    }

    async onInlineChatPrompt(
        params: InlineChatParams,
        token: CancellationToken
    ): Promise<InlineChatResult | ResponseError<InlineChatResult>> {
        // TODO: This metric needs to be removed later, just added for now to be able to create a ChatEventParser object
        const metric = new Metric<AddMessageEvent>({
            cwsprChatConversationType: 'Chat',
        })
        const triggerContext = await this.#getInlineChatTriggerContext(params)

        let response: SendMessageCommandOutput
        let requestInput: SendMessageCommandInput

        try {
            requestInput = this.#triggerContext.getChatParamsFromTrigger(
                params,
                triggerContext,
                ChatTriggerType.INLINE_CHAT,
                this.#customizationArn
            )

            if (!this.#amazonQServiceManager) {
                throw new Error('amazonQServiceManager is not initialized')
            }

            const client = this.#amazonQServiceManager.getStreamingClient()
            response = await client.sendMessage(requestInput as SendMessageCommandInputCodeWhispererStreaming)
            this.#log('Response for inline chat', JSON.stringify(response.$metadata), JSON.stringify(response))
        } catch (err) {
            if (err instanceof AmazonQServicePendingSigninError || err instanceof AmazonQServicePendingProfileError) {
                this.#log(`Q Inline Chat SSO Connection error: ${getErrorMessage(err)}`)
                return new ResponseError<ChatResult>(LSPErrorCodes.RequestFailed, err.message)
            }
            this.#log(`Q api request error ${err instanceof Error ? JSON.stringify(err) : 'unknown'}`)
            return new ResponseError<ChatResult>(
                LSPErrorCodes.RequestFailed,
                err instanceof Error ? err.message : 'Unknown request error'
            )
        }

        try {
            const result = await this.#processSendMessageResponseForInlineChat(
                response,
                metric,
                params.partialResultToken
            )

            return result.success
                ? {
                      ...result.data.chatResult,
                      requestId: response.$metadata.requestId,
                  }
                : new ResponseError<ChatResult>(LSPErrorCodes.RequestFailed, result.error)
        } catch (err) {
            this.#log(
                'Error encountered during inline chat response streaming:',
                err instanceof Error ? err.message : 'unknown'
            )
            return new ResponseError<ChatResult>(
                LSPErrorCodes.RequestFailed,
                err instanceof Error ? err.message : 'Unknown error occurred during inline chat response stream'
            )
        }
    }

    async onInlineChatResult(handler: InlineChatResultParams) {}

    async onCodeInsertToCursorPosition(params: InsertToCursorPositionParams) {
        // Implementation based on https://github.com/aws/aws-toolkit-vscode/blob/1814cc84228d4bf20270574c5980b91b227f31cf/packages/core/src/amazonq/commons/controllers/contentController.ts#L38
        if (!params.textDocument || !params.cursorPosition || !params.code) {
            const missingParams = []

            if (!params.textDocument) missingParams.push('textDocument')
            if (!params.cursorPosition) missingParams.push('cursorPosition')
            if (!params.code) missingParams.push('code')

            this.#log(
                `Q Chat server failed to insert code. Missing required parameters for insert code: ${missingParams.join(', ')}`
            )

            return
        }

        let cursorPosition = params.cursorPosition

        const indentRange = {
            start: { line: cursorPosition.line, character: 0 },
            end: cursorPosition,
        }
        const documentContent = await this.#features.workspace.getTextDocument(params.textDocument.uri)
        // linePrefix is the raw text that is between the start of the line and the current cursor position
        let linePrefix = documentContent?.getText(indentRange)
        // calculatedIndent is the indent we calculate inside this function and apply to the text to be inserted
        let calculatedIndent = ''
        let hasVirtualSpace = false

        if (linePrefix) {
            // If linePrefix object is not empty, there are two possibilities:
            // Case 1: If linePrefix contains only whitespace: Use the entire linePrefix as is for the indent
            // Case 2: If linePrefix contains non-whitespace characters: Extract leading whitespace from linePrefix (if any), ignore rest of text
            calculatedIndent =
                linePrefix.trim().length == 0
                    ? linePrefix
                    : ' '.repeat(linePrefix.length - linePrefix.trimStart().length)
        } else if (documentContent && cursorPosition.character > 0) {
            // When the cursor is not at the start of the line (position > 0) but there's no actual text at the indentation range
            // It means there are virtual spaces that is being rendered by the IDE
            // In this case, the indentation is determined by the cursorPosition
            this.#log('Indent is nullish and the cursor position is greater than zero while inserting code')
            calculatedIndent = ' '.repeat(cursorPosition.character)
            hasVirtualSpace = true
            cursorPosition.character = 0
        }

        const textWithIndent = params.code
            .split('\n')
            .map((line, index) => {
                if (index === 0) {
                    return hasVirtualSpace && line ? calculatedIndent + line : line
                }
                // Only indent non-empty lines
                return line ? calculatedIndent + line : ''
            })
            .join('\n')

        const workspaceEdit: ApplyWorkspaceEditParams = {
            edit: {
                documentChanges: [
                    TextDocumentEdit.create({ uri: params.textDocument.uri, version: 0 }, [
                        TextEdit.insert(cursorPosition, textWithIndent),
                    ]),
                ],
            },
        }
        const applyResult = await this.#features.lsp.workspace.applyWorkspaceEdit(workspaceEdit)

        if (applyResult.applied) {
            this.#log(`Q Chat server inserted code successfully`)
            this.#telemetryController.enqueueCodeDiffEntry({ ...params, code: textWithIndent })
        } else {
            this.#log(
                `Q Chat server failed to insert code: ${applyResult.failureReason ?? 'No failure reason provided'}`
            )
        }
    }
    onCopyCodeToClipboard() {}

    onEndChat(params: EndChatParams, _token: CancellationToken): boolean {
        const { success } = this.#chatSessionManagementService.deleteSession(params.tabId)

        return success
    }

    async onFileClicked(params: FileClickParams) {
        // TODO: also pass in selection and handle on client side
        await this.#features.lsp.window.showDocument({ uri: params.filePath })
    }

    onFollowUpClicked() {}

    onInfoLinkClick() {}

    onLinkClick() {}

    async onReady() {
        await this.#tabBarController.loadChats()
        try {
            const localProjectContextController = await LocalProjectContextController.getInstance()
            const contextItems = await localProjectContextController.getContextCommandItems()
            await this.#contextCommandsProvider.processContextCommandUpdate(contextItems)
            void this.#contextCommandsProvider.maybeUpdateCodeSymbols()
        } catch (error) {
            this.#log('Error initializing context commands: ' + error)
        }
    }

    onSendFeedback({ tabId, feedbackPayload }: FeedbackParams) {
        this.#features.telemetry.emitMetric({
            name: 'amazonq_sendFeedback',
            data: {
                comment: JSON.stringify({
                    type: 'codewhisperer-chat-answer-feedback',
                    conversationId: this.#telemetryController.getConversationId(tabId) ?? '',
                    messageId: feedbackPayload.messageId,
                    reason: feedbackPayload.selectedOption,
                    userComment: feedbackPayload.comment,
                }),
                // this is always Negative because only thumbs down has a form
                sentiment: 'Negative',
            },
        })
    }

    onSourceLinkClick() {}

    onTabAdd(params: TabAddParams) {
        this.#telemetryController.activeTabId = params.tabId

        this.#chatSessionManagementService.createSession(params.tabId)
    }

    onTabChange(params: TabChangeParams) {
        this.#telemetryController.emitConversationMetric({
            name: ChatTelemetryEventName.ExitFocusConversation,
            data: {},
        })

        this.#telemetryController.activeTabId = params.tabId

        this.#telemetryController.emitConversationMetric({
            name: ChatTelemetryEventName.EnterFocusConversation,
            data: {},
        })
    }

    onTabRemove(params: TabRemoveParams) {
        if (this.#telemetryController.activeTabId === params.tabId) {
            this.#telemetryController.emitConversationMetric({
                name: ChatTelemetryEventName.ExitFocusConversation,
                data: {},
            })
            this.#telemetryController.activeTabId = undefined
        }
        this.#chatHistoryDb.updateTabOpenState(params.tabId, false)
        this.#chatSessionManagementService.deleteSession(params.tabId)
        this.#telemetryController.removeConversation(params.tabId)
    }

    onQuickAction(params: QuickActionParams, _cancellationToken: CancellationToken) {
        switch (params.quickAction) {
            case QuickAction.Clear: {
                const sessionResult = this.#chatSessionManagementService.getSession(params.tabId)

                this.#telemetryController.emitChatMetric({
                    name: ChatTelemetryEventName.RunCommand,
                    data: {
                        cwsprChatCommandType: params.quickAction,
                    },
                })

                this.#telemetryController.removeConversation(params.tabId)
                this.#chatHistoryDb.clearTab(params.tabId)

                sessionResult.data?.clear()

                return {}
            }

            case QuickAction.Help:
                this.#telemetryController.emitChatMetric({
                    name: ChatTelemetryEventName.RunCommand,
                    data: {
                        cwsprChatCommandType: params.quickAction,
                    },
                })
                return {
                    messageId: uuid(),
                    body: HELP_MESSAGE,
                }
            default:
                return {}
        }
    }

    async onTabBarAction(params: TabBarActionParams) {
        return this.#tabBarController.onTabBarAction(params)
    }

    async #getInlineChatTriggerContext(params: InlineChatParams) {
        let triggerContext: TriggerContext = await this.#triggerContext.getNewTriggerContext(params)
        return triggerContext
    }

    async #getTriggerContext(params: ChatParams, metric: Metric<CombinedConversationEvent>) {
        const lastMessageTrigger = this.#telemetryController.getLastMessageTrigger(params.tabId)

        let triggerContext: TriggerContext

        // this is the only way we can detect a follow up action
        // we can reuse previous trigger information
        if (lastMessageTrigger?.followUpActions?.has(params.prompt?.prompt ?? '')) {
            await this.#telemetryController.emitInteractWithMessageMetric(params.tabId, {
                cwsprChatMessageId: lastMessageTrigger.messageId!,
                cwsprChatInteractionType: ChatInteractionType.ClickFollowUp,
            })

            triggerContext = lastMessageTrigger
        } else {
            triggerContext = await this.#triggerContext.getNewTriggerContext(params)
            triggerContext.triggerType = this.#telemetryController.getCurrentTrigger(params.tabId) ?? 'click'
        }

        metric.mergeWith({
            cwsprChatUserIntent: triggerContext?.userIntent,
            cwsprChatProgrammingLanguage: triggerContext?.programmingLanguage?.languageName,
            cwsprChatRequestLength: params.prompt?.prompt?.length ?? 0,
            cwsprChatTriggerInteraction: triggerContext?.triggerType,
            cwsprChatHasCodeSnippet: triggerContext.hasCodeSnippet ?? false,
            cwsprChatActiveEditorTotalCharacters: triggerContext.totalEditorCharacters ?? 0,
        })

        return triggerContext
    }

    async #processGenerateAssistantResponseResponse(
        response: GenerateAssistantResponseCommandOutput,
        metric: Metric<AddMessageEvent>,
        chatResultStream: AgenticChatResultStream,
        contextList?: FileList
    ): Promise<Result<AgenticChatResultWithMetadata, string>> {
        const requestId = response.$metadata.requestId!
        const chatEventParser = new AgenticChatEventParser(requestId, metric)
        const streamWriter = chatResultStream.getResultStreamWriter()
        for await (const chatEvent of response.generateAssistantResponseResponse!) {
            const result = chatEventParser.processPartialEvent(chatEvent, contextList)

            // terminate early when there is an error
            if (!result.success) {
                return result
            }

            await streamWriter.write(result.data.chatResult)
        }
        await streamWriter.close()

        metric.mergeWith({
            cwsprChatFullResponseLatency: metric.getTimeElapsed(),
            cwsprChatFollowUpCount: chatEventParser.totalEvents.followupPromptEvent,
            cwsprChatReferencesCount: chatEventParser.totalEvents.codeReferenceEvent,
            cwsprChatSourceLinkCount: chatEventParser.totalEvents.supplementaryWebLinksEvent,
            cwsprChatResponseLength: chatEventParser.body?.length ?? 0,
        })

        return chatEventParser.getResult()
    }

    async #processSendMessageResponseForInlineChat(
        response: SendMessageCommandOutput,
        metric: Metric<AddMessageEvent>,
        partialResultToken?: string | number
    ): Promise<Result<ChatResultWithMetadata, string>> {
        const requestId = response.$metadata.requestId!
        const chatEventParser = new ChatEventParser(requestId, metric)

        for await (const chatEvent of response.sendMessageResponse!) {
            const result = chatEventParser.processPartialEvent(chatEvent)

            // terminate early when there is an error
            if (!result.success) {
                return result
            }

            await this.#sendProgressToClient(result.data.chatResult, partialResultToken)
        }

        return chatEventParser.getResult()
    }

    onPromptInputOptionChange(params: PromptInputOptionChangeParams) {
        const sessionResult = this.#chatSessionManagementService.getSession(params.tabId)
        const { data: session, success } = sessionResult

        if (!success) {
            this.#log('onPromptInputOptionChange: on valid session found')
            return
        }

        session.pairProgrammingMode = !session.pairProgrammingMode
    }

    updateConfiguration = (newConfig: AmazonQWorkspaceConfig) => {
        this.#customizationArn = newConfig.customizationArn
        this.#log(`Chat configuration updated customizationArn to ${this.#customizationArn}`)
        /*
            The flag enableTelemetryEventsToDestination is set to true temporarily. It's value will be determined through destination
            configuration post all events migration to STE. It'll be replaced by qConfig['enableTelemetryEventsToDestination'] === true
        */
        // const enableTelemetryEventsToDestination = true
        // this.#telemetryService.updateEnableTelemetryEventsToDestination(enableTelemetryEventsToDestination)
        const updatedOptOutPreference = newConfig.optOutTelemetryPreference
        this.#telemetryService.updateOptOutPreference(updatedOptOutPreference)
        this.#log(`Chat configuration telemetry preference to ${updatedOptOutPreference}`)
    }

    #getTools(session: ChatSessionService) {
        const tools = this.#features.agent.getTools({ format: 'bedrock' })

        // it's disabled so filter out the write tools
        if (!session.pairProgrammingMode) {
            return tools.filter(tool => !['fsWrite', 'executeBash'].includes(tool.toolSpecification?.name || ''))
        }
        return tools
    }

    #log(...messages: string[]) {
        this.#features.logging.log(messages.join(' '))
    }

    #debug(...messages: string[]) {
        this.#features.logging.debug(messages.join(' '))
    }
}<|MERGE_RESOLUTION|>--- conflicted
+++ resolved
@@ -269,12 +269,8 @@
             ChatTriggerType.MANUAL,
             this.#customizationArn,
             profileArn,
-<<<<<<< HEAD
+            this.#chatHistoryDb.getMessages(params.tabId, 10),
             this.#getTools(session),
-=======
-            this.#chatHistoryDb.getMessages(params.tabId, 10),
-            this.#features.agent.getTools({ format: 'bedrock' }),
->>>>>>> 349ced7a
             additionalContext
         )
 
