/**
 * Copied from ../chat/chatController.ts for the purpose of developing a divergent implementation.
 * Will be deleted or merged.
 */

import * as path from 'path'
import {
    ChatTriggerType,
    CodeWhispererStreamingServiceException,
    GenerateAssistantResponseCommandInput,
    GenerateAssistantResponseCommandOutput,
    SendMessageCommandInput,
    SendMessageCommandInput as SendMessageCommandInputCodeWhispererStreaming,
    SendMessageCommandOutput,
    ToolResult,
    ToolResultContentBlock,
    ToolResultStatus,
    ToolUse,
} from '@amzn/codewhisperer-streaming'
import {
    Button,
    ButtonClickParams,
    ButtonClickResult,
    ChatMessage,
    chatRequestType,
    FileDetails,
    InlineChatResultParams,
    PromptInputOptionChangeParams,
    TextDocument,
} from '@aws/language-server-runtimes/protocol'
import {
    ApplyWorkspaceEditParams,
    ErrorCodes,
    FeedbackParams,
    InsertToCursorPositionParams,
    TextDocumentEdit,
    TextEdit,
    InlineChatParams,
    ConversationClickParams,
    ListConversationsParams,
    TabBarActionParams,
    CreatePromptParams,
    FileClickParams,
} from '@aws/language-server-runtimes/protocol'
import {
    CancellationToken,
    Chat,
    ChatParams,
    ChatResult,
    FileList,
    EndChatParams,
    LSPErrorCodes,
    QuickActionParams,
    ResponseError,
    TabAddParams,
    TabRemoveParams,
    TabChangeParams,
    InlineChatResult,
} from '@aws/language-server-runtimes/server-interface'
import { v4 as uuid } from 'uuid'
import {
    AddMessageEvent,
    ChatInteractionType,
    ChatTelemetryEventName,
    CombinedConversationEvent,
} from '../../shared/telemetry/types'
import { Features, LspHandlers, Result } from '../types'
import { ChatEventParser, ChatResultWithMetadata } from '../chat/chatEventParser'
import { createAuthFollowUpResult, getAuthFollowUpType, getDefaultChatResponse } from '../chat/utils'
import { ChatSessionManagementService } from '../chat/chatSessionManagementService'
import { ChatTelemetryController } from '../chat/telemetry/chatTelemetryController'
import { QuickAction } from '../chat/quickActions'
import { Metric } from '../../shared/telemetry/metric'
import { getErrorMessage, getHttpStatusCode, isAwsError, isNullish, isObject } from '../../shared/utils'
import { HELP_MESSAGE } from '../chat/constants'
import { TelemetryService } from '../../shared/telemetry/telemetryService'
import {
    AmazonQServicePendingProfileError,
    AmazonQServicePendingSigninError,
} from '../../shared/amazonQServiceManager/errors'
import { AmazonQTokenServiceManager } from '../../shared/amazonQServiceManager/AmazonQTokenServiceManager'
import { AmazonQWorkspaceConfig } from '../../shared/amazonQServiceManager/configurationUtils'
import { TabBarController } from './tabBarController'
import { ChatDatabase } from './tools/chatDb/chatDb'
import {
    AgenticChatEventParser,
    ChatResultWithMetadata as AgenticChatResultWithMetadata,
} from './agenticChatEventParser'
import { ChatSessionService } from '../chat/chatSessionService'
import { AgenticChatResultStream } from './agenticChatResultStream'
import { executeToolMessage, toolErrorMessage, toolResultMessage } from './textFormatting'
import {
    AdditionalContentEntryAddition,
    AgenticChatTriggerContext,
    TriggerContext,
} from './context/agenticChatTriggerContext'
import { AdditionalContextProvider } from './context/addtionalContextProvider'
import { getNewPromptFilePath, getUserPromptsDirectory, promptFileExtension } from './context/contextUtils'
import { ContextCommandsProvider } from './context/contextCommandsProvider'
import { LocalProjectContextController } from '../../shared/localProjectContextController'
import { CancellationError, workspaceUtils } from '@aws/lsp-core'
import { FsRead, FsReadParams } from './tools/fsRead'
import { ListDirectory, ListDirectoryParams } from './tools/listDirectory'
import { FsWrite, FsWriteParams } from './tools/fsWrite'
import { ExecuteBash, ExecuteBashOutput, ExecuteBashParams } from './tools/executeBash'
import { ExplanatoryParams, InvokeOutput, ToolApprovalException } from './tools/toolShared'
import { FileSearch, FileSearchParams } from './tools/fileSearch'
import { diffLines } from 'diff'
import { CodeSearch } from './tools/codeSearch'
<<<<<<< HEAD
import { genericErrorMsg } from './constants'
=======
import { URI } from 'vscode-uri'
>>>>>>> 9d504204

type ChatHandlers = Omit<
    LspHandlers<Chat>,
    | 'openTab'
    | 'sendChatUpdate'
    | 'sendContextCommands'
    | 'onListConversations'
    | 'onConversationClick'
    | 'onTabBarAction'
    | 'getSerializedChat'
    | 'chatOptionsUpdate'
>

export class AgenticChatController implements ChatHandlers {
    #features: Features
    #chatSessionManagementService: ChatSessionManagementService
    #telemetryController: ChatTelemetryController
    #triggerContext: AgenticChatTriggerContext
    #customizationArn?: string
    #telemetryService: TelemetryService
    #amazonQServiceManager?: AmazonQTokenServiceManager
    #tabBarController: TabBarController
    #chatHistoryDb: ChatDatabase
    #additionalContextProvider: AdditionalContextProvider
    #contextCommandsProvider: ContextCommandsProvider
    #stoppedToolUses = new Set<string>()

    /**
     * Determines the appropriate message ID for a tool use based on tool type and name
     * @param toolType The type of tool being used
     * @param toolUse The tool use object
     * @returns The message ID to use
     */
    #getMessageIdForToolUse(toolType: string | undefined, toolUse: ToolUse): string {
        const toolUseId = toolUse.toolUseId!
        // Return plain toolUseId for executeBash, add "_permission" suffix for all other tools
        return toolUse.name === 'executeBash' || toolType === 'executeBash' ? toolUseId : `${toolUseId}_permission`
    }

    constructor(
        chatSessionManagementService: ChatSessionManagementService,
        features: Features,
        telemetryService: TelemetryService,
        amazonQServiceManager?: AmazonQTokenServiceManager
    ) {
        this.#features = features
        this.#chatSessionManagementService = chatSessionManagementService
        this.#triggerContext = new AgenticChatTriggerContext(features)
        this.#telemetryController = new ChatTelemetryController(features, telemetryService)
        this.#telemetryService = telemetryService
        this.#amazonQServiceManager = amazonQServiceManager
        this.#chatHistoryDb = new ChatDatabase(features)
        this.#tabBarController = new TabBarController(features, this.#chatHistoryDb)
        this.#additionalContextProvider = new AdditionalContextProvider(features.workspace, features.lsp)
        this.#contextCommandsProvider = new ContextCommandsProvider(
            this.#features.logging,
            this.#features.chat,
            this.#features.workspace,
            this.#features.lsp
        )
    }

    async onButtonClick(params: ButtonClickParams): Promise<ButtonClickResult> {
        this.#log(`onButtonClick event with params: ${JSON.stringify(params)}`)
        const session = this.#chatSessionManagementService.getSession(params.tabId)
        if (
            params.buttonId === 'run-shell-command' ||
            params.buttonId === 'reject-shell-command' ||
            params.buttonId === 'allow-tools'
        ) {
            if (!session.data) {
                return { success: false, failureReason: `could not find chat session for tab: ${params.tabId} ` }
            }
            // For 'allow-tools', remove suffix as permission card needs to be seperate from file list card
            const messageId =
                params.buttonId === 'allow-tools' && params.messageId.endsWith('_permission')
                    ? params.messageId.replace('_permission', '')
                    : params.messageId

            const handler = session.data.getDeferredToolExecution(messageId)
            if (!handler?.reject || !handler.resolve) {
                return {
                    success: false,
                    failureReason: `could not find deferred tool execution for message: ${messageId} `,
                }
            }
            params.buttonId === 'reject-shell-command'
                ? handler.reject(new ToolApprovalException('Command was rejected.', true))
                : handler.resolve()
            return {
                success: true,
            }
        } else if (params.buttonId === 'undo-changes') {
            const toolUseId = params.messageId
            try {
                await this.#undoFileChange(toolUseId, session.data)
                this.#updateUndoButtonAfterClick(params.tabId, toolUseId, session.data)
                this.#telemetryController.emitInteractWithAgenticChat('RejectDiff', params.tabId)
            } catch (err: any) {
                return { success: false, failureReason: err.message }
            }
            return {
                success: true,
            }
        } else if (params.buttonId === 'undo-all-changes') {
            const toolUseId = params.messageId.replace('_undoall', '')
            await this.#undoAllFileChanges(params.tabId, toolUseId, session.data)
            return {
                success: true,
            }
        } else if (params.buttonId === 'stop-shell-command') {
            this.#stoppedToolUses.add(params.messageId)
            await this.#renderStoppedShellCommand(params.tabId, params.messageId)
            return { success: true }
        } else {
            return {
                success: false,
                failureReason: 'not implemented',
            }
        }
    }

    async #undoFileChange(toolUseId: string, session: ChatSessionService | undefined): Promise<void> {
        this.#log(`Reverting file change for tooluseId: ${toolUseId}`)
        const toolUse = session?.toolUseLookup.get(toolUseId)

        const input = toolUse?.input as unknown as FsWriteParams
        if (toolUse?.fileChange?.before) {
            await this.#features.workspace.fs.writeFile(input.path, toolUse.fileChange.before)
        } else {
            await this.#features.workspace.fs.rm(input.path)
        }
    }

    #updateUndoButtonAfterClick(tabId: string, toolUseId: string, session: ChatSessionService | undefined) {
        const cachedToolUse = session?.toolUseLookup.get(toolUseId)
        if (!cachedToolUse) {
            return
        }
        this.#features.chat.sendChatUpdate({
            tabId,
            data: {
                messages: [
                    {
                        ...cachedToolUse.chatResult,
                        header: {
                            ...cachedToolUse.chatResult?.header,
                            buttons: cachedToolUse.chatResult?.header?.buttons?.filter(
                                button => button.id !== 'undo-changes'
                            ),
                            status: { status: 'error', icon: 'cancel', text: 'Change discarded' },
                        },
                    },
                ],
            },
        })
    }

    async #undoAllFileChanges(
        tabId: string,
        toolUseId: string,
        session: ChatSessionService | undefined
    ): Promise<void> {
        this.#log(`Reverting all file changes starting from ${toolUseId}`)
        const toUndo = session?.toolUseLookup.get(toolUseId)?.relatedToolUses
        if (!toUndo) {
            return
        }
        for (const messageId of [...toUndo].reverse()) {
            await this.onButtonClick({ buttonId: 'undo-changes', messageId, tabId })
        }
    }

    async onCreatePrompt(params: CreatePromptParams): Promise<void> {
        const newFilePath = getNewPromptFilePath(params.promptName)
        const newFileContent = ''
        try {
            await this.#features.workspace.fs.mkdir(getUserPromptsDirectory(), { recursive: true })
            await this.#features.workspace.fs.writeFile(newFilePath, newFileContent, { mode: 0o600 })
            await this.#features.lsp.window.showDocument({ uri: URI.file(newFilePath).toString() })
        } catch (e) {
            this.#features.logging.warn(`Error creating prompt file: ${e}`)
        }
    }

    dispose() {
        this.#chatSessionManagementService.dispose()
        this.#telemetryController.dispose()
        this.#chatHistoryDb.close()
        this.#contextCommandsProvider?.dispose()
    }

    async onListConversations(params: ListConversationsParams) {
        return this.#tabBarController.onListConversations(params)
    }

    async onConversationClick(params: ConversationClickParams) {
        return this.#tabBarController.onConversationClick(params)
    }

    async #sendProgressToClient(chunk: ChatResult | string, partialResultToken?: string | number) {
        if (!isNullish(partialResultToken)) {
            await this.#features.lsp.sendProgress(chatRequestType, partialResultToken, chunk)
        }
    }

    #getChatResultStream(partialResultToken?: string | number): AgenticChatResultStream {
        return new AgenticChatResultStream(async (result: ChatResult | string) => {
            return this.#sendProgressToClient(result, partialResultToken)
        })
    }

    async onChatPrompt(params: ChatParams, token: CancellationToken): Promise<ChatResult | ResponseError<ChatResult>> {
        // Phase 1: Initial Setup - This happens only once
        const maybeDefaultResponse = getDefaultChatResponse(params.prompt.prompt)
        if (maybeDefaultResponse) {
            return maybeDefaultResponse
        }

        const sessionResult = this.#chatSessionManagementService.getSession(params.tabId)

        const { data: session, success } = sessionResult

        if (!success) {
            return new ResponseError<ChatResult>(ErrorCodes.InternalError, sessionResult.error)
        }

        const metric = new Metric<CombinedConversationEvent>({
            cwsprChatConversationType: 'AgenticChat',
        })

        try {
            const triggerContext = await this.#getTriggerContext(params, metric)
            const isNewConversation = !session.conversationId
            if (isNewConversation) {
                // agentic chat does not support conversationId in API response,
                // so we set it to random UUID per session, as other chat functionality
                // depends on it
                session.conversationId = uuid()
            }

            token.onCancellationRequested(() => {
                this.#log('cancellation requested')
                this.#telemetryController.emitInteractWithAgenticChat('StopChat', params.tabId)
                session.abortRequest()
                session.rejectAllDeferredToolExecutions(new CancellationError('user'))
            })

            const chatResultStream = this.#getChatResultStream(params.partialResultToken)

            const additionalContext = await this.#additionalContextProvider.getAdditionalContext(
                triggerContext,
                (params.prompt as any).context
            )
            if (additionalContext.length) {
                triggerContext.documentReference =
                    this.#additionalContextProvider.getFileListFromContext(additionalContext)
            }
            // Get the initial request input
            const initialRequestInput = await this.#prepareRequestInput(
                params,
                session,
                triggerContext,
                additionalContext,
                chatResultStream
            )

            // Start the agent loop
            const finalResult = await this.#runAgentLoop(
                initialRequestInput,
                session,
                metric,
                chatResultStream,
                params.tabId,
                session.conversationId,
                token,
                triggerContext.documentReference
            )

            // Phase 5: Result Handling - This happens only once
            return await this.#handleFinalResult(
                finalResult,
                session,
                params,
                metric,
                triggerContext,
                isNewConversation,
                chatResultStream
            )
        } catch (err) {
            // HACK: the chat-client needs to have a partial event with the associated messageId sent before it can accept the final result.
            // Without this, the `thinking` indicator never goes away.
            // Note: buttons being explicitly empty is required for this hack to work.
            const errorMessageId = `error-message-id-${uuid()}`
            await this.#sendProgressToClient(
                {
                    type: 'answer',
                    body: '',
                    messageId: errorMessageId,
                    buttons: [],
                },
                params.partialResultToken
            )
            if (this.isUserAction(err, token)) {
                /**
                 * when the session is aborted it generates an error.
                 * we need to resolve this error with an answer so the
                 * stream stops
                 */
                return {
                    type: 'answer',
                    body: '',
                    messageId: errorMessageId,
                    buttons: [],
                }
            }
            return this.#handleRequestError(err, errorMessageId, params.tabId, metric)
        }
    }

    /**
     * Prepares the initial request input for the chat prompt
     */
    async #prepareRequestInput(
        params: ChatParams,
        session: ChatSessionService,
        triggerContext: TriggerContext,
        additionalContext: AdditionalContentEntryAddition[],
        chatResultStream: AgenticChatResultStream
    ): Promise<GenerateAssistantResponseCommandInput> {
        this.#debug('Preparing request input')
        const profileArn = AmazonQTokenServiceManager.getInstance(this.#features).getActiveProfileArn()
        const requestInput = await this.#triggerContext.getChatParamsFromTrigger(
            params,
            triggerContext,
            ChatTriggerType.MANUAL,
            this.#customizationArn,
            chatResultStream,
            profileArn,
            [],
            this.#getTools(session),
            additionalContext
        )

        return requestInput
    }

    /**
     * Runs the agent loop, making requests and processing tool uses until completion
     */
    async #runAgentLoop(
        initialRequestInput: GenerateAssistantResponseCommandInput,
        session: ChatSessionService,
        metric: Metric<CombinedConversationEvent>,
        chatResultStream: AgenticChatResultStream,
        tabId: string,
        conversationIdentifier?: string,
        token?: CancellationToken,
        documentReference?: FileList
    ): Promise<Result<AgenticChatResultWithMetadata, string>> {
        let currentRequestInput = { ...initialRequestInput }
        let finalResult: Result<AgenticChatResultWithMetadata, string> | null = null
        let iterationCount = 0
        const maxIterations = 100 // Safety limit to prevent infinite loops
        metric.recordStart()

        while (iterationCount < maxIterations) {
            iterationCount++
            this.#debug(`Agent loop iteration ${iterationCount} for conversation id:`, conversationIdentifier || '')

            // Check for cancellation
            if (token?.isCancellationRequested) {
                throw new CancellationError('user')
            }

            const currentMessage = currentRequestInput.conversationState?.currentMessage
            const conversationId = conversationIdentifier ?? ''
            if (!currentMessage || !conversationId) {
                this.#debug(
                    `Warning: ${!currentMessage ? 'currentMessage' : ''}${!currentMessage && !conversationId ? ' and ' : ''}${!conversationId ? 'conversationIdentifier' : ''} is empty in agent loop iteration ${iterationCount}.`
                )
            }

            //  Fix the history to maintain invariants
            if (currentMessage) {
                this.#chatHistoryDb.fixHistory(tabId, currentMessage, conversationIdentifier ?? '')
            }

            //  Retrieve the history from DB; Do not include chatHistory for requests going to Mynah Backend
            currentRequestInput.conversationState!.history = currentRequestInput.conversationState?.currentMessage
                ?.userInputMessage?.userIntent
                ? []
                : this.#chatHistoryDb.getMessages(tabId)

            // Phase 3: Request Execution
            this.#log(`Q Model Request: ${JSON.stringify(currentRequestInput)}`)
            const response = await session.generateAssistantResponse(currentRequestInput)
            this.#log(`Q Model Response: ${JSON.stringify(response)}`)

            //  Add the current user message to the history DB
            if (currentMessage && conversationIdentifier) {
                this.#chatHistoryDb.addMessage(tabId, 'cwc', conversationIdentifier, {
                    body: currentMessage.userInputMessage?.content ?? '',
                    type: 'prompt' as any,
                    userIntent: currentMessage.userInputMessage?.userIntent,
                    origin: currentMessage.userInputMessage?.origin,
                    userInputMessageContext: currentMessage.userInputMessage?.userInputMessageContext,
                })
            }

            // Phase 4: Response Processing
            const result = await this.#processGenerateAssistantResponseResponse(
                response,
                metric.mergeWith({
                    cwsprChatResponseCode: response.$metadata.httpStatusCode,
                    cwsprChatMessageId: response.$metadata.requestId,
                }),
                chatResultStream,
                session,
                documentReference
            )

            //  Add the current assistantResponse message to the history DB
            if (result.data?.chatResult.body !== undefined) {
                this.#chatHistoryDb.addMessage(tabId, 'cwc', conversationIdentifier ?? '', {
                    body: result.data?.chatResult.body,
                    type: 'answer' as any,
                    codeReference: result.data.chatResult.codeReference,
                    relatedContent:
                        result.data.chatResult.relatedContent?.content &&
                        result.data.chatResult.relatedContent.content.length > 0
                            ? result.data?.chatResult.relatedContent
                            : undefined,
                    toolUses: Object.keys(result.data?.toolUses!).map(k => ({
                        toolUseId: result.data!.toolUses[k].toolUseId,
                        name: result.data!.toolUses[k].name,
                        input: result.data!.toolUses[k].input,
                    })),
                })
            }

            // Check if we have any tool uses that need to be processed
            const pendingToolUses = this.#getPendingToolUses(result.data?.toolUses || {})

            if (pendingToolUses.length === 0) {
                // No more tool uses, we're done
                finalResult = result
                break
            }

            let content = ''
            let toolResults: ToolResult[]
            if (result.success) {
                // Process tool uses and update the request input for the next iteration
                toolResults = await this.#processToolUses(pendingToolUses, chatResultStream, session, tabId, token)
            } else {
                // Send an error card to UI?
                toolResults = pendingToolUses.map(toolUse => ({
                    toolUseId: toolUse.toolUseId,
                    status: ToolResultStatus.ERROR,
                    content: [{ text: result.error }],
                }))
                if (result.error.startsWith('ToolUse input is invalid JSON:')) {
                    content =
                        'Your toolUse input is incomplete because it is too large. Break this task down into multiple tool uses with smaller input.'
                }
            }
            currentRequestInput = this.#updateRequestInputWithToolResults(currentRequestInput, toolResults, content)
        }

        if (iterationCount >= maxIterations) {
            this.#log('Agent loop reached maximum iterations limit')
        }

        this.#stoppedToolUses.clear()

        return (
            finalResult || {
                success: false,
                error: 'Agent loop failed to produce a final result',
                data: { chatResult: {}, toolUses: {} },
            }
        )
    }

    /**
     * Extracts tool uses that need to be processed
     */
    #getPendingToolUses(toolUses: Record<string, ToolUse & { stop: boolean }>): Array<ToolUse & { stop: boolean }> {
        return Object.values(toolUses).filter(toolUse => toolUse.stop)
    }
    /**
     * Creates a promise that does not resolve until the user accepts or rejects the tool usage.
     * @param toolUseId
     * @param toolUseName
     * @param resultStream
     * @param promptBlockId id of approval block. This allows us to overwrite the buttons with 'accepted' or 'rejected' text.
     * @param session
     */
    async waitForToolApproval(
        toolUse: ToolUse,
        resultStream: AgenticChatResultStream,
        promptBlockId: number,
        session: ChatSessionService
    ) {
        const deferred = this.#createDeferred()
        session.setDeferredToolExecution(toolUse.toolUseId!, deferred.resolve, deferred.reject)
        this.#log(`Prompting for tool approval for tool: ${toolUse.name}`)
        await deferred.promise
        // Note: we want to overwrite the button block because it already exists in the stream.
        await resultStream.overwriteResultBlock(this.#getUpdateToolConfirmResult(toolUse, true), promptBlockId)
    }

    /**
     * Processes tool uses by running the tools and collecting results
     */
    async #processToolUses(
        toolUses: Array<ToolUse & { stop: boolean }>,
        chatResultStream: AgenticChatResultStream,
        session: ChatSessionService,
        tabId: string,
        token?: CancellationToken
    ): Promise<ToolResult[]> {
        const results: ToolResult[] = []

        for (const toolUse of toolUses) {
            // Store buttonBlockId to use it in `catch` block if needed
            let cachedButtonBlockId
            if (!toolUse.name || !toolUse.toolUseId) continue
            session.toolUseLookup.set(toolUse.toolUseId, toolUse)

            try {
                // TODO: Can we move this check in the event parser before the stream completes?
                const availableToolNames = this.#getTools(session).map(tool => tool.toolSpecification.name)
                if (!availableToolNames.includes(toolUse.name)) {
                    throw new Error(`Tool ${toolUse.name} is not available in the current mode`)
                }
                if (toolUse.name !== 'fsWrite') {
                    await this.#showUndoAllIfRequired(chatResultStream, session)
                }
                const { explanation } = toolUse.input as unknown as ExplanatoryParams
                if (explanation) {
                    await chatResultStream.writeResultBlock({
                        type: 'directive',
                        messageId: toolUse.toolUseId + '_explanation',
                        body: explanation,
                    })
                }
                switch (toolUse.name) {
                    case 'fsRead':
                    case 'listDirectory':
                    case 'fileSearch':
                    case 'fsWrite':
                    case 'executeBash': {
                        const toolMap = {
                            fsRead: { Tool: FsRead },
                            listDirectory: { Tool: ListDirectory },
                            fsWrite: { Tool: FsWrite },
                            executeBash: { Tool: ExecuteBash },
                            fileSearch: { Tool: FileSearch },
                        }

                        const { Tool } = toolMap[toolUse.name as keyof typeof toolMap]
                        const tool = new Tool(this.#features)
                        const { requiresAcceptance, warning } = await tool.requiresAcceptance(toolUse.input as any)

                        if (requiresAcceptance || toolUse.name === 'executeBash') {
                            // for executeBash, we till send the confirmation message without action buttons
                            const confirmationResult = this.#processToolConfirmation(
                                toolUse,
                                requiresAcceptance,
                                warning
                            )
                            cachedButtonBlockId = await chatResultStream.writeResultBlock(confirmationResult)
                            const isExecuteBash = toolUse.name === 'executeBash'
                            if (isExecuteBash) {
                                this.#telemetryController.emitInteractWithAgenticChat('GeneratedCommand', tabId)
                            }
                            if (requiresAcceptance) {
                                await this.waitForToolApproval(toolUse, chatResultStream, cachedButtonBlockId, session)
                            }
                            if (isExecuteBash) {
                                this.#telemetryController.emitInteractWithAgenticChat('RunCommand', tabId)
                            }
                        }
                        break
                    }
                    case 'codeSearch':
                        // no need to write tool message for code search.
                        break
                    default:
                        await chatResultStream.writeResultBlock({
                            type: 'tool',
                            body: `${executeToolMessage(toolUse)}`,
                            messageId: toolUse.toolUseId,
                        })
                        break
                }

                if (toolUse.name === 'fsWrite') {
                    const input = toolUse.input as unknown as FsWriteParams
                    const document = await this.#triggerContext.getTextDocument(input.path)
                    session.toolUseLookup.set(toolUse.toolUseId, {
                        ...toolUse,
                        fileChange: { before: document?.getText() },
                    })
                }

                const ws = this.#getWritableStream(chatResultStream, toolUse)
                const result = await this.#features.agent.runTool(toolUse.name, toolUse.input, token, ws)

                let toolResultContent: ToolResultContentBlock

                if (typeof result === 'string') {
                    toolResultContent = { text: result }
                } else if (Array.isArray(result)) {
                    toolResultContent = { json: { items: result } }
                } else if (typeof result === 'object') {
                    toolResultContent = { json: result }
                } else toolResultContent = { text: JSON.stringify(result) }
                this.#validateToolResult(toolUse, toolResultContent)

                results.push({
                    toolUseId: toolUse.toolUseId,
                    status: 'success',
                    content: [toolResultContent],
                })

                switch (toolUse.name) {
                    case 'fsRead':
                    case 'listDirectory':
                    case 'fileSearch':
                        const initialListDirResult = this.#processReadOrListOrSearch(toolUse, chatResultStream)
                        if (initialListDirResult) {
                            await chatResultStream.writeResultBlock(initialListDirResult)
                        }
                        break
                    // no need to write tool result for listDir,fsRead,fileSearch into chat stream
                    case 'executeBash':
                        // no need to write tool result for listDir and fsRead into chat stream
                        // executeBash will stream the output instead of waiting until the end
                        break
                    case 'codeSearch':
                        // no need to write tool result for code search.
                        break
                    case 'fsWrite':
                        const input = toolUse.input as unknown as FsWriteParams
                        const doc = await this.#triggerContext.getTextDocument(input.path)
                        const chatResult = await this.#getFsWriteChatResult(toolUse, doc, session)
                        const cachedToolUse = session.toolUseLookup.get(toolUse.toolUseId)
                        if (cachedToolUse) {
                            session.toolUseLookup.set(toolUse.toolUseId, {
                                ...cachedToolUse,
                                chatResult,
                                fileChange: { ...cachedToolUse.fileChange, after: doc?.getText() },
                            })
                        }
                        this.#telemetryController.emitInteractWithAgenticChat('GeneratedDiff', tabId)
                        await chatResultStream.writeResultBlock(chatResult)
                        break
                    default:
                        await chatResultStream.writeResultBlock({
                            type: 'tool',
                            body: toolResultMessage(toolUse, result),
                            messageId: toolUse.toolUseId,
                        })
                        break
                }
                this.#updateUndoAllState(toolUse, session)

                if (toolUse.name) {
                    this.#telemetryController.emitToolUseSuggested(
                        toolUse,
                        session.conversationId ?? '',
                        this.#features.runtime.serverInfo.version ?? ''
                    )
                }
            } catch (err) {
                if (this.isUserAction(err, token)) {
                    if (toolUse.name === 'executeBash') {
                        if (err instanceof ToolApprovalException) {
                            if (cachedButtonBlockId) {
                                await chatResultStream.overwriteResultBlock(
                                    this.#getUpdateToolConfirmResult(toolUse, false),
                                    cachedButtonBlockId
                                )
                                if (err.shouldShowMessage) {
                                    await chatResultStream.writeResultBlock({
                                        type: 'answer',
                                        messageId: `reject-message-${toolUse.toolUseId}`,
                                        body: err.message || 'Command was rejected.',
                                    })
                                }
                            } else {
                                this.#features.logging.log('Failed to update tool block: no blockId is available.')
                            }
                        }
                        throw err
                    }
                    if (err instanceof CancellationError) {
                        results.push({
                            toolUseId: toolUse.toolUseId,
                            status: ToolResultStatus.ERROR,
                            content: [{ text: 'Command stopped by user' }],
                        })
                        continue
                    }
                }
                const errMsg = err instanceof Error ? err.message : 'unknown error'
                this.#log(`Error running tool ${toolUse.name}:`, errMsg)
                results.push({
                    toolUseId: toolUse.toolUseId,
                    status: 'error',
                    content: [{ json: { error: err instanceof Error ? err.message : 'Unknown error' } }],
                })
            } finally {
                this.#stoppedToolUses.delete(toolUse.toolUseId!)
            }
        }

        return results
    }

    /**
     * Updates the currentUndoAllId state in the session
     */
    #updateUndoAllState(toolUse: ToolUse, session: ChatSessionService) {
        if (toolUse.name === 'fsWrite') {
            if (session.currentUndoAllId === undefined) {
                session.currentUndoAllId = toolUse.toolUseId
            }
            if (session.currentUndoAllId) {
                const prev = session.toolUseLookup.get(session.currentUndoAllId)
                if (prev && toolUse.toolUseId) {
                    const relatedToolUses = prev.relatedToolUses || new Set()
                    relatedToolUses.add(toolUse.toolUseId)

                    session.toolUseLookup.set(session.currentUndoAllId, {
                        ...prev,
                        relatedToolUses,
                    })
                }
            }
        } else {
            session.currentUndoAllId = undefined
        }
    }

    /**
     * Shows an "Undo all changes" button if there are multiple related file changes
     * that can be undone together.
     */
    async #showUndoAllIfRequired(chatResultStream: AgenticChatResultStream, session: ChatSessionService) {
        if (session.currentUndoAllId === undefined) {
            return
        }

        const toUndo = session.toolUseLookup.get(session.currentUndoAllId)?.relatedToolUses
        if (!toUndo || toUndo.size <= 1) {
            return
        }

        await chatResultStream.writeResultBlock({
            type: 'answer',
            messageId: `${session.currentUndoAllId}_undoall`,
            buttons: [
                {
                    id: 'undo-all-changes',
                    text: 'Undo all changes',
                    icon: 'revert',
                    status: 'clear',
                    keepCardAfterClick: false,
                },
            ],
        })
        session.currentUndoAllId = undefined
    }

    /**
     * Determines if error is thrown as a result of a user action (Ex. rejecting tool, stop button)
     * @param err
     * @returns
     */
    isUserAction(err: unknown, token?: CancellationToken): boolean {
        return (
            CancellationError.isUserCancelled(err) ||
            err instanceof ToolApprovalException ||
            (token?.isCancellationRequested ?? false)
        )
    }

    #validateToolResult(toolUse: ToolUse, result: ToolResultContentBlock) {
        let maxToolResponseSize
        switch (toolUse.name) {
            case 'fsRead':
                maxToolResponseSize = 200_000
                break
            case 'listDirectory':
                maxToolResponseSize = 30_000
                break
            default:
                maxToolResponseSize = 100_000
                break
        }
        if (
            (result.text && result.text.length > maxToolResponseSize) ||
            (result.json && JSON.stringify(result.json).length > maxToolResponseSize)
        ) {
            throw Error(`${toolUse.name} output exceeds maximum character limit of ${maxToolResponseSize}`)
        }
    }

    #getWritableStream(chatResultStream: AgenticChatResultStream, toolUse: ToolUse): WritableStream | undefined {
        if (toolUse.name !== 'executeBash') {
            return
        }
        const completedHeader: ChatMessage['header'] = {
            body: 'shell',
            status: { status: 'success', icon: 'ok', text: 'Completed' },
            buttons: [],
        }
        return new WritableStream({
            write: async chunk => {
                if (this.#stoppedToolUses.has(toolUse.toolUseId!)) return
                await chatResultStream.writeResultBlock({
                    type: 'tool',
                    body: chunk,
                    messageId: toolUse.toolUseId,
                })
            },
            close: async () => {
                if (this.#stoppedToolUses.has(toolUse.toolUseId!)) return
                await chatResultStream.writeResultBlock({
                    type: 'tool',
                    body: '```',
                    messageId: toolUse.toolUseId,
                    header: completedHeader,
                })
            },
        })
    }

    /**
     * Creates an updated ChatResult for tool confirmation based on tool type
     * @param toolUse The tool use object
     * @param isAccept Whether the tool was accepted or rejected
     * @param toolType Optional tool type for specialized handling
     * @returns ChatResult with appropriate confirmation UI
     */
    #getUpdateToolConfirmResult(toolUse: ToolUse, isAccept: boolean, toolType?: string): ChatResult {
        const toolName = toolType || toolUse.name

        // Handle bash commands with special formatting
        if (toolName === 'executeBash') {
            return {
                messageId: toolUse.toolUseId,
                type: 'tool',
                body: '```shell\n' + (toolUse.input as unknown as ExecuteBashParams).command + '\n',
                header: {
                    body: 'shell',
                    status: {
                        status: isAccept ? 'success' : 'error',
                        icon: isAccept ? 'ok' : 'cancel',
                        text: isAccept ? 'Accepted' : 'Rejected',
                    },
                    buttons: isAccept
                        ? [
                              {
                                  id: 'stop-shell-command',
                                  text: 'Stop',
                                  icon: 'stop',
                              },
                          ]
                        : [],
                },
            }
        }

        // For file operations and other tools, create appropriate confirmation UI
        let header: {
            body: string
            status: { status: 'info' | 'success' | 'warning' | 'error'; icon: string; text: string }
        }
        let body: string

        switch (toolName) {
            case 'fsWrite':
                const writeFilePath = (toolUse.input as unknown as FsWriteParams).path
                header = {
                    body: 'File Write',
                    status: {
                        status: isAccept ? 'success' : 'error',
                        icon: isAccept ? 'ok' : 'cancel',
                        text: isAccept ? 'Allowed' : 'Rejected',
                    },
                }
                body = isAccept
                    ? `File modification allowed: \`${writeFilePath}\``
                    : `File modification rejected: \`${writeFilePath}\``
                break

            case 'fsRead':
            case 'listDirectory':
                // Common handling for read operations
                const path = (toolUse.input as unknown as FsReadParams | ListDirectoryParams).path
                const isDirectory = toolName === 'listDirectory'
                header = {
                    body: isDirectory ? 'Directory Listing' : 'File Read',
                    status: {
                        status: isAccept ? 'success' : 'error',
                        icon: isAccept ? 'ok' : 'cancel',
                        text: isAccept ? 'Allowed' : 'Rejected',
                    },
                }
                body = isAccept
                    ? `${isDirectory ? 'Directory listing' : 'File read'} allowed: \`${path}\``
                    : `${isDirectory ? 'Directory listing' : 'File read'} rejected: \`${path}\``
                break

            case 'fileSearch':
                const searchPath = (toolUse.input as unknown as FileSearchParams).path
                header = {
                    body: 'File Search',
                    status: {
                        status: isAccept ? 'success' : 'error',
                        icon: isAccept ? 'ok' : 'cancel',
                        text: isAccept ? 'Allowed' : 'Rejected',
                    },
                }
                body = isAccept ? `File search allowed: \`${searchPath}\`` : `File search rejected: \`${searchPath}\``
                break

            default:
                // Generic handler for other tool types
                header = {
                    body: toolUse.name || 'Tool',
                    status: {
                        status: isAccept ? 'success' : 'error',
                        icon: isAccept ? 'ok' : 'cancel',
                        text: isAccept ? 'Allowed' : 'Rejected',
                    },
                }
                body = isAccept ? `Tool execution allowed: ${toolUse.name}` : `Tool execution rejected: ${toolUse.name}`
                break
        }

        return {
            messageId: this.#getMessageIdForToolUse(toolType, toolUse),
            type: 'tool',
            body,
            header,
        }
    }

    async #renderStoppedShellCommand(tabId: string, messageId: string): Promise<void> {
        const session = this.#chatSessionManagementService.getSession(tabId).data
        const toolUse = session?.toolUseLookup.get(messageId)
        const command = (toolUse!.input as unknown as ExecuteBashParams).command
        await this.#features.chat.sendChatUpdate({
            tabId,
            state: { inProgress: false },
            data: {
                messages: [
                    {
                        messageId,
                        type: 'tool',
                        body: `\`\`\`shell\n${command}\n\`\`\``,
                        header: {
                            body: 'shell',
                            status: {
                                status: 'error',
                                icon: 'stop',
                                text: 'Stopped',
                            },
                            buttons: [],
                        },
                    },
                ],
            },
        })
    }

    #processToolConfirmation(
        toolUse: ToolUse,
        requiresAcceptance: Boolean,
        warning?: string,
        toolType?: string
    ): ChatResult {
        let buttons: Button[] = []
        let header: { body: string; buttons: Button[]; icon?: string; iconForegroundStatus?: string }
        let body: string

        switch (toolType || toolUse.name) {
            case 'executeBash':
                buttons = requiresAcceptance
                    ? [
                          {
                              id: 'reject-shell-command',
                              text: 'Reject',
                              icon: 'cancel',
                          },
                          {
                              id: 'run-shell-command',
                              text: 'Run',
                              icon: 'play',
                          },
                      ]
                    : []
                header = {
                    body: 'shell',
                    buttons,
                }
                const commandString = (toolUse.input as unknown as ExecuteBashParams).command
                body = '```shell\n' + commandString + '\n'
                break

            case 'fsWrite':
                buttons = [
                    {
                        id: 'allow-tools', // Reusing the same ID for simplicity, could be changed to 'allow-write-tools'
                        text: 'Allow',
                        icon: 'ok',
                        status: 'clear',
                    },
                ]
                header = {
                    icon: 'warning',
                    iconForegroundStatus: 'warning',
                    body: '#### Allow file modification outside of your workspace',
                    buttons,
                }
                const writeFilePath = (toolUse.input as unknown as FsWriteParams).path
                body = `I need permission to modify files in your workspace.\n\`${writeFilePath}\``
                break

            case 'fsRead':
            case 'listDirectory':
            default:
                buttons = [
                    {
                        id: 'allow-tools',
                        text: 'Allow',
                        icon: 'ok',
                        status: 'clear',
                    },
                ]
                header = {
                    icon: 'warning',
                    iconForegroundStatus: 'warning',
                    body: '#### Allow read-only tools outside your workspace',
                    buttons,
                }
                // ⚠️ Warning: This accesses files outside the workspace
                const readFilePath = (toolUse.input as unknown as FsReadParams | ListDirectoryParams).path
                body = `I need permission to read files and list directories outside the workspace.\n\`${readFilePath}\``
                break
        }

        return {
            type: 'tool',
            messageId: this.#getMessageIdForToolUse(toolType, toolUse),
            header,
            body: warning ? warning + (toolType === 'executeBash' ? '' : '\n\n') + body : body,
        }
    }

    async #getFsWriteChatResult(
        toolUse: ToolUse,
        doc: TextDocument | undefined,
        session: ChatSessionService
    ): Promise<ChatMessage> {
        const input = toolUse.input as unknown as FsWriteParams
        const oldContent = session.toolUseLookup.get(toolUse.toolUseId!)?.fileChange?.before ?? ''
        // Get just the filename instead of the full path
        const fileName = path.basename(input.path)
        const diffChanges = diffLines(oldContent, doc?.getText() ?? '')
        const changes = diffChanges.reduce(
            (acc, { count = 0, added, removed }) => {
                if (added) {
                    acc.added += count
                } else if (removed) {
                    acc.deleted += count
                }
                return acc
            },
            { added: 0, deleted: 0 }
        )
        return {
            type: 'tool',
            messageId: toolUse.toolUseId,
            header: {
                fileList: {
                    filePaths: [fileName],
                    details: {
                        [fileName]: {
                            changes,
                            description: input.path,
                        },
                    },
                },
                buttons: [{ id: 'undo-changes', text: 'Undo', icon: 'undo' }],
            },
        }
    }

    #processReadOrListOrSearch(toolUse: ToolUse, chatResultStream: AgenticChatResultStream): ChatMessage | undefined {
        let messageIdToUpdate = toolUse.toolUseId!
        const currentId = chatResultStream.getMessageIdToUpdateForTool(toolUse.name!)

        if (currentId) {
            messageIdToUpdate = currentId
        } else {
            chatResultStream.setMessageIdToUpdateForTool(toolUse.name!, messageIdToUpdate)
        }

        const currentPath = (toolUse.input as unknown as FsReadParams | ListDirectoryParams | FileSearchParams)?.path
        if (!currentPath) return
        const existingPaths = chatResultStream.getMessageOperation(messageIdToUpdate)?.filePaths || []
        // Check if path already exists in the list
        const isPathAlreadyProcessed = existingPaths.some(path => path.relativeFilePath === currentPath)
        if (!isPathAlreadyProcessed) {
            const currentFileDetail = {
                relativeFilePath: currentPath,
                lineRanges: [{ first: -1, second: -1 }],
            }
            chatResultStream.addMessageOperation(messageIdToUpdate, toolUse.name!, [
                ...existingPaths,
                currentFileDetail,
            ])
        }
        let title: string
        const itemCount = chatResultStream.getMessageOperation(messageIdToUpdate)?.filePaths.length
        const filePathsPushed = chatResultStream.getMessageOperation(messageIdToUpdate)?.filePaths ?? []
        if (!itemCount) {
            title = 'Gathering context'
        } else {
            title =
                toolUse.name === 'fsRead'
                    ? `${itemCount} file${itemCount > 1 ? 's' : ''} read`
                    : toolUse.name === 'fileSearch'
                      ? `${itemCount} ${itemCount === 1 ? 'directory' : 'directories'} searched`
                      : `${itemCount} ${itemCount === 1 ? 'directory' : 'directories'} listed`
        }
        const details: Record<string, FileDetails> = {}
        for (const item of filePathsPushed) {
            details[item.relativeFilePath] = {
                lineRanges: item.lineRanges,
                description: item.relativeFilePath,
            }
        }

        const fileList: FileList = {
            rootFolderTitle: title,
            filePaths: filePathsPushed.map(item => item.relativeFilePath),
            details,
        }
        return {
            type: 'tool',
            fileList,
            messageId: messageIdToUpdate,
            body: '',
        }
    }

    /**
     * Updates the request input with tool results for the next iteration
     */
    #updateRequestInputWithToolResults(
        requestInput: GenerateAssistantResponseCommandInput,
        toolResults: ToolResult[],
        content: string
    ): GenerateAssistantResponseCommandInput {
        // Create a deep copy of the request input
        const updatedRequestInput = JSON.parse(JSON.stringify(requestInput)) as GenerateAssistantResponseCommandInput

        // Add tool results to the request
        updatedRequestInput.conversationState!.currentMessage!.userInputMessage!.userInputMessageContext!.toolResults =
            []
        updatedRequestInput.conversationState!.currentMessage!.userInputMessage!.content = content

        for (const toolResult of toolResults) {
            this.#debug(`ToolResult: ${JSON.stringify(toolResult)}`)
            updatedRequestInput.conversationState!.currentMessage!.userInputMessage!.userInputMessageContext!.toolResults.push(
                {
                    ...toolResult,
                }
            )
        }

        return updatedRequestInput
    }

    /**
     * Handles the final result after the agent loop completes
     */
    async #handleFinalResult(
        result: Result<AgenticChatResultWithMetadata, string>,
        session: ChatSessionService,
        params: ChatParams,
        metric: Metric<CombinedConversationEvent>,
        triggerContext: TriggerContext,
        isNewConversation: boolean,
        chatResultStream: AgenticChatResultStream
    ): Promise<ChatResult | ResponseError<ChatResult>> {
        if (!result.success) {
            return new ResponseError<ChatResult>(LSPErrorCodes.RequestFailed, result.error)
        }
        const conversationId = session.conversationId
        this.#debug('Final session conversation id:', conversationId || '')

        if (conversationId) {
            this.#telemetryController.setConversationId(params.tabId, conversationId)

            if (isNewConversation) {
                this.#telemetryController.updateTriggerInfo(params.tabId, {
                    startTrigger: {
                        hasUserSnippet: metric.metric.cwsprChatHasCodeSnippet ?? false,
                        triggerType: triggerContext.triggerType,
                    },
                })

                this.#telemetryController.emitStartConversationMetric(params.tabId, metric.metric)
            }
        }

        metric.setDimension('codewhispererCustomizationArn', this.#customizationArn)
        metric.setDimension('languageServerVersion', this.#features.runtime.serverInfo.version)
        await this.#telemetryController.emitAddMessageMetric(params.tabId, metric.metric)

        this.#telemetryController.updateTriggerInfo(params.tabId, {
            lastMessageTrigger: {
                ...triggerContext,
                messageId: result.data?.chatResult.messageId,
                followUpActions: new Set(
                    result.data?.chatResult.followUp?.options
                        ?.map(option => option.prompt ?? '')
                        .filter(prompt => prompt.length > 0)
                ),
            },
        })

        return chatResultStream.getResult()
    }

    /**
     * Handles errors that occur during the request
     */
    #handleRequestError(
        err: any,
        errorMessageId: string,
        tabId: string,
        metric: Metric<CombinedConversationEvent>
    ): ChatResult | ResponseError<ChatResult> {
        if (isAwsError(err) || (isObject(err) && typeof getHttpStatusCode(err) === 'number')) {
            let errorMessage: string | undefined
            let requestID: string | undefined

            if (err instanceof CodeWhispererStreamingServiceException) {
                errorMessage = err.message
                requestID = err.$metadata.requestId
            } else if (err?.cause?.message) {
                errorMessage = err?.cause?.message
                requestID = err.cause?.$metadata.requestId
            } else if (err instanceof Error || err?.message) {
                errorMessage = err.message
            }

            metric.setDimension('cwsprChatResponseCode', getHttpStatusCode(err) ?? 0)
            metric.setDimension('languageServerVersion', this.#features.runtime.serverInfo.version)
            this.#telemetryController.emitMessageResponseError(tabId, metric.metric, requestID, errorMessage)
        }

        if (err.cause instanceof AmazonQServicePendingSigninError) {
            this.#log(`Q Chat SSO Connection error: ${getErrorMessage(err)}`)
            return createAuthFollowUpResult('full-auth')
        }

        if (err.cause instanceof AmazonQServicePendingProfileError) {
            this.#log(`Q Chat SSO Connection error: ${getErrorMessage(err)}`)
            const followUpResult = createAuthFollowUpResult('use-supported-auth')
            // Access first element in array
            if (followUpResult.followUp?.options) {
                followUpResult.followUp.options[0].pillText = 'Select Q Developer Profile'
            }
            return followUpResult
        }

        const authFollowType = getAuthFollowUpType(err)
        if (authFollowType) {
            this.#log(`Q auth error: ${getErrorMessage(err)}`)
            return createAuthFollowUpResult(authFollowType)
        }

        // Show backend error messages to the customer.
        if (err.code === 'QModelResponse') {
            this.#features.logging.error(`QModelResponse Error: ${JSON.stringify(err.cause)}`)
            return new ResponseError<ChatResult>(LSPErrorCodes.RequestFailed, err.message, {
                type: 'answer',
                body: err.message,
                messageId: errorMessageId,
                buttons: [],
            })
        }
        this.#features.logging.error(`Unknown Error: ${JSON.stringify(err)}`)
        this.#features.logging.log(`Error Cause: ${JSON.stringify(err.cause)}`)
        return new ResponseError<ChatResult>(LSPErrorCodes.RequestFailed, err.message, {
            type: 'answer',
            body: genericErrorMsg,
            messageId: errorMessageId,
            buttons: [],
        })
    }

    async onInlineChatPrompt(
        params: InlineChatParams,
        token: CancellationToken
    ): Promise<InlineChatResult | ResponseError<InlineChatResult>> {
        // TODO: This metric needs to be removed later, just added for now to be able to create a ChatEventParser object
        const metric = new Metric<AddMessageEvent>({
            cwsprChatConversationType: 'Chat',
        })
        const triggerContext = await this.#getInlineChatTriggerContext(params)

        let response: SendMessageCommandOutput
        let requestInput: SendMessageCommandInput

        try {
            requestInput = await this.#triggerContext.getChatParamsFromTrigger(
                params,
                triggerContext,
                ChatTriggerType.INLINE_CHAT,
                this.#customizationArn
            )

            if (!this.#amazonQServiceManager) {
                throw new Error('amazonQServiceManager is not initialized')
            }

            const client = this.#amazonQServiceManager.getStreamingClient()
            response = await client.sendMessage(requestInput as SendMessageCommandInputCodeWhispererStreaming)
            this.#log('Response for inline chat', JSON.stringify(response.$metadata), JSON.stringify(response))
        } catch (err) {
            if (err instanceof AmazonQServicePendingSigninError || err instanceof AmazonQServicePendingProfileError) {
                this.#log(`Q Inline Chat SSO Connection error: ${getErrorMessage(err)}`)
                return new ResponseError<ChatResult>(LSPErrorCodes.RequestFailed, err.message)
            }
            this.#log(`Q api request error ${err instanceof Error ? JSON.stringify(err) : 'unknown'}`)
            return new ResponseError<ChatResult>(
                LSPErrorCodes.RequestFailed,
                err instanceof Error ? err.message : 'Unknown request error'
            )
        }

        try {
            const result = await this.#processSendMessageResponseForInlineChat(
                response,
                metric,
                params.partialResultToken
            )

            return result.success
                ? {
                      ...result.data.chatResult,
                      requestId: response.$metadata.requestId,
                  }
                : new ResponseError<ChatResult>(LSPErrorCodes.RequestFailed, result.error)
        } catch (err) {
            this.#log(
                'Error encountered during inline chat response streaming:',
                err instanceof Error ? err.message : 'unknown'
            )
            return new ResponseError<ChatResult>(
                LSPErrorCodes.RequestFailed,
                err instanceof Error ? err.message : 'Unknown error occurred during inline chat response stream'
            )
        }
    }

    async onInlineChatResult(handler: InlineChatResultParams) {}

    async onCodeInsertToCursorPosition(params: InsertToCursorPositionParams) {
        // Implementation based on https://github.com/aws/aws-toolkit-vscode/blob/1814cc84228d4bf20270574c5980b91b227f31cf/packages/core/src/amazonq/commons/controllers/contentController.ts#L38
        if (!params.textDocument || !params.cursorPosition || !params.code) {
            const missingParams = []

            if (!params.textDocument) missingParams.push('textDocument')
            if (!params.cursorPosition) missingParams.push('cursorPosition')
            if (!params.code) missingParams.push('code')

            this.#log(
                `Q Chat server failed to insert code. Missing required parameters for insert code: ${missingParams.join(', ')}`
            )

            return
        }

        let cursorPosition = params.cursorPosition

        const indentRange = {
            start: { line: cursorPosition.line, character: 0 },
            end: cursorPosition,
        }
        const documentContent = await this.#features.workspace.getTextDocument(params.textDocument.uri)
        // linePrefix is the raw text that is between the start of the line and the current cursor position
        let linePrefix = documentContent?.getText(indentRange)
        // calculatedIndent is the indent we calculate inside this function and apply to the text to be inserted
        let calculatedIndent = ''
        let hasVirtualSpace = false

        if (linePrefix) {
            // If linePrefix object is not empty, there are two possibilities:
            // Case 1: If linePrefix contains only whitespace: Use the entire linePrefix as is for the indent
            // Case 2: If linePrefix contains non-whitespace characters: Extract leading whitespace from linePrefix (if any), ignore rest of text
            calculatedIndent =
                linePrefix.trim().length == 0
                    ? linePrefix
                    : ' '.repeat(linePrefix.length - linePrefix.trimStart().length)
        } else if (documentContent && cursorPosition.character > 0) {
            // When the cursor is not at the start of the line (position > 0) but there's no actual text at the indentation range
            // It means there are virtual spaces that is being rendered by the IDE
            // In this case, the indentation is determined by the cursorPosition
            this.#log('Indent is nullish and the cursor position is greater than zero while inserting code')
            calculatedIndent = ' '.repeat(cursorPosition.character)
            hasVirtualSpace = true
            cursorPosition.character = 0
        }

        const textWithIndent = params.code
            .split('\n')
            .map((line, index) => {
                if (index === 0) {
                    return hasVirtualSpace && line ? calculatedIndent + line : line
                }
                // Only indent non-empty lines
                return line ? calculatedIndent + line : ''
            })
            .join('\n')

        const workspaceEdit: ApplyWorkspaceEditParams = {
            edit: {
                documentChanges: [
                    TextDocumentEdit.create({ uri: params.textDocument.uri, version: 0 }, [
                        TextEdit.insert(cursorPosition, textWithIndent),
                    ]),
                ],
            },
        }
        const applyResult = await this.#features.lsp.workspace.applyWorkspaceEdit(workspaceEdit)

        if (applyResult.applied) {
            this.#log(`Q Chat server inserted code successfully`)
            this.#telemetryController.enqueueCodeDiffEntry({ ...params, code: textWithIndent })
        } else {
            this.#log(
                `Q Chat server failed to insert code: ${applyResult.failureReason ?? 'No failure reason provided'}`
            )
        }
    }
    onCopyCodeToClipboard() {}

    onEndChat(params: EndChatParams, _token: CancellationToken): boolean {
        const { success } = this.#chatSessionManagementService.deleteSession(params.tabId)

        return success
    }

    async onFileClicked(params: FileClickParams) {
        const session = this.#chatSessionManagementService.getSession(params.tabId)
        const toolUseId = params.messageId
        const toolUse = toolUseId ? session.data?.toolUseLookup.get(toolUseId) : undefined

        if (toolUse?.name === 'fsWrite') {
            const input = toolUse.input as unknown as FsWriteParams
            this.#features.lsp.workspace.openFileDiff({
                originalFileUri: input.path,
                originalFileContent: toolUse.fileChange?.before,
                isDeleted: false,
                fileContent: toolUse.fileChange?.after,
            })
        } else if (toolUse?.name === 'fsRead') {
            await this.#features.lsp.window.showDocument({ uri: URI.file(params.filePath).toString() })
        } else {
            const absolutePath = params.fullPath ?? (await this.#resolveAbsolutePath(params.filePath))
            if (absolutePath) {
                await this.#features.lsp.window.showDocument({ uri: URI.file(absolutePath).toString() })
            }
        }
    }

    onFollowUpClicked() {}

    onInfoLinkClick() {}

    onLinkClick() {}

    async onReady() {
        await this.#tabBarController.loadChats()
        try {
            const localProjectContextController = await LocalProjectContextController.getInstance()
            const contextItems = await localProjectContextController.getContextCommandItems()
            await this.#contextCommandsProvider.processContextCommandUpdate(contextItems)
            void this.#contextCommandsProvider.maybeUpdateCodeSymbols()
        } catch (error) {
            this.#log('Error initializing context commands: ' + error)
        }
    }

    onSendFeedback({ tabId, feedbackPayload }: FeedbackParams) {
        this.#features.telemetry.emitMetric({
            name: 'amazonq_sendFeedback',
            data: {
                comment: JSON.stringify({
                    type: 'codewhisperer-chat-answer-feedback',
                    conversationId: this.#telemetryController.getConversationId(tabId) ?? '',
                    messageId: feedbackPayload.messageId,
                    reason: feedbackPayload.selectedOption,
                    userComment: feedbackPayload.comment,
                }),
                // this is always Negative because only thumbs down has a form
                sentiment: 'Negative',
            },
        })
    }

    onSourceLinkClick() {}

    onTabAdd(params: TabAddParams) {
        this.#telemetryController.activeTabId = params.tabId

        this.#chatSessionManagementService.createSession(params.tabId)
    }

    onTabChange(params: TabChangeParams) {
        this.#telemetryController.emitConversationMetric({
            name: ChatTelemetryEventName.ExitFocusConversation,
            data: {},
        })

        this.#telemetryController.activeTabId = params.tabId

        this.#telemetryController.emitConversationMetric({
            name: ChatTelemetryEventName.EnterFocusConversation,
            data: {},
        })
    }

    onTabRemove(params: TabRemoveParams) {
        if (this.#telemetryController.activeTabId === params.tabId) {
            this.#telemetryController.emitConversationMetric({
                name: ChatTelemetryEventName.ExitFocusConversation,
                data: {},
            })
            this.#telemetryController.activeTabId = undefined
        }
        this.#chatHistoryDb.updateTabOpenState(params.tabId, false)
        this.#chatSessionManagementService.deleteSession(params.tabId)
        this.#telemetryController.removeConversation(params.tabId)
    }

    onQuickAction(params: QuickActionParams, _cancellationToken: CancellationToken) {
        switch (params.quickAction) {
            case QuickAction.Clear: {
                const sessionResult = this.#chatSessionManagementService.getSession(params.tabId)

                this.#telemetryController.emitChatMetric({
                    name: ChatTelemetryEventName.RunCommand,
                    data: {
                        cwsprChatCommandType: params.quickAction,
                    },
                })

                this.#telemetryController.removeConversation(params.tabId)
                this.#chatHistoryDb.clearTab(params.tabId)

                sessionResult.data?.clear()

                return {}
            }

            case QuickAction.Help:
                this.#telemetryController.emitChatMetric({
                    name: ChatTelemetryEventName.RunCommand,
                    data: {
                        cwsprChatCommandType: params.quickAction,
                    },
                })
                return {
                    messageId: uuid(),
                    body: HELP_MESSAGE,
                }
            default:
                return {}
        }
    }

    async onTabBarAction(params: TabBarActionParams) {
        return this.#tabBarController.onTabBarAction(params)
    }

    async #getInlineChatTriggerContext(params: InlineChatParams) {
        let triggerContext: TriggerContext = await this.#triggerContext.getNewTriggerContext(params)
        return triggerContext
    }

    async #resolveAbsolutePath(relativePath: string): Promise<string | undefined> {
        try {
            const workspaceFolders = workspaceUtils.getWorkspaceFolderPaths(this.#features.lsp)
            for (const workspaceRoot of workspaceFolders) {
                const candidatePath = path.join(workspaceRoot, relativePath)
                if (await this.#features.workspace.fs.exists(candidatePath)) {
                    return candidatePath
                }
            }

            // handle prompt file outside of workspace
            if (relativePath.endsWith(promptFileExtension)) {
                return path.join(getUserPromptsDirectory(), relativePath)
            }

            this.#features.logging.error(`File not found: ${relativePath}`)
        } catch (e: any) {
            this.#features.logging.error(`Error resolving absolute path: ${e.message}`)
        }

        return undefined
    }

    async #getTriggerContext(params: ChatParams, metric: Metric<CombinedConversationEvent>) {
        const lastMessageTrigger = this.#telemetryController.getLastMessageTrigger(params.tabId)

        let triggerContext: TriggerContext

        // this is the only way we can detect a follow up action
        // we can reuse previous trigger information
        if (lastMessageTrigger?.followUpActions?.has(params.prompt?.prompt ?? '')) {
            await this.#telemetryController.emitInteractWithMessageMetric(params.tabId, {
                cwsprChatMessageId: lastMessageTrigger.messageId!,
                cwsprChatInteractionType: ChatInteractionType.ClickFollowUp,
            })

            triggerContext = lastMessageTrigger
        } else {
            triggerContext = await this.#triggerContext.getNewTriggerContext(params)
            triggerContext.triggerType = this.#telemetryController.getCurrentTrigger(params.tabId) ?? 'click'
        }

        metric.mergeWith({
            cwsprChatUserIntent: triggerContext?.userIntent,
            cwsprChatProgrammingLanguage: triggerContext?.programmingLanguage?.languageName,
            cwsprChatRequestLength: params.prompt?.prompt?.length ?? 0,
            cwsprChatTriggerInteraction: triggerContext?.triggerType,
            cwsprChatHasCodeSnippet: triggerContext.hasCodeSnippet ?? false,
            cwsprChatActiveEditorTotalCharacters: triggerContext.totalEditorCharacters ?? 0,
        })

        return triggerContext
    }

    async #processGenerateAssistantResponseResponse(
        response: GenerateAssistantResponseCommandOutput,
        metric: Metric<AddMessageEvent>,
        chatResultStream: AgenticChatResultStream,
        session: ChatSessionService,
        contextList?: FileList
    ): Promise<Result<AgenticChatResultWithMetadata, string>> {
        const requestId = response.$metadata.requestId!
        const chatEventParser = new AgenticChatEventParser(requestId, metric)
        const streamWriter = chatResultStream.getResultStreamWriter()

        // Display context transparency list once at the beginning of response
        if (contextList) {
            await streamWriter.write({ body: '', contextList })
        }

        for await (const chatEvent of response.generateAssistantResponseResponse!) {
            if (chatEvent.assistantResponseEvent) {
                await this.#showUndoAllIfRequired(chatResultStream, session)
            }
            const result = chatEventParser.processPartialEvent(chatEvent)

            // terminate early when there is an error
            if (!result.success) {
                await streamWriter.close()
                return result
            }

            if (chatEvent.assistantResponseEvent) {
                await streamWriter.write(result.data.chatResult)
            }
        }
        await streamWriter.close()

        metric.mergeWith({
            cwsprChatFullResponseLatency: metric.getTimeElapsed(),
            cwsprChatFollowUpCount: chatEventParser.totalEvents.followupPromptEvent,
            cwsprChatReferencesCount: chatEventParser.totalEvents.codeReferenceEvent,
            cwsprChatSourceLinkCount: chatEventParser.totalEvents.supplementaryWebLinksEvent,
            cwsprChatResponseLength: chatEventParser.body?.length ?? 0,
        })

        return chatEventParser.getResult()
    }

    async #processSendMessageResponseForInlineChat(
        response: SendMessageCommandOutput,
        metric: Metric<AddMessageEvent>,
        partialResultToken?: string | number
    ): Promise<Result<ChatResultWithMetadata, string>> {
        const requestId = response.$metadata.requestId!
        const chatEventParser = new ChatEventParser(requestId, metric)

        for await (const chatEvent of response.sendMessageResponse!) {
            const result = chatEventParser.processPartialEvent(chatEvent)

            // terminate early when there is an error
            if (!result.success) {
                return result
            }

            await this.#sendProgressToClient(result.data.chatResult, partialResultToken)
        }

        return chatEventParser.getResult()
    }

    onPromptInputOptionChange(params: PromptInputOptionChangeParams) {
        const sessionResult = this.#chatSessionManagementService.getSession(params.tabId)
        const { data: session, success } = sessionResult

        if (!success) {
            this.#log('onPromptInputOptionChange: on valid session found')
            return
        }

        session.pairProgrammingMode = !session.pairProgrammingMode
    }

    updateConfiguration = (newConfig: AmazonQWorkspaceConfig) => {
        this.#customizationArn = newConfig.customizationArn
        this.#log(`Chat configuration updated customizationArn to ${this.#customizationArn}`)
        /*
            The flag enableTelemetryEventsToDestination is set to true temporarily. It's value will be determined through destination
            configuration post all events migration to STE. It'll be replaced by qConfig['enableTelemetryEventsToDestination'] === true
        */
        // const enableTelemetryEventsToDestination = true
        // this.#telemetryService.updateEnableTelemetryEventsToDestination(enableTelemetryEventsToDestination)
        const updatedOptOutPreference = newConfig.optOutTelemetryPreference
        this.#telemetryService.updateOptOutPreference(updatedOptOutPreference)
        this.#log(`Chat configuration telemetry preference to ${updatedOptOutPreference}`)
    }

    #getTools(session: ChatSessionService) {
        const tools = this.#features.agent.getTools({ format: 'bedrock' })

        // it's disabled so filter out the write tools
        if (!session.pairProgrammingMode) {
            return tools.filter(tool => !['fsWrite', 'executeBash'].includes(tool.toolSpecification?.name || ''))
        }
        return tools
    }

    #createDeferred() {
        let resolve
        let reject
        const promise = new Promise((res, rej) => {
            resolve = res
            reject = (e: Error) => rej(e)
        })
        return { promise, resolve, reject }
    }

    #log(...messages: string[]) {
        this.#features.logging.log(messages.join(' '))
    }

    #debug(...messages: string[]) {
        this.#features.logging.debug(messages.join(' '))
    }
}<|MERGE_RESOLUTION|>--- conflicted
+++ resolved
@@ -107,11 +107,8 @@
 import { FileSearch, FileSearchParams } from './tools/fileSearch'
 import { diffLines } from 'diff'
 import { CodeSearch } from './tools/codeSearch'
-<<<<<<< HEAD
 import { genericErrorMsg } from './constants'
-=======
 import { URI } from 'vscode-uri'
->>>>>>> 9d504204
 
 type ChatHandlers = Omit<
     LspHandlers<Chat>,
