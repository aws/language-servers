/**
 * Copied from ../chat/chatController.ts for the purpose of developing a divergent implementation.
 * Will be deleted or merged.
 */

import * as crypto from 'crypto'
import * as path from 'path'
import {
    ChatTriggerType,
    CodeWhispererStreamingServiceException,
    GenerateAssistantResponseCommandInput,
    GenerateAssistantResponseCommandOutput,
    SendMessageCommandInput,
    SendMessageCommandInput as SendMessageCommandInputCodeWhispererStreaming,
    SendMessageCommandOutput,
    ToolResult,
    ToolResultContentBlock,
    ToolResultStatus,
    ToolUse,
    ToolUseEvent,
} from '@amzn/codewhisperer-streaming'
import {
    Button,
    Status,
    ButtonClickParams,
    ButtonClickResult,
    ChatMessage,
    chatRequestType,
    FileDetails,
    InlineChatResultParams,
    PromptInputOptionChangeParams,
    TextDocument,
} from '@aws/language-server-runtimes/protocol'
import {
    ApplyWorkspaceEditParams,
    ErrorCodes,
    FeedbackParams,
    InsertToCursorPositionParams,
    TextDocumentEdit,
    TextEdit,
    InlineChatParams,
    ConversationClickParams,
    ListConversationsParams,
    ListMcpServersParams,
    McpServerClickParams,
    DetailedListItem,
    DetailedListGroup,
    TabBarActionParams,
    CreatePromptParams,
    FileClickParams,
} from '@aws/language-server-runtimes/protocol'
import {
    CancellationToken,
    Chat,
    ChatParams,
    ChatResult,
    FileList,
    EndChatParams,
    LSPErrorCodes,
    QuickActionParams,
    ResponseError,
    TabAddParams,
    TabRemoveParams,
    TabChangeParams,
    InlineChatResult,
} from '@aws/language-server-runtimes/server-interface'
import { v4 as uuid } from 'uuid'
import {
    AddMessageEvent,
    ChatConversationType,
    ChatInteractionType,
    ChatTelemetryEventName,
    CombinedConversationEvent,
} from '../../shared/telemetry/types'
import { Features, LspHandlers, Result } from '../types'
import { ChatEventParser, ChatResultWithMetadata } from '../chat/chatEventParser'
import { createAuthFollowUpResult, getAuthFollowUpType, getDefaultChatResponse } from '../chat/utils'
import { ChatSessionManagementService } from '../chat/chatSessionManagementService'
import { ChatTelemetryController } from '../chat/telemetry/chatTelemetryController'
import { QuickAction } from '../chat/quickActions'
import { Metric } from '../../shared/telemetry/metric'
import { getErrorMessage, getHttpStatusCode, getRequestID, isAwsError, isNullish, isObject } from '../../shared/utils'
import { HELP_MESSAGE, loadingMessage } from '../chat/constants'
import { TelemetryService } from '../../shared/telemetry/telemetryService'
import {
    AmazonQError,
    AmazonQServicePendingProfileError,
    AmazonQServicePendingSigninError,
} from '../../shared/amazonQServiceManager/errors'
import { AmazonQTokenServiceManager } from '../../shared/amazonQServiceManager/AmazonQTokenServiceManager'
import { AmazonQWorkspaceConfig } from '../../shared/amazonQServiceManager/configurationUtils'
import { TabBarController } from './tabBarController'
import { ChatDatabase } from './tools/chatDb/chatDb'
import {
    AgenticChatEventParser,
    ChatResultWithMetadata as AgenticChatResultWithMetadata,
} from './agenticChatEventParser'
import { ChatSessionService } from '../chat/chatSessionService'
import { AgenticChatResultStream, progressPrefix, ResultStreamWriter } from './agenticChatResultStream'
import { executeToolMessage, toolErrorMessage, toolResultMessage } from './textFormatting'
import {
    AdditionalContentEntryAddition,
    AgenticChatTriggerContext,
    TriggerContext,
} from './context/agenticChatTriggerContext'
import { AdditionalContextProvider } from './context/addtionalContextProvider'
import { getNewPromptFilePath, getUserPromptsDirectory, promptFileExtension } from './context/contextUtils'
import { ContextCommandsProvider } from './context/contextCommandsProvider'
import { LocalProjectContextController } from '../../shared/localProjectContextController'
import { CancellationError, workspaceUtils } from '@aws/lsp-core'
import { FsRead, FsReadParams } from './tools/fsRead'
import { ListDirectory, ListDirectoryParams } from './tools/listDirectory'
import { FsWrite, FsWriteParams } from './tools/fsWrite'
import { ExecuteBash, ExecuteBashParams } from './tools/executeBash'
import { ExplanatoryParams, ToolApprovalException } from './tools/toolShared'
import { FileSearch, FileSearchParams } from './tools/fileSearch'
import { loggingUtils } from '@aws/lsp-core'
import { diffLines } from 'diff'
import {
    genericErrorMsg,
    maxAgentLoopIterations,
    loadingThresholdMs,
    generateAssistantResponseInputLimit,
    outputLimitExceedsPartialMsg,
    responseTimeoutMs,
    responseTimeoutPartialMsg,
} from './constants'
import { AgenticChatError, customerFacingErrorCodes, unactionableErrorCodes } from './errors'
<<<<<<< HEAD
import { URI } from 'vscode-uri'
import { McpManager } from './tools/mcp/mcpManager'
import { McpTool } from './tools/mcp/mcpTool'
import { processMcpToolUseMessage } from './tools/mcp/mcpUtils'
=======
>>>>>>> 9d74a17d
import { CommandCategory } from './tools/executeBash'
import { UserWrittenCodeTracker } from '../../shared/userWrittenCodeTracker'

type ChatHandlers = Omit<
    LspHandlers<Chat>,
    | 'openTab'
    | 'sendChatUpdate'
    | 'sendContextCommands'
    | 'onListConversations'
    | 'onConversationClick'
    | 'onListMcpServers'
    | 'onMcpServerClick'
    | 'onTabBarAction'
    | 'getSerializedChat'
    | 'chatOptionsUpdate'
    | 'onListMcpServers'
    | 'onMcpServerClick'
>

export class AgenticChatController implements ChatHandlers {
    #features: Features
    #chatSessionManagementService: ChatSessionManagementService
    #telemetryController: ChatTelemetryController
    #triggerContext: AgenticChatTriggerContext
    #customizationArn?: string
    #telemetryService: TelemetryService
    #serviceManager?: AmazonQTokenServiceManager
    #tabBarController: TabBarController
    #chatHistoryDb: ChatDatabase
    #additionalContextProvider: AdditionalContextProvider
    #contextCommandsProvider: ContextCommandsProvider
    #stoppedToolUses = new Set<string>()
    #userWrittenCodeTracker: UserWrittenCodeTracker | undefined
<<<<<<< HEAD
=======
    #toolUseStartTimes: Record<string, number> = {}
    #toolUseLatencies: Array<{ toolName: string; toolUseId: string; latency: number }> = []
>>>>>>> 9d74a17d

    /**
     * Determines the appropriate message ID for a tool use based on tool type and name
     * @param toolType The type of tool being used
     * @param toolUse The tool use object
     * @returns The message ID to use
     */
    #getMessageIdForToolUse(toolType: string | undefined, toolUse: ToolUse): string {
        const toolUseId = toolUse.toolUseId!
        // Return plain toolUseId for executeBash, add "_permission" suffix for all other tools
        return toolUse.name === 'executeBash' || toolType === 'executeBash' ? toolUseId : `${toolUseId}_permission`
    }

    constructor(
        chatSessionManagementService: ChatSessionManagementService,
        features: Features,
        telemetryService: TelemetryService,
        serviceManager?: AmazonQTokenServiceManager
    ) {
        this.#features = features
        this.#chatSessionManagementService = chatSessionManagementService
        this.#triggerContext = new AgenticChatTriggerContext(features)
        this.#telemetryController = new ChatTelemetryController(features, telemetryService)
        this.#telemetryService = telemetryService
        this.#serviceManager = serviceManager
        this.#chatHistoryDb = new ChatDatabase(features)
        this.#tabBarController = new TabBarController(features, this.#chatHistoryDb, telemetryService)
        this.#additionalContextProvider = new AdditionalContextProvider(features.workspace, features.lsp)
        this.#contextCommandsProvider = new ContextCommandsProvider(
            this.#features.logging,
            this.#features.chat,
            this.#features.workspace,
            this.#features.lsp
        )
    }

    async onButtonClick(params: ButtonClickParams): Promise<ButtonClickResult> {
        this.#log(`onButtonClick event with params: ${JSON.stringify(params)}`)
        const session = this.#chatSessionManagementService.getSession(params.tabId)
        if (
            params.buttonId === 'run-shell-command' ||
            params.buttonId === 'reject-shell-command' ||
            params.buttonId === 'allow-tools'
        ) {
            if (!session.data) {
                return { success: false, failureReason: `could not find chat session for tab: ${params.tabId} ` }
            }
            // For 'allow-tools', remove suffix as permission card needs to be seperate from file list card
            const messageId =
                params.buttonId === 'allow-tools' && params.messageId.endsWith('_permission')
                    ? params.messageId.replace('_permission', '')
                    : params.messageId

            const handler = session.data.getDeferredToolExecution(messageId)
            if (!handler?.reject || !handler.resolve) {
                return {
                    success: false,
                    failureReason: `could not find deferred tool execution for message: ${messageId} `,
                }
            }
            params.buttonId === 'reject-shell-command'
                ? (() => {
                      handler.reject(new ToolApprovalException('Command was rejected.', true))
                      this.#stoppedToolUses.add(messageId)
                  })()
                : handler.resolve()
            return {
                success: true,
            }
        } else if (params.buttonId === 'undo-changes') {
            const toolUseId = params.messageId
            try {
                await this.#undoFileChange(toolUseId, session.data)
                this.#updateUndoButtonAfterClick(params.tabId, toolUseId, session.data)
                this.#telemetryController.emitInteractWithAgenticChat(
                    'RejectDiff',
                    params.tabId,
                    session.data?.pairProgrammingMode,
                    session.data?.getConversationType()
                )
            } catch (err: any) {
                return { success: false, failureReason: err.message }
            }
            return {
                success: true,
            }
        } else if (params.buttonId === 'undo-all-changes') {
            const toolUseId = params.messageId.replace('_undoall', '')
            await this.#undoAllFileChanges(params.tabId, toolUseId, session.data)
            return {
                success: true,
            }
        } else if (params.buttonId === 'stop-shell-command') {
            this.#stoppedToolUses.add(params.messageId)
            await this.#renderStoppedShellCommand(params.tabId, params.messageId)
            return { success: true }
        } else {
            return {
                success: false,
                failureReason: 'not implemented',
            }
        }
    }

    async #undoFileChange(toolUseId: string, session: ChatSessionService | undefined): Promise<void> {
        this.#log(`Reverting file change for tooluseId: ${toolUseId}`)
        const toolUse = session?.toolUseLookup.get(toolUseId)

        const input = toolUse?.input as unknown as FsWriteParams
        if (toolUse?.fileChange?.before) {
            await this.#features.workspace.fs.writeFile(input.path, toolUse.fileChange.before)
        } else {
            await this.#features.workspace.fs.rm(input.path)
        }
    }

    #updateUndoButtonAfterClick(tabId: string, toolUseId: string, session: ChatSessionService | undefined) {
        const cachedToolUse = session?.toolUseLookup.get(toolUseId)
        if (!cachedToolUse) {
            return
        }
        const fileList = cachedToolUse.chatResult?.header?.fileList
        const button = cachedToolUse.chatResult?.header?.buttons?.filter(button => button.id !== 'undo-changes')

        const updatedHeader = {
            ...cachedToolUse.chatResult?.header,
            buttons: button,
            status: {
                status: 'error' as const,
                icon: 'cancel',
                text: 'Change discarded',
            },
            muted: true,
        }

        if (fileList && fileList.filePaths && fileList.details) {
            const updatedFileList = {
                ...fileList,
                muted: true,
            }
            const updatedDetails = { ...fileList.details }
            for (const filePath of fileList.filePaths) {
                if (updatedDetails[filePath]) {
                    ;(updatedDetails[filePath] as any) = {
                        ...updatedDetails[filePath],
                        clickable: false,
                    } as Partial<FileDetails>
                }
            }
            updatedFileList.details = updatedDetails
            updatedHeader.fileList = updatedFileList
        }

        this.#features.chat.sendChatUpdate({
            tabId,
            data: {
                messages: [
                    {
                        ...cachedToolUse.chatResult,
                        header: updatedHeader,
                    },
                ],
            },
        })
    }

    async #undoAllFileChanges(
        tabId: string,
        toolUseId: string,
        session: ChatSessionService | undefined
    ): Promise<void> {
        this.#log(`Reverting all file changes starting from ${toolUseId}`)
        const toUndo = session?.toolUseLookup.get(toolUseId)?.relatedToolUses
        if (!toUndo) {
            return
        }
        for (const messageId of [...toUndo].reverse()) {
            await this.onButtonClick({ buttonId: 'undo-changes', messageId, tabId })
        }
    }

    async onCreatePrompt(params: CreatePromptParams): Promise<void> {
        const newFilePath = getNewPromptFilePath(params.promptName)
        const newFileContent = ''
        try {
            await this.#features.workspace.fs.mkdir(getUserPromptsDirectory(), { recursive: true })
            await this.#features.workspace.fs.writeFile(newFilePath, newFileContent, { mode: 0o600 })
            await this.#features.lsp.window.showDocument({ uri: URI.file(newFilePath).toString() })
        } catch (e) {
            this.#features.logging.warn(`Error creating prompt file: ${e}`)
        }
    }

    dispose() {
        this.#chatSessionManagementService.dispose()
        this.#telemetryController.dispose()
        this.#chatHistoryDb.close()
        this.#contextCommandsProvider?.dispose()
        this.#userWrittenCodeTracker?.dispose()
    }

    async onListConversations(params: ListConversationsParams) {
        return this.#tabBarController.onListConversations(params)
    }

    async onConversationClick(params: ConversationClickParams) {
        return this.#tabBarController.onConversationClick(params)
    }

    async onListMcpServers(params: ListMcpServersParams) {
        const mcpManagerServerConfigs = McpManager.instance.getAllServerConfigs()
        const serversAndTools = McpManager.instance.listServersAndTools()

        // Transform server configs into DetailedListItem objects
        const activeItems: DetailedListItem[] = []
        const disabledItems: DetailedListItem[] = []

        Array.from(mcpManagerServerConfigs.entries()).forEach(([serverName, config]) => {
            const toolNames = serversAndTools[serverName] || []
            const toolsCount = toolNames.length

            const item: DetailedListItem = {
                title: serverName,
                description: `Command: ${config.command}`,
            }

            if (config.disabled) {
                disabledItems.push(item)
            } else {
                activeItems.push(item)
            }
        })

        // Create the groups
        const groups: DetailedListGroup[] = []

        if (activeItems.length > 0) {
            groups.push({
                groupName: 'Active',
                children: activeItems,
            })
        }

        if (disabledItems.length > 0) {
            groups.push({
                groupName: 'Disabled',
                children: disabledItems,
            })
        }

        // Return the result in the expected format
        return {
            header: {
                title: 'MCP Servers',
                description:
                    "Q automatically uses any MCP servers that have been added, so you don't have to add them as context.",
            },
            list: groups,
        }
    }
    async onMcpServerClick(params: McpServerClickParams) {
        return {
            id: params.id,
            success: true,
        }
    }

    async #sendProgressToClient(chunk: ChatResult | string, partialResultToken?: string | number) {
        if (!isNullish(partialResultToken)) {
            await this.#features.lsp.sendProgress(chatRequestType, partialResultToken, chunk)
        }
    }

    #getChatResultStream(partialResultToken?: string | number): AgenticChatResultStream {
        return new AgenticChatResultStream(async (result: ChatResult | string) => {
            return this.#sendProgressToClient(result, partialResultToken)
        })
    }

    async onChatPrompt(params: ChatParams, token: CancellationToken): Promise<ChatResult | ResponseError<ChatResult>> {
        // Phase 1: Initial Setup - This happens only once
        const maybeDefaultResponse = getDefaultChatResponse(params.prompt.prompt)
        if (maybeDefaultResponse) {
            return maybeDefaultResponse
        }

        const sessionResult = this.#chatSessionManagementService.getSession(params.tabId)

        const { data: session, success } = sessionResult

        if (!success) {
            return new ResponseError<ChatResult>(ErrorCodes.InternalError, sessionResult.error)
        }

        session.rejectAllDeferredToolExecutions(new ToolApprovalException('Command ignored: new prompt', false))
        await this.#invalidateAllShellCommands(params.tabId, session)

        const metric = new Metric<CombinedConversationEvent>({
            cwsprChatConversationType: 'AgenticChat',
        })

        try {
            const triggerContext = await this.#getTriggerContext(params, metric)
            if (triggerContext.programmingLanguage?.languageName) {
                this.#userWrittenCodeTracker?.recordUsageCount(triggerContext.programmingLanguage.languageName)
            }
            const isNewConversation = !session.conversationId
            session.contextListSent = false
            if (isNewConversation) {
                // agentic chat does not support conversationId in API response,
                // so we set it to random UUID per session, as other chat functionality
                // depends on it
                session.conversationId = uuid()
            }

            token.onCancellationRequested(async () => {
                this.#log('cancellation requested')
                await this.#showUndoAllIfRequired(chatResultStream, session)
                await this.#getChatResultStream(params.partialResultToken).writeResultBlock({
                    type: 'directive',
                    messageId: 'stopped' + uuid(),
                    body: 'You stopped your current work, please provide additional examples or ask another question.',
                })
                this.#telemetryController.emitInteractWithAgenticChat(
                    'StopChat',
                    params.tabId,
                    session.pairProgrammingMode,
                    session.getConversationType()
                )
                session.abortRequest()
                void this.#invalidateAllShellCommands(params.tabId, session)
                session.rejectAllDeferredToolExecutions(new CancellationError('user'))
            })
            session.setConversationType('AgenticChat')

            const chatResultStream = this.#getChatResultStream(params.partialResultToken)

            const additionalContext = await this.#additionalContextProvider.getAdditionalContext(
                triggerContext,
                params.context
            )
            if (additionalContext.length) {
                triggerContext.documentReference =
                    this.#additionalContextProvider.getFileListFromContext(additionalContext)
            }
            // Get the initial request input
            const initialRequestInput = await this.#prepareRequestInput(
                params,
                session,
                triggerContext,
                additionalContext,
                chatResultStream
            )

            // Generate a unique ID for this prompt
            const promptId = crypto.randomUUID()
            session.setCurrentPromptId(promptId)

            // Start the agent loop
            const finalResult = await this.#runAgentLoop(
                initialRequestInput,
                session,
                metric,
                chatResultStream,
                params.tabId,
                promptId,
                session.conversationId,
                token,
                triggerContext.documentReference
            )

            // Phase 5: Result Handling - This happens only once
            return await this.#handleFinalResult(
                finalResult,
                session,
                params,
                metric,
                triggerContext,
                isNewConversation,
                chatResultStream
            )
        } catch (err) {
            // HACK: the chat-client needs to have a partial event with the associated messageId sent before it can accept the final result.
            // Without this, the `thinking` indicator never goes away.
            // Note: buttons being explicitly empty is required for this hack to work.
            const errorMessageId = `error-message-id-${uuid()}`
            await this.#sendProgressToClient(
                {
                    type: 'answer',
                    body: '',
                    messageId: errorMessageId,
                    buttons: [],
                },
                params.partialResultToken
            )

            if (this.isUserAction(err, token)) {
                /**
                 * when the session is aborted it generates an error.
                 * we need to resolve this error with an answer so the
                 * stream stops
                 */
                return {
                    type: 'answer',
                    body: '',
                    messageId: errorMessageId,
                    buttons: [],
                }
            }
            return this.#handleRequestError(err, errorMessageId, params.tabId, metric, session.pairProgrammingMode)
        }
    }

    /**
     * Prepares the initial request input for the chat prompt
     */
    async #prepareRequestInput(
        params: ChatParams,
        session: ChatSessionService,
        triggerContext: TriggerContext,
        additionalContext: AdditionalContentEntryAddition[],
        chatResultStream: AgenticChatResultStream
    ): Promise<GenerateAssistantResponseCommandInput> {
        this.#debug('Preparing request input')
        const profileArn = AmazonQTokenServiceManager.getInstance().getActiveProfileArn()
        const requestInput = await this.#triggerContext.getChatParamsFromTrigger(
            params,
            triggerContext,
            ChatTriggerType.MANUAL,
            this.#customizationArn,
            chatResultStream,
            profileArn,
            [],
            this.#getTools(session),
            additionalContext
        )

        return requestInput
    }

    /**
     * Runs the agent loop, making requests and processing tool uses until completion
     */
    async #runAgentLoop(
        initialRequestInput: GenerateAssistantResponseCommandInput,
        session: ChatSessionService,
        metric: Metric<CombinedConversationEvent>,
        chatResultStream: AgenticChatResultStream,
        tabId: string,
        promptId: string,
        conversationIdentifier?: string,
        token?: CancellationToken,
        documentReference?: FileList
    ): Promise<Result<AgenticChatResultWithMetadata, string>> {
        let currentRequestInput = { ...initialRequestInput }
        let finalResult: Result<AgenticChatResultWithMetadata, string> | null = null
        let iterationCount = 0
        let shouldDisplayMessage = true
        metric.recordStart()

        while (iterationCount < maxAgentLoopIterations) {
            iterationCount++
            this.#debug(`Agent loop iteration ${iterationCount} for conversation id:`, conversationIdentifier || '')

            // Check for cancellation
            if (this.#isPromptCanceled(token, session, promptId)) {
                this.#debug('Stopping agent loop - cancelled by user')
                throw new CancellationError('user')
            }

            const currentMessage = currentRequestInput.conversationState?.currentMessage
            const conversationId = conversationIdentifier ?? ''
            if (!currentMessage || !conversationId) {
                this.#debug(
                    `Warning: ${!currentMessage ? 'currentMessage' : ''}${!currentMessage && !conversationId ? ' and ' : ''}${!conversationId ? 'conversationIdentifier' : ''} is empty in agent loop iteration ${iterationCount}.`
                )
            }

            //  Fix the history to maintain invariants
            if (currentMessage) {
<<<<<<< HEAD
                const isHistoryValid = this.#chatHistoryDb.fixHistory(
=======
                const isHistoryValid = this.#chatHistoryDb.fixAndValidateHistory(
>>>>>>> 9d74a17d
                    tabId,
                    currentMessage,
                    conversationIdentifier ?? ''
                )
                if (!isHistoryValid) {
                    this.#features.logging.warn('Skipping request due to invalid tool result/tool use relationship')
                    break
                }
            }

            //  Retrieve the history from DB; Do not include chatHistory for requests going to Mynah Backend
            currentRequestInput.conversationState!.history = currentRequestInput.conversationState?.currentMessage
                ?.userInputMessage?.userIntent
                ? []
                : this.#chatHistoryDb.getMessages(tabId)

            // Add loading message before making the request
            const loadingMessageId = `loading-${uuid()}`
            await chatResultStream.writeResultBlock({ ...loadingMessage, messageId: loadingMessageId })

            // Phase 3: Request Execution
            this.#truncateRequest(currentRequestInput)
            const response = await session.generateAssistantResponse(currentRequestInput)

            if (response.$metadata.requestId) {
                metric.mergeWith({
                    requestIds: [response.$metadata.requestId],
                })
            }
            this.#features.logging.info(
                `generateAssistantResponse ResponseMetadata: ${loggingUtils.formatObj(response.$metadata)}`
            )
            await chatResultStream.removeResultBlock(loadingMessageId)

            //  Add the current user message to the history DB
            if (currentMessage && conversationIdentifier) {
                if (this.#isPromptCanceled(token, session, promptId)) {
                    this.#debug('Skipping adding user message to history - cancelled by user')
                } else {
                    this.#chatHistoryDb.addMessage(tabId, 'cwc', conversationIdentifier, {
                        body: currentMessage.userInputMessage?.content ?? '',
                        type: 'prompt' as any,
                        userIntent: currentMessage.userInputMessage?.userIntent,
                        origin: currentMessage.userInputMessage?.origin,
                        userInputMessageContext: currentMessage.userInputMessage?.userInputMessageContext,
                        shouldDisplayMessage: shouldDisplayMessage,
                    })
                }
            }
            shouldDisplayMessage = true

            // Phase 4: Response Processing
            const result = await this.#processGenerateAssistantResponseResponseWithTimeout(
                response,
                metric.mergeWith({
                    cwsprChatResponseCode: response.$metadata.httpStatusCode,
                    cwsprChatMessageId: response.$metadata.requestId,
                }),
                chatResultStream,
                session,
                documentReference
            )
            // This is needed to handle the case where the response stream times out
            // and we want to auto-retry
            if (!result.success && result.error.startsWith(responseTimeoutPartialMsg)) {
                const content =
                    'You took too long to respond - try to split up the work into smaller steps. Do not apologize.'
                if (!this.#isPromptCanceled(token, session, promptId)) {
                    this.#chatHistoryDb.addMessage(tabId, 'cwc', conversationIdentifier ?? '', {
                        body: 'Response timed out - message took too long to generate',
                        type: 'answer',
                        shouldDisplayMessage: false,
                    })
                }
                currentRequestInput = this.#updateRequestInputWithToolResults(currentRequestInput, [], content)
                shouldDisplayMessage = false
                continue
            }

            //  Add the current assistantResponse message to the history DB
            if (result.data?.chatResult.body !== undefined) {
                if (this.#isPromptCanceled(token, session, promptId)) {
                    this.#debug('Skipping adding assistant message to history - cancelled by user')
                } else {
                    this.#chatHistoryDb.addMessage(tabId, 'cwc', conversationIdentifier ?? '', {
                        body: result.data?.chatResult.body,
                        type: 'answer' as any,
                        codeReference: result.data.chatResult.codeReference,
                        relatedContent:
                            result.data.chatResult.relatedContent?.content &&
                            result.data.chatResult.relatedContent.content.length > 0
                                ? result.data?.chatResult.relatedContent
                                : undefined,
                        toolUses: Object.keys(result.data?.toolUses!)
                            .filter(k => result.data!.toolUses[k].stop)
                            .map(k => ({
                                toolUseId: result.data!.toolUses[k].toolUseId,
                                name: result.data!.toolUses[k].name,
                                input: result.data!.toolUses[k].input,
                            })),
                        shouldDisplayMessage: shouldDisplayMessage,
                    })
                }
            } else {
                this.#features.logging.warn('No ChatResult body in response, skipping adding to history')
            }

            // Check if we have any tool uses that need to be processed
            const pendingToolUses = this.#getPendingToolUses(result.data?.toolUses || {})

            if (pendingToolUses.length === 0) {
                // No more tool uses, we're done
                this.#telemetryController.emitAgencticLoop_InvokeLLM(
                    response.$metadata.requestId!,
                    conversationId,
                    'AgenticChat',
                    undefined,
                    undefined,
                    'Succeeded',
                    this.#features.runtime.serverInfo.version ?? '',
                    undefined,
                    session.pairProgrammingMode
                )
                finalResult = result
                break
            }

            let content = ''
            let toolResults: ToolResult[]
            session.setConversationType('AgenticChatWithToolUse')
            if (result.success) {
                // Process tool uses and update the request input for the next iteration
                toolResults = await this.#processToolUses(pendingToolUses, chatResultStream, session, tabId, token)
                if (toolResults.some(toolResult => this.#shouldSendBackErrorContent(toolResult))) {
                    content = 'There was an error processing one or more tool uses. Try again, do not apologize.'
                    shouldDisplayMessage = false
                }
                const conversationType = session.getConversationType() as ChatConversationType
                metric.setDimension('cwsprChatConversationType', conversationType)
                metric.setDimension('requestIds', metric.metric.requestIds)
                const toolNames = this.#toolUseLatencies.map(item => item.toolName)
                const toolUseIds = this.#toolUseLatencies.map(item => item.toolUseId)
                const latency = this.#toolUseLatencies.map(item => item.latency)
                this.#telemetryController.emitAgencticLoop_InvokeLLM(
                    response.$metadata.requestId!,
                    conversationId,
                    'AgenticChatWithToolUse',
                    toolNames ?? undefined,
                    toolUseIds ?? undefined,
                    'Succeeded',
                    this.#features.runtime.serverInfo.version ?? '',
                    latency,
                    session.pairProgrammingMode
                )
            } else {
                // Send an error card to UI?
                toolResults = pendingToolUses.map(toolUse => ({
                    toolUseId: toolUse.toolUseId,
                    status: ToolResultStatus.ERROR,
                    content: [{ text: result.error }],
                }))
                this.#telemetryController.emitAgencticLoop_InvokeLLM(
                    response.$metadata.requestId!,
                    conversationId,
                    'AgenticChatWithToolUse',
                    undefined,
                    undefined,
                    'Failed',
                    this.#features.runtime.serverInfo.version ?? '',
                    undefined,
                    session.pairProgrammingMode
                )
                if (result.error.startsWith('ToolUse input is invalid JSON:')) {
                    content =
                        'Your toolUse input is incomplete, try again. If the error happens consistently, break this task down into multiple tool uses with smaller input. Do not apologize.'
                    shouldDisplayMessage = false
                }
            }
            if (result.success && this.#toolUseLatencies.length > 0) {
                // Clear latencies for the next LLM call
                this.#toolUseLatencies = []
            }
            currentRequestInput = this.#updateRequestInputWithToolResults(currentRequestInput, toolResults, content)
        }

        if (iterationCount >= maxAgentLoopIterations) {
            throw new AgenticChatError('Agent loop reached iteration limit', 'MaxAgentLoopIterations')
        }

        return (
            finalResult || {
                success: false,
                error: 'Agent loop failed to produce a final result',
                data: { chatResult: {}, toolUses: {} },
            }
        )
    }

    /**
     * performs truncation of request before sending to backend service.
     * @param request
     */
    #truncateRequest(request: GenerateAssistantResponseCommandInput) {
        // Note: these logs are very noisy, but contain information redacted on the backend.
        this.#debug(`generateAssistantResponse Request: ${JSON.stringify(request, undefined, 2)}`)
        if (!request?.conversationState?.currentMessage?.userInputMessage) {
            return
        }
        const message = request.conversationState?.currentMessage?.userInputMessage?.content
        if (message && message.length > generateAssistantResponseInputLimit) {
            this.#debug(`Truncating userInputMessage to ${generateAssistantResponseInputLimit} characters}`)
            request.conversationState.currentMessage.userInputMessage.content = message.substring(
                0,
                generateAssistantResponseInputLimit
            )
        }
    }

    /**
     * Extracts tool uses that need to be processed
     */
    #getPendingToolUses(toolUses: Record<string, ToolUse & { stop: boolean }>): Array<ToolUse & { stop: boolean }> {
        return Object.values(toolUses).filter(toolUse => toolUse.stop)
    }
    /**
     * Creates a promise that does not resolve until the user accepts or rejects the tool usage.
     * @param toolUseId
     * @param toolUseName
     * @param resultStream
     * @param promptBlockId id of approval block. This allows us to overwrite the buttons with 'accepted' or 'rejected' text.
     * @param session
     */
    async waitForToolApproval(
        toolUse: ToolUse,
        resultStream: AgenticChatResultStream,
        promptBlockId: number,
        session: ChatSessionService
    ) {
        const deferred = this.#createDeferred()
        session.setDeferredToolExecution(toolUse.toolUseId!, deferred.resolve, deferred.reject)
        this.#log(`Prompting for tool approval for tool: ${toolUse.name}`)
        await deferred.promise
        // Note: we want to overwrite the button block because it already exists in the stream.
        await resultStream.overwriteResultBlock(this.#getUpdateToolConfirmResult(toolUse, true), promptBlockId)
    }

    /**
     * Processes tool uses by running the tools and collecting results
     */
    async #processToolUses(
        toolUses: Array<ToolUse & { stop: boolean }>,
        chatResultStream: AgenticChatResultStream,
        session: ChatSessionService,
        tabId: string,
        token?: CancellationToken
    ): Promise<ToolResult[]> {
        const results: ToolResult[] = []

        for (const toolUse of toolUses) {
            // Store buttonBlockId to use it in `catch` block if needed
            let cachedButtonBlockId
            if (!toolUse.name || !toolUse.toolUseId) continue
            session.toolUseLookup.set(toolUse.toolUseId, toolUse)

            // Record the start time for this tool use for latency calculation
            if (toolUse.toolUseId) {
                this.#toolUseStartTimes[toolUse.toolUseId] = Date.now()
            }

            try {
                // TODO: Can we move this check in the event parser before the stream completes?
                const availableToolNames = this.#getTools(session).map(tool => tool.toolSpecification.name)
                if (!availableToolNames.includes(toolUse.name)) {
                    throw new Error(`Tool ${toolUse.name} is not available in the current mode`)
                }

                // remove progress UI
                await chatResultStream.removeResultBlockAndUpdateUI(progressPrefix + toolUse.toolUseId)

                // fsRead and listDirectory write to an existing card and could show nothing in the current position
                if (!['fsWrite', 'fsRead', 'listDirectory'].includes(toolUse.name)) {
                    await this.#showUndoAllIfRequired(chatResultStream, session)
                }
                // fsWrite can take a long time, so we render fsWrite  Explanatory upon partial streaming responses.
                if (toolUse.name !== 'fsWrite') {
                    const { explanation } = toolUse.input as unknown as ExplanatoryParams
                    if (explanation) {
                        await chatResultStream.writeResultBlock({
                            type: 'directive',
                            messageId: toolUse.toolUseId + '_explanation',
                            body: explanation,
                        })
                    }
                }
                switch (toolUse.name) {
                    case 'fsRead':
                    case 'listDirectory':
                    case 'fileSearch':
                    case 'fsWrite':
                    case 'executeBash': {
                        const toolMap = {
                            fsRead: { Tool: FsRead },
                            listDirectory: { Tool: ListDirectory },
                            fsWrite: { Tool: FsWrite },
                            executeBash: { Tool: ExecuteBash },
                            fileSearch: { Tool: FileSearch },
                        }

                        const { Tool } = toolMap[toolUse.name as keyof typeof toolMap]
                        const tool = new Tool(this.#features)

                        // Get the approved paths from the session
                        const approvedPaths = session.approvedPaths

                        // Pass the approved paths to the tool's requiresAcceptance method
                        const { requiresAcceptance, warning, commandCategory } = await tool.requiresAcceptance(
                            toolUse.input as any,
                            approvedPaths
                        )

                        if (requiresAcceptance || toolUse.name === 'executeBash') {
                            // for executeBash, we till send the confirmation message without action buttons
                            const confirmationResult = this.#processToolConfirmation(
                                toolUse,
                                requiresAcceptance,
                                warning,
                                commandCategory
                            )
                            cachedButtonBlockId = await chatResultStream.writeResultBlock(confirmationResult)
                            const isExecuteBash = toolUse.name === 'executeBash'
                            if (isExecuteBash) {
                                this.#telemetryController.emitInteractWithAgenticChat(
                                    'GeneratedCommand',
                                    tabId,
                                    session.pairProgrammingMode,
                                    session.getConversationType()
                                )
                            }
                            if (requiresAcceptance) {
                                await this.waitForToolApproval(toolUse, chatResultStream, cachedButtonBlockId, session)
                            }
                            if (isExecuteBash) {
                                this.#telemetryController.emitInteractWithAgenticChat(
                                    'RunCommand',
                                    tabId,
                                    session.pairProgrammingMode,
                                    session.getConversationType()
                                )
                            }
                        }
                        break
                    }
                    case 'codeSearch':
                        // no need to write tool message for code search.
                        break
                    // — DEFAULT ⇒ MCP tools
                    default:
                        // toolUse.name is in format <server>_<tool>
                        const [serverName, ...toolParts] = toolUse.name.split('_')
                        const toolName = toolParts.join('_')
                        const def = McpManager.instance.getAllTools().find(d => d.toolName === toolName)
                        if (def) {
                            const mcpTool = new McpTool(this.#features, def)
                            const { requiresAcceptance, warning } = await mcpTool.requiresAcceptance(
                                serverName,
                                toolName
                            )
                            if (requiresAcceptance) {
                                const confirmation = this.#processToolConfirmation(toolUse, requiresAcceptance, warning)
                                cachedButtonBlockId = await chatResultStream.writeResultBlock(confirmation)
                                await this.waitForToolApproval(toolUse, chatResultStream, cachedButtonBlockId, session)
                            }

                            await chatResultStream.writeResultBlock({
                                type: 'tool',
                                body: `${executeToolMessage(toolUse)}`,
                                messageId: toolUse.toolUseId,
                                header: {
                                    icon: 'tools',
                                    body: def.toolName || toolUse.name,
                                },
                            })
                            break
                        }
                        break
                }

                if (toolUse.name === 'fsWrite') {
                    const input = toolUse.input as unknown as FsWriteParams
                    const document = await this.#triggerContext.getTextDocument(input.path)
                    session.toolUseLookup.set(toolUse.toolUseId, {
                        ...toolUse,
                        fileChange: { before: document?.getText() },
                    })
                }

                // After approval, add the path to the approved paths in the session
                const inputPath = (toolUse.input as any)?.path || (toolUse.input as any)?.cwd
                if (inputPath) {
                    session.addApprovedPath(inputPath)
                }

                const ws = this.#getWritableStream(chatResultStream, toolUse)
                const result = await this.#features.agent.runTool(toolUse.name, toolUse.input, token, ws)

                let toolResultContent: ToolResultContentBlock

                if (typeof result === 'string') {
                    toolResultContent = { text: result }
                } else if (Array.isArray(result)) {
                    toolResultContent = { json: { items: result } }
                } else if (typeof result === 'object') {
                    toolResultContent = { json: result }
                } else toolResultContent = { text: JSON.stringify(result) }
                this.#validateToolResult(toolUse, toolResultContent)

                results.push({
                    toolUseId: toolUse.toolUseId,
                    status: 'success',
                    content: [toolResultContent],
                })

                switch (toolUse.name) {
                    case 'fsRead':
                    case 'listDirectory':
                    case 'fileSearch':
                        const initialListDirResult = this.#processReadOrListOrSearch(toolUse, chatResultStream)
                        if (initialListDirResult) {
                            await chatResultStream.writeResultBlock(initialListDirResult)
                        }
                        break
                    // no need to write tool result for listDir,fsRead,fileSearch into chat stream
                    case 'executeBash':
                        // no need to write tool result for listDir and fsRead into chat stream
                        // executeBash will stream the output instead of waiting until the end
                        break
                    case 'codeSearch':
                        // no need to write tool result for code search.
                        break
                    case 'fsWrite':
                        const input = toolUse.input as unknown as FsWriteParams
                        const doc = await this.#triggerContext.getTextDocument(input.path)
                        const chatResult = await this.#getFsWriteChatResult(toolUse, doc, session)
                        const cachedToolUse = session.toolUseLookup.get(toolUse.toolUseId)
                        if (cachedToolUse) {
                            session.toolUseLookup.set(toolUse.toolUseId, {
                                ...cachedToolUse,
                                chatResult,
                                fileChange: { ...cachedToolUse.fileChange, after: doc?.getText() },
                            })
                        }
                        this.#telemetryController.emitInteractWithAgenticChat(
                            'GeneratedDiff',
                            tabId,
                            session.pairProgrammingMode,
                            session.getConversationType()
                        )
                        await chatResultStream.writeResultBlock(chatResult)
                        break
                    // — DEFAULT ⇒ MCP tools
                    default:
                        const def = McpManager.instance
                            .getAllTools()
                            .find(d => `${d.serverName}_${d.toolName}` === toolUse.name)
                        if (def) {
                            const message = toolResultMessage(toolUse, result)
                            const messageBody = processMcpToolUseMessage(message)
                            await chatResultStream.writeResultBlock({
                                type: 'tool',
                                messageId: toolUse.toolUseId,
                                body: messageBody,
                            })
                        } else {
                            await chatResultStream.writeResultBlock({
                                type: 'tool',
                                messageId: toolUse.toolUseId,
                                body: toolResultMessage(toolUse, result),
                            })
                        }
                        break
                }
                this.#updateUndoAllState(toolUse, session)

                if (toolUse.name && toolUse.toolUseId) {
                    // Calculate latency if we have a start time for this tool use
                    let latency: number | undefined = undefined
                    if (this.#toolUseStartTimes[toolUse.toolUseId]) {
                        latency = Date.now() - this.#toolUseStartTimes[toolUse.toolUseId]
                        delete this.#toolUseStartTimes[toolUse.toolUseId]

                        if (latency !== undefined) {
                            this.#toolUseLatencies.push({
                                toolName: toolUse.name,
                                toolUseId: toolUse.toolUseId,
                                latency: latency,
                            })
                        }
                    }

                    this.#telemetryController.emitToolUseSuggested(
                        toolUse,
                        session.conversationId ?? '',
                        this.#features.runtime.serverInfo.version ?? '',
                        latency,
                        session.pairProgrammingMode
                    )
                }
            } catch (err) {
                await this.#showUndoAllIfRequired(chatResultStream, session)
                if (this.isUserAction(err, token)) {
                    if (toolUse.name === 'executeBash') {
                        if (err instanceof ToolApprovalException) {
                            if (cachedButtonBlockId) {
                                await chatResultStream.overwriteResultBlock(
                                    this.#getUpdateToolConfirmResult(toolUse, false),
                                    cachedButtonBlockId
                                )
                                if (err.shouldShowMessage) {
                                    await chatResultStream.writeResultBlock({
                                        type: 'answer',
                                        messageId: `reject-message-${toolUse.toolUseId}`,
                                        body: err.message || 'Command was rejected.',
                                    })
                                }
                            } else {
                                this.#features.logging.warn('Failed to update tool block: no blockId is available.')
                            }
                        }
                        throw err
                    }
                    if (err instanceof CancellationError) {
                        results.push({
                            toolUseId: toolUse.toolUseId,
                            status: ToolResultStatus.ERROR,
                            content: [{ text: 'Command stopped by user' }],
                        })
                        continue
                    }
                }
                // display fs write failure status in the UX of that file card
                if (toolUse.name === 'fsWrite' && toolUse.toolUseId) {
                    const existingCard = chatResultStream.getMessageBlockId(toolUse.toolUseId)
                    const fsParam = toolUse.input as unknown as FsWriteParams
                    const fileName = path.basename(fsParam.path)
                    const errorResult = {
                        type: 'tool',
                        messageId: toolUse.toolUseId,
                        header: {
                            fileList: {
                                filePaths: [fileName],
                                details: {
                                    [fileName]: {
                                        description: fsParam.path,
                                    },
                                },
                            },
                            status: {
                                status: 'error',
                                icon: 'error',
                                text: 'Error',
                            },
                        },
                    } as ChatResult
                    if (existingCard) {
                        await chatResultStream.overwriteResultBlock(errorResult, existingCard)
                    } else {
                        await chatResultStream.writeResultBlock(errorResult)
                    }
                }
                const errMsg = err instanceof Error ? err.message : 'unknown error'
                this.#log(`Error running tool ${toolUse.name}:`, errMsg)
                results.push({
                    toolUseId: toolUse.toolUseId,
                    status: ToolResultStatus.ERROR,
                    content: [{ json: { error: err instanceof Error ? err.message : 'Unknown error' } }],
                })
            }
        }

        return results
    }

    #shouldSendBackErrorContent(toolResult: ToolResult) {
        if (toolResult.status === ToolResultStatus.ERROR) {
            for (const content of toolResult.content ?? []) {
                if (content.json && JSON.stringify(content.json).includes(outputLimitExceedsPartialMsg)) {
                    // do not send the content response back for this case to avoid unnecessary messages
                    return false
                }
            }
            return true
        }
        return false
    }

    /**
     * Updates the currentUndoAllId state in the session
     */
    #updateUndoAllState(toolUse: ToolUse, session: ChatSessionService) {
        if (toolUse.name === 'fsRead' || toolUse.name === 'listDirectory') {
            return
        }
        if (toolUse.name === 'fsWrite') {
            if (session.currentUndoAllId === undefined) {
                session.currentUndoAllId = toolUse.toolUseId
            }
            if (session.currentUndoAllId) {
                const prev = session.toolUseLookup.get(session.currentUndoAllId)
                if (prev && toolUse.toolUseId) {
                    const relatedToolUses = prev.relatedToolUses || new Set()
                    relatedToolUses.add(toolUse.toolUseId)

                    session.toolUseLookup.set(session.currentUndoAllId, {
                        ...prev,
                        relatedToolUses,
                    })
                }
            }
        } else {
            session.currentUndoAllId = undefined
        }
    }

    /**
     * Shows an "Undo all changes" button if there are multiple related file changes
     * that can be undone together.
     */
    async #showUndoAllIfRequired(chatResultStream: AgenticChatResultStream, session: ChatSessionService) {
        if (session.currentUndoAllId === undefined) {
            return
        }

        const toUndo = session.toolUseLookup.get(session.currentUndoAllId)?.relatedToolUses
        if (!toUndo || toUndo.size <= 1) {
            session.currentUndoAllId = undefined
            return
        }

        await chatResultStream.writeResultBlock({
            type: 'answer',
            messageId: `${session.currentUndoAllId}_undoall`,
            buttons: [
                {
                    id: 'undo-all-changes',
                    text: 'Undo all changes',
                    icon: 'undo',
                    status: 'clear',
                    keepCardAfterClick: false,
                },
            ],
        })
        session.currentUndoAllId = undefined
    }

    /**
     * Determines if error is thrown as a result of a user action (Ex. rejecting tool, stop button)
     * @param err
     * @returns
     */
    isUserAction(err: unknown, token?: CancellationToken, session?: ChatSessionService): boolean {
        return (
            CancellationError.isUserCancelled(err) ||
            err instanceof ToolApprovalException ||
            (token?.isCancellationRequested ?? false)
        )
    }

    #isPromptCanceled(token: CancellationToken | undefined, session: ChatSessionService, promptId: string): boolean {
        return token?.isCancellationRequested === true || !session.isCurrentPrompt(promptId)
    }

    #validateToolResult(toolUse: ToolUse, result: ToolResultContentBlock) {
        let maxToolResponseSize
        switch (toolUse.name) {
            case 'fsRead':
            case 'executeBash':
                // fsRead and executeBash already have truncation logic
                return
            case 'listDirectory':
                maxToolResponseSize = 50_000
                break
            default:
                maxToolResponseSize = 100_000
                break
        }
        if (
            (result.text && result.text.length > maxToolResponseSize) ||
            (result.json && JSON.stringify(result.json).length > maxToolResponseSize)
        ) {
            throw Error(`${toolUse.name} ${outputLimitExceedsPartialMsg} ${maxToolResponseSize}`)
        }
    }

    /**
     * Get a description for the tooltip based on command category
     * @param commandCategory The category of the command
     * @returns A descriptive message for the tooltip
     */
    #getCommandCategoryDescription(category: CommandCategory): string | undefined {
        switch (category) {
            case CommandCategory.Mutate:
                return 'This command may modify your code and/or files.'
            case CommandCategory.Destructive:
                return 'This command may cause significant data loss or damage.'
            default:
                return undefined
        }
    }

    #getWritableStream(chatResultStream: AgenticChatResultStream, toolUse: ToolUse): WritableStream | undefined {
        if (toolUse.name !== 'executeBash') {
            return
        }

        const toolMsgId = toolUse.toolUseId!
        const chatMsgId = chatResultStream.getResult().messageId
        let headerEmitted = false

        const initialHeader: ChatMessage['header'] = {
            body: 'shell',
            buttons: [{ id: 'stop-shell-command', text: 'Stop', icon: 'stop' }],
        }

        const completedHeader: ChatMessage['header'] = {
            body: 'shell',
            status: { status: 'success', icon: 'ok', text: 'Completed' },
            buttons: [],
        }

        return new WritableStream({
            write: async chunk => {
                if (this.#stoppedToolUses.has(toolMsgId)) return

                await chatResultStream.writeResultBlock({
                    type: 'tool',
                    messageId: toolMsgId,
                    body: chunk,
                    header: headerEmitted ? undefined : initialHeader,
                })

                headerEmitted = true
            },

            close: async () => {
                if (this.#stoppedToolUses.has(toolMsgId)) return

                await chatResultStream.writeResultBlock({
                    type: 'tool',
                    messageId: toolMsgId,
                    body: '```',
                    header: completedHeader,
                })

                await chatResultStream.writeResultBlock({
                    type: 'answer',
                    messageId: chatMsgId,
                    body: '',
                    header: undefined,
                })

                this.#stoppedToolUses.add(toolMsgId)
            },
        })
    }

    /**
     * Creates an updated ChatResult for tool confirmation based on tool type
     * @param toolUse The tool use object
     * @param isAccept Whether the tool was accepted or rejected
     * @param toolType Optional tool type for specialized handling
     * @returns ChatResult with appropriate confirmation UI
     */
    #getUpdateToolConfirmResult(toolUse: ToolUse, isAccept: boolean, toolType?: string): ChatResult {
        const toolName = toolType || toolUse.name

        // Handle bash commands with special formatting
        if (toolName === 'executeBash') {
            return {
                messageId: toolUse.toolUseId,
                type: 'tool',
                body: '```shell\n' + (toolUse.input as unknown as ExecuteBashParams).command + '\n',
                header: {
                    body: 'shell',
                    ...(isAccept
                        ? {}
                        : {
                              status: {
                                  status: 'error',
                                  icon: 'cancel',
                                  text: 'Rejected',
                              },
                          }),
                    buttons: isAccept ? [{ id: 'stop-shell-command', text: 'Stop', icon: 'stop' }] : [],
                },
            }
        }

        // For file operations and other tools, create appropriate confirmation UI
        let header: {
            body: string | undefined
            status: { status: 'info' | 'success' | 'warning' | 'error'; icon: string; text: string }
        }
        let body: string | undefined

        switch (toolName) {
            case 'fsWrite':
                header = {
                    body: undefined,
                    status: {
                        status: 'success',
                        icon: 'ok',
                        text: 'Allowed',
                    },
                }
                break

            case 'fsRead':
            case 'listDirectory':
                // Common handling for read operations
                header = {
                    body: undefined,
                    status: {
                        status: 'success',
                        icon: 'ok',
                        text: 'Allowed',
                    },
                }
                break

            case 'fileSearch':
                const searchPath = (toolUse.input as unknown as FileSearchParams).path
                header = {
                    body: 'File Search',
                    status: {
                        status: isAccept ? 'success' : 'error',
                        icon: isAccept ? 'ok' : 'cancel',
                        text: isAccept ? 'Allowed' : 'Rejected',
                    },
                }
                body = isAccept ? `File search allowed: \`${searchPath}\`` : `File search rejected: \`${searchPath}\``
                break

            default:
                // Generic handler for other tool types
                header = {
                    body: toolUse.name || 'Tool',
                    status: {
                        status: isAccept ? 'success' : 'error',
                        icon: isAccept ? 'ok' : 'cancel',
                        text: isAccept ? 'Allowed' : 'Rejected',
                    },
                }
                body = isAccept ? `Tool execution allowed: ${toolUse.name}` : `Tool execution rejected: ${toolUse.name}`
                break
        }

        return {
            messageId: this.#getMessageIdForToolUse(toolType, toolUse),
            type: 'tool',
            body,
            header,
        }
    }

    async #renderStoppedShellCommand(tabId: string, messageId: string): Promise<void> {
        const session = this.#chatSessionManagementService.getSession(tabId).data
        const toolUse = session?.toolUseLookup.get(messageId)
        const command = (toolUse!.input as unknown as ExecuteBashParams).command
        await this.#features.chat.sendChatUpdate({
            tabId,
            state: { inProgress: false },
            data: {
                messages: [
                    {
                        messageId,
                        type: 'tool',
                        body: `\`\`\`shell\n${command}\n\`\`\``,
                        header: {
                            body: 'shell',
                            status: {
                                status: 'error',
                                icon: 'stop',
                                text: 'Stopped',
                            },
                            buttons: [],
                        },
                    },
                ],
            },
        })
    }

    #processToolConfirmation(
        toolUse: ToolUse,
        requiresAcceptance: Boolean,
        warning?: string,
        commandCategory?: CommandCategory,
        toolType?: string
    ): ChatResult {
        let buttons: Button[] = []
        let header: {
            body: string
            buttons: Button[]
            icon?: string
            iconForegroundStatus?: string
            status?: {
                status?: Status
                position?: 'left' | 'right'
                description?: string
                icon?: string
                text?: string
            }
        }
        let body: string

        switch (toolType || toolUse.name) {
            case 'executeBash':
                buttons = requiresAcceptance
                    ? [
                          {
                              id: 'run-shell-command',
                              text: 'Run',
                              icon: 'play',
                          },
                          {
                              id: 'reject-shell-command',
                              status: 'dimmed-clear' as Status,
                              text: 'Reject',
                              icon: 'cancel',
                          },
                      ]
                    : []
                header = {
                    status: requiresAcceptance
                        ? {
                              icon:
                                  commandCategory === CommandCategory.Destructive
                                      ? 'warning'
                                      : commandCategory === CommandCategory.Mutate
                                        ? 'info'
                                        : 'none',
                              status:
                                  commandCategory === CommandCategory.Destructive
                                      ? 'warning'
                                      : commandCategory === CommandCategory.Mutate
                                        ? 'info'
                                        : undefined,
                              position: 'left',
                              description: this.#getCommandCategoryDescription(
                                  commandCategory ?? CommandCategory.ReadOnly
                              ),
                          }
                        : {},
                    body: 'shell',
                    buttons,
                }
                const commandString = (toolUse.input as unknown as ExecuteBashParams).command
                body = '```shell\n' + commandString
                break

            case 'fsWrite':
                buttons = [
                    {
                        id: 'allow-tools', // Reusing the same ID for simplicity, could be changed to 'allow-write-tools'
                        text: 'Allow',
                        icon: 'ok',
                        status: 'clear',
                    },
                ]
                header = {
                    icon: 'warning',
                    iconForegroundStatus: 'warning',
                    body: '#### Allow file modification outside of your workspace',
                    buttons,
                }
                const writeFilePath = (toolUse.input as unknown as FsWriteParams).path
                body = `I need permission to modify files in your workspace.\n\`${writeFilePath}\``
                break

            case 'fsRead':
            case 'listDirectory':
                buttons = [
                    {
                        id: 'allow-tools',
                        text: 'Allow',
                        icon: 'ok',
                        status: 'clear',
                    },
                ]
                header = {
                    icon: 'tools',
                    iconForegroundStatus: 'tools',
                    body: '#### Allow read-only tools outside your workspace',
                    buttons,
                }
                // ⚠️ Warning: This accesses files outside the workspace
                if (toolUse.name === 'fsRead') {
                    const paths = (toolUse.input as unknown as FsReadParams).paths
                    const formattedPaths: string[] = []
                    paths.forEach(element => formattedPaths.push(`\`${element}\``))
                    body = `I need permission to read files outside the workspace.\n${formattedPaths.join('\n')}`
                } else {
                    const readFilePath = (toolUse.input as unknown as ListDirectoryParams).path
                    body = `I need permission to list directories outside the workspace.\n\`${readFilePath}\``
                }
<<<<<<< HEAD
                break
            // — DEFAULT ⇒ MCP tools
            default:
                buttons = [
                    {
                        id: 'allow-tools',
                        text: 'Allow',
                        icon: 'ok',
                        status: 'clear',
                    },
                ]
                header = {
                    icon: 'tools',
                    iconForegroundStatus: 'warning',
                    body: `#### MCP tool: ${toolUse.name}`,
                    buttons,
                }
                const argsJson = JSON.stringify(toolUse.input, null, 2)
                body = '```json\n' + argsJson + '\n```'
=======
>>>>>>> 9d74a17d
                break
        }

        return {
            type: 'tool',
            messageId: this.#getMessageIdForToolUse(toolType, toolUse),
            header,
            body: warning ? (toolType === 'executeBash' ? '' : '\n\n') + body : body,
        }
    }

    async #getFsWriteChatResult(
        toolUse: ToolUse,
        doc: TextDocument | undefined,
        session: ChatSessionService
    ): Promise<ChatMessage> {
        const input = toolUse.input as unknown as FsWriteParams
        const oldContent = session.toolUseLookup.get(toolUse.toolUseId!)?.fileChange?.before ?? ''
        // Get just the filename instead of the full path
        const fileName = path.basename(input.path)
        const diffChanges = diffLines(oldContent, doc?.getText() ?? '')
        const changes = diffChanges.reduce(
            (acc, { count = 0, added, removed }) => {
                if (added) {
                    acc.added += count
                } else if (removed) {
                    acc.deleted += count
                }
                return acc
            },
            { added: 0, deleted: 0 }
        )
        return {
            type: 'tool',
            messageId: toolUse.toolUseId,
            header: {
                fileList: {
                    filePaths: [fileName],
                    details: {
                        [fileName]: {
                            changes,
                            description: input.path,
                        },
                    },
                },
                buttons: [{ id: 'undo-changes', text: 'Undo', icon: 'undo' }],
            },
        }
    }

    #processReadOrListOrSearch(toolUse: ToolUse, chatResultStream: AgenticChatResultStream): ChatMessage | undefined {
        let messageIdToUpdate = toolUse.toolUseId!
        const currentId = chatResultStream.getMessageIdToUpdateForTool(toolUse.name!)

        if (currentId) {
            messageIdToUpdate = currentId
        } else {
            chatResultStream.setMessageIdToUpdateForTool(toolUse.name!, messageIdToUpdate)
        }
        let currentPaths = []
        if (toolUse.name === 'fsRead') {
            currentPaths = (toolUse.input as unknown as FsReadParams)?.paths
        } else {
            currentPaths.push((toolUse.input as unknown as ListDirectoryParams | FileSearchParams)?.path)
        }

        if (!currentPaths) return

        for (const currentPath of currentPaths) {
            const existingPaths = chatResultStream.getMessageOperation(messageIdToUpdate)?.filePaths || []
            // Check if path already exists in the list
            const isPathAlreadyProcessed = existingPaths.some(path => path.relativeFilePath === currentPath)
            if (!isPathAlreadyProcessed) {
                const currentFileDetail = {
                    relativeFilePath: currentPath,
                    lineRanges: [{ first: -1, second: -1 }],
                }
                chatResultStream.addMessageOperation(messageIdToUpdate, toolUse.name!, [
                    ...existingPaths,
                    currentFileDetail,
                ])
            }
        }
        let title: string
        const itemCount = chatResultStream.getMessageOperation(messageIdToUpdate)?.filePaths.length
        const filePathsPushed = chatResultStream.getMessageOperation(messageIdToUpdate)?.filePaths ?? []
        if (!itemCount) {
            title = 'Gathering context'
        } else {
            title =
                toolUse.name === 'fsRead'
                    ? `${itemCount} file${itemCount > 1 ? 's' : ''} read`
                    : toolUse.name === 'fileSearch'
                      ? `${itemCount} ${itemCount === 1 ? 'directory' : 'directories'} searched`
                      : `${itemCount} ${itemCount === 1 ? 'directory' : 'directories'} listed`
        }
        const details: Record<string, FileDetails> = {}
        for (const item of filePathsPushed) {
            details[item.relativeFilePath] = {
                lineRanges: item.lineRanges,
                description: item.relativeFilePath,
            }
        }

        const fileList: FileList = {
            rootFolderTitle: title,
            filePaths: filePathsPushed.map(item => item.relativeFilePath),
            details,
        }
        return {
            type: 'tool',
            fileList,
            messageId: messageIdToUpdate,
            body: '',
        }
    }

    /**
     * Updates the request input with tool results for the next iteration
     */
    #updateRequestInputWithToolResults(
        requestInput: GenerateAssistantResponseCommandInput,
        toolResults: ToolResult[],
        content: string
    ): GenerateAssistantResponseCommandInput {
        // Create a deep copy of the request input
        const updatedRequestInput = JSON.parse(JSON.stringify(requestInput)) as GenerateAssistantResponseCommandInput

        // Add tool results to the request
        updatedRequestInput.conversationState!.currentMessage!.userInputMessage!.userInputMessageContext!.toolResults =
            []
        updatedRequestInput.conversationState!.currentMessage!.userInputMessage!.content = content

        for (const toolResult of toolResults) {
            this.#debug(`ToolResult: ${JSON.stringify(toolResult)}`)
            updatedRequestInput.conversationState!.currentMessage!.userInputMessage!.userInputMessageContext!.toolResults.push(
                {
                    ...toolResult,
                }
            )
        }

        return updatedRequestInput
    }

    /**
     * Handles the final result after the agent loop completes
     */
    async #handleFinalResult(
        result: Result<AgenticChatResultWithMetadata, string>,
        session: ChatSessionService,
        params: ChatParams,
        metric: Metric<CombinedConversationEvent>,
        triggerContext: TriggerContext,
        isNewConversation: boolean,
        chatResultStream: AgenticChatResultStream
    ): Promise<ChatResult> {
        if (!result.success) {
            throw new AgenticChatError(result.error, 'FailedResult')
        }
        const conversationId = session.conversationId
        this.#debug('Final session conversation id:', conversationId || '')

        if (conversationId) {
            this.#telemetryController.setConversationId(params.tabId, conversationId)

            if (isNewConversation) {
                this.#telemetryController.updateTriggerInfo(params.tabId, {
                    startTrigger: {
                        hasUserSnippet: metric.metric.cwsprChatHasCodeSnippet ?? false,
                        triggerType: triggerContext.triggerType,
                    },
                })

                this.#telemetryController.emitStartConversationMetric(params.tabId, metric.metric)
            }
        }

        metric.setDimension('codewhispererCustomizationArn', this.#customizationArn)
        metric.setDimension('languageServerVersion', this.#features.runtime.serverInfo.version)
        metric.setDimension('enabled', session.pairProgrammingMode)
        const profileArn = AmazonQTokenServiceManager.getInstance().getActiveProfileArn()
        if (profileArn) {
            this.#telemetryService.updateProfileArn(profileArn)
        }
        if (triggerContext.contextInfo) {
            metric.mergeWith({
                cwsprChatHasContextList: triggerContext.documentReference?.filePaths?.length ? true : false,
                cwsprChatFolderContextCount: triggerContext.contextInfo.contextCount.folderContextCount,
                cwsprChatFileContextCount: triggerContext.contextInfo.contextCount.fileContextCount,
                cwsprChatRuleContextCount: triggerContext.contextInfo.contextCount.ruleContextCount,
                cwsprChatPromptContextCount: triggerContext.contextInfo.contextCount.promptContextCount,
                cwsprChatFileContextLength: triggerContext.contextInfo.contextLength.fileContextLength,
                cwsprChatRuleContextLength: triggerContext.contextInfo.contextLength.ruleContextLength,
                cwsprChatPromptContextLength: triggerContext.contextInfo.contextLength.promptContextLength,
                cwsprChatCodeContextCount: triggerContext.contextInfo.contextCount.codeContextCount,
                cwsprChatCodeContextLength: triggerContext.contextInfo.contextLength.codeContextLength,
                cwsprChatFocusFileContextLength: triggerContext.text?.length,
            })
        }
        await this.#telemetryController.emitAddMessageMetric(params.tabId, metric.metric)

        this.#telemetryController.updateTriggerInfo(params.tabId, {
            lastMessageTrigger: {
                ...triggerContext,
                messageId: result.data?.chatResult.messageId,
                followUpActions: new Set(
                    result.data?.chatResult.followUp?.options
                        ?.map(option => option.prompt ?? '')
                        .filter(prompt => prompt.length > 0)
                ),
            },
        })

        return chatResultStream.getResult()
    }

    /**
     * Handles errors that occur during the request
     */
    #handleRequestError(
        err: any,
        errorMessageId: string,
        tabId: string,
        metric: Metric<CombinedConversationEvent>,
        agenticCodingMode: boolean
    ): ChatResult | ResponseError<ChatResult> {
        const errorMessage = getErrorMessage(err)
        const requestID = getRequestID(err) ?? ''
        metric.setDimension('cwsprChatResponseCode', getHttpStatusCode(err) ?? 0)
        metric.setDimension('languageServerVersion', this.#features.runtime.serverInfo.version)

        // use custom error message for unactionable errors (user-dependent errors like PromptCharacterLimit)
        if (err.code && err.code in unactionableErrorCodes) {
            const customErrMessage = unactionableErrorCodes[err.code as keyof typeof unactionableErrorCodes]
            this.#telemetryController.emitMessageResponseError(
                tabId,
                metric.metric,
                requestID,
                customErrMessage,
                agenticCodingMode
            )
        } else {
            this.#telemetryController.emitMessageResponseError(
                tabId,
                metric.metric,
                requestID,
                errorMessage ?? genericErrorMsg,
                agenticCodingMode
            )
        }

        let authFollowType: ReturnType<typeof getAuthFollowUpType> = undefined
        // first check if there is an AmazonQ related auth follow up
        if (err.cause instanceof AmazonQError) {
            authFollowType = getAuthFollowUpType(err.cause)
        }

        // if not check full error for auth follow up
        if (!authFollowType) {
            authFollowType = getAuthFollowUpType(err)
        }

        if (authFollowType) {
            this.#log(`Q auth error: ${getErrorMessage(err)}`)

            return createAuthFollowUpResult(authFollowType)
        }

        if (customerFacingErrorCodes.includes(err.code)) {
            this.#features.logging.error(`${loggingUtils.formatErr(err)}`)
            if (err.code === 'InputTooLong') {
                // Clear the chat history in the database for this tab
                this.#chatHistoryDb.clearTab(tabId)
            }

            const errorBody =
                err.code === 'QModelResponse' && requestID ? `${err.message}\n\nRequest ID: ${requestID}` : err.message
            return new ResponseError<ChatResult>(LSPErrorCodes.RequestFailed, err.message, {
                type: 'answer',
                body: errorBody,
                messageId: errorMessageId,
                buttons: [],
            })
        }
        this.#features.logging.error(`Unknown Error: ${loggingUtils.formatErr(err)}`)
        return new ResponseError<ChatResult>(LSPErrorCodes.RequestFailed, err.message, {
            type: 'answer',
            body: requestID ? `${genericErrorMsg}\n\nRequest ID: ${requestID}` : genericErrorMsg,
            messageId: errorMessageId,
            buttons: [],
        })
    }

    async onInlineChatPrompt(
        params: InlineChatParams,
        token: CancellationToken
    ): Promise<InlineChatResult | ResponseError<InlineChatResult>> {
        // TODO: This metric needs to be removed later, just added for now to be able to create a ChatEventParser object
        const metric = new Metric<AddMessageEvent>({
            cwsprChatConversationType: 'Chat',
        })
        const triggerContext = await this.#getInlineChatTriggerContext(params)

        let response: SendMessageCommandOutput
        let requestInput: SendMessageCommandInput

        try {
            requestInput = await this.#triggerContext.getChatParamsFromTrigger(
                params,
                triggerContext,
                ChatTriggerType.INLINE_CHAT,
                this.#customizationArn
            )

            if (!this.#serviceManager) {
                throw new Error('amazonQServiceManager is not initialized')
            }

            const client = this.#serviceManager.getStreamingClient()
            response = await client.sendMessage(requestInput as SendMessageCommandInputCodeWhispererStreaming)
            this.#log('Response for inline chat', JSON.stringify(response.$metadata), JSON.stringify(response))
        } catch (err) {
            if (err instanceof AmazonQServicePendingSigninError || err instanceof AmazonQServicePendingProfileError) {
                this.#log(`Q Inline Chat SSO Connection error: ${getErrorMessage(err)}`)
                return new ResponseError<ChatResult>(LSPErrorCodes.RequestFailed, err.message)
            }
            this.#log(`Q api request error ${err instanceof Error ? JSON.stringify(err) : 'unknown'}`)
            return new ResponseError<ChatResult>(
                LSPErrorCodes.RequestFailed,
                err instanceof Error ? err.message : 'Unknown request error'
            )
        }

        try {
            const result = await this.#processSendMessageResponseForInlineChat(
                response,
                metric,
                params.partialResultToken
            )

            return result.success
                ? {
                      ...result.data.chatResult,
                      requestId: response.$metadata.requestId,
                  }
                : new ResponseError<ChatResult>(LSPErrorCodes.RequestFailed, result.error)
        } catch (err) {
            this.#log(
                'Error encountered during inline chat response streaming:',
                err instanceof Error ? err.message : 'unknown'
            )
            return new ResponseError<ChatResult>(
                LSPErrorCodes.RequestFailed,
                err instanceof Error ? err.message : 'Unknown error occurred during inline chat response stream'
            )
        }
    }

    async onInlineChatResult(params: InlineChatResultParams) {
        await this.#telemetryService.emitInlineChatResultLog(params)
    }

    async onCodeInsertToCursorPosition(params: InsertToCursorPositionParams) {
        // Implementation based on https://github.com/aws/aws-toolkit-vscode/blob/1814cc84228d4bf20270574c5980b91b227f31cf/packages/core/src/amazonq/commons/controllers/contentController.ts#L38
        if (!params.textDocument || !params.cursorPosition || !params.code) {
            const missingParams = []

            if (!params.textDocument) missingParams.push('textDocument')
            if (!params.cursorPosition) missingParams.push('cursorPosition')
            if (!params.code) missingParams.push('code')

            this.#log(
                `Q Chat server failed to insert code. Missing required parameters for insert code: ${missingParams.join(', ')}`
            )

            return
        }

        let cursorPosition = params.cursorPosition

        const indentRange = {
            start: { line: cursorPosition.line, character: 0 },
            end: cursorPosition,
        }
        const documentContent = await this.#features.workspace.getTextDocument(params.textDocument.uri)
        // linePrefix is the raw text that is between the start of the line and the current cursor position
        let linePrefix = documentContent?.getText(indentRange)
        // calculatedIndent is the indent we calculate inside this function and apply to the text to be inserted
        let calculatedIndent = ''
        let hasVirtualSpace = false

        if (linePrefix) {
            // If linePrefix object is not empty, there are two possibilities:
            // Case 1: If linePrefix contains only whitespace: Use the entire linePrefix as is for the indent
            // Case 2: If linePrefix contains non-whitespace characters: Extract leading whitespace from linePrefix (if any), ignore rest of text
            calculatedIndent =
                linePrefix.trim().length == 0
                    ? linePrefix
                    : ' '.repeat(linePrefix.length - linePrefix.trimStart().length)
        } else if (documentContent && cursorPosition.character > 0) {
            // When the cursor is not at the start of the line (position > 0) but there's no actual text at the indentation range
            // It means there are virtual spaces that is being rendered by the IDE
            // In this case, the indentation is determined by the cursorPosition
            this.#log('Indent is nullish and the cursor position is greater than zero while inserting code')
            calculatedIndent = ' '.repeat(cursorPosition.character)
            hasVirtualSpace = true
            cursorPosition.character = 0
        }

        const textWithIndent = params.code
            .split('\n')
            .map((line, index) => {
                if (index === 0) {
                    return hasVirtualSpace && line ? calculatedIndent + line : line
                }
                // Only indent non-empty lines
                return line ? calculatedIndent + line : ''
            })
            .join('\n')

        const workspaceEdit: ApplyWorkspaceEditParams = {
            edit: {
                documentChanges: [
                    TextDocumentEdit.create({ uri: params.textDocument.uri, version: 0 }, [
                        TextEdit.insert(cursorPosition, textWithIndent),
                    ]),
                ],
            },
        }

        this.#userWrittenCodeTracker?.onQStartsMakingEdits()
        const applyResult = await this.#features.lsp.workspace.applyWorkspaceEdit(workspaceEdit)
        this.#userWrittenCodeTracker?.onQFinishesEdits()

        if (applyResult.applied) {
            this.#log(`Q Chat server inserted code successfully`)
            this.#telemetryController.enqueueCodeDiffEntry({ ...params, code: textWithIndent })
        } else {
            this.#log(
                `Q Chat server failed to insert code: ${applyResult.failureReason ?? 'No failure reason provided'}`
            )
        }
    }
    onCopyCodeToClipboard() {}

    onEndChat(params: EndChatParams, _token: CancellationToken): boolean {
        const { success } = this.#chatSessionManagementService.deleteSession(params.tabId)

        return success
    }

    async onFileClicked(params: FileClickParams) {
        const session = this.#chatSessionManagementService.getSession(params.tabId)
        const toolUseId = params.messageId
        const toolUse = toolUseId ? session.data?.toolUseLookup.get(toolUseId) : undefined

        if (toolUse?.name === 'fsWrite') {
            const input = toolUse.input as unknown as FsWriteParams
            this.#features.lsp.workspace.openFileDiff({
                originalFileUri: input.path,
                originalFileContent: toolUse.fileChange?.before,
                isDeleted: false,
                fileContent: toolUse.fileChange?.after,
            })
        } else if (toolUse?.name === 'fsRead') {
            await this.#features.lsp.window.showDocument({ uri: URI.file(params.filePath).toString() })
        } else {
            const absolutePath = params.fullPath ?? (await this.#resolveAbsolutePath(params.filePath))
            if (absolutePath) {
                await this.#features.lsp.window.showDocument({ uri: URI.file(absolutePath).toString() })
            }
        }
    }

    onFollowUpClicked() {}

    onInfoLinkClick() {}

    onLinkClick() {}

    async onReady() {
        await this.restorePreviousChats()
        try {
            const localProjectContextController = await LocalProjectContextController.getInstance()
            const contextItems = await localProjectContextController.getContextCommandItems()
            await this.#contextCommandsProvider.processContextCommandUpdate(contextItems)
            void this.#contextCommandsProvider.maybeUpdateCodeSymbols()
        } catch (error) {
            this.#log('Error initializing context commands: ' + error)
        }
    }

    onSendFeedback({ tabId, feedbackPayload }: FeedbackParams) {
        this.#features.telemetry.emitMetric({
            name: 'amazonq_sendFeedback',
            data: {
                comment: JSON.stringify({
                    type: 'codewhisperer-chat-answer-feedback',
                    conversationId: this.#telemetryController.getConversationId(tabId) ?? '',
                    messageId: feedbackPayload.messageId,
                    reason: feedbackPayload.selectedOption,
                    userComment: feedbackPayload.comment,
                }),
                // this is always Negative because only thumbs down has a form
                sentiment: 'Negative',
            },
        })
    }

    onSourceLinkClick() {}

    onTabAdd(params: TabAddParams) {
        this.#telemetryController.activeTabId = params.tabId

        this.#chatSessionManagementService.createSession(params.tabId)
    }

    onTabChange(params: TabChangeParams) {
        this.#telemetryController.emitConversationMetric({
            name: ChatTelemetryEventName.ExitFocusConversation,
            data: {},
        })

        this.#telemetryController.activeTabId = params.tabId

        this.#telemetryController.emitConversationMetric({
            name: ChatTelemetryEventName.EnterFocusConversation,
            data: {},
        })
    }

    onTabRemove(params: TabRemoveParams) {
        if (this.#telemetryController.activeTabId === params.tabId) {
            this.#telemetryController.emitConversationMetric({
                name: ChatTelemetryEventName.ExitFocusConversation,
                data: {},
            })
            this.#telemetryController.activeTabId = undefined
        }
        this.#chatHistoryDb.updateTabOpenState(params.tabId, false)
        this.#chatSessionManagementService.deleteSession(params.tabId)
        this.#telemetryController.removeConversation(params.tabId)
    }

    onQuickAction(params: QuickActionParams, _cancellationToken: CancellationToken) {
        switch (params.quickAction) {
            case QuickAction.Clear: {
                const sessionResult = this.#chatSessionManagementService.getSession(params.tabId)

                this.#telemetryController.emitChatMetric({
                    name: ChatTelemetryEventName.RunCommand,
                    data: {
                        cwsprChatCommandType: params.quickAction,
                    },
                })

                this.#telemetryController.removeConversation(params.tabId)
                this.#chatHistoryDb.clearTab(params.tabId)

                sessionResult.data?.clear()

                return {}
            }

            case QuickAction.Help:
                this.#telemetryController.emitChatMetric({
                    name: ChatTelemetryEventName.RunCommand,
                    data: {
                        cwsprChatCommandType: params.quickAction,
                    },
                })
                return {
                    messageId: uuid(),
                    body: HELP_MESSAGE,
                }
            default:
                return {}
        }
    }

    async onTabBarAction(params: TabBarActionParams) {
        return this.#tabBarController.onTabBarAction(params)
    }

    async #getInlineChatTriggerContext(params: InlineChatParams) {
        let triggerContext: TriggerContext = await this.#triggerContext.getNewTriggerContext(params)
        return triggerContext
    }

    async #resolveAbsolutePath(relativePath: string): Promise<string | undefined> {
        try {
            const workspaceFolders = workspaceUtils.getWorkspaceFolderPaths(this.#features.lsp)
            for (const workspaceRoot of workspaceFolders) {
                const candidatePath = path.join(workspaceRoot, relativePath)
                if (await this.#features.workspace.fs.exists(candidatePath)) {
                    return candidatePath
                }
            }

            // handle prompt file outside of workspace
            if (relativePath.endsWith(promptFileExtension)) {
                return path.join(getUserPromptsDirectory(), relativePath)
            }

            this.#features.logging.error(`File not found: ${relativePath}`)
        } catch (e: any) {
            this.#features.logging.error(`Error resolving absolute path: ${e.message}`)
        }

        return undefined
    }

    async #getTriggerContext(params: ChatParams, metric: Metric<CombinedConversationEvent>) {
        const lastMessageTrigger = this.#telemetryController.getLastMessageTrigger(params.tabId)

        let triggerContext: TriggerContext

        // this is the only way we can detect a follow up action
        // we can reuse previous trigger information
        if (lastMessageTrigger?.followUpActions?.has(params.prompt?.prompt ?? '')) {
            await this.#telemetryController.emitInteractWithMessageMetric(params.tabId, {
                cwsprChatMessageId: lastMessageTrigger.messageId!,
                cwsprChatInteractionType: ChatInteractionType.ClickFollowUp,
            })

            triggerContext = lastMessageTrigger
        } else {
            triggerContext = await this.#triggerContext.getNewTriggerContext(params)
            triggerContext.triggerType = this.#telemetryController.getCurrentTrigger(params.tabId) ?? 'click'
        }

        metric.mergeWith({
            cwsprChatUserIntent: triggerContext?.userIntent,
            cwsprChatProgrammingLanguage: triggerContext?.programmingLanguage?.languageName,
            cwsprChatRequestLength: params.prompt?.prompt?.length ?? 0,
            cwsprChatTriggerInteraction: triggerContext?.triggerType,
            cwsprChatHasCodeSnippet: triggerContext.hasCodeSnippet ?? false,
            cwsprChatActiveEditorTotalCharacters: triggerContext.totalEditorCharacters ?? 0,
        })

        return triggerContext
    }

    async #invalidateAllShellCommands(tabId: string, session: ChatSessionService) {
        for (const [toolUseId, toolUse] of session.toolUseLookup.entries()) {
            if (toolUse.name !== 'executeBash' || this.#stoppedToolUses.has(toolUseId)) continue

            const params = toolUse.input as unknown as ExecuteBashParams
            const command = params.command

            await this.#features.chat.sendChatUpdate({
                tabId,
                state: { inProgress: false },
                data: {
                    messages: [
                        {
                            messageId: toolUseId,
                            type: 'tool',
                            body: `\`\`\`shell\n${command}\n\`\`\``,
                            header: {
                                body: 'shell',
                                status: { icon: 'block', text: 'Ignored' },
                                buttons: [],
                            },
                        },
                    ],
                },
            })

            this.#stoppedToolUses.add(toolUseId)
        }
    }

    async #processGenerateAssistantResponseResponseWithTimeout(
        response: GenerateAssistantResponseCommandOutput,
        metric: Metric<AddMessageEvent>,
        chatResultStream: AgenticChatResultStream,
        session: ChatSessionService,
        contextList?: FileList
    ): Promise<Result<AgenticChatResultWithMetadata, string>> {
        const abortController = new AbortController()
        const timeoutPromise = new Promise<never>((_, reject) => {
            setTimeout(() => {
                abortController.abort()
                reject(
                    new AgenticChatError(
                        `${responseTimeoutPartialMsg} ${responseTimeoutMs}ms`,
                        'ResponseProcessingTimeout'
                    )
                )
            }, responseTimeoutMs)
        })
        const streamWriter = chatResultStream.getResultStreamWriter()
        const processResponsePromise = this.#processGenerateAssistantResponseResponse(
            response,
            metric,
            chatResultStream,
            streamWriter,
            session,
            contextList,
            abortController.signal
        )
        try {
            return await Promise.race([processResponsePromise, timeoutPromise])
        } catch (err) {
            await streamWriter.close()
            if (err instanceof AgenticChatError && err.code === 'ResponseProcessingTimeout') {
                return { success: false, error: err.message }
            }
            throw err
        }
    }

    async #showToolUseIntermediateResult(
        data: AgenticChatResultWithMetadata,
        chatResultStream: AgenticChatResultStream,
        streamWriter: ResultStreamWriter
    ) {
        // extract the key value from incomplete JSON response stream
        function extractKey(incompleteJson: string, key: string): string | undefined {
            const pattern = new RegExp(`"${key}":\\s*"([^"]*)"`, 'g')
            const match = pattern.exec(incompleteJson)
            return match?.[1]
        }
        const toolUses = Object.values(data.toolUses)
        for (const toolUse of toolUses) {
            if (toolUse.name === 'fsWrite' && typeof toolUse.input === 'string') {
                const filepath = extractKey(toolUse.input, 'path')
                const msgId = progressPrefix + toolUse.toolUseId
                // render fs write UI as soon as fs write starts
                if (filepath && !chatResultStream.hasMessage(msgId)) {
                    const fileName = path.basename(filepath)
                    await streamWriter.close()
                    await chatResultStream.writeResultBlock({
                        type: 'tool',
                        messageId: msgId,
                        header: {
                            fileList: {
                                filePaths: [fileName],
                                details: {
                                    [fileName]: {
                                        description: filepath,
                                    },
                                },
                            },
                            status: {
                                status: 'info',
                                icon: 'progress',
                                text: '',
                            },
                        },
                    })
                }
                // render the tool use explanatory as soon as this is received for fsWrite
                const explanation = extractKey(toolUse.input, 'explanation')
                const messageId = progressPrefix + toolUse.toolUseId + '_explanation'
                if (explanation && !chatResultStream.hasMessage(messageId)) {
                    await streamWriter.close()
                    await chatResultStream.writeResultBlock({
                        type: 'directive',
                        messageId: messageId,
                        body: explanation,
                    })
                }
            }
        }
    }

    async #processGenerateAssistantResponseResponse(
        response: GenerateAssistantResponseCommandOutput,
        metric: Metric<AddMessageEvent>,
        chatResultStream: AgenticChatResultStream,
        streamWriter: ResultStreamWriter,
        session: ChatSessionService,
        contextList?: FileList,
        abortSignal?: AbortSignal
    ): Promise<Result<AgenticChatResultWithMetadata, string>> {
        const requestId = response.$metadata.requestId!
        const chatEventParser = new AgenticChatEventParser(requestId, metric, this.#features.logging)

        // Display context transparency list once at the beginning of response
        // Use a flag to track if contextList has been sent already to avoid ux flickering
        if (contextList?.filePaths && contextList.filePaths.length > 0 && !session.contextListSent) {
            await streamWriter.write({ body: '', contextList })
            session.contextListSent = true
        }

        const toolUseStartTimes: Record<string, number> = {}
        const toolUseLoadingTimeouts: Record<string, NodeJS.Timeout> = {}
        for await (const chatEvent of response.generateAssistantResponseResponse!) {
            if (abortSignal?.aborted) {
                throw new Error('Operation was aborted')
            }
            if (chatEvent.assistantResponseEvent) {
                await this.#showUndoAllIfRequired(chatResultStream, session)
            }
            const result = chatEventParser.processPartialEvent(chatEvent)

            // terminate early when there is an error
            if (!result.success) {
                await streamWriter.close()
                return result
            }

            // make sure to save code reference events
            if (chatEvent.assistantResponseEvent || chatEvent.codeReferenceEvent) {
                await streamWriter.write(result.data.chatResult)
            }

            if (chatEvent.toolUseEvent) {
                await this.#showLoadingIfRequired(
                    chatEvent.toolUseEvent,
                    streamWriter,
                    toolUseStartTimes,
                    toolUseLoadingTimeouts
                )
                await this.#showToolUseIntermediateResult(result.data, chatResultStream, streamWriter)
            }
        }
        await streamWriter.close()

        metric.mergeWith({
            cwsprChatFullResponseLatency: metric.getTimeElapsed(),
            cwsprChatFollowUpCount: chatEventParser.totalEvents.followupPromptEvent,
            cwsprChatReferencesCount: chatEventParser.totalEvents.codeReferenceEvent,
            cwsprChatSourceLinkCount: chatEventParser.totalEvents.supplementaryWebLinksEvent,
            cwsprChatResponseLength: chatEventParser.body?.length ?? 0,
        })

        return chatEventParser.getResult()
    }

    /**
     * This is needed to handle the case where a toolUseEvent takes a long time to resolve the stream and looks like
     * nothing is happening.
     */
    async #showLoadingIfRequired(
        toolUseEvent: ToolUseEvent,
        streamWriter: ResultStreamWriter,
        toolUseStartTimes: Record<string, number>,
        toolUseLoadingTimeouts: Record<string, NodeJS.Timeout>
    ) {
        const toolUseId = toolUseEvent.toolUseId
        if (!toolUseEvent.stop && toolUseId) {
            if (!toolUseStartTimes[toolUseId]) {
                toolUseStartTimes[toolUseId] = Date.now()
                // Also record in the class-level toolUseStartTimes for latency calculation
                if (!this.#toolUseStartTimes[toolUseId]) {
                    this.#toolUseStartTimes[toolUseId] = Date.now()
                }
                this.#debug(`ToolUseEvent ${toolUseId} started`)
                toolUseLoadingTimeouts[toolUseId] = setTimeout(async () => {
                    this.#debug(
                        `ToolUseEvent ${toolUseId} is taking longer than ${loadingThresholdMs}ms, showing loading indicator`
                    )
                    await streamWriter.write({ ...loadingMessage, messageId: `loading-${toolUseId}` })
                }, loadingThresholdMs)
            }
        } else if (toolUseEvent.stop && toolUseId) {
            if (toolUseStartTimes[toolUseId]) {
                const duration = Date.now() - toolUseStartTimes[toolUseId]
                this.#debug(`ToolUseEvent ${toolUseId} finished streaming after ${duration}ms`)
                if (toolUseLoadingTimeouts[toolUseId]) {
                    clearTimeout(toolUseLoadingTimeouts[toolUseId])
                    delete toolUseLoadingTimeouts[toolUseId]
                }
                delete toolUseStartTimes[toolUseId]
            }
        }
    }

    async #processSendMessageResponseForInlineChat(
        response: SendMessageCommandOutput,
        metric: Metric<AddMessageEvent>,
        partialResultToken?: string | number
    ): Promise<Result<ChatResultWithMetadata, string>> {
        const requestId = response.$metadata.requestId!
        const chatEventParser = new ChatEventParser(requestId, metric)

        for await (const chatEvent of response.sendMessageResponse!) {
            const result = chatEventParser.processPartialEvent(chatEvent)

            // terminate early when there is an error
            if (!result.success) {
                return result
            }

            await this.#sendProgressToClient(result.data.chatResult, partialResultToken)
        }

        return chatEventParser.getResult()
    }

    onPromptInputOptionChange(params: PromptInputOptionChangeParams) {
        const sessionResult = this.#chatSessionManagementService.getSession(params.tabId)
        const { data: session, success } = sessionResult

        if (!success) {
            this.#log('onPromptInputOptionChange: on valid session found')
            return
        }

        session.pairProgrammingMode = !session.pairProgrammingMode
    }

    updateConfiguration = (newConfig: AmazonQWorkspaceConfig) => {
        this.#customizationArn = newConfig.customizationArn
        if (newConfig.sendUserWrittenCodeMetrics) {
            this.#userWrittenCodeTracker = UserWrittenCodeTracker.getInstance(this.#telemetryService)
        }
        this.#log(`Chat configuration updated customizationArn to ${this.#customizationArn}`)
        /*
            The flag enableTelemetryEventsToDestination is set to true temporarily. It's value will be determined through destination
            configuration post all events migration to STE. It'll be replaced by qConfig['enableTelemetryEventsToDestination'] === true
        */
        // const enableTelemetryEventsToDestination = true
        // this.#telemetryService.updateEnableTelemetryEventsToDestination(enableTelemetryEventsToDestination)
        const updatedOptOutPreference = newConfig.optOutTelemetryPreference
        this.#telemetryService.updateOptOutPreference(updatedOptOutPreference)
        this.#log(`Chat configuration telemetry preference to ${updatedOptOutPreference}`)
    }

    #getTools(session: ChatSessionService) {
        const tools = this.#features.agent.getTools({ format: 'bedrock' })

        // it's disabled so filter out the write tools
        if (!session.pairProgrammingMode) {
            return tools.filter(tool => !['fsWrite', 'executeBash'].includes(tool.toolSpecification?.name || ''))
        }
        return tools
    }

    async restorePreviousChats() {
        try {
            await this.#tabBarController.loadChats()
        } catch (error) {
            this.#log('Error restoring previous chats: ' + error)
        }
    }

    #createDeferred() {
        let resolve
        let reject
        const promise = new Promise((res, rej) => {
            resolve = res
            reject = (e: Error) => rej(e)
        })
        return { promise, resolve, reject }
    }

    #log(...messages: string[]) {
        this.#features.logging.log(messages.join(' '))
    }

    #debug(...messages: string[]) {
        this.#features.logging.debug(messages.join(' '))
    }
}<|MERGE_RESOLUTION|>--- conflicted
+++ resolved
@@ -126,13 +126,10 @@
     responseTimeoutPartialMsg,
 } from './constants'
 import { AgenticChatError, customerFacingErrorCodes, unactionableErrorCodes } from './errors'
-<<<<<<< HEAD
 import { URI } from 'vscode-uri'
 import { McpManager } from './tools/mcp/mcpManager'
 import { McpTool } from './tools/mcp/mcpTool'
 import { processMcpToolUseMessage } from './tools/mcp/mcpUtils'
-=======
->>>>>>> 9d74a17d
 import { CommandCategory } from './tools/executeBash'
 import { UserWrittenCodeTracker } from '../../shared/userWrittenCodeTracker'
 
@@ -166,11 +163,8 @@
     #contextCommandsProvider: ContextCommandsProvider
     #stoppedToolUses = new Set<string>()
     #userWrittenCodeTracker: UserWrittenCodeTracker | undefined
-<<<<<<< HEAD
-=======
     #toolUseStartTimes: Record<string, number> = {}
     #toolUseLatencies: Array<{ toolName: string; toolUseId: string; latency: number }> = []
->>>>>>> 9d74a17d
 
     /**
      * Determines the appropriate message ID for a tool use based on tool type and name
@@ -651,11 +645,7 @@
 
             //  Fix the history to maintain invariants
             if (currentMessage) {
-<<<<<<< HEAD
-                const isHistoryValid = this.#chatHistoryDb.fixHistory(
-=======
                 const isHistoryValid = this.#chatHistoryDb.fixAndValidateHistory(
->>>>>>> 9d74a17d
                     tabId,
                     currentMessage,
                     conversationIdentifier ?? ''
@@ -1661,7 +1651,6 @@
                     const readFilePath = (toolUse.input as unknown as ListDirectoryParams).path
                     body = `I need permission to list directories outside the workspace.\n\`${readFilePath}\``
                 }
-<<<<<<< HEAD
                 break
             // — DEFAULT ⇒ MCP tools
             default:
@@ -1681,8 +1670,6 @@
                 }
                 const argsJson = JSON.stringify(toolUse.input, null, 2)
                 body = '```json\n' + argsJson + '\n```'
-=======
->>>>>>> 9d74a17d
                 break
         }
 
