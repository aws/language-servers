--- conflicted
+++ resolved
@@ -779,11 +779,7 @@
                                 })
                             }
                         } else {
-<<<<<<< HEAD
-                            this.#features.logging.warn('Failed to update executeBash block: no blockId is available.')
-=======
-                            this.#features.logging.log('Failed to update tool block: no blockId is available.')
->>>>>>> 911ddea5
+                            this.#features.logging.warn('Failed to update tool block: no blockId is available.')
                         }
                     }
                     throw err
