--- conflicted
+++ resolved
@@ -112,11 +112,7 @@
 import { ExecuteBash, ExecuteBashParams } from './tools/executeBash'
 import { ExplanatoryParams, ToolApprovalException } from './tools/toolShared'
 import { GrepSearch, SanitizedRipgrepOutput } from './tools/grepSearch'
-<<<<<<< HEAD
-import { FuzzySearch, FuzzySearchParams } from './tools/fuzzySearch'
-=======
 import { FileSearch, FileSearchParams } from './tools/fileSearch'
->>>>>>> ec03d60a
 import { loggingUtils } from '@aws/lsp-core'
 import { diffLines } from 'diff'
 import {
@@ -129,14 +125,11 @@
 } from './constants'
 import { AgenticChatError, customerFacingErrorCodes, isRequestAbortedError, unactionableErrorCodes } from './errors'
 import { URI } from 'vscode-uri'
-<<<<<<< HEAD
+import { AgenticChatError, customerFacingErrorCodes, isRequestAbortedError, unactionableErrorCodes } from './errors'
+import { CommandCategory } from './tools/executeBash'
+import { UserWrittenCodeTracker } from '../../shared/userWrittenCodeTracker'
 import { McpManager } from './tools/mcp/mcpManager'
 import { McpTool } from './tools/mcp/mcpTool'
-=======
-import { AgenticChatError, customerFacingErrorCodes, isRequestAbortedError, unactionableErrorCodes } from './errors'
->>>>>>> ec03d60a
-import { CommandCategory } from './tools/executeBash'
-import { UserWrittenCodeTracker } from '../../shared/userWrittenCodeTracker'
 import { McpEventHandler } from './tools/mcp/mcpEventHandler'
 import { enabledMCP, createNamespacedToolName } from './tools/mcp/mcpUtils'
 
@@ -960,11 +953,7 @@
                     case 'fsRead':
                     case 'listDirectory':
                     case 'grepSearch':
-<<<<<<< HEAD
-                    case 'fuzzySearch':
-=======
                     case 'fileSearch':
->>>>>>> ec03d60a
                     case 'fsWrite':
                     case 'executeBash': {
                         const toolMap = {
@@ -2374,13 +2363,10 @@
             return new ResponseError<ChatResult>(ErrorCodes.InternalError, sessionResult.error)
         }
         session.modelId = modelId
-<<<<<<< HEAD
         if (success && session) {
             // Set the logging object on the session
             session.setLogging(this.#features.logging)
         }
-=======
->>>>>>> ec03d60a
     }
 
     onTabChange(params: TabChangeParams) {
