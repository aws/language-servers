--- conflicted
+++ resolved
@@ -829,23 +829,6 @@
             }
             request.conversationState.currentMessage.userInputMessage.userInputMessageContext.editorState.document =
                 truncatedCurrentDocument
-<<<<<<< HEAD
-=======
-        }
-
-        // 4. try to fit chat history
-        let truncatedChatHistory = []
-        if (request.conversationState.history) {
-            for (const history of request.conversationState.history) {
-                // use json strified string length to provide a conservative estimate
-                const historyLength = JSON.stringify(history).toString().length
-                if (remainingCharacterBudget > historyLength) {
-                    truncatedChatHistory.push(history)
-                    remainingCharacterBudget = remainingCharacterBudget - historyLength
-                }
-            }
-            request.conversationState.history = truncatedChatHistory
->>>>>>> 11202725
         }
     }
 
