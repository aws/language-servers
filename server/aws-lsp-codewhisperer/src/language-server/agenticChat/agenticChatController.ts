--- conflicted
+++ resolved
@@ -67,13 +67,8 @@
     ListAvailableModelsResult,
     OpenFileDialogParams,
     OpenFileDialogResult,
-<<<<<<< HEAD
     CheckDiagnosticsParams,
     CheckDiagnosticsResult,
-} from '@aws/language-server-runtimes/protocol'
-import {
-=======
->>>>>>> 62d48e50
     ApplyWorkspaceEditParams,
     ErrorCodes,
     FeedbackParams,
@@ -235,11 +230,8 @@
 import { UserContext } from '../../client/token/codewhispererbearertokenclient'
 import { CodeWhispererServiceToken } from '../../shared/codeWhispererService'
 import { DisplayFindings } from './tools/qCodeAnalysis/displayFindings'
-<<<<<<< HEAD
 import { DiagnosticManager, DiagnosticError } from './diagnosticManager'
-=======
 import { IDE } from '../../shared/constants'
->>>>>>> 62d48e50
 import { IdleWorkspaceManager } from '../workspaceContext/IdleWorkspaceManager'
 import escapeHTML = require('escape-html')
 
@@ -697,8 +689,6 @@
     async onMcpServerClick(params: McpServerClickParams) {
         return this.#mcpEventHandler.onMcpServerClick(params)
     }
-<<<<<<< HEAD
-=======
 
     /**
      * Fetches available models either from cache or API
@@ -771,7 +761,6 @@
      * This ensures users maintain consistent model selection across sessions while also handling
      * API failures and model ID migrations gracefully.
      */
->>>>>>> 62d48e50
     async onListAvailableModels(params: ListAvailableModelsParams): Promise<ListAvailableModelsResult> {
         // Get models from cache or API
         const { models, defaultModelId, errorFromAPI } = await this.#fetchModelsWithCache()
