--- conflicted
+++ resolved
@@ -165,12 +165,9 @@
     #contextCommandsProvider: ContextCommandsProvider
     #stoppedToolUses = new Set<string>()
     #userWrittenCodeTracker: UserWrittenCodeTracker | undefined
-<<<<<<< HEAD
     #mcpEventHandler: McpEventHandler
-=======
     #toolUseStartTimes: Record<string, number> = {}
     #toolUseLatencies: Array<{ toolName: string; toolUseId: string; latency: number }> = []
->>>>>>> 8bc318b8
 
     /**
      * Determines the appropriate message ID for a tool use based on tool type and name
