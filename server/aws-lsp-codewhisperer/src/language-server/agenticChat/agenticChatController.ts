/**
 * Copied from ../chat/chatController.ts for the purpose of developing a divergent implementation.
 * Will be deleted or merged.
 */

import * as crypto from 'crypto'
import * as path from 'path'
import {
    ChatTriggerType,
    GenerateAssistantResponseCommandInput,
    GenerateAssistantResponseCommandOutput,
    SendMessageCommandInput,
    SendMessageCommandInput as SendMessageCommandInputCodeWhispererStreaming,
    SendMessageCommandOutput,
    ToolResult,
    ToolResultContentBlock,
    ToolResultStatus,
    ToolUse,
    ToolUseEvent,
} from '@amzn/codewhisperer-streaming'
import {
    Button,
    Status,
    ButtonClickParams,
    ButtonClickResult,
    ChatMessage,
    chatRequestType,
    FileDetails,
    InlineChatResultParams,
    PromptInputOptionChangeParams,
    TextDocument,
    FilterOption,
} from '@aws/language-server-runtimes/protocol'
import {
    ApplyWorkspaceEditParams,
    ErrorCodes,
    FeedbackParams,
    InsertToCursorPositionParams,
    TextDocumentEdit,
    TextEdit,
    InlineChatParams,
    ConversationClickParams,
    ListConversationsParams,
    ListMcpServersParams,
    McpServerClickParams,
    DetailedListItem,
    DetailedListGroup,
    TabBarActionParams,
    CreatePromptParams,
    FileClickParams,
} from '@aws/language-server-runtimes/protocol'
import {
    CancellationToken,
    Chat,
    ChatParams,
    ChatResult,
    FileList,
    EndChatParams,
    LSPErrorCodes,
    QuickActionParams,
    ResponseError,
    TabAddParams,
    TabRemoveParams,
    TabChangeParams,
    InlineChatResult,
} from '@aws/language-server-runtimes/server-interface'
import { v4 as uuid } from 'uuid'
import {
    AddMessageEvent,
    ChatConversationType,
    ChatInteractionType,
    ChatTelemetryEventName,
    CombinedConversationEvent,
} from '../../shared/telemetry/types'
import { Features, LspHandlers, Result } from '../types'
import { ChatEventParser, ChatResultWithMetadata } from '../chat/chatEventParser'
import { createAuthFollowUpResult, getAuthFollowUpType, getDefaultChatResponse } from '../chat/utils'
import { ChatSessionManagementService } from '../chat/chatSessionManagementService'
import { ChatTelemetryController } from '../chat/telemetry/chatTelemetryController'
import { QuickAction } from '../chat/quickActions'
import { Metric } from '../../shared/telemetry/metric'
import { getErrorMessage, getHttpStatusCode, getRequestID, isAwsError, isNullish, isObject } from '../../shared/utils'
import { HELP_MESSAGE, loadingMessage } from '../chat/constants'
import { TelemetryService } from '../../shared/telemetry/telemetryService'
import {
    AmazonQError,
    AmazonQServicePendingProfileError,
    AmazonQServicePendingSigninError,
} from '../../shared/amazonQServiceManager/errors'
import { AmazonQTokenServiceManager } from '../../shared/amazonQServiceManager/AmazonQTokenServiceManager'
import { AmazonQWorkspaceConfig } from '../../shared/amazonQServiceManager/configurationUtils'
import { TabBarController } from './tabBarController'
import { ChatDatabase } from './tools/chatDb/chatDb'
import {
    AgenticChatEventParser,
    ChatResultWithMetadata as AgenticChatResultWithMetadata,
} from './agenticChatEventParser'
import { ChatSessionService } from '../chat/chatSessionService'
import { AgenticChatResultStream, progressPrefix, ResultStreamWriter } from './agenticChatResultStream'
import { executeToolMessage, toolErrorMessage, toolResultMessage } from './textFormatting'
import {
    AdditionalContentEntryAddition,
    AgenticChatTriggerContext,
    TriggerContext,
} from './context/agenticChatTriggerContext'
import { AdditionalContextProvider } from './context/addtionalContextProvider'
import { getNewPromptFilePath, getUserPromptsDirectory, promptFileExtension } from './context/contextUtils'
import { ContextCommandsProvider } from './context/contextCommandsProvider'
import { LocalProjectContextController } from '../../shared/localProjectContextController'
import { CancellationError, workspaceUtils } from '@aws/lsp-core'
import { FsRead, FsReadParams } from './tools/fsRead'
import { ListDirectory, ListDirectoryParams } from './tools/listDirectory'
import { FsWrite, FsWriteParams } from './tools/fsWrite'
import { ExecuteBash, ExecuteBashParams } from './tools/executeBash'
import { ExplanatoryParams, ToolApprovalException } from './tools/toolShared'
import { FileSearch, FileSearchParams } from './tools/fileSearch'
import { loggingUtils } from '@aws/lsp-core'
import { diffLines } from 'diff'
import {
    genericErrorMsg,
    loadingThresholdMs,
    generateAssistantResponseInputLimit,
    outputLimitExceedsPartialMsg,
    responseTimeoutMs,
    responseTimeoutPartialMsg,
} from './constants'
import { AgenticChatError, customerFacingErrorCodes, unactionableErrorCodes } from './errors'
<<<<<<< HEAD
import { URI } from 'vscode-uri'
import { McpManager } from './tools/mcp/mcpManager'
import { McpTool } from './tools/mcp/mcpTool'
import { processMcpToolUseMessage } from './tools/mcp/mcpUtils'
import { CommandCategory } from './tools/executeBash'
import { UserWrittenCodeTracker } from '../../shared/userWrittenCodeTracker'
import { McpEventHandler } from './tools/mcp/mcpEventHandler'
=======
import { CommandCategory } from './tools/executeBash'
import { UserWrittenCodeTracker } from '../../shared/userWrittenCodeTracker'
>>>>>>> e258409f

type ChatHandlers = Omit<
    LspHandlers<Chat>,
    | 'openTab'
    | 'sendChatUpdate'
    | 'sendContextCommands'
    | 'onListConversations'
    | 'onConversationClick'
    | 'onListMcpServers'
    | 'onMcpServerClick'
    | 'onTabBarAction'
    | 'getSerializedChat'
    | 'chatOptionsUpdate'
    | 'onListMcpServers'
    | 'onMcpServerClick'
>

export class AgenticChatController implements ChatHandlers {
    #features: Features
    #chatSessionManagementService: ChatSessionManagementService
    #telemetryController: ChatTelemetryController
    #triggerContext: AgenticChatTriggerContext
    #customizationArn?: string
    #telemetryService: TelemetryService
    #serviceManager?: AmazonQTokenServiceManager
    #tabBarController: TabBarController
    #chatHistoryDb: ChatDatabase
    #additionalContextProvider: AdditionalContextProvider
    #contextCommandsProvider: ContextCommandsProvider
    #stoppedToolUses = new Set<string>()
    #userWrittenCodeTracker: UserWrittenCodeTracker | undefined
    #toolUseStartTimes: Record<string, number> = {}
    #toolUseLatencies: Array<{ toolName: string; toolUseId: string; latency: number }> = []
<<<<<<< HEAD
    #mcpEventHandler: McpEventHandler
=======
>>>>>>> e258409f

    /**
     * Determines the appropriate message ID for a tool use based on tool type and name
     * @param toolType The type of tool being used
     * @param toolUse The tool use object
     * @returns The message ID to use
     */
    #getMessageIdForToolUse(toolType: string | undefined, toolUse: ToolUse): string {
        const toolUseId = toolUse.toolUseId!
        // Return plain toolUseId for executeBash, add "_permission" suffix for all other tools
        return toolUse.name === 'executeBash' || toolType === 'executeBash' ? toolUseId : `${toolUseId}_permission`
    }

    constructor(
        chatSessionManagementService: ChatSessionManagementService,
        features: Features,
        telemetryService: TelemetryService,
        serviceManager?: AmazonQTokenServiceManager
    ) {
        this.#features = features
        this.#chatSessionManagementService = chatSessionManagementService
        this.#triggerContext = new AgenticChatTriggerContext(features)
        this.#telemetryController = new ChatTelemetryController(features, telemetryService)
        this.#telemetryService = telemetryService
        this.#serviceManager = serviceManager
        this.#chatHistoryDb = new ChatDatabase(features)
        this.#tabBarController = new TabBarController(features, this.#chatHistoryDb, telemetryService)
<<<<<<< HEAD
        this.#additionalContextProvider = new AdditionalContextProvider(features.workspace, features.lsp)
=======
        this.#additionalContextProvider = new AdditionalContextProvider(features.workspace)
>>>>>>> e258409f
        this.#contextCommandsProvider = new ContextCommandsProvider(
            this.#features.logging,
            this.#features.chat,
            this.#features.workspace,
            this.#features.lsp
        )
        this.#mcpEventHandler = new McpEventHandler(features)
    }

    async onButtonClick(params: ButtonClickParams): Promise<ButtonClickResult> {
        this.#log(`onButtonClick event with params: ${JSON.stringify(params)}`)
        const session = this.#chatSessionManagementService.getSession(params.tabId)
        if (
            params.buttonId === 'run-shell-command' ||
            params.buttonId === 'reject-shell-command' ||
            params.buttonId === 'allow-tools'
        ) {
            if (!session.data) {
                return { success: false, failureReason: `could not find chat session for tab: ${params.tabId} ` }
            }
            // For 'allow-tools', remove suffix as permission card needs to be seperate from file list card
            const messageId =
                params.buttonId === 'allow-tools' && params.messageId.endsWith('_permission')
                    ? params.messageId.replace('_permission', '')
                    : params.messageId

            const handler = session.data.getDeferredToolExecution(messageId)
            if (!handler?.reject || !handler.resolve) {
                return {
                    success: false,
                    failureReason: `could not find deferred tool execution for message: ${messageId} `,
                }
            }
            params.buttonId === 'reject-shell-command'
                ? (() => {
                      handler.reject(new ToolApprovalException('Command was rejected.', true))
                      this.#stoppedToolUses.add(messageId)
                  })()
                : handler.resolve()
            return {
                success: true,
            }
        } else if (params.buttonId === 'undo-changes') {
            const toolUseId = params.messageId
            try {
                await this.#undoFileChange(toolUseId, session.data)
                this.#updateUndoButtonAfterClick(params.tabId, toolUseId, session.data)
                this.#telemetryController.emitInteractWithAgenticChat(
                    'RejectDiff',
                    params.tabId,
                    session.data?.pairProgrammingMode,
                    session.data?.getConversationType()
                )
            } catch (err: any) {
                return { success: false, failureReason: err.message }
            }
            return {
                success: true,
            }
        } else if (params.buttonId === 'undo-all-changes') {
            const toolUseId = params.messageId.replace('_undoall', '')
            await this.#undoAllFileChanges(params.tabId, toolUseId, session.data)
            return {
                success: true,
            }
        } else if (params.buttonId === 'stop-shell-command') {
            this.#stoppedToolUses.add(params.messageId)
            await this.#renderStoppedShellCommand(params.tabId, params.messageId)
            return { success: true }
        } else {
            return {
                success: false,
                failureReason: 'not implemented',
            }
        }
    }

    async #undoFileChange(toolUseId: string, session: ChatSessionService | undefined): Promise<void> {
        this.#log(`Reverting file change for tooluseId: ${toolUseId}`)
        const toolUse = session?.toolUseLookup.get(toolUseId)

        const input = toolUse?.input as unknown as FsWriteParams
        if (toolUse?.fileChange?.before) {
            await this.#features.workspace.fs.writeFile(input.path, toolUse.fileChange.before)
        } else {
            await this.#features.workspace.fs.rm(input.path)
        }
    }

    #updateUndoButtonAfterClick(tabId: string, toolUseId: string, session: ChatSessionService | undefined) {
        const cachedToolUse = session?.toolUseLookup.get(toolUseId)
        if (!cachedToolUse) {
            return
        }
        const fileList = cachedToolUse.chatResult?.header?.fileList
        const button = cachedToolUse.chatResult?.header?.buttons?.filter(button => button.id !== 'undo-changes')

        const updatedHeader = {
            ...cachedToolUse.chatResult?.header,
            buttons: button,
            status: {
                status: 'error' as const,
                icon: 'cancel',
                text: 'Change discarded',
            },
            muted: true,
        }

        if (fileList && fileList.filePaths && fileList.details) {
            const updatedFileList = {
                ...fileList,
                muted: true,
            }
            const updatedDetails = { ...fileList.details }
            for (const filePath of fileList.filePaths) {
                if (updatedDetails[filePath]) {
                    ;(updatedDetails[filePath] as any) = {
                        ...updatedDetails[filePath],
                        clickable: false,
                    } as Partial<FileDetails>
                }
            }
            updatedFileList.details = updatedDetails
            updatedHeader.fileList = updatedFileList
        }

        this.#features.chat.sendChatUpdate({
            tabId,
            data: {
                messages: [
                    {
                        ...cachedToolUse.chatResult,
                        header: updatedHeader,
                    },
                ],
            },
        })
    }

    async #undoAllFileChanges(
        tabId: string,
        toolUseId: string,
        session: ChatSessionService | undefined
    ): Promise<void> {
        this.#log(`Reverting all file changes starting from ${toolUseId}`)
        const toUndo = session?.toolUseLookup.get(toolUseId)?.relatedToolUses
        if (!toUndo) {
            return
        }
        for (const messageId of [...toUndo].reverse()) {
            await this.onButtonClick({ buttonId: 'undo-changes', messageId, tabId })
        }
    }

    async onCreatePrompt(params: CreatePromptParams): Promise<void> {
        const newFilePath = getNewPromptFilePath(params.promptName)
        const newFileContent = ''
        try {
            await this.#features.workspace.fs.mkdir(getUserPromptsDirectory(), { recursive: true })
            await this.#features.workspace.fs.writeFile(newFilePath, newFileContent, { mode: 0o600 })
            await this.#features.lsp.window.showDocument({ uri: URI.file(newFilePath).toString() })
        } catch (e) {
            this.#features.logging.warn(`Error creating prompt file: ${e}`)
        }
    }

    dispose() {
        this.#chatSessionManagementService.dispose()
        this.#telemetryController.dispose()
        this.#chatHistoryDb.close()
        this.#contextCommandsProvider?.dispose()
        this.#userWrittenCodeTracker?.dispose()
    }

    async onListConversations(params: ListConversationsParams) {
        return this.#tabBarController.onListConversations(params)
    }

    async onConversationClick(params: ConversationClickParams) {
        return this.#tabBarController.onConversationClick(params)
    }

    async onListMcpServers(params: ListMcpServersParams) {
        return this.#mcpEventHandler.onListMcpServers(params)
    }

    async onMcpServerClick(params: McpServerClickParams) {
        return this.#mcpEventHandler.onMcpServerClick(params)
    }

    async #sendProgressToClient(chunk: ChatResult | string, partialResultToken?: string | number) {
        if (!isNullish(partialResultToken)) {
            await this.#features.lsp.sendProgress(chatRequestType, partialResultToken, chunk)
        }
    }

    #getChatResultStream(partialResultToken?: string | number): AgenticChatResultStream {
        return new AgenticChatResultStream(async (result: ChatResult | string) => {
            return this.#sendProgressToClient(result, partialResultToken)
        })
    }

    async onChatPrompt(params: ChatParams, token: CancellationToken): Promise<ChatResult | ResponseError<ChatResult>> {
        // Phase 1: Initial Setup - This happens only once
        const maybeDefaultResponse = getDefaultChatResponse(params.prompt.prompt)
        if (maybeDefaultResponse) {
            return maybeDefaultResponse
        }

        const sessionResult = this.#chatSessionManagementService.getSession(params.tabId)

        const { data: session, success } = sessionResult

        if (!success) {
            return new ResponseError<ChatResult>(ErrorCodes.InternalError, sessionResult.error)
        }

        session.rejectAllDeferredToolExecutions(new ToolApprovalException('Command ignored: new prompt', false))
        await this.#invalidateAllShellCommands(params.tabId, session)

        const metric = new Metric<CombinedConversationEvent>({
            cwsprChatConversationType: 'AgenticChat',
        })

        try {
            const triggerContext = await this.#getTriggerContext(params, metric)
            if (triggerContext.programmingLanguage?.languageName) {
                this.#userWrittenCodeTracker?.recordUsageCount(triggerContext.programmingLanguage.languageName)
            }
            const isNewConversation = !session.conversationId
            session.contextListSent = false
            if (isNewConversation) {
                // agentic chat does not support conversationId in API response,
                // so we set it to random UUID per session, as other chat functionality
                // depends on it
                session.conversationId = uuid()
            }

            token.onCancellationRequested(async () => {
                this.#log('cancellation requested')
                await this.#showUndoAllIfRequired(chatResultStream, session)
                await this.#getChatResultStream(params.partialResultToken).writeResultBlock({
                    type: 'directive',
                    messageId: 'stopped' + uuid(),
                    body: 'You stopped your current work, please provide additional examples or ask another question.',
                })
                this.#telemetryController.emitInteractWithAgenticChat(
                    'StopChat',
                    params.tabId,
                    session.pairProgrammingMode,
                    session.getConversationType()
                )
                session.abortRequest()
                void this.#invalidateAllShellCommands(params.tabId, session)
                session.rejectAllDeferredToolExecutions(new CancellationError('user'))
            })
            session.setConversationType('AgenticChat')

            const chatResultStream = this.#getChatResultStream(params.partialResultToken)

            const additionalContext = await this.#additionalContextProvider.getAdditionalContext(
                triggerContext,
                params.context
            )
            if (additionalContext.length) {
                triggerContext.documentReference =
                    this.#additionalContextProvider.getFileListFromContext(additionalContext)
            }
            // Get the initial request input
            const initialRequestInput = await this.#prepareRequestInput(
                params,
                session,
                triggerContext,
                additionalContext,
                chatResultStream
            )

            // Generate a unique ID for this prompt
            const promptId = crypto.randomUUID()
            session.setCurrentPromptId(promptId)

            // Start the agent loop
            const finalResult = await this.#runAgentLoop(
                initialRequestInput,
                session,
                metric,
                chatResultStream,
                params.tabId,
                promptId,
                session.conversationId,
                token,
                triggerContext.documentReference
            )

            // Phase 5: Result Handling - This happens only once
            return await this.#handleFinalResult(
                finalResult,
                session,
                params,
                metric,
                triggerContext,
                isNewConversation,
                chatResultStream
            )
        } catch (err) {
            // HACK: the chat-client needs to have a partial event with the associated messageId sent before it can accept the final result.
            // Without this, the `thinking` indicator never goes away.
            // Note: buttons being explicitly empty is required for this hack to work.
            const errorMessageId = `error-message-id-${uuid()}`
            await this.#sendProgressToClient(
                {
                    type: 'answer',
                    body: '',
                    messageId: errorMessageId,
                    buttons: [],
                },
                params.partialResultToken
            )

            if (this.isUserAction(err, token)) {
                /**
                 * when the session is aborted it generates an error.
                 * we need to resolve this error with an answer so the
                 * stream stops
                 */
                return {
                    type: 'answer',
                    body: '',
                    messageId: errorMessageId,
                    buttons: [],
                }
            }
            return this.#handleRequestError(err, errorMessageId, params.tabId, metric, session.pairProgrammingMode)
        }
    }

    /**
     * Prepares the initial request input for the chat prompt
     */
    async #prepareRequestInput(
        params: ChatParams,
        session: ChatSessionService,
        triggerContext: TriggerContext,
        additionalContext: AdditionalContentEntryAddition[],
        chatResultStream: AgenticChatResultStream
    ): Promise<GenerateAssistantResponseCommandInput> {
        this.#debug('Preparing request input')
        const profileArn = AmazonQTokenServiceManager.getInstance().getActiveProfileArn()
        const requestInput = await this.#triggerContext.getChatParamsFromTrigger(
            params,
            triggerContext,
            ChatTriggerType.MANUAL,
            this.#customizationArn,
            chatResultStream,
            profileArn,
            [],
            this.#getTools(session),
            additionalContext
        )

        return requestInput
    }

    /**
     * Runs the agent loop, making requests and processing tool uses until completion
     */
    async #runAgentLoop(
        initialRequestInput: GenerateAssistantResponseCommandInput,
        session: ChatSessionService,
        metric: Metric<CombinedConversationEvent>,
        chatResultStream: AgenticChatResultStream,
        tabId: string,
        promptId: string,
        conversationIdentifier?: string,
        token?: CancellationToken,
        documentReference?: FileList
    ): Promise<Result<AgenticChatResultWithMetadata, string>> {
        let currentRequestInput = { ...initialRequestInput }
        let finalResult: Result<AgenticChatResultWithMetadata, string> | null = null
        let iterationCount = 0
        let shouldDisplayMessage = true
        metric.recordStart()

        while (true) {
            iterationCount++
            this.#debug(`Agent loop iteration ${iterationCount} for conversation id:`, conversationIdentifier || '')

            // Check for cancellation
            if (this.#isPromptCanceled(token, session, promptId)) {
                this.#debug('Stopping agent loop - cancelled by user')
                throw new CancellationError('user')
            }

            const currentMessage = currentRequestInput.conversationState?.currentMessage
            const conversationId = conversationIdentifier ?? ''
            if (!currentMessage || !conversationId) {
                this.#debug(
                    `Warning: ${!currentMessage ? 'currentMessage' : ''}${!currentMessage && !conversationId ? ' and ' : ''}${!conversationId ? 'conversationIdentifier' : ''} is empty in agent loop iteration ${iterationCount}.`
                )
            }
            const remainingCharacterBudget = this.truncateRequest(currentRequestInput)
            //  Fix the history to maintain invariants
            if (currentMessage) {
                const isHistoryValid = this.#chatHistoryDb.fixAndValidateHistory(
                    tabId,
                    currentMessage,
<<<<<<< HEAD
                    conversationIdentifier ?? ''
=======
                    conversationIdentifier ?? '',
                    remainingCharacterBudget
>>>>>>> e258409f
                )
                if (!isHistoryValid) {
                    this.#features.logging.warn('Skipping request due to invalid tool result/tool use relationship')
                    break
                }
            }

            //  Retrieve the history from DB; Do not include chatHistory for requests going to Mynah Backend
            currentRequestInput.conversationState!.history = currentRequestInput.conversationState?.currentMessage
                ?.userInputMessage?.userIntent
                ? []
                : this.#chatHistoryDb.getMessages(tabId)

            // Add loading message before making the request
            const loadingMessageId = `loading-${uuid()}`
            await chatResultStream.writeResultBlock({ ...loadingMessage, messageId: loadingMessageId })

            // Phase 3: Request Execution
<<<<<<< HEAD
            this.#truncateRequest(currentRequestInput)
=======
            // Note: these logs are very noisy, but contain information redacted on the backend.
            this.#debug(`generateAssistantResponse Request: ${JSON.stringify(currentRequestInput, undefined, 2)}`)
>>>>>>> e258409f
            const response = await session.generateAssistantResponse(currentRequestInput)

            if (response.$metadata.requestId) {
                metric.mergeWith({
                    requestIds: [response.$metadata.requestId],
                })
            }
            this.#features.logging.info(
                `generateAssistantResponse ResponseMetadata: ${loggingUtils.formatObj(response.$metadata)}`
            )
            await chatResultStream.removeResultBlock(loadingMessageId)

            //  Add the current user message to the history DB
            if (currentMessage && conversationIdentifier) {
                if (this.#isPromptCanceled(token, session, promptId)) {
                    this.#debug('Skipping adding user message to history - cancelled by user')
                } else {
                    this.#chatHistoryDb.addMessage(tabId, 'cwc', conversationIdentifier, {
                        body: currentMessage.userInputMessage?.content ?? '',
                        type: 'prompt' as any,
                        userIntent: currentMessage.userInputMessage?.userIntent,
                        origin: currentMessage.userInputMessage?.origin,
                        userInputMessageContext: currentMessage.userInputMessage?.userInputMessageContext,
                        shouldDisplayMessage: shouldDisplayMessage,
                    })
                }
            }
            shouldDisplayMessage = true

            // Phase 4: Response Processing
            const result = await this.#processGenerateAssistantResponseResponseWithTimeout(
                response,
                metric.mergeWith({
                    cwsprChatResponseCode: response.$metadata.httpStatusCode,
                    cwsprChatMessageId: response.$metadata.requestId,
                }),
                chatResultStream,
                session,
                documentReference
            )
            // This is needed to handle the case where the response stream times out
            // and we want to auto-retry
            if (!result.success && result.error.startsWith(responseTimeoutPartialMsg)) {
                const content =
                    'You took too long to respond - try to split up the work into smaller steps. Do not apologize.'
                if (!this.#isPromptCanceled(token, session, promptId)) {
                    this.#chatHistoryDb.addMessage(tabId, 'cwc', conversationIdentifier ?? '', {
                        body: 'Response timed out - message took too long to generate',
                        type: 'answer',
                        shouldDisplayMessage: false,
                    })
                }
                currentRequestInput = this.#updateRequestInputWithToolResults(currentRequestInput, [], content)
                shouldDisplayMessage = false
                continue
            }

            //  Add the current assistantResponse message to the history DB
            if (result.data?.chatResult.body !== undefined) {
                if (this.#isPromptCanceled(token, session, promptId)) {
                    this.#debug('Skipping adding assistant message to history - cancelled by user')
                } else {
                    this.#chatHistoryDb.addMessage(tabId, 'cwc', conversationIdentifier ?? '', {
                        body: result.data?.chatResult.body,
                        type: 'answer' as any,
                        codeReference: result.data.chatResult.codeReference,
                        relatedContent:
                            result.data.chatResult.relatedContent?.content &&
                            result.data.chatResult.relatedContent.content.length > 0
                                ? result.data?.chatResult.relatedContent
                                : undefined,
                        toolUses: Object.keys(result.data?.toolUses!)
                            .filter(k => result.data!.toolUses[k].stop)
                            .map(k => ({
                                toolUseId: result.data!.toolUses[k].toolUseId,
                                name: result.data!.toolUses[k].name,
                                input: result.data!.toolUses[k].input,
                            })),
                        shouldDisplayMessage: shouldDisplayMessage,
                    })
                }
            } else {
                this.#features.logging.warn('No ChatResult body in response, skipping adding to history')
            }

            // Check if we have any tool uses that need to be processed
            const pendingToolUses = this.#getPendingToolUses(result.data?.toolUses || {})

            if (pendingToolUses.length === 0) {
                // No more tool uses, we're done
                this.#telemetryController.emitAgencticLoop_InvokeLLM(
                    response.$metadata.requestId!,
                    conversationId,
                    'AgenticChat',
                    undefined,
                    undefined,
                    'Succeeded',
                    this.#features.runtime.serverInfo.version ?? '',
                    undefined,
                    session.pairProgrammingMode
                )
                finalResult = result
                break
            }

            let content = ''
            let toolResults: ToolResult[]
            session.setConversationType('AgenticChatWithToolUse')
            if (result.success) {
                // Process tool uses and update the request input for the next iteration
                toolResults = await this.#processToolUses(pendingToolUses, chatResultStream, session, tabId, token)
                if (toolResults.some(toolResult => this.#shouldSendBackErrorContent(toolResult))) {
                    content = 'There was an error processing one or more tool uses. Try again, do not apologize.'
                    shouldDisplayMessage = false
                }
                const conversationType = session.getConversationType() as ChatConversationType
                metric.setDimension('cwsprChatConversationType', conversationType)
                metric.setDimension('requestIds', metric.metric.requestIds)
                const toolNames = this.#toolUseLatencies.map(item => item.toolName)
                const toolUseIds = this.#toolUseLatencies.map(item => item.toolUseId)
                const latency = this.#toolUseLatencies.map(item => item.latency)
                this.#telemetryController.emitAgencticLoop_InvokeLLM(
                    response.$metadata.requestId!,
                    conversationId,
                    'AgenticChatWithToolUse',
                    toolNames ?? undefined,
                    toolUseIds ?? undefined,
                    'Succeeded',
                    this.#features.runtime.serverInfo.version ?? '',
                    latency,
                    session.pairProgrammingMode
                )
            } else {
                // Send an error card to UI?
                toolResults = pendingToolUses.map(toolUse => ({
                    toolUseId: toolUse.toolUseId,
                    status: ToolResultStatus.ERROR,
                    content: [{ text: result.error }],
                }))
                this.#telemetryController.emitAgencticLoop_InvokeLLM(
                    response.$metadata.requestId!,
                    conversationId,
                    'AgenticChatWithToolUse',
                    undefined,
                    undefined,
                    'Failed',
                    this.#features.runtime.serverInfo.version ?? '',
                    undefined,
                    session.pairProgrammingMode
                )
                if (result.error.startsWith('ToolUse input is invalid JSON:')) {
                    content =
                        'Your toolUse input is incomplete, try again. If the error happens consistently, break this task down into multiple tool uses with smaller input. Do not apologize.'
                    shouldDisplayMessage = false
                }
            }
            if (result.success && this.#toolUseLatencies.length > 0) {
                // Clear latencies for the next LLM call
                this.#toolUseLatencies = []
            }
            currentRequestInput = this.#updateRequestInputWithToolResults(currentRequestInput, toolResults, content)
        }

        return (
            finalResult || {
                success: false,
                error: 'Agent loop failed to produce a final result',
                data: { chatResult: {}, toolUses: {} },
            }
        )
    }

    /**
     * performs truncation of request before sending to backend service.
<<<<<<< HEAD
     * @param request
     */
    #truncateRequest(request: GenerateAssistantResponseCommandInput) {
        // Note: these logs are very noisy, but contain information redacted on the backend.
        this.#debug(`generateAssistantResponse Request: ${JSON.stringify(request, undefined, 2)}`)
        if (!request?.conversationState?.currentMessage?.userInputMessage) {
            return
        }
        const message = request.conversationState?.currentMessage?.userInputMessage?.content
        if (message && message.length > generateAssistantResponseInputLimit) {
            this.#debug(`Truncating userInputMessage to ${generateAssistantResponseInputLimit} characters}`)
            request.conversationState.currentMessage.userInputMessage.content = message.substring(
                0,
                generateAssistantResponseInputLimit
            )
=======
     * Returns the remaining character budget for chat history.
     * @param request
     */
    truncateRequest(request: GenerateAssistantResponseCommandInput): number {
        let remainingCharacterBudget = generateAssistantResponseInputLimit
        if (!request?.conversationState?.currentMessage?.userInputMessage) {
            return remainingCharacterBudget
        }
        const message = request.conversationState?.currentMessage?.userInputMessage?.content

        // 1. prioritize user input message
        let truncatedUserInputMessage = ''
        if (message) {
            if (message.length > generateAssistantResponseInputLimit) {
                this.#debug(`Truncating userInputMessage to ${generateAssistantResponseInputLimit} characters}`)
                truncatedUserInputMessage = message.substring(0, generateAssistantResponseInputLimit)
                remainingCharacterBudget = remainingCharacterBudget - truncatedUserInputMessage.length
                request.conversationState.currentMessage.userInputMessage.content = truncatedUserInputMessage
            } else {
                remainingCharacterBudget = remainingCharacterBudget - message.length
            }
>>>>>>> e258409f
        }

        // 2. try to fit @context into budget
        let truncatedRelevantDocuments = []
        if (
            request.conversationState.currentMessage.userInputMessage.userInputMessageContext?.editorState
                ?.relevantDocuments
        ) {
            for (const relevantDoc of request.conversationState.currentMessage.userInputMessage.userInputMessageContext
                ?.editorState?.relevantDocuments) {
                const docLength = relevantDoc?.text?.length || 0
                if (remainingCharacterBudget > docLength) {
                    truncatedRelevantDocuments.push(relevantDoc)
                    remainingCharacterBudget = remainingCharacterBudget - docLength
                }
            }
            request.conversationState.currentMessage.userInputMessage.userInputMessageContext.editorState.relevantDocuments =
                truncatedRelevantDocuments
        }

        // 3. try to fit current file context
        let truncatedCurrentDocument = undefined
        if (request.conversationState.currentMessage.userInputMessage.userInputMessageContext?.editorState?.document) {
            const docLength =
                request.conversationState.currentMessage.userInputMessage.userInputMessageContext?.editorState?.document
                    .text?.length || 0
            if (remainingCharacterBudget > docLength) {
                truncatedCurrentDocument =
                    request.conversationState.currentMessage.userInputMessage.userInputMessageContext?.editorState
                        ?.document
                remainingCharacterBudget = remainingCharacterBudget - docLength
            }
            request.conversationState.currentMessage.userInputMessage.userInputMessageContext.editorState.document =
                truncatedCurrentDocument
        }
        return remainingCharacterBudget
    }

    /**
     * Extracts tool uses that need to be processed
     */
    #getPendingToolUses(toolUses: Record<string, ToolUse & { stop: boolean }>): Array<ToolUse & { stop: boolean }> {
        return Object.values(toolUses).filter(toolUse => toolUse.stop)
    }
    /**
     * Creates a promise that does not resolve until the user accepts or rejects the tool usage.
     * @param toolUseId
     * @param toolUseName
     * @param resultStream
     * @param promptBlockId id of approval block. This allows us to overwrite the buttons with 'accepted' or 'rejected' text.
     * @param session
     */
    async waitForToolApproval(
        toolUse: ToolUse,
        resultStream: AgenticChatResultStream,
        promptBlockId: number,
        session: ChatSessionService
    ) {
        const deferred = this.#createDeferred()
        session.setDeferredToolExecution(toolUse.toolUseId!, deferred.resolve, deferred.reject)
        this.#log(`Prompting for tool approval for tool: ${toolUse.name}`)
        await deferred.promise
        // Note: we want to overwrite the button block because it already exists in the stream.
        await resultStream.overwriteResultBlock(this.#getUpdateToolConfirmResult(toolUse, true), promptBlockId)
    }

    /**
     * Processes tool uses by running the tools and collecting results
     */
    async #processToolUses(
        toolUses: Array<ToolUse & { stop: boolean }>,
        chatResultStream: AgenticChatResultStream,
        session: ChatSessionService,
        tabId: string,
        token?: CancellationToken
    ): Promise<ToolResult[]> {
        const results: ToolResult[] = []

        for (const toolUse of toolUses) {
            // Store buttonBlockId to use it in `catch` block if needed
            let cachedButtonBlockId
            if (!toolUse.name || !toolUse.toolUseId) continue
            session.toolUseLookup.set(toolUse.toolUseId, toolUse)

            // Record the start time for this tool use for latency calculation
            if (toolUse.toolUseId) {
                this.#toolUseStartTimes[toolUse.toolUseId] = Date.now()
            }

            try {
                // TODO: Can we move this check in the event parser before the stream completes?
                const availableToolNames = this.#getTools(session).map(tool => tool.toolSpecification.name)
                if (!availableToolNames.includes(toolUse.name)) {
                    throw new Error(`Tool ${toolUse.name} is not available in the current mode`)
                }

                // remove progress UI
                await chatResultStream.removeResultBlockAndUpdateUI(progressPrefix + toolUse.toolUseId)

                // fsRead and listDirectory write to an existing card and could show nothing in the current position
                if (!['fsWrite', 'fsRead', 'listDirectory'].includes(toolUse.name)) {
                    await this.#showUndoAllIfRequired(chatResultStream, session)
                }
                // fsWrite can take a long time, so we render fsWrite  Explanatory upon partial streaming responses.
                if (toolUse.name !== 'fsWrite') {
                    const { explanation } = toolUse.input as unknown as ExplanatoryParams
                    if (explanation) {
                        await chatResultStream.writeResultBlock({
                            type: 'directive',
                            messageId: toolUse.toolUseId + '_explanation',
                            body: explanation,
                        })
                    }
                }
                switch (toolUse.name) {
                    case 'fsRead':
                    case 'listDirectory':
                    case 'fileSearch':
                    case 'fsWrite':
                    case 'executeBash': {
                        const toolMap = {
                            fsRead: { Tool: FsRead },
                            listDirectory: { Tool: ListDirectory },
                            fsWrite: { Tool: FsWrite },
                            executeBash: { Tool: ExecuteBash },
                            fileSearch: { Tool: FileSearch },
                        }

                        const { Tool } = toolMap[toolUse.name as keyof typeof toolMap]
                        const tool = new Tool(this.#features)

                        // Get the approved paths from the session
                        const approvedPaths = session.approvedPaths

                        // Pass the approved paths to the tool's requiresAcceptance method
                        const { requiresAcceptance, warning, commandCategory } = await tool.requiresAcceptance(
                            toolUse.input as any,
                            approvedPaths
                        )

                        if (requiresAcceptance || toolUse.name === 'executeBash') {
                            // for executeBash, we till send the confirmation message without action buttons
                            const confirmationResult = this.#processToolConfirmation(
                                toolUse,
                                requiresAcceptance,
                                warning,
                                commandCategory
                            )
                            cachedButtonBlockId = await chatResultStream.writeResultBlock(confirmationResult)
                            const isExecuteBash = toolUse.name === 'executeBash'
                            if (isExecuteBash) {
                                this.#telemetryController.emitInteractWithAgenticChat(
                                    'GeneratedCommand',
                                    tabId,
                                    session.pairProgrammingMode,
                                    session.getConversationType()
                                )
                            }
                            if (requiresAcceptance) {
                                await this.waitForToolApproval(toolUse, chatResultStream, cachedButtonBlockId, session)
                            }
                            if (isExecuteBash) {
                                this.#telemetryController.emitInteractWithAgenticChat(
                                    'RunCommand',
                                    tabId,
                                    session.pairProgrammingMode,
                                    session.getConversationType()
                                )
                            }
                        }
                        break
                    }
                    case 'codeSearch':
                        // no need to write tool message for code search.
                        break
                    // — DEFAULT ⇒ MCP tools
                    default:
                        // toolUse.name is in format <server>_<tool>
                        const [serverName, ...toolParts] = toolUse.name.split('_')
                        const toolName = toolParts.join('_')
                        const def = McpManager.instance.getAllTools().find(d => d.toolName === toolName)
                        if (def) {
                            const mcpTool = new McpTool(this.#features, def)
                            const { requiresAcceptance, warning } = await mcpTool.requiresAcceptance(
                                serverName,
                                toolName
                            )
                            if (requiresAcceptance) {
                                const confirmation = this.#processToolConfirmation(toolUse, requiresAcceptance, warning)
                                cachedButtonBlockId = await chatResultStream.writeResultBlock(confirmation)
                                await this.waitForToolApproval(toolUse, chatResultStream, cachedButtonBlockId, session)
                            }

                            await chatResultStream.writeResultBlock({
                                type: 'tool',
                                body: `${executeToolMessage(toolUse)}`,
                                messageId: toolUse.toolUseId,
                                header: {
                                    icon: 'tools',
                                    body: def.toolName || toolUse.name,
                                },
                            })
                            break
                        }
                        break
                }

                if (toolUse.name === 'fsWrite') {
                    const input = toolUse.input as unknown as FsWriteParams
                    const document = await this.#triggerContext.getTextDocument(input.path)
                    session.toolUseLookup.set(toolUse.toolUseId, {
                        ...toolUse,
                        fileChange: { before: document?.getText() },
                    })
                }

                // After approval, add the path to the approved paths in the session
                const inputPath = (toolUse.input as any)?.path || (toolUse.input as any)?.cwd
                if (inputPath) {
                    session.addApprovedPath(inputPath)
                }

                const ws = this.#getWritableStream(chatResultStream, toolUse)
                const result = await this.#features.agent.runTool(toolUse.name, toolUse.input, token, ws)

                let toolResultContent: ToolResultContentBlock

                if (typeof result === 'string') {
                    toolResultContent = { text: result }
                } else if (Array.isArray(result)) {
                    toolResultContent = { json: { items: result } }
                } else if (typeof result === 'object') {
                    toolResultContent = { json: result }
                } else toolResultContent = { text: JSON.stringify(result) }
                this.#validateToolResult(toolUse, toolResultContent)

                results.push({
                    toolUseId: toolUse.toolUseId,
                    status: 'success',
                    content: [toolResultContent],
                })

                switch (toolUse.name) {
                    case 'fsRead':
                    case 'listDirectory':
                    case 'fileSearch':
                        const initialListDirResult = this.#processReadOrListOrSearch(toolUse, chatResultStream)
                        if (initialListDirResult) {
                            await chatResultStream.writeResultBlock(initialListDirResult)
                        }
                        break
                    // no need to write tool result for listDir,fsRead,fileSearch into chat stream
                    case 'executeBash':
                        // no need to write tool result for listDir and fsRead into chat stream
                        // executeBash will stream the output instead of waiting until the end
                        break
                    case 'codeSearch':
                        // no need to write tool result for code search.
                        break
                    case 'fsWrite':
                        const input = toolUse.input as unknown as FsWriteParams
                        const doc = await this.#triggerContext.getTextDocument(input.path)
                        const chatResult = await this.#getFsWriteChatResult(toolUse, doc, session)
                        const cachedToolUse = session.toolUseLookup.get(toolUse.toolUseId)
                        if (cachedToolUse) {
                            session.toolUseLookup.set(toolUse.toolUseId, {
                                ...cachedToolUse,
                                chatResult,
                                fileChange: { ...cachedToolUse.fileChange, after: doc?.getText() },
                            })
                        }
                        this.#telemetryController.emitInteractWithAgenticChat(
                            'GeneratedDiff',
                            tabId,
                            session.pairProgrammingMode,
                            session.getConversationType()
                        )
                        await chatResultStream.writeResultBlock(chatResult)
                        break
                    // — DEFAULT ⇒ MCP tools
                    default:
                        const def = McpManager.instance
                            .getAllTools()
                            .find(d => `${d.serverName}_${d.toolName}` === toolUse.name)
                        if (def) {
                            const message = toolResultMessage(toolUse, result)
                            const messageBody = processMcpToolUseMessage(message)
                            await chatResultStream.writeResultBlock({
                                type: 'tool',
                                messageId: toolUse.toolUseId,
                                body: messageBody,
                            })
                        } else {
                            await chatResultStream.writeResultBlock({
                                type: 'tool',
                                messageId: toolUse.toolUseId,
                                body: toolResultMessage(toolUse, result),
                            })
                        }
                        break
                }
                this.#updateUndoAllState(toolUse, session)

                if (toolUse.name && toolUse.toolUseId) {
                    // Calculate latency if we have a start time for this tool use
                    let latency: number | undefined = undefined
                    if (this.#toolUseStartTimes[toolUse.toolUseId]) {
                        latency = Date.now() - this.#toolUseStartTimes[toolUse.toolUseId]
                        delete this.#toolUseStartTimes[toolUse.toolUseId]

                        if (latency !== undefined) {
                            this.#toolUseLatencies.push({
                                toolName: toolUse.name,
                                toolUseId: toolUse.toolUseId,
                                latency: latency,
                            })
                        }
                    }

                    this.#telemetryController.emitToolUseSuggested(
                        toolUse,
                        session.conversationId ?? '',
                        this.#features.runtime.serverInfo.version ?? '',
                        latency,
                        session.pairProgrammingMode
                    )
                }
            } catch (err) {
                await this.#showUndoAllIfRequired(chatResultStream, session)
                if (this.isUserAction(err, token)) {
                    if (toolUse.name === 'executeBash') {
                        if (err instanceof ToolApprovalException) {
                            if (cachedButtonBlockId) {
                                await chatResultStream.overwriteResultBlock(
                                    this.#getUpdateToolConfirmResult(toolUse, false),
                                    cachedButtonBlockId
                                )
                                if (err.shouldShowMessage) {
                                    await chatResultStream.writeResultBlock({
                                        type: 'answer',
                                        messageId: `reject-message-${toolUse.toolUseId}`,
                                        body: err.message || 'Command was rejected.',
                                    })
                                }
                            } else {
                                this.#features.logging.warn('Failed to update tool block: no blockId is available.')
                            }
                        }
                        throw err
                    }
                    if (err instanceof CancellationError) {
                        results.push({
                            toolUseId: toolUse.toolUseId,
                            status: ToolResultStatus.ERROR,
                            content: [{ text: 'Command stopped by user' }],
                        })
                        continue
                    }
                }
                // display fs write failure status in the UX of that file card
                if (toolUse.name === 'fsWrite' && toolUse.toolUseId) {
                    const existingCard = chatResultStream.getMessageBlockId(toolUse.toolUseId)
                    const fsParam = toolUse.input as unknown as FsWriteParams
                    const fileName = path.basename(fsParam.path)
                    const errorResult = {
                        type: 'tool',
                        messageId: toolUse.toolUseId,
                        header: {
                            fileList: {
                                filePaths: [fileName],
                                details: {
                                    [fileName]: {
                                        description: fsParam.path,
                                    },
                                },
                            },
                            status: {
                                status: 'error',
                                icon: 'error',
                                text: 'Error',
                            },
                        },
                    } as ChatResult
                    if (existingCard) {
                        await chatResultStream.overwriteResultBlock(errorResult, existingCard)
                    } else {
                        await chatResultStream.writeResultBlock(errorResult)
                    }
                }
                const errMsg = err instanceof Error ? err.message : 'unknown error'
                this.#log(`Error running tool ${toolUse.name}:`, errMsg)
                results.push({
                    toolUseId: toolUse.toolUseId,
                    status: ToolResultStatus.ERROR,
                    content: [{ json: { error: err instanceof Error ? err.message : 'Unknown error' } }],
                })
            }
        }

        return results
    }

    #shouldSendBackErrorContent(toolResult: ToolResult) {
        if (toolResult.status === ToolResultStatus.ERROR) {
            for (const content of toolResult.content ?? []) {
                if (content.json && JSON.stringify(content.json).includes(outputLimitExceedsPartialMsg)) {
                    // do not send the content response back for this case to avoid unnecessary messages
                    return false
                }
            }
            return true
        }
        return false
    }

    /**
     * Updates the currentUndoAllId state in the session
     */
    #updateUndoAllState(toolUse: ToolUse, session: ChatSessionService) {
        if (toolUse.name === 'fsRead' || toolUse.name === 'listDirectory') {
            return
        }
        if (toolUse.name === 'fsWrite') {
            if (session.currentUndoAllId === undefined) {
                session.currentUndoAllId = toolUse.toolUseId
            }
            if (session.currentUndoAllId) {
                const prev = session.toolUseLookup.get(session.currentUndoAllId)
                if (prev && toolUse.toolUseId) {
                    const relatedToolUses = prev.relatedToolUses || new Set()
                    relatedToolUses.add(toolUse.toolUseId)

                    session.toolUseLookup.set(session.currentUndoAllId, {
                        ...prev,
                        relatedToolUses,
                    })
                }
            }
        } else {
            session.currentUndoAllId = undefined
        }
    }

    /**
     * Shows an "Undo all changes" button if there are multiple related file changes
     * that can be undone together.
     */
    async #showUndoAllIfRequired(chatResultStream: AgenticChatResultStream, session: ChatSessionService) {
        if (session.currentUndoAllId === undefined) {
            return
        }

        const toUndo = session.toolUseLookup.get(session.currentUndoAllId)?.relatedToolUses
        if (!toUndo || toUndo.size <= 1) {
            session.currentUndoAllId = undefined
            return
        }

        await chatResultStream.writeResultBlock({
            type: 'answer',
            messageId: `${session.currentUndoAllId}_undoall`,
            buttons: [
                {
                    id: 'undo-all-changes',
                    text: 'Undo all changes',
                    icon: 'undo',
                    status: 'clear',
                    keepCardAfterClick: false,
                },
            ],
        })
        session.currentUndoAllId = undefined
    }

    /**
     * Determines if error is thrown as a result of a user action (Ex. rejecting tool, stop button)
     * @param err
     * @returns
     */
    isUserAction(err: unknown, token?: CancellationToken, session?: ChatSessionService): boolean {
        return (
            CancellationError.isUserCancelled(err) ||
            err instanceof ToolApprovalException ||
            (token?.isCancellationRequested ?? false)
        )
    }

    #isPromptCanceled(token: CancellationToken | undefined, session: ChatSessionService, promptId: string): boolean {
        return token?.isCancellationRequested === true || !session.isCurrentPrompt(promptId)
    }

    #validateToolResult(toolUse: ToolUse, result: ToolResultContentBlock) {
        let maxToolResponseSize
        switch (toolUse.name) {
            case 'fsRead':
            case 'executeBash':
                // fsRead and executeBash already have truncation logic
                return
            case 'listDirectory':
                maxToolResponseSize = 50_000
                break
            default:
                maxToolResponseSize = 100_000
                break
        }
        if (
            (result.text && result.text.length > maxToolResponseSize) ||
            (result.json && JSON.stringify(result.json).length > maxToolResponseSize)
        ) {
            throw Error(`${toolUse.name} ${outputLimitExceedsPartialMsg} ${maxToolResponseSize}`)
        }
    }

    /**
     * Get a description for the tooltip based on command category
     * @param commandCategory The category of the command
     * @returns A descriptive message for the tooltip
     */
    #getCommandCategoryDescription(category: CommandCategory): string | undefined {
        switch (category) {
            case CommandCategory.Mutate:
                return 'This command may modify your code and/or files.'
            case CommandCategory.Destructive:
                return 'This command may cause significant data loss or damage.'
            default:
                return undefined
        }
    }

    #getWritableStream(chatResultStream: AgenticChatResultStream, toolUse: ToolUse): WritableStream | undefined {
        if (toolUse.name !== 'executeBash') {
            return
        }

        const toolMsgId = toolUse.toolUseId!
        const chatMsgId = chatResultStream.getResult().messageId
        let headerEmitted = false

        const initialHeader: ChatMessage['header'] = {
            body: 'shell',
            buttons: [{ id: 'stop-shell-command', text: 'Stop', icon: 'stop' }],
        }

        const completedHeader: ChatMessage['header'] = {
            body: 'shell',
            status: { status: 'success', icon: 'ok', text: 'Completed' },
            buttons: [],
        }

        return new WritableStream({
            write: async chunk => {
                if (this.#stoppedToolUses.has(toolMsgId)) return

                await chatResultStream.writeResultBlock({
                    type: 'tool',
                    messageId: toolMsgId,
                    body: chunk,
                    header: headerEmitted ? undefined : initialHeader,
                })

                headerEmitted = true
            },

            close: async () => {
                if (this.#stoppedToolUses.has(toolMsgId)) return

                await chatResultStream.writeResultBlock({
                    type: 'tool',
                    messageId: toolMsgId,
                    body: '```',
                    header: completedHeader,
                })

                await chatResultStream.writeResultBlock({
                    type: 'answer',
                    messageId: chatMsgId,
                    body: '',
                    header: undefined,
                })

                this.#stoppedToolUses.add(toolMsgId)
            },
        })
    }

    /**
     * Creates an updated ChatResult for tool confirmation based on tool type
     * @param toolUse The tool use object
     * @param isAccept Whether the tool was accepted or rejected
     * @param toolType Optional tool type for specialized handling
     * @returns ChatResult with appropriate confirmation UI
     */
    #getUpdateToolConfirmResult(toolUse: ToolUse, isAccept: boolean, toolType?: string): ChatResult {
        const toolName = toolType || toolUse.name

        // Handle bash commands with special formatting
        if (toolName === 'executeBash') {
            return {
                messageId: toolUse.toolUseId,
                type: 'tool',
                body: '```shell\n' + (toolUse.input as unknown as ExecuteBashParams).command + '\n',
                header: {
                    body: 'shell',
                    ...(isAccept
                        ? {}
                        : {
                              status: {
                                  status: 'error',
                                  icon: 'cancel',
                                  text: 'Rejected',
                              },
                          }),
                    buttons: isAccept ? [{ id: 'stop-shell-command', text: 'Stop', icon: 'stop' }] : [],
                },
            }
        }

        // For file operations and other tools, create appropriate confirmation UI
        let header: {
            body: string | undefined
            status: { status: 'info' | 'success' | 'warning' | 'error'; icon: string; text: string }
        }
        let body: string | undefined

        switch (toolName) {
            case 'fsWrite':
                header = {
                    body: undefined,
                    status: {
                        status: 'success',
                        icon: 'ok',
                        text: 'Allowed',
                    },
                }
                break

            case 'fsRead':
            case 'listDirectory':
                // Common handling for read operations
                header = {
                    body: undefined,
                    status: {
                        status: 'success',
                        icon: 'ok',
                        text: 'Allowed',
                    },
                }
                break

            case 'fileSearch':
                const searchPath = (toolUse.input as unknown as FileSearchParams).path
                header = {
                    body: 'File Search',
                    status: {
                        status: isAccept ? 'success' : 'error',
                        icon: isAccept ? 'ok' : 'cancel',
                        text: isAccept ? 'Allowed' : 'Rejected',
                    },
                }
                body = isAccept ? `File search allowed: \`${searchPath}\`` : `File search rejected: \`${searchPath}\``
                break

            default:
                // Generic handler for other tool types
                header = {
                    body: toolUse.name || 'Tool',
                    status: {
                        status: isAccept ? 'success' : 'error',
                        icon: isAccept ? 'ok' : 'cancel',
                        text: isAccept ? 'Allowed' : 'Rejected',
                    },
                }
                body = isAccept ? `Tool execution allowed: ${toolUse.name}` : `Tool execution rejected: ${toolUse.name}`
                break
        }

        return {
            messageId: this.#getMessageIdForToolUse(toolType, toolUse),
            type: 'tool',
            body,
            header,
        }
    }

    async #renderStoppedShellCommand(tabId: string, messageId: string): Promise<void> {
        const session = this.#chatSessionManagementService.getSession(tabId).data
        const toolUse = session?.toolUseLookup.get(messageId)
        const command = (toolUse!.input as unknown as ExecuteBashParams).command
        await this.#features.chat.sendChatUpdate({
            tabId,
            state: { inProgress: false },
            data: {
                messages: [
                    {
                        messageId,
                        type: 'tool',
                        body: `\`\`\`shell\n${command}\n\`\`\``,
                        header: {
                            body: 'shell',
                            status: {
                                status: 'error',
                                icon: 'stop',
                                text: 'Stopped',
                            },
                            buttons: [],
                        },
                    },
                ],
            },
        })
    }

    #processToolConfirmation(
        toolUse: ToolUse,
        requiresAcceptance: Boolean,
        warning?: string,
        commandCategory?: CommandCategory,
        toolType?: string
    ): ChatResult {
        let buttons: Button[] = []
        let header: {
            body: string
            buttons: Button[]
            icon?: string
            iconForegroundStatus?: string
            status?: {
                status?: Status
                position?: 'left' | 'right'
                description?: string
                icon?: string
                text?: string
            }
        }
        let body: string

        switch (toolType || toolUse.name) {
            case 'executeBash':
                buttons = requiresAcceptance
                    ? [
                          {
                              id: 'run-shell-command',
                              text: 'Run',
                              icon: 'play',
                          },
                          {
                              id: 'reject-shell-command',
                              status: 'dimmed-clear' as Status,
                              text: 'Reject',
                              icon: 'cancel',
                          },
                      ]
                    : []
                header = {
                    status: requiresAcceptance
                        ? {
                              icon:
                                  commandCategory === CommandCategory.Destructive
                                      ? 'warning'
                                      : commandCategory === CommandCategory.Mutate
                                        ? 'info'
                                        : 'none',
                              status:
                                  commandCategory === CommandCategory.Destructive
                                      ? 'warning'
                                      : commandCategory === CommandCategory.Mutate
                                        ? 'info'
                                        : undefined,
                              position: 'left',
                              description: this.#getCommandCategoryDescription(
                                  commandCategory ?? CommandCategory.ReadOnly
                              ),
                          }
                        : {},
                    body: 'shell',
                    buttons,
                }
                const commandString = (toolUse.input as unknown as ExecuteBashParams).command
                body = '```shell\n' + commandString
                break

            case 'fsWrite':
                buttons = [
                    {
                        id: 'allow-tools', // Reusing the same ID for simplicity, could be changed to 'allow-write-tools'
                        text: 'Allow',
                        icon: 'ok',
                        status: 'clear',
                    },
                ]
                header = {
                    icon: 'warning',
                    iconForegroundStatus: 'warning',
                    body: '#### Allow file modification outside of your workspace',
                    buttons,
                }
                const writeFilePath = (toolUse.input as unknown as FsWriteParams).path
                body = `I need permission to modify files in your workspace.\n\`${writeFilePath}\``
                break

            case 'fsRead':
            case 'listDirectory':
                buttons = [
                    {
                        id: 'allow-tools',
                        text: 'Allow',
                        icon: 'ok',
                        status: 'clear',
                    },
                ]
                header = {
                    icon: 'tools',
                    iconForegroundStatus: 'tools',
                    body: '#### Allow read-only tools outside your workspace',
                    buttons,
                }
                // ⚠️ Warning: This accesses files outside the workspace
                if (toolUse.name === 'fsRead') {
                    const paths = (toolUse.input as unknown as FsReadParams).paths
                    const formattedPaths: string[] = []
                    paths.forEach(element => formattedPaths.push(`\`${element}\``))
                    body = `I need permission to read files outside the workspace.\n${formattedPaths.join('\n')}`
                } else {
                    const readFilePath = (toolUse.input as unknown as ListDirectoryParams).path
                    body = `I need permission to list directories outside the workspace.\n\`${readFilePath}\``
                }
<<<<<<< HEAD
                break
            // — DEFAULT ⇒ MCP tools
            default:
                buttons = [
                    {
                        id: 'allow-tools',
                        text: 'Allow',
                        icon: 'ok',
                        status: 'clear',
                    },
                ]
                header = {
                    icon: 'tools',
                    iconForegroundStatus: 'warning',
                    body: `#### MCP tool: ${toolUse.name}`,
                    buttons,
                }
                const argsJson = JSON.stringify(toolUse.input, null, 2)
                body = '```json\n' + argsJson + '\n```'
=======
>>>>>>> e258409f
                break
        }

        return {
            type: 'tool',
            messageId: this.#getMessageIdForToolUse(toolType, toolUse),
            header,
            body: warning ? (toolType === 'executeBash' ? '' : '\n\n') + body : body,
        }
    }

    async #getFsWriteChatResult(
        toolUse: ToolUse,
        doc: TextDocument | undefined,
        session: ChatSessionService
    ): Promise<ChatMessage> {
        const input = toolUse.input as unknown as FsWriteParams
        const oldContent = session.toolUseLookup.get(toolUse.toolUseId!)?.fileChange?.before ?? ''
        // Get just the filename instead of the full path
        const fileName = path.basename(input.path)
        const diffChanges = diffLines(oldContent, doc?.getText() ?? '')
        const changes = diffChanges.reduce(
            (acc, { count = 0, added, removed }) => {
                if (added) {
                    acc.added += count
                } else if (removed) {
                    acc.deleted += count
                }
                return acc
            },
            { added: 0, deleted: 0 }
        )
        return {
            type: 'tool',
            messageId: toolUse.toolUseId,
            header: {
                fileList: {
                    filePaths: [fileName],
                    details: {
                        [fileName]: {
                            changes,
                            description: input.path,
                        },
                    },
                },
                buttons: [{ id: 'undo-changes', text: 'Undo', icon: 'undo' }],
            },
        }
    }

    #processReadOrListOrSearch(toolUse: ToolUse, chatResultStream: AgenticChatResultStream): ChatMessage | undefined {
        let messageIdToUpdate = toolUse.toolUseId!
        const currentId = chatResultStream.getMessageIdToUpdateForTool(toolUse.name!)

        if (currentId) {
            messageIdToUpdate = currentId
        } else {
            chatResultStream.setMessageIdToUpdateForTool(toolUse.name!, messageIdToUpdate)
        }
        let currentPaths = []
        if (toolUse.name === 'fsRead') {
            currentPaths = (toolUse.input as unknown as FsReadParams)?.paths
        } else {
            currentPaths.push((toolUse.input as unknown as ListDirectoryParams | FileSearchParams)?.path)
        }

        if (!currentPaths) return

        for (const currentPath of currentPaths) {
            const existingPaths = chatResultStream.getMessageOperation(messageIdToUpdate)?.filePaths || []
            // Check if path already exists in the list
            const isPathAlreadyProcessed = existingPaths.some(path => path.relativeFilePath === currentPath)
            if (!isPathAlreadyProcessed) {
                const currentFileDetail = {
                    relativeFilePath: currentPath,
                    lineRanges: [{ first: -1, second: -1 }],
                }
                chatResultStream.addMessageOperation(messageIdToUpdate, toolUse.name!, [
                    ...existingPaths,
                    currentFileDetail,
                ])
            }
        }
        let title: string
        const itemCount = chatResultStream.getMessageOperation(messageIdToUpdate)?.filePaths.length
        const filePathsPushed = chatResultStream.getMessageOperation(messageIdToUpdate)?.filePaths ?? []
        if (!itemCount) {
            title = 'Gathering context'
        } else {
            title =
                toolUse.name === 'fsRead'
                    ? `${itemCount} file${itemCount > 1 ? 's' : ''} read`
                    : toolUse.name === 'fileSearch'
                      ? `${itemCount} ${itemCount === 1 ? 'directory' : 'directories'} searched`
                      : `${itemCount} ${itemCount === 1 ? 'directory' : 'directories'} listed`
        }
        const details: Record<string, FileDetails> = {}
        for (const item of filePathsPushed) {
            details[item.relativeFilePath] = {
                lineRanges: item.lineRanges,
                description: item.relativeFilePath,
            }
        }

        const fileList: FileList = {
            rootFolderTitle: title,
            filePaths: filePathsPushed.map(item => item.relativeFilePath),
            details,
        }
        return {
            type: 'tool',
            fileList,
            messageId: messageIdToUpdate,
            body: '',
        }
    }

    /**
     * Updates the request input with tool results for the next iteration
     */
    #updateRequestInputWithToolResults(
        requestInput: GenerateAssistantResponseCommandInput,
        toolResults: ToolResult[],
        content: string
    ): GenerateAssistantResponseCommandInput {
        // Create a deep copy of the request input
        const updatedRequestInput = JSON.parse(JSON.stringify(requestInput)) as GenerateAssistantResponseCommandInput

        // Add tool results to the request
        updatedRequestInput.conversationState!.currentMessage!.userInputMessage!.userInputMessageContext!.toolResults =
            []
        updatedRequestInput.conversationState!.currentMessage!.userInputMessage!.content = content

        for (const toolResult of toolResults) {
            this.#debug(`ToolResult: ${JSON.stringify(toolResult)}`)
            updatedRequestInput.conversationState!.currentMessage!.userInputMessage!.userInputMessageContext!.toolResults.push(
                {
                    ...toolResult,
                }
            )
        }

        return updatedRequestInput
    }

    /**
     * Handles the final result after the agent loop completes
     */
    async #handleFinalResult(
        result: Result<AgenticChatResultWithMetadata, string>,
        session: ChatSessionService,
        params: ChatParams,
        metric: Metric<CombinedConversationEvent>,
        triggerContext: TriggerContext,
        isNewConversation: boolean,
        chatResultStream: AgenticChatResultStream
    ): Promise<ChatResult> {
        if (!result.success) {
            throw new AgenticChatError(result.error, 'FailedResult')
        }
        const conversationId = session.conversationId
        this.#debug('Final session conversation id:', conversationId || '')

        if (conversationId) {
            this.#telemetryController.setConversationId(params.tabId, conversationId)

            if (isNewConversation) {
                this.#telemetryController.updateTriggerInfo(params.tabId, {
                    startTrigger: {
                        hasUserSnippet: metric.metric.cwsprChatHasCodeSnippet ?? false,
                        triggerType: triggerContext.triggerType,
                    },
                })

                this.#telemetryController.emitStartConversationMetric(params.tabId, metric.metric)
            }
        }

        metric.setDimension('codewhispererCustomizationArn', this.#customizationArn)
        metric.setDimension('languageServerVersion', this.#features.runtime.serverInfo.version)
        metric.setDimension('enabled', session.pairProgrammingMode)
        const profileArn = AmazonQTokenServiceManager.getInstance().getActiveProfileArn()
        if (profileArn) {
            this.#telemetryService.updateProfileArn(profileArn)
        }
        if (triggerContext.contextInfo) {
            metric.mergeWith({
                cwsprChatHasContextList: triggerContext.documentReference?.filePaths?.length ? true : false,
                cwsprChatFolderContextCount: triggerContext.contextInfo.contextCount.folderContextCount,
                cwsprChatFileContextCount: triggerContext.contextInfo.contextCount.fileContextCount,
                cwsprChatRuleContextCount: triggerContext.contextInfo.contextCount.ruleContextCount,
                cwsprChatPromptContextCount: triggerContext.contextInfo.contextCount.promptContextCount,
                cwsprChatFileContextLength: triggerContext.contextInfo.contextLength.fileContextLength,
                cwsprChatRuleContextLength: triggerContext.contextInfo.contextLength.ruleContextLength,
                cwsprChatPromptContextLength: triggerContext.contextInfo.contextLength.promptContextLength,
                cwsprChatCodeContextCount: triggerContext.contextInfo.contextCount.codeContextCount,
                cwsprChatCodeContextLength: triggerContext.contextInfo.contextLength.codeContextLength,
                cwsprChatFocusFileContextLength: triggerContext.text?.length,
            })
        }
        await this.#telemetryController.emitAddMessageMetric(params.tabId, metric.metric)

        this.#telemetryController.updateTriggerInfo(params.tabId, {
            lastMessageTrigger: {
                ...triggerContext,
                messageId: result.data?.chatResult.messageId,
                followUpActions: new Set(
                    result.data?.chatResult.followUp?.options
                        ?.map(option => option.prompt ?? '')
                        .filter(prompt => prompt.length > 0)
                ),
            },
        })

        return chatResultStream.getResult()
    }

    /**
     * Handles errors that occur during the request
     */
    #handleRequestError(
        err: any,
        errorMessageId: string,
        tabId: string,
        metric: Metric<CombinedConversationEvent>,
        agenticCodingMode: boolean
    ): ChatResult | ResponseError<ChatResult> {
        const errorMessage = getErrorMessage(err)
        const requestID = getRequestID(err) ?? ''
        metric.setDimension('cwsprChatResponseCode', getHttpStatusCode(err) ?? 0)
        metric.setDimension('languageServerVersion', this.#features.runtime.serverInfo.version)

        // use custom error message for unactionable errors (user-dependent errors like PromptCharacterLimit)
        if (err.code && err.code in unactionableErrorCodes) {
            const customErrMessage = unactionableErrorCodes[err.code as keyof typeof unactionableErrorCodes]
            this.#telemetryController.emitMessageResponseError(
                tabId,
                metric.metric,
                requestID,
                customErrMessage,
                agenticCodingMode
            )
        } else {
            this.#telemetryController.emitMessageResponseError(
                tabId,
                metric.metric,
                requestID,
                errorMessage ?? genericErrorMsg,
                agenticCodingMode
            )
        }

        let authFollowType: ReturnType<typeof getAuthFollowUpType> = undefined
        // first check if there is an AmazonQ related auth follow up
        if (err.cause instanceof AmazonQError) {
            authFollowType = getAuthFollowUpType(err.cause)
        }

        // if not check full error for auth follow up
        if (!authFollowType) {
            authFollowType = getAuthFollowUpType(err)
        }

        if (authFollowType) {
            this.#log(`Q auth error: ${getErrorMessage(err)}`)

            return createAuthFollowUpResult(authFollowType)
        }

        if (customerFacingErrorCodes.includes(err.code)) {
            this.#features.logging.error(`${loggingUtils.formatErr(err)}`)
            if (err.code === 'InputTooLong') {
                // Clear the chat history in the database for this tab
                this.#chatHistoryDb.clearTab(tabId)
            }

            const errorBody =
                err.code === 'QModelResponse' && requestID ? `${err.message}\n\nRequest ID: ${requestID}` : err.message
            return new ResponseError<ChatResult>(LSPErrorCodes.RequestFailed, err.message, {
                type: 'answer',
                body: errorBody,
                messageId: errorMessageId,
                buttons: [],
            })
        }
        this.#features.logging.error(`Unknown Error: ${loggingUtils.formatErr(err)}`)
        return new ResponseError<ChatResult>(LSPErrorCodes.RequestFailed, err.message, {
            type: 'answer',
            body: requestID ? `${genericErrorMsg}\n\nRequest ID: ${requestID}` : genericErrorMsg,
            messageId: errorMessageId,
            buttons: [],
        })
    }

    async onInlineChatPrompt(
        params: InlineChatParams,
        token: CancellationToken
    ): Promise<InlineChatResult | ResponseError<InlineChatResult>> {
        // TODO: This metric needs to be removed later, just added for now to be able to create a ChatEventParser object
        const metric = new Metric<AddMessageEvent>({
            cwsprChatConversationType: 'Chat',
        })
        const triggerContext = await this.#getInlineChatTriggerContext(params)

        let response: SendMessageCommandOutput
        let requestInput: SendMessageCommandInput

        try {
            requestInput = await this.#triggerContext.getChatParamsFromTrigger(
                params,
                triggerContext,
                ChatTriggerType.INLINE_CHAT,
                this.#customizationArn
            )

            if (!this.#serviceManager) {
                throw new Error('amazonQServiceManager is not initialized')
            }

            const client = this.#serviceManager.getStreamingClient()
            response = await client.sendMessage(requestInput as SendMessageCommandInputCodeWhispererStreaming)
            this.#log('Response for inline chat', JSON.stringify(response.$metadata), JSON.stringify(response))
        } catch (err) {
            if (err instanceof AmazonQServicePendingSigninError || err instanceof AmazonQServicePendingProfileError) {
                this.#log(`Q Inline Chat SSO Connection error: ${getErrorMessage(err)}`)
                return new ResponseError<ChatResult>(LSPErrorCodes.RequestFailed, err.message)
            }
            this.#log(`Q api request error ${err instanceof Error ? JSON.stringify(err) : 'unknown'}`)
            return new ResponseError<ChatResult>(
                LSPErrorCodes.RequestFailed,
                err instanceof Error ? err.message : 'Unknown request error'
            )
        }

        try {
            const result = await this.#processSendMessageResponseForInlineChat(
                response,
                metric,
                params.partialResultToken
            )

            return result.success
                ? {
                      ...result.data.chatResult,
                      requestId: response.$metadata.requestId,
                  }
                : new ResponseError<ChatResult>(LSPErrorCodes.RequestFailed, result.error)
        } catch (err) {
            this.#log(
                'Error encountered during inline chat response streaming:',
                err instanceof Error ? err.message : 'unknown'
            )
            return new ResponseError<ChatResult>(
                LSPErrorCodes.RequestFailed,
                err instanceof Error ? err.message : 'Unknown error occurred during inline chat response stream'
            )
        }
    }

    async onInlineChatResult(params: InlineChatResultParams) {
        await this.#telemetryService.emitInlineChatResultLog(params)
    }

    async onCodeInsertToCursorPosition(params: InsertToCursorPositionParams) {
        // Implementation based on https://github.com/aws/aws-toolkit-vscode/blob/1814cc84228d4bf20270574c5980b91b227f31cf/packages/core/src/amazonq/commons/controllers/contentController.ts#L38
        if (!params.textDocument || !params.cursorPosition || !params.code) {
            const missingParams = []

            if (!params.textDocument) missingParams.push('textDocument')
            if (!params.cursorPosition) missingParams.push('cursorPosition')
            if (!params.code) missingParams.push('code')

            this.#log(
                `Q Chat server failed to insert code. Missing required parameters for insert code: ${missingParams.join(', ')}`
            )

            return
        }

        let cursorPosition = params.cursorPosition

        const indentRange = {
            start: { line: cursorPosition.line, character: 0 },
            end: cursorPosition,
        }
        const documentContent = await this.#features.workspace.getTextDocument(params.textDocument.uri)
        // linePrefix is the raw text that is between the start of the line and the current cursor position
        let linePrefix = documentContent?.getText(indentRange)
        // calculatedIndent is the indent we calculate inside this function and apply to the text to be inserted
        let calculatedIndent = ''
        let hasVirtualSpace = false

        if (linePrefix) {
            // If linePrefix object is not empty, there are two possibilities:
            // Case 1: If linePrefix contains only whitespace: Use the entire linePrefix as is for the indent
            // Case 2: If linePrefix contains non-whitespace characters: Extract leading whitespace from linePrefix (if any), ignore rest of text
            calculatedIndent =
                linePrefix.trim().length == 0
                    ? linePrefix
                    : ' '.repeat(linePrefix.length - linePrefix.trimStart().length)
        } else if (documentContent && cursorPosition.character > 0) {
            // When the cursor is not at the start of the line (position > 0) but there's no actual text at the indentation range
            // It means there are virtual spaces that is being rendered by the IDE
            // In this case, the indentation is determined by the cursorPosition
            this.#log('Indent is nullish and the cursor position is greater than zero while inserting code')
            calculatedIndent = ' '.repeat(cursorPosition.character)
            hasVirtualSpace = true
            cursorPosition.character = 0
        }

        const textWithIndent = params.code
            .split('\n')
            .map((line, index) => {
                if (index === 0) {
                    return hasVirtualSpace && line ? calculatedIndent + line : line
                }
                // Only indent non-empty lines
                return line ? calculatedIndent + line : ''
            })
            .join('\n')

        const workspaceEdit: ApplyWorkspaceEditParams = {
            edit: {
                documentChanges: [
                    TextDocumentEdit.create({ uri: params.textDocument.uri, version: 0 }, [
                        TextEdit.insert(cursorPosition, textWithIndent),
                    ]),
                ],
            },
        }

        this.#userWrittenCodeTracker?.onQStartsMakingEdits()
        const applyResult = await this.#features.lsp.workspace.applyWorkspaceEdit(workspaceEdit)
        this.#userWrittenCodeTracker?.onQFinishesEdits()

        if (applyResult.applied) {
            this.#log(`Q Chat server inserted code successfully`)
            this.#telemetryController.enqueueCodeDiffEntry({ ...params, code: textWithIndent })
        } else {
            this.#log(
                `Q Chat server failed to insert code: ${applyResult.failureReason ?? 'No failure reason provided'}`
            )
        }
    }
    onCopyCodeToClipboard() {}

    onEndChat(params: EndChatParams, _token: CancellationToken): boolean {
        const { success } = this.#chatSessionManagementService.deleteSession(params.tabId)

        return success
    }

    async onFileClicked(params: FileClickParams) {
        const session = this.#chatSessionManagementService.getSession(params.tabId)
        const toolUseId = params.messageId
        const toolUse = toolUseId ? session.data?.toolUseLookup.get(toolUseId) : undefined

        if (toolUse?.name === 'fsWrite') {
            const input = toolUse.input as unknown as FsWriteParams
            this.#features.lsp.workspace.openFileDiff({
                originalFileUri: input.path,
                originalFileContent: toolUse.fileChange?.before,
                isDeleted: false,
                fileContent: toolUse.fileChange?.after,
            })
        } else if (toolUse?.name === 'fsRead') {
            await this.#features.lsp.window.showDocument({ uri: URI.file(params.filePath).toString() })
        } else {
            const absolutePath = params.fullPath ?? (await this.#resolveAbsolutePath(params.filePath))
            if (absolutePath) {
                await this.#features.lsp.window.showDocument({ uri: URI.file(absolutePath).toString() })
            }
        }
    }

    onFollowUpClicked() {}

    onInfoLinkClick() {}

    onLinkClick() {}

    async onReady() {
        await this.restorePreviousChats()
        try {
            const localProjectContextController = await LocalProjectContextController.getInstance()
            const contextItems = await localProjectContextController.getContextCommandItems()
            await this.#contextCommandsProvider.processContextCommandUpdate(contextItems)
            void this.#contextCommandsProvider.maybeUpdateCodeSymbols()
        } catch (error) {
            this.#log('Error initializing context commands: ' + error)
        }
    }

    onSendFeedback({ tabId, feedbackPayload }: FeedbackParams) {
        this.#features.telemetry.emitMetric({
            name: 'amazonq_sendFeedback',
            data: {
                comment: JSON.stringify({
                    type: 'codewhisperer-chat-answer-feedback',
                    conversationId: this.#telemetryController.getConversationId(tabId) ?? '',
                    messageId: feedbackPayload.messageId,
                    reason: feedbackPayload.selectedOption,
                    userComment: feedbackPayload.comment,
                }),
                // this is always Negative because only thumbs down has a form
                sentiment: 'Negative',
            },
        })
    }

    onSourceLinkClick() {}

    onTabAdd(params: TabAddParams) {
        this.#telemetryController.activeTabId = params.tabId

        this.#chatSessionManagementService.createSession(params.tabId)
    }

    onTabChange(params: TabChangeParams) {
        this.#telemetryController.emitConversationMetric({
            name: ChatTelemetryEventName.ExitFocusConversation,
            data: {},
        })

        this.#telemetryController.activeTabId = params.tabId

        this.#telemetryController.emitConversationMetric({
            name: ChatTelemetryEventName.EnterFocusConversation,
            data: {},
        })
    }

    onTabRemove(params: TabRemoveParams) {
        if (this.#telemetryController.activeTabId === params.tabId) {
            this.#telemetryController.emitConversationMetric({
                name: ChatTelemetryEventName.ExitFocusConversation,
                data: {},
            })
            this.#telemetryController.activeTabId = undefined
        }
        this.#chatHistoryDb.updateTabOpenState(params.tabId, false)
        this.#chatSessionManagementService.deleteSession(params.tabId)
        this.#telemetryController.removeConversation(params.tabId)
    }

    onQuickAction(params: QuickActionParams, _cancellationToken: CancellationToken) {
        switch (params.quickAction) {
            case QuickAction.Clear: {
                const sessionResult = this.#chatSessionManagementService.getSession(params.tabId)

                this.#telemetryController.emitChatMetric({
                    name: ChatTelemetryEventName.RunCommand,
                    data: {
                        cwsprChatCommandType: params.quickAction,
                    },
                })

                this.#telemetryController.removeConversation(params.tabId)
                this.#chatHistoryDb.clearTab(params.tabId)

                sessionResult.data?.clear()

                return {}
            }

            case QuickAction.Help:
                this.#telemetryController.emitChatMetric({
                    name: ChatTelemetryEventName.RunCommand,
                    data: {
                        cwsprChatCommandType: params.quickAction,
                    },
                })
                return {
                    messageId: uuid(),
                    body: HELP_MESSAGE,
                }
            default:
                return {}
        }
    }

    async onTabBarAction(params: TabBarActionParams) {
        return this.#tabBarController.onTabBarAction(params)
    }

    async #getInlineChatTriggerContext(params: InlineChatParams) {
        let triggerContext: TriggerContext = await this.#triggerContext.getNewTriggerContext(params)
        return triggerContext
    }

    async #resolveAbsolutePath(relativePath: string): Promise<string | undefined> {
        try {
            const workspaceFolders = workspaceUtils.getWorkspaceFolderPaths(this.#features.workspace)
            for (const workspaceRoot of workspaceFolders) {
                const candidatePath = path.join(workspaceRoot, relativePath)
                if (await this.#features.workspace.fs.exists(candidatePath)) {
                    return candidatePath
                }
            }

            // handle prompt file outside of workspace
            if (relativePath.endsWith(promptFileExtension)) {
                return path.join(getUserPromptsDirectory(), relativePath)
            }

            this.#features.logging.error(`File not found: ${relativePath}`)
        } catch (e: any) {
            this.#features.logging.error(`Error resolving absolute path: ${e.message}`)
        }

        return undefined
    }

    async #getTriggerContext(params: ChatParams, metric: Metric<CombinedConversationEvent>) {
        const lastMessageTrigger = this.#telemetryController.getLastMessageTrigger(params.tabId)

        let triggerContext: TriggerContext

        // this is the only way we can detect a follow up action
        // we can reuse previous trigger information
        if (lastMessageTrigger?.followUpActions?.has(params.prompt?.prompt ?? '')) {
            await this.#telemetryController.emitInteractWithMessageMetric(params.tabId, {
                cwsprChatMessageId: lastMessageTrigger.messageId!,
                cwsprChatInteractionType: ChatInteractionType.ClickFollowUp,
            })

            triggerContext = lastMessageTrigger
        } else {
            triggerContext = await this.#triggerContext.getNewTriggerContext(params)
            triggerContext.triggerType = this.#telemetryController.getCurrentTrigger(params.tabId) ?? 'click'
        }

        metric.mergeWith({
            cwsprChatUserIntent: triggerContext?.userIntent,
            cwsprChatProgrammingLanguage: triggerContext?.programmingLanguage?.languageName,
            cwsprChatRequestLength: params.prompt?.prompt?.length ?? 0,
            cwsprChatTriggerInteraction: triggerContext?.triggerType,
            cwsprChatHasCodeSnippet: triggerContext.hasCodeSnippet ?? false,
            cwsprChatActiveEditorTotalCharacters: triggerContext.totalEditorCharacters ?? 0,
        })

        return triggerContext
    }

    async #invalidateAllShellCommands(tabId: string, session: ChatSessionService) {
        for (const [toolUseId, toolUse] of session.toolUseLookup.entries()) {
            if (toolUse.name !== 'executeBash' || this.#stoppedToolUses.has(toolUseId)) continue

            const params = toolUse.input as unknown as ExecuteBashParams
            const command = params.command

            await this.#features.chat.sendChatUpdate({
                tabId,
                state: { inProgress: false },
                data: {
                    messages: [
                        {
                            messageId: toolUseId,
                            type: 'tool',
                            body: `\`\`\`shell\n${command}\n\`\`\``,
                            header: {
                                body: 'shell',
                                status: { icon: 'block', text: 'Ignored' },
                                buttons: [],
                            },
                        },
                    ],
                },
            })

            this.#stoppedToolUses.add(toolUseId)
        }
    }

    async #processGenerateAssistantResponseResponseWithTimeout(
        response: GenerateAssistantResponseCommandOutput,
        metric: Metric<AddMessageEvent>,
        chatResultStream: AgenticChatResultStream,
        session: ChatSessionService,
        contextList?: FileList
    ): Promise<Result<AgenticChatResultWithMetadata, string>> {
        const abortController = new AbortController()
        const timeoutPromise = new Promise<never>((_, reject) => {
            setTimeout(() => {
                abortController.abort()
                reject(
                    new AgenticChatError(
                        `${responseTimeoutPartialMsg} ${responseTimeoutMs}ms`,
                        'ResponseProcessingTimeout'
                    )
                )
            }, responseTimeoutMs)
        })
        const streamWriter = chatResultStream.getResultStreamWriter()
        const processResponsePromise = this.#processGenerateAssistantResponseResponse(
            response,
            metric,
            chatResultStream,
            streamWriter,
            session,
            contextList,
            abortController.signal
        )
        try {
            return await Promise.race([processResponsePromise, timeoutPromise])
        } catch (err) {
            await streamWriter.close()
            if (err instanceof AgenticChatError && err.code === 'ResponseProcessingTimeout') {
                return { success: false, error: err.message }
            }
            throw err
        }
    }

    async #showToolUseIntermediateResult(
        data: AgenticChatResultWithMetadata,
        chatResultStream: AgenticChatResultStream,
        streamWriter: ResultStreamWriter
    ) {
        // extract the key value from incomplete JSON response stream
        function extractKey(incompleteJson: string, key: string): string | undefined {
            const pattern = new RegExp(`"${key}":\\s*"([^"]*)"`, 'g')
            const match = pattern.exec(incompleteJson)
            return match?.[1]
        }
        const toolUses = Object.values(data.toolUses)
        for (const toolUse of toolUses) {
            if (toolUse.name === 'fsWrite' && typeof toolUse.input === 'string') {
                const filepath = extractKey(toolUse.input, 'path')
                const msgId = progressPrefix + toolUse.toolUseId
                // render fs write UI as soon as fs write starts
                if (filepath && !chatResultStream.hasMessage(msgId)) {
                    const fileName = path.basename(filepath)
                    await streamWriter.close()
                    await chatResultStream.writeResultBlock({
                        type: 'tool',
                        messageId: msgId,
                        header: {
                            fileList: {
                                filePaths: [fileName],
                                details: {
                                    [fileName]: {
                                        description: filepath,
                                    },
                                },
                            },
                            status: {
                                status: 'info',
                                icon: 'progress',
                                text: '',
                            },
                        },
                    })
                }
                // render the tool use explanatory as soon as this is received for fsWrite
                const explanation = extractKey(toolUse.input, 'explanation')
                const messageId = progressPrefix + toolUse.toolUseId + '_explanation'
                if (explanation && !chatResultStream.hasMessage(messageId)) {
                    await streamWriter.close()
                    await chatResultStream.writeResultBlock({
                        type: 'directive',
                        messageId: messageId,
                        body: explanation,
                    })
                }
            }
        }
    }

    async #processGenerateAssistantResponseResponse(
        response: GenerateAssistantResponseCommandOutput,
        metric: Metric<AddMessageEvent>,
        chatResultStream: AgenticChatResultStream,
        streamWriter: ResultStreamWriter,
        session: ChatSessionService,
        contextList?: FileList,
        abortSignal?: AbortSignal
    ): Promise<Result<AgenticChatResultWithMetadata, string>> {
        const requestId = response.$metadata.requestId!
        const chatEventParser = new AgenticChatEventParser(requestId, metric, this.#features.logging)

        // Display context transparency list once at the beginning of response
        // Use a flag to track if contextList has been sent already to avoid ux flickering
        if (contextList?.filePaths && contextList.filePaths.length > 0 && !session.contextListSent) {
            await streamWriter.write({ body: '', contextList })
            session.contextListSent = true
        }

        const toolUseStartTimes: Record<string, number> = {}
        const toolUseLoadingTimeouts: Record<string, NodeJS.Timeout> = {}
        for await (const chatEvent of response.generateAssistantResponseResponse!) {
            if (abortSignal?.aborted) {
                throw new Error('Operation was aborted')
            }
            if (chatEvent.assistantResponseEvent) {
                await this.#showUndoAllIfRequired(chatResultStream, session)
            }
            const result = chatEventParser.processPartialEvent(chatEvent)

            // terminate early when there is an error
            if (!result.success) {
                await streamWriter.close()
                return result
            }

            // make sure to save code reference events
            if (chatEvent.assistantResponseEvent || chatEvent.codeReferenceEvent) {
                await streamWriter.write(result.data.chatResult)
            }

            if (chatEvent.toolUseEvent) {
                await this.#showLoadingIfRequired(
                    chatEvent.toolUseEvent,
                    streamWriter,
                    toolUseStartTimes,
                    toolUseLoadingTimeouts
                )
                await this.#showToolUseIntermediateResult(result.data, chatResultStream, streamWriter)
            }
        }
        await streamWriter.close()

        metric.mergeWith({
            cwsprChatFullResponseLatency: metric.getTimeElapsed(),
            cwsprChatFollowUpCount: chatEventParser.totalEvents.followupPromptEvent,
            cwsprChatReferencesCount: chatEventParser.totalEvents.codeReferenceEvent,
            cwsprChatSourceLinkCount: chatEventParser.totalEvents.supplementaryWebLinksEvent,
            cwsprChatResponseLength: chatEventParser.body?.length ?? 0,
        })

        return chatEventParser.getResult()
    }

    /**
     * This is needed to handle the case where a toolUseEvent takes a long time to resolve the stream and looks like
     * nothing is happening.
     */
    async #showLoadingIfRequired(
        toolUseEvent: ToolUseEvent,
        streamWriter: ResultStreamWriter,
        toolUseStartTimes: Record<string, number>,
        toolUseLoadingTimeouts: Record<string, NodeJS.Timeout>
    ) {
        const toolUseId = toolUseEvent.toolUseId
        if (!toolUseEvent.stop && toolUseId) {
            if (!toolUseStartTimes[toolUseId]) {
                toolUseStartTimes[toolUseId] = Date.now()
                // Also record in the class-level toolUseStartTimes for latency calculation
                if (!this.#toolUseStartTimes[toolUseId]) {
                    this.#toolUseStartTimes[toolUseId] = Date.now()
                }
                this.#debug(`ToolUseEvent ${toolUseId} started`)
                toolUseLoadingTimeouts[toolUseId] = setTimeout(async () => {
                    this.#debug(
                        `ToolUseEvent ${toolUseId} is taking longer than ${loadingThresholdMs}ms, showing loading indicator`
                    )
                    await streamWriter.write({ ...loadingMessage, messageId: `loading-${toolUseId}` })
                }, loadingThresholdMs)
            }
        } else if (toolUseEvent.stop && toolUseId) {
            if (toolUseStartTimes[toolUseId]) {
                const duration = Date.now() - toolUseStartTimes[toolUseId]
                this.#debug(`ToolUseEvent ${toolUseId} finished streaming after ${duration}ms`)
                if (toolUseLoadingTimeouts[toolUseId]) {
                    clearTimeout(toolUseLoadingTimeouts[toolUseId])
                    delete toolUseLoadingTimeouts[toolUseId]
                }
                delete toolUseStartTimes[toolUseId]
            }
        }
    }

    async #processSendMessageResponseForInlineChat(
        response: SendMessageCommandOutput,
        metric: Metric<AddMessageEvent>,
        partialResultToken?: string | number
    ): Promise<Result<ChatResultWithMetadata, string>> {
        const requestId = response.$metadata.requestId!
        const chatEventParser = new ChatEventParser(requestId, metric)

        for await (const chatEvent of response.sendMessageResponse!) {
            const result = chatEventParser.processPartialEvent(chatEvent)

            // terminate early when there is an error
            if (!result.success) {
                return result
            }

            await this.#sendProgressToClient(result.data.chatResult, partialResultToken)
        }

        return chatEventParser.getResult()
    }

    onPromptInputOptionChange(params: PromptInputOptionChangeParams) {
        const sessionResult = this.#chatSessionManagementService.getSession(params.tabId)
        const { data: session, success } = sessionResult

        if (!success) {
            this.#log('onPromptInputOptionChange: on valid session found')
            return
        }

        session.pairProgrammingMode = !session.pairProgrammingMode
    }

    updateConfiguration = (newConfig: AmazonQWorkspaceConfig) => {
        this.#customizationArn = newConfig.customizationArn
        if (newConfig.sendUserWrittenCodeMetrics) {
            this.#userWrittenCodeTracker = UserWrittenCodeTracker.getInstance(this.#telemetryService)
        }
        this.#log(`Chat configuration updated customizationArn to ${this.#customizationArn}`)
        /*
            The flag enableTelemetryEventsToDestination is set to true temporarily. It's value will be determined through destination
            configuration post all events migration to STE. It'll be replaced by qConfig['enableTelemetryEventsToDestination'] === true
        */
        // const enableTelemetryEventsToDestination = true
        // this.#telemetryService.updateEnableTelemetryEventsToDestination(enableTelemetryEventsToDestination)
        const updatedOptOutPreference = newConfig.optOutTelemetryPreference
        this.#telemetryService.updateOptOutPreference(updatedOptOutPreference)
        this.#log(`Chat configuration telemetry preference to ${updatedOptOutPreference}`)
    }

    #getTools(session: ChatSessionService) {
        const tools = this.#features.agent.getTools({ format: 'bedrock' })

        // it's disabled so filter out the write tools
        if (!session.pairProgrammingMode) {
            return tools.filter(tool => !['fsWrite', 'executeBash'].includes(tool.toolSpecification?.name || ''))
        }
        return tools
    }

    async restorePreviousChats() {
        try {
            await this.#tabBarController.loadChats()
        } catch (error) {
            this.#log('Error restoring previous chats: ' + error)
        }
    }

    #createDeferred() {
        let resolve
        let reject
        const promise = new Promise((res, rej) => {
            resolve = res
            reject = (e: Error) => rej(e)
        })
        return { promise, resolve, reject }
    }

    #log(...messages: string[]) {
        this.#features.logging.log(messages.join(' '))
    }

    #debug(...messages: string[]) {
        this.#features.logging.debug(messages.join(' '))
    }
}<|MERGE_RESOLUTION|>--- conflicted
+++ resolved
@@ -125,7 +125,6 @@
     responseTimeoutPartialMsg,
 } from './constants'
 import { AgenticChatError, customerFacingErrorCodes, unactionableErrorCodes } from './errors'
-<<<<<<< HEAD
 import { URI } from 'vscode-uri'
 import { McpManager } from './tools/mcp/mcpManager'
 import { McpTool } from './tools/mcp/mcpTool'
@@ -133,10 +132,6 @@
 import { CommandCategory } from './tools/executeBash'
 import { UserWrittenCodeTracker } from '../../shared/userWrittenCodeTracker'
 import { McpEventHandler } from './tools/mcp/mcpEventHandler'
-=======
-import { CommandCategory } from './tools/executeBash'
-import { UserWrittenCodeTracker } from '../../shared/userWrittenCodeTracker'
->>>>>>> e258409f
 
 type ChatHandlers = Omit<
     LspHandlers<Chat>,
@@ -170,10 +165,7 @@
     #userWrittenCodeTracker: UserWrittenCodeTracker | undefined
     #toolUseStartTimes: Record<string, number> = {}
     #toolUseLatencies: Array<{ toolName: string; toolUseId: string; latency: number }> = []
-<<<<<<< HEAD
     #mcpEventHandler: McpEventHandler
-=======
->>>>>>> e258409f
 
     /**
      * Determines the appropriate message ID for a tool use based on tool type and name
@@ -201,11 +193,7 @@
         this.#serviceManager = serviceManager
         this.#chatHistoryDb = new ChatDatabase(features)
         this.#tabBarController = new TabBarController(features, this.#chatHistoryDb, telemetryService)
-<<<<<<< HEAD
-        this.#additionalContextProvider = new AdditionalContextProvider(features.workspace, features.lsp)
-=======
         this.#additionalContextProvider = new AdditionalContextProvider(features.workspace)
->>>>>>> e258409f
         this.#contextCommandsProvider = new ContextCommandsProvider(
             this.#features.logging,
             this.#features.chat,
@@ -612,12 +600,8 @@
                 const isHistoryValid = this.#chatHistoryDb.fixAndValidateHistory(
                     tabId,
                     currentMessage,
-<<<<<<< HEAD
-                    conversationIdentifier ?? ''
-=======
                     conversationIdentifier ?? '',
                     remainingCharacterBudget
->>>>>>> e258409f
                 )
                 if (!isHistoryValid) {
                     this.#features.logging.warn('Skipping request due to invalid tool result/tool use relationship')
@@ -636,12 +620,8 @@
             await chatResultStream.writeResultBlock({ ...loadingMessage, messageId: loadingMessageId })
 
             // Phase 3: Request Execution
-<<<<<<< HEAD
-            this.#truncateRequest(currentRequestInput)
-=======
             // Note: these logs are very noisy, but contain information redacted on the backend.
             this.#debug(`generateAssistantResponse Request: ${JSON.stringify(currentRequestInput, undefined, 2)}`)
->>>>>>> e258409f
             const response = await session.generateAssistantResponse(currentRequestInput)
 
             if (response.$metadata.requestId) {
@@ -816,23 +796,6 @@
 
     /**
      * performs truncation of request before sending to backend service.
-<<<<<<< HEAD
-     * @param request
-     */
-    #truncateRequest(request: GenerateAssistantResponseCommandInput) {
-        // Note: these logs are very noisy, but contain information redacted on the backend.
-        this.#debug(`generateAssistantResponse Request: ${JSON.stringify(request, undefined, 2)}`)
-        if (!request?.conversationState?.currentMessage?.userInputMessage) {
-            return
-        }
-        const message = request.conversationState?.currentMessage?.userInputMessage?.content
-        if (message && message.length > generateAssistantResponseInputLimit) {
-            this.#debug(`Truncating userInputMessage to ${generateAssistantResponseInputLimit} characters}`)
-            request.conversationState.currentMessage.userInputMessage.content = message.substring(
-                0,
-                generateAssistantResponseInputLimit
-            )
-=======
      * Returns the remaining character budget for chat history.
      * @param request
      */
@@ -854,7 +817,6 @@
             } else {
                 remainingCharacterBudget = remainingCharacterBudget - message.length
             }
->>>>>>> e258409f
         }
 
         // 2. try to fit @context into budget
@@ -1680,7 +1642,6 @@
                     const readFilePath = (toolUse.input as unknown as ListDirectoryParams).path
                     body = `I need permission to list directories outside the workspace.\n\`${readFilePath}\``
                 }
-<<<<<<< HEAD
                 break
             // — DEFAULT ⇒ MCP tools
             default:
@@ -1700,8 +1661,6 @@
                 }
                 const argsJson = JSON.stringify(toolUse.input, null, 2)
                 body = '```json\n' + argsJson + '\n```'
-=======
->>>>>>> e258409f
                 break
         }
 
