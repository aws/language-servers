/**
 * Copied from ../chat/chatController.ts for the purpose of developing a divergent implementation.
 * Will be deleted or merged.
 */

import * as crypto from 'crypto'
import * as path from 'path'
import * as os from 'os'
import {
    ChatTriggerType,
    Origin,
    ToolResult,
    ToolResultContentBlock,
    ToolResultStatus,
    ToolUse,
    ToolUseEvent,
    ImageBlock,
} from '@amzn/codewhisperer-streaming'
import {
    SendMessageCommandInput,
    SendMessageCommandOutput,
    ChatCommandInput,
    ChatCommandOutput,
} from '../../shared/streamingClientService'
import {
    Button,
    Status,
    ButtonClickParams,
    ButtonClickResult,
    ChatMessage,
    chatRequestType,
    FileDetails,
    InlineChatResultParams,
    PromptInputOptionChangeParams,
    TextDocument,
    RuleClickParams,
    ListRulesParams,
    ActiveEditorChangedParams,
    PinnedContextParams,
    ChatUpdateParams,
    MessageType,
    ExecuteCommandParams,
    FollowUpClickParams,
    ListAvailableModelsParams,
    ListAvailableModelsResult,
    Model,
    OpenFileDialogParams,
    OpenFileDialogResult,
} from '@aws/language-server-runtimes/protocol'
import {
    ApplyWorkspaceEditParams,
    ErrorCodes,
    FeedbackParams,
    InsertToCursorPositionParams,
    TextDocumentEdit,
    TextEdit,
    InlineChatParams,
    ConversationClickParams,
    ListConversationsParams,
    ListMcpServersParams,
    McpServerClickParams,
    McpServerClickResult,
    TabBarActionParams,
    CreatePromptParams,
    FileClickParams,
} from '@aws/language-server-runtimes/protocol'
import {
    CancellationToken,
    Chat,
    ChatParams,
    ChatResult,
    FileList,
    EndChatParams,
    LSPErrorCodes,
    QuickActionParams,
    ResponseError,
    TabAddParams,
    TabRemoveParams,
    TabChangeParams,
    InlineChatResult,
    KeyBinding,
    KeybindingResult,
} from '@aws/language-server-runtimes/server-interface'
import { v4 as uuid } from 'uuid'
import {
    AddMessageEvent,
    ChatConversationType,
    ChatInteractionType,
    ChatTelemetryEventName,
    CombinedConversationEvent,
} from '../../shared/telemetry/types'
import { Features, LspHandlers, Result } from '../types'
import { ChatEventParser, ChatResultWithMetadata } from '../chat/chatEventParser'
import { createAuthFollowUpResult, getAuthFollowUpType, getDefaultChatResponse } from '../chat/utils'
import { ChatSessionManagementService } from '../chat/chatSessionManagementService'
import { ChatTelemetryController } from '../chat/telemetry/chatTelemetryController'
import { QuickAction } from '../chat/quickActions'
import { Metric } from '../../shared/telemetry/metric'
import {
    fmtError,
    getErrorMsg,
    getHttpStatusCode,
    getRequestID,
    getSsoConnectionType,
    isUsageLimitError,
    isNullish,
    enabledModelSelection,
    getOriginFromClientInfo,
} from '../../shared/utils'
import { HELP_MESSAGE, loadingMessage } from '../chat/constants'
import { TelemetryService } from '../../shared/telemetry/telemetryService'
import {
    AmazonQError,
    AmazonQServicePendingProfileError,
    AmazonQServicePendingSigninError,
} from '../../shared/amazonQServiceManager/errors'
import { AmazonQIAMServiceManager } from '../../shared/amazonQServiceManager/AmazonQIAMServiceManager'
import { AmazonQBaseServiceManager } from '../../shared/amazonQServiceManager/BaseAmazonQServiceManager'
import { AmazonQTokenServiceManager } from '../../shared/amazonQServiceManager/AmazonQTokenServiceManager'
import { AmazonQWorkspaceConfig } from '../../shared/amazonQServiceManager/configurationUtils'
import { TabBarController } from './tabBarController'
import { ChatDatabase, ToolResultValidationError } from './tools/chatDb/chatDb'
import {
    AgenticChatEventParser,
    ChatResultWithMetadata as AgenticChatResultWithMetadata,
} from './agenticChatEventParser'
import { ChatSessionService } from '../chat/chatSessionService'
import { AgenticChatResultStream, progressPrefix, ResultStreamWriter } from './agenticChatResultStream'
import { executeToolMessage, toolResultMessage } from './textFormatting'
import {
    AdditionalContentEntryAddition,
    AgenticChatTriggerContext,
    TriggerContext,
} from './context/agenticChatTriggerContext'
import { AdditionalContextProvider } from './context/additionalContextProvider'
import {
    getNewPromptFilePath,
    getNewRuleFilePath,
    getUserPromptsDirectory,
    promptFileExtension,
} from './context/contextUtils'
import { ContextCommandsProvider } from './context/contextCommandsProvider'
import { LocalProjectContextController } from '../../shared/localProjectContextController'
import { CancellationError, workspaceUtils } from '@aws/lsp-core'
import { FsRead, FsReadParams } from './tools/fsRead'
import { ListDirectory, ListDirectoryParams } from './tools/listDirectory'
import { FsWrite, FsWriteParams } from './tools/fsWrite'
import { ExecuteBash, ExecuteBashParams } from './tools/executeBash'
import { ExplanatoryParams, ToolApprovalException } from './tools/toolShared'
import { validatePathBasic, validatePathExists, validatePaths as validatePathsSync } from './utils/pathValidation'
import { GrepSearch, SanitizedRipgrepOutput } from './tools/grepSearch'
import { FileSearch, FileSearchParams } from './tools/fileSearch'
import { FsReplace, FsReplaceParams } from './tools/fsReplace'
import { loggingUtils, timeoutUtils } from '@aws/lsp-core'
import { diffLines } from 'diff'
import {
<<<<<<< HEAD
    genericErrorMsg,
    loadingThresholdMs,
    generateAssistantResponseInputLimit,
    outputLimitExceedsPartialMsg,
    responseTimeoutMs,
    responseTimeoutPartialMsg,
    defaultModelId,
    DEFAULT_MACOS_RUN_SHORTCUT,
    DEFAULT_WINDOW_RUN_SHORTCUT,
    DEFAULT_MACOS_STOP_SHORTCUT,
    DEFAULT_WINDOW_STOP_SHORTCUT,
} from './constants'
=======
    GENERIC_ERROR_MS,
    LOADING_THRESHOLD_MS,
    GENERATE_ASSISTANT_RESPONSE_INPUT_LIMIT,
    OUTPUT_LIMIT_EXCEEDS_PARTIAL_MSG,
    RESPONSE_TIMEOUT_MS,
    RESPONSE_TIMEOUT_PARTIAL_MSG,
    DEFAULT_MODEL_ID,
} from './constants/constants'
>>>>>>> cfeb3be4
import {
    AgenticChatError,
    customerFacingErrorCodes,
    getCustomerFacingErrorMessage,
    isRequestAbortedError,
    isThrottlingRelated,
    unactionableErrorCodes,
} from './errors'
import { URI } from 'vscode-uri'
import { CommandCategory } from './tools/executeBash'
import { UserWrittenCodeTracker } from '../../shared/userWrittenCodeTracker'
import { McpEventHandler } from './tools/mcp/mcpEventHandler'
import { enabledMCP, createNamespacedToolName } from './tools/mcp/mcpUtils'
import { McpManager } from './tools/mcp/mcpManager'
import { McpTool } from './tools/mcp/mcpTool'
import {
    freeTierLimitUserMsg,
    onPaidTierLearnMore,
    paidTierLearnMoreUrl,
    paidTierManageSubscription,
    PaidTierMode,
    qProName,
} from '../paidTier/paidTier'
import { Message as DbMessage, messageToStreamingMessage } from './tools/chatDb/util'
import { MODEL_OPTIONS, MODEL_OPTIONS_FOR_REGION } from './constants/modelSelection'
import { DEFAULT_IMAGE_VERIFICATION_OPTIONS, verifyServerImage } from '../../shared/imageVerification'
import { sanitize } from '@aws/lsp-core/out/util/path'
import { getLatestAvailableModel } from './utils/agenticChatControllerHelper'

type ChatHandlers = Omit<
    LspHandlers<Chat>,
    | 'openTab'
    | 'sendChatUpdate'
    | 'sendContextCommands'
    | 'onListConversations'
    | 'onConversationClick'
    | 'onListMcpServers'
    | 'onMcpServerClick'
    | 'onTabBarAction'
    | 'getSerializedChat'
    | 'chatOptionsUpdate'
    | 'onListRules'
    | 'sendPinnedContext'
    | 'onActiveEditorChanged'
    | 'onPinnedContextAdd'
    | 'onPinnedContextRemove'
    | 'onOpenFileDialog'
    | 'onListAvailableModels'
>

export class AgenticChatController implements ChatHandlers {
    #features: Features
    #chatSessionManagementService: ChatSessionManagementService
    #telemetryController: ChatTelemetryController
    #triggerContext: AgenticChatTriggerContext
    #customizationArn?: string
    #telemetryService: TelemetryService
    #serviceManager?: AmazonQBaseServiceManager
    #tabBarController: TabBarController
    #chatHistoryDb: ChatDatabase
    #additionalContextProvider: AdditionalContextProvider
    #contextCommandsProvider: ContextCommandsProvider
    #stoppedToolUses = new Set<string>()
    #userWrittenCodeTracker: UserWrittenCodeTracker | undefined
    #toolUseStartTimes: Record<string, number> = {}
    #toolUseLatencies: Array<{ toolName: string; toolUseId: string; latency: number }> = []
    #mcpEventHandler: McpEventHandler
    #paidTierMode: PaidTierMode | undefined
    #origin: Origin

    // latency metrics
    #llmRequestStartTime: number = 0
    #toolCallLatencies: number[] = []
    #toolStartTime: number = 0
    #timeToFirstChunk: number = -1
    #timeBetweenChunks: number[] = []
    #lastChunkTime: number = 0

    /**
     * Determines the appropriate message ID for a tool use based on tool type and name
     * @param toolType The type of tool being used
     * @param toolUse The tool use object
     * @returns The message ID to use
     */
    #getMessageIdForToolUse(toolType: string | undefined, toolUse: ToolUse): string {
        const toolUseId = toolUse.toolUseId!
        // Return plain toolUseId for executeBash, add "_permission" suffix for all other tools
        return toolUse.name === 'executeBash' || toolType === 'executeBash' ? toolUseId : `${toolUseId}_permission`
    }

    constructor(
        chatSessionManagementService: ChatSessionManagementService,
        features: Features,
        telemetryService: TelemetryService,
        serviceManager?: AmazonQBaseServiceManager
    ) {
        this.#features = features
        this.#chatSessionManagementService = chatSessionManagementService
        this.#triggerContext = new AgenticChatTriggerContext(features)
        this.#telemetryController = new ChatTelemetryController(features, telemetryService)
        this.#telemetryService = telemetryService
        this.#serviceManager = serviceManager
        this.#serviceManager?.onRegionChange(region => {
            // @ts-ignore
            this.#features.chat.chatOptionsUpdate({ region })
        })
        this.#chatHistoryDb = new ChatDatabase(features)
        this.#tabBarController = new TabBarController(
            features,
            this.#chatHistoryDb,
            telemetryService,
            (tabId: string) => this.sendPinnedContext(tabId)
        )

        this.#additionalContextProvider = new AdditionalContextProvider(features, this.#chatHistoryDb)
        this.#contextCommandsProvider = new ContextCommandsProvider(
            this.#features.logging,
            this.#features.chat,
            this.#features.workspace,
            this.#features.lsp
        )
        this.#mcpEventHandler = new McpEventHandler(features, telemetryService)
        this.#origin = getOriginFromClientInfo(this.#features.lsp.getClientInitializeParams()?.clientInfo?.name)
    }

    async onExecuteCommand(params: ExecuteCommandParams, _token: CancellationToken): Promise<any> {
        this.#log(`onExecuteCommand: ${params.command}`)
        switch (params.command) {
            case 'aws/chat/manageSubscription': {
                const awsAccountId = params.arguments?.[0]
                return this.onManageSubscription('', awsAccountId)
            }
            default:
                // Unknown command.
                return
        }
    }

    async onButtonClick(params: ButtonClickParams): Promise<ButtonClickResult> {
        this.#log(`onButtonClick event with params: ${JSON.stringify(params)}`)
        const session = this.#chatSessionManagementService.getSession(params.tabId)
        if (
            params.buttonId === 'run-shell-command' ||
            params.buttonId === 'reject-shell-command' ||
            params.buttonId === 'reject-mcp-tool' ||
            params.buttonId === 'allow-tools'
        ) {
            if (!session.data) {
                return { success: false, failureReason: `could not find chat session for tab: ${params.tabId} ` }
            }
            // For 'allow-tools', remove suffix as permission card needs to be seperate from file list card
            const messageId =
                params.buttonId === 'allow-tools' && params.messageId.endsWith('_permission')
                    ? params.messageId.replace('_permission', '')
                    : params.messageId

            const handler = session.data.getDeferredToolExecution(messageId)
            if (!handler?.reject || !handler.resolve) {
                return {
                    success: false,
                    failureReason: `could not find deferred tool execution for message: ${messageId} `,
                }
            }
            params.buttonId === 'reject-shell-command' || params.buttonId === 'reject-mcp-tool'
                ? (() => {
                      handler.reject(new ToolApprovalException('Command was rejected.', true))
                      this.#stoppedToolUses.add(messageId)
                  })()
                : handler.resolve()
            return {
                success: true,
            }
        } else if (params.buttonId === 'undo-changes') {
            const toolUseId = params.messageId
            try {
                await this.#undoFileChange(toolUseId, session.data)
                this.#updateUndoButtonAfterClick(params.tabId, toolUseId, session.data)
                this.#telemetryController.emitInteractWithAgenticChat(
                    'RejectDiff',
                    params.tabId,
                    session.data?.pairProgrammingMode,
                    session.data?.getConversationType()
                )
            } catch (err: any) {
                return { success: false, failureReason: err.message }
            }
            return {
                success: true,
            }
        } else if (params.buttonId === 'undo-all-changes') {
            const toolUseId = params.messageId.replace('_undoall', '')
            await this.#undoAllFileChanges(params.tabId, toolUseId, session.data)
            return {
                success: true,
            }
        } else if (params.buttonId === 'stop-shell-command') {
            this.#stoppedToolUses.add(params.messageId)
            await this.#renderStoppedShellCommand(params.tabId, params.messageId)
            return { success: true }
        } else if (params.buttonId === 'paidtier-upgrade-q-learnmore') {
            onPaidTierLearnMore(this.#features.lsp, this.#features.logging)

            return { success: true }
        } else if (params.buttonId === 'paidtier-upgrade-q') {
            await this.onManageSubscription(params.tabId)

            return { success: true }
        } else {
            return {
                success: false,
                failureReason: 'not implemented',
            }
        }
    }

    async #undoFileChange(toolUseId: string, session: ChatSessionService | undefined): Promise<void> {
        this.#log(`Reverting file change for tooluseId: ${toolUseId}`)
        const toolUse = session?.toolUseLookup.get(toolUseId)

        const input = toolUse?.input as unknown as FsWriteParams | FsReplaceParams
        if (toolUse?.fileChange?.before) {
            await this.#features.workspace.fs.writeFile(input.path, toolUse.fileChange.before)
        } else {
            await this.#features.workspace.fs.rm(input.path)
            void LocalProjectContextController.getInstance().then(controller => {
                const filePath = URI.file(input.path).fsPath
                return controller.updateIndexAndContextCommand([filePath], false)
            })
        }
    }

    #updateUndoButtonAfterClick(tabId: string, toolUseId: string, session: ChatSessionService | undefined) {
        const cachedToolUse = session?.toolUseLookup.get(toolUseId)
        if (!cachedToolUse) {
            return
        }
        const fileList = cachedToolUse.chatResult?.header?.fileList
        const button = cachedToolUse.chatResult?.header?.buttons?.filter(button => button.id !== 'undo-changes')

        const updatedHeader = {
            ...cachedToolUse.chatResult?.header,
            buttons: button,
            status: {
                status: 'error' as const,
                icon: 'cancel',
                text: 'Change discarded',
            },
            muted: true,
        }

        if (fileList && fileList.filePaths && fileList.details) {
            const updatedFileList = {
                ...fileList,
                muted: true,
            }
            const updatedDetails = { ...fileList.details }
            for (const filePath of fileList.filePaths) {
                if (updatedDetails[filePath]) {
                    ;(updatedDetails[filePath] as any) = {
                        ...updatedDetails[filePath],
                        clickable: false,
                    } as Partial<FileDetails>
                }
            }
            updatedFileList.details = updatedDetails
            updatedHeader.fileList = updatedFileList
        }

        this.#features.chat.sendChatUpdate({
            tabId,
            data: {
                messages: [
                    {
                        ...cachedToolUse.chatResult,
                        header: updatedHeader,
                    },
                ],
            },
        })
    }

    async #undoAllFileChanges(
        tabId: string,
        toolUseId: string,
        session: ChatSessionService | undefined
    ): Promise<void> {
        this.#log(`Reverting all file changes starting from ${toolUseId}`)
        const toUndo = session?.toolUseLookup.get(toolUseId)?.relatedToolUses
        if (!toUndo) {
            return
        }
        for (const messageId of [...toUndo].reverse()) {
            await this.onButtonClick({ buttonId: 'undo-changes', messageId, tabId })
        }
    }

    async onOpenFileDialog(params: OpenFileDialogParams, token: CancellationToken): Promise<OpenFileDialogResult> {
        if (params.fileType === 'image') {
            // 1. Prompt user for file selection
            const supportedExtensions = DEFAULT_IMAGE_VERIFICATION_OPTIONS.supportedExtensions
            const filters = { 'Image Files': supportedExtensions }
            const result = await this.#features.lsp.window.showOpenDialog({
                canSelectFiles: true,
                canSelectFolders: false,
                canSelectMany: false,
                filters,
            })

            if (!result.uris || result.uris.length === 0) {
                return {
                    tabId: params.tabId,
                    filePaths: [],
                    fileType: params.fileType,
                    insertPosition: params.insertPosition,
                    errorMessage: 'No file selected.',
                }
            }

            const validFilePaths: string[] = []
            let errorMessage: string | undefined
            for (const filePath of result.uris) {
                // Extract filename from the URI for error messages
                const fileName = path.basename(filePath) || ''
                const sanitizedPath = sanitize(filePath)

                // Get file size and content for verification
                const size = await this.#features.workspace.fs.getFileSize(sanitizedPath)
                const fileContent = await this.#features.workspace.fs.readFile(sanitizedPath, {
                    encoding: 'binary',
                })
                const imageBuffer = Buffer.from(fileContent, 'binary')

                // Use centralized verification utility
                const verificationResult = await verifyServerImage(fileName, size.size, imageBuffer)

                if (verificationResult.isValid) {
                    validFilePaths.push(filePath)
                } else {
                    errorMessage = verificationResult.errors[0] // Use first error message
                }
            }

            if (validFilePaths.length === 0) {
                return {
                    tabId: params.tabId,
                    filePaths: [],
                    fileType: params.fileType,
                    insertPosition: params.insertPosition,
                    errorMessage: errorMessage || 'No valid image selected.',
                }
            }

            // All valid files
            return {
                tabId: params.tabId,
                filePaths: validFilePaths,
                fileType: params.fileType,
                insertPosition: params.insertPosition,
            }
        }
        return {
            tabId: params.tabId,
            filePaths: [],
            fileType: params.fileType,
            insertPosition: params.insertPosition,
        }
    }

    async onCreatePrompt(params: CreatePromptParams): Promise<void> {
        if (params.isRule) {
            let workspaceFolders = workspaceUtils.getWorkspaceFolderPaths(this.#features.workspace)
            let workspaceRulesDirectory = path.join(workspaceFolders[0], '.amazonq', 'rules')
            if (workspaceFolders.length > 0) {
                const newFilePath = getNewRuleFilePath(params.promptName, workspaceRulesDirectory)
                const newFileContent = ''
                try {
                    await this.#features.workspace.fs.mkdir(workspaceRulesDirectory, { recursive: true })
                    await this.#features.workspace.fs.writeFile(newFilePath, newFileContent, { mode: 0o600 })
                    await this.#features.lsp.window.showDocument({ uri: URI.file(newFilePath).toString() })
                } catch (e) {
                    this.#features.logging.warn(`Error creating rule file: ${e}`)
                }
                return
            }
        }

        const newFilePath = getNewPromptFilePath(params.promptName)
        const newFileContent = ''
        try {
            await this.#features.workspace.fs.mkdir(getUserPromptsDirectory(), { recursive: true })
            await this.#features.workspace.fs.writeFile(newFilePath, newFileContent, { mode: 0o600 })
            await this.#features.lsp.window.showDocument({ uri: URI.file(newFilePath).toString() })
        } catch (e) {
            this.#features.logging.warn(`Error creating prompt file: ${e}`)
        }
    }

    dispose() {
        this.#chatSessionManagementService.dispose()
        this.#telemetryController.dispose()
        this.#chatHistoryDb.close()
        this.#contextCommandsProvider?.dispose()
        this.#userWrittenCodeTracker?.dispose()
        this.#mcpEventHandler.dispose()
    }

    async onListConversations(params: ListConversationsParams) {
        return this.#tabBarController.onListConversations(params)
    }

    async onConversationClick(params: ConversationClickParams) {
        return this.#tabBarController.onConversationClick(params)
    }

    async onRuleClick(params: RuleClickParams) {
        return this.#additionalContextProvider.onRuleClick(params)
    }

    async onListRules(params: ListRulesParams) {
        return this.#additionalContextProvider.onListRules(params)
    }

    async onListMcpServers(params: ListMcpServersParams) {
        return this.#mcpEventHandler.onListMcpServers(params)
    }

    async onMcpServerClick(params: McpServerClickParams) {
        return this.#mcpEventHandler.onMcpServerClick(params)
    }

    async onListAvailableModels(params: ListAvailableModelsParams): Promise<ListAvailableModelsResult> {
        const region = AmazonQTokenServiceManager.getInstance().getRegion()
        const models = region && MODEL_OPTIONS_FOR_REGION[region] ? MODEL_OPTIONS_FOR_REGION[region] : MODEL_OPTIONS

        const sessionResult = this.#chatSessionManagementService.getSession(params.tabId)
        const { data: session, success } = sessionResult
        if (!success) {
            return {
                tabId: params.tabId,
                models: models,
            }
        }

        const savedModelId = this.#chatHistoryDb.getModelId()
        const selectedModelId =
            savedModelId && models.some(model => model.id === savedModelId)
                ? savedModelId
                : getLatestAvailableModel(region).id
        session.modelId = selectedModelId
        return {
            tabId: params.tabId,
            models: models,
            selectedModelId: selectedModelId,
        }
    }

    async #sendProgressToClient(chunk: ChatResult | string, partialResultToken?: string | number) {
        if (!isNullish(partialResultToken)) {
            await this.#features.lsp.sendProgress(chatRequestType, partialResultToken, chunk)
        }
    }

    #getChatResultStream(partialResultToken?: string | number): AgenticChatResultStream {
        return new AgenticChatResultStream(async (result: ChatResult | string) => {
            return this.#sendProgressToClient(result, partialResultToken)
        })
    }

    async onChatPrompt(params: ChatParams, token: CancellationToken): Promise<ChatResult | ResponseError<ChatResult>> {
        // Phase 1: Initial Setup - This happens only once
        const maybeDefaultResponse = getDefaultChatResponse(params.prompt.prompt)
        if (maybeDefaultResponse) {
            return maybeDefaultResponse
        }

        const sessionResult = this.#chatSessionManagementService.getSession(params.tabId)

        const { data: session, success } = sessionResult

        if (!success) {
            return new ResponseError<ChatResult>(ErrorCodes.InternalError, sessionResult.error)
        }

        session.rejectAllDeferredToolExecutions(new ToolApprovalException('Command ignored: new prompt', false))
        await this.#invalidateAllShellCommands(params.tabId, session)

        const metric = new Metric<CombinedConversationEvent>({
            cwsprChatConversationType: 'AgenticChat',
        })

        try {
            const triggerContext = await this.#getTriggerContext(params, metric)
            if (triggerContext.programmingLanguage?.languageName) {
                this.#userWrittenCodeTracker?.recordUsageCount(triggerContext.programmingLanguage.languageName)
            }
            const isNewConversation = !session.conversationId
            session.contextListSent = false
            if (isNewConversation) {
                // agentic chat does not support conversationId in API response,
                // so we set it to random UUID per session, as other chat functionality
                // depends on it
                session.conversationId = uuid()
            }
            const chatResultStream = this.#getChatResultStream(params.partialResultToken)
            token.onCancellationRequested(async () => {
                this.#log('cancellation requested')

                // Abort all operations immediately
                session.abortRequest()
                void this.#invalidateAllShellCommands(params.tabId, session)
                session.rejectAllDeferredToolExecutions(new CancellationError('user'))

                // Then update UI to inform the user
                await this.#showUndoAllIfRequired(chatResultStream, session)
                await chatResultStream.updateOngoingProgressResult('Canceled')

                // Finally, send telemetry/metrics
                this.#telemetryController.emitInteractWithAgenticChat(
                    'StopChat',
                    params.tabId,
                    session.pairProgrammingMode,
                    session.getConversationType()
                )
                metric.setDimension('languageServerVersion', this.#features.runtime.serverInfo.version)
                metric.setDimension('codewhispererCustomizationArn', this.#customizationArn)
                metric.setDimension('enabled', session.pairProgrammingMode)
                await this.#telemetryController.emitAddMessageMetric(params.tabId, metric.metric, 'Cancelled')
            })
            session.setConversationType('AgenticChat')

            const additionalContext = await this.#additionalContextProvider.getAdditionalContext(
                triggerContext,
                params.tabId,
                params.context
            )
            // Add active file to context list if it exists
            const activeFile =
                triggerContext.text && triggerContext.relativeFilePath && triggerContext.activeFilePath
                    ? [
                          {
                              name: path.basename(triggerContext.relativeFilePath),
                              description: '',
                              type: 'file',
                              relativePath: triggerContext.relativeFilePath,
                              path: triggerContext.activeFilePath,
                              startLine: -1,
                              endLine: -1,
                          },
                      ]
                    : []

            // Combine additional context with active file and get file list to display at top of response
            const contextItems = [...additionalContext, ...activeFile]
            triggerContext.documentReference = this.#additionalContextProvider.getFileListFromContext(contextItems)

            const customContext = await this.#additionalContextProvider.getImageBlocksFromContext(
                params.context,
                params.tabId
            )
            // Add image context to triggerContext.documentReference for transparency
            await this.#additionalContextProvider.appendCustomContextToTriggerContext(
                triggerContext,
                params.context,
                params.tabId
            )
            // Get the initial request input
            const initialRequestInput = await this.#prepareRequestInput(
                params,
                session,
                triggerContext,
                additionalContext,
                chatResultStream,
                customContext
            )

            // Generate a unique ID for this prompt
            const promptId = crypto.randomUUID()
            session.setCurrentPromptId(promptId)

            // Start the agent loop
            const finalResult = await this.#runAgentLoop(
                initialRequestInput,
                session,
                metric,
                chatResultStream,
                params.tabId,
                promptId,
                session.conversationId,
                token,
                triggerContext.documentReference,
                additionalContext.filter(item => item.pinned)
            )

            // Phase 5: Result Handling - This happens only once
            return await this.#handleFinalResult(
                finalResult,
                session,
                params,
                metric,
                triggerContext,
                isNewConversation,
                chatResultStream
            )
        } catch (err) {
            // HACK: the chat-client needs to have a partial event with the associated messageId sent before it can accept the final result.
            // Without this, the `thinking` indicator never goes away.
            // Note: buttons being explicitly empty is required for this hack to work.
            const errorMessageId = `error-message-id-${uuid()}`
            await this.#sendProgressToClient(
                {
                    type: 'answer',
                    body: '',
                    messageId: errorMessageId,
                    buttons: [],
                },
                params.partialResultToken
            )
            if (this.isUserAction(err, token)) {
                /**
                 * when the session is aborted it generates an error.
                 * we need to resolve this error with an answer so the
                 * stream stops
                 */
                return {
                    type: 'answer',
                    body: '',
                    messageId: errorMessageId,
                    buttons: [],
                }
            }
            return this.#handleRequestError(
                session.conversationId,
                err,
                errorMessageId,
                params.tabId,
                metric,
                session.pairProgrammingMode
            )
        }
    }

    /**
     * Prepares the initial request input for the chat prompt
     */
    async #prepareRequestInput(
        params: ChatParams,
        session: ChatSessionService,
        triggerContext: TriggerContext,
        additionalContext: AdditionalContentEntryAddition[],
        chatResultStream: AgenticChatResultStream,
        customContext: ImageBlock[]
    ): Promise<ChatCommandInput> {
        this.#debug('Preparing request input')
        // Get profileArn from the service manager if available
        const profileArn = this.#serviceManager?.getActiveProfileArn()
        const requestInput = await this.#triggerContext.getChatParamsFromTrigger(
            params,
            triggerContext,
            ChatTriggerType.MANUAL,
            this.#customizationArn,
            chatResultStream,
            profileArn,
            [],
            this.#getTools(session),
            additionalContext,
            session.modelId,
            this.#origin,
            customContext
        )
        return requestInput
    }

    /**
     * Runs the agent loop, making requests and processing tool uses until completion
     */
    async #runAgentLoop(
        initialRequestInput: ChatCommandInput,
        session: ChatSessionService,
        metric: Metric<CombinedConversationEvent>,
        chatResultStream: AgenticChatResultStream,
        tabId: string,
        promptId: string,
        conversationIdentifier?: string,
        token?: CancellationToken,
        documentReference?: FileList,
        pinnedContext?: AdditionalContentEntryAddition[]
    ): Promise<Result<AgenticChatResultWithMetadata, string>> {
        let currentRequestInput = { ...initialRequestInput }
        let finalResult: Result<AgenticChatResultWithMetadata, string> | null = null
        let iterationCount = 0
        let shouldDisplayMessage = true
        metric.recordStart()

        while (true) {
            iterationCount++
            this.#debug(`Agent loop iteration ${iterationCount} for conversation id:`, conversationIdentifier || '')

            this.#toolCallLatencies = []
            this.#timeToFirstChunk = -1
            this.#timeBetweenChunks = []

            // Check for cancellation
            if (this.#isPromptCanceled(token, session, promptId)) {
                this.#debug('Stopping agent loop - cancelled by user')
                throw new CancellationError('user')
            }

            this.truncateRequest(currentRequestInput, pinnedContext)
            const currentMessage = currentRequestInput.conversationState?.currentMessage
            const conversationId = conversationIdentifier ?? ''
            if (!currentMessage || !conversationId) {
                this.#debug(
                    `Warning: ${!currentMessage ? 'currentMessage' : ''}${!currentMessage && !conversationId ? ' and ' : ''}${!conversationId ? 'conversationIdentifier' : ''} is empty in agent loop iteration ${iterationCount}.`
                )
            }
            let messages: DbMessage[] = []
            // Prepend pinned context to history as a fake message pair
            // This ensures pinned context doesn't get added to history file, and fulfills API contract requiring message pairs.
            let pinnedContextMessages = await this.#additionalContextProvider.convertPinnedContextToChatMessages(
                pinnedContext,
                this.#features.workspace.getWorkspaceFolder
            )

            if (currentMessage) {
                //  Get and process the messages from history DB to maintain invariants for service requests
                try {
                    messages = this.#chatHistoryDb.fixAndGetHistory(tabId, currentMessage, pinnedContextMessages)
                } catch (err) {
                    if (err instanceof ToolResultValidationError) {
                        this.#features.logging.warn(`Tool validation error: ${err.message}`)
                        break
                    }
                }
            }

            //  Do not include chatHistory for requests going to Mynah Backend
            currentRequestInput.conversationState!.history = currentRequestInput.conversationState?.currentMessage
                ?.userInputMessage?.userIntent
                ? []
                : messages.map(msg => messageToStreamingMessage(msg))

            // Add loading message before making the request
            const loadingMessageId = `loading-${uuid()}`
            await chatResultStream.writeResultBlock({ ...loadingMessage, messageId: loadingMessageId })

            this.#llmRequestStartTime = Date.now()
            // Phase 3: Request Execution
            // Note: these logs are very noisy, but contain information redacted on the backend.
            this.#debug(
                `generateAssistantResponse/SendMessage Request: ${JSON.stringify(currentRequestInput, undefined, 2)}`
            )
            const response = await session.getChatResponse(currentRequestInput)
            if (response.$metadata.requestId) {
                metric.mergeWith({
                    requestIds: [response.$metadata.requestId],
                })
            }
            this.#features.logging.info(
                `generateAssistantResponse/SendMessage ResponseMetadata: ${loggingUtils.formatObj(response.$metadata)}`
            )
            await chatResultStream.removeResultBlock(loadingMessageId)

            // Add the current user message to the history DB
            if (currentMessage && conversationIdentifier) {
                if (this.#isPromptCanceled(token, session, promptId)) {
                    // Only skip adding message to history, continue executing to avoid unexpected stop for the conversation
                    this.#debug('Skipping adding user message to history - cancelled by user')
                } else {
                    this.#chatHistoryDb.addMessage(tabId, 'cwc', conversationIdentifier, {
                        body: currentMessage.userInputMessage?.content ?? '',
                        type: 'prompt' as any,
                        userIntent: currentMessage.userInputMessage?.userIntent,
                        origin: currentMessage.userInputMessage?.origin,
                        userInputMessageContext: currentMessage.userInputMessage?.userInputMessageContext,
                        shouldDisplayMessage:
                            shouldDisplayMessage &&
                            !currentMessage.userInputMessage?.content?.startsWith('You are Amazon Q'),
                        timestamp: new Date(),
                    })
                }
            }
            shouldDisplayMessage = true

            // Phase 4: Response Processing
            const result = await this.#processAgenticChatResponseWithTimeout(
                response,
                metric.mergeWith({
                    cwsprChatResponseCode: response.$metadata.httpStatusCode,
                    cwsprChatMessageId: response.$metadata.requestId,
                }),
                chatResultStream,
                session,
                documentReference
            )
            const llmLatency = Date.now() - this.#llmRequestStartTime
            this.#debug(`LLM Response Latency: ${llmLatency}`)
            // This is needed to handle the case where the response stream times out
            // and we want to auto-retry
            if (!result.success && result.error.startsWith(RESPONSE_TIMEOUT_PARTIAL_MSG)) {
                const content =
                    'You took too long to respond - try to split up the work into smaller steps. Do not apologize.'
                if (this.#isPromptCanceled(token, session, promptId)) {
                    // Only skip adding message to the history DB, continue executing to avoid unexpected stop for the conversation
                    this.#debug('Skipping adding messages to history - cancelled by user')
                } else {
                    this.#chatHistoryDb.addMessage(tabId, 'cwc', conversationIdentifier ?? '', {
                        body: 'Response timed out - message took too long to generate',
                        type: 'answer',
                        shouldDisplayMessage: false,
                        timestamp: new Date(),
                    })
                }
                currentRequestInput = this.#updateRequestInputWithToolResults(currentRequestInput, [], content)
                shouldDisplayMessage = false
                // set the in progress tool use UI status to Error
                await chatResultStream.updateOngoingProgressResult('Error')
                continue
            }

            // Add the current assistantResponse message to the history DB
            if (result.data?.chatResult.body !== undefined) {
                if (this.#isPromptCanceled(token, session, promptId)) {
                    // Only skip adding message to the history DB, continue executing to avoid unexpected stop for the conversation
                    this.#debug('Skipping adding messages to history - cancelled by user')
                } else {
                    this.#chatHistoryDb.addMessage(tabId, 'cwc', conversationIdentifier ?? '', {
                        body: result.data?.chatResult.body,
                        type: 'answer' as any,
                        codeReference: result.data.chatResult.codeReference,
                        relatedContent:
                            result.data.chatResult.relatedContent?.content &&
                            result.data.chatResult.relatedContent.content.length > 0
                                ? result.data?.chatResult.relatedContent
                                : undefined,
                        toolUses: Object.keys(result.data?.toolUses!)
                            .filter(k => result.data!.toolUses[k].stop)
                            .map(k => ({
                                toolUseId: result.data!.toolUses[k].toolUseId,
                                name: result.data!.toolUses[k].name,
                                input: result.data!.toolUses[k].input,
                            })),
                        shouldDisplayMessage: shouldDisplayMessage,
                        timestamp: new Date(),
                    })
                }
            } else {
                this.#features.logging.warn('No ChatResult body in response, skipping adding to history')
            }

            // Check if we have any tool uses that need to be processed
            const pendingToolUses = this.#getPendingToolUses(result.data?.toolUses || {})

            if (pendingToolUses.length === 0) {
                this.recordChunk('agent_loop_done')
                // No more tool uses, we're done
                this.#telemetryController.emitAgencticLoop_InvokeLLM(
                    response.$metadata.requestId!,
                    conversationId,
                    'AgenticChat',
                    undefined,
                    undefined,
                    'Succeeded',
                    this.#features.runtime.serverInfo.version ?? '',
                    session.modelId,
                    llmLatency,
                    this.#toolCallLatencies,
                    this.#timeToFirstChunk,
                    this.#timeBetweenChunks,
                    session.pairProgrammingMode
                )
                finalResult = result
                break
            }

            let content = ''
            let toolResults: ToolResult[]
            session.setConversationType('AgenticChatWithToolUse')
            if (result.success) {
                // Process tool uses and update the request input for the next iteration
                toolResults = await this.#processToolUses(pendingToolUses, chatResultStream, session, tabId, token)
                if (toolResults.some(toolResult => this.#shouldSendBackErrorContent(toolResult))) {
                    content = 'There was an error processing one or more tool uses. Try again, do not apologize.'
                    shouldDisplayMessage = false
                }
                const toolCallLatency = Date.now() - this.#toolStartTime
                this.#toolCallLatencies.push(toolCallLatency)
                const conversationType = session.getConversationType() as ChatConversationType
                metric.setDimension('cwsprChatConversationType', conversationType)
                metric.setDimension('requestIds', metric.metric.requestIds)
                const toolNames = this.#toolUseLatencies.map(item => item.toolName)
                const toolUseIds = this.#toolUseLatencies.map(item => item.toolUseId)
                this.#telemetryController.emitAgencticLoop_InvokeLLM(
                    response.$metadata.requestId!,
                    conversationId,
                    'AgenticChatWithToolUse',
                    toolNames ?? undefined,
                    toolUseIds ?? undefined,
                    'Succeeded',
                    this.#features.runtime.serverInfo.version ?? '',
                    session.modelId,
                    llmLatency,
                    this.#toolCallLatencies,
                    this.#timeToFirstChunk,
                    this.#timeBetweenChunks,
                    session.pairProgrammingMode
                )
            } else {
                // Send an error card to UI?
                toolResults = pendingToolUses.map(toolUse => ({
                    toolUseId: toolUse.toolUseId,
                    status: ToolResultStatus.ERROR,
                    content: [{ text: result.error }],
                }))
                this.#telemetryController.emitAgencticLoop_InvokeLLM(
                    response.$metadata.requestId!,
                    conversationId,
                    'AgenticChatWithToolUse',
                    undefined,
                    undefined,
                    'Failed',
                    this.#features.runtime.serverInfo.version ?? '',
                    session.modelId,
                    llmLatency,
                    this.#toolCallLatencies,
                    this.#timeToFirstChunk,
                    this.#timeBetweenChunks,
                    session.pairProgrammingMode
                )
                if (result.error.startsWith('ToolUse input is invalid JSON:')) {
                    content =
                        'Your toolUse input is incomplete, try again. If the error happens consistently, break this task down into multiple tool uses with smaller input. Do not apologize.'
                    shouldDisplayMessage = false
                }
                // set the in progress tool use UI status to Error
                await chatResultStream.updateOngoingProgressResult('Error')
            }
            if (result.success && this.#toolUseLatencies.length > 0) {
                // Clear latencies for the next LLM call
                this.#toolUseLatencies = []
            }
            currentRequestInput = this.#updateRequestInputWithToolResults(currentRequestInput, toolResults, content)
        }

        return (
            finalResult || {
                success: false,
                error: 'Agent loop failed to produce a final result',
                data: { chatResult: {}, toolUses: {} },
            }
        )
    }

    truncatePinnedContext(remainingCharacterBudget: number, pinnedContext?: AdditionalContentEntryAddition[]): number {
        if (!pinnedContext) {
            return remainingCharacterBudget
        }

        for (const [i, pinnedContextEntry] of pinnedContext.entries()) {
            const pinnedContextEntryLength = pinnedContextEntry.innerContext?.length || 0
            if (remainingCharacterBudget >= pinnedContextEntryLength) {
                remainingCharacterBudget -= pinnedContextEntryLength
            } else {
                // Budget exceeded, truncate the array at this point
                pinnedContext.splice(i)
                remainingCharacterBudget = 0
                break
            }
        }

        return remainingCharacterBudget
    }

    /**
     * performs truncation of request before sending to backend service.
     * Returns the remaining character budget for chat history.
     * @param request
     */
    truncateRequest(request: ChatCommandInput, pinnedContext?: AdditionalContentEntryAddition[]): number {
        // TODO: Confirm if this limit applies to SendMessage and rename this constant
        let remainingCharacterBudget = GENERATE_ASSISTANT_RESPONSE_INPUT_LIMIT
        if (!request?.conversationState?.currentMessage?.userInputMessage) {
            return remainingCharacterBudget
        }
        const message = request.conversationState?.currentMessage?.userInputMessage?.content

        // 1. prioritize user input message
        let truncatedUserInputMessage = ''
        if (message) {
            if (message.length > GENERATE_ASSISTANT_RESPONSE_INPUT_LIMIT) {
                this.#debug(`Truncating userInputMessage to ${GENERATE_ASSISTANT_RESPONSE_INPUT_LIMIT} characters}`)
                truncatedUserInputMessage = message.substring(0, GENERATE_ASSISTANT_RESPONSE_INPUT_LIMIT)
                remainingCharacterBudget = remainingCharacterBudget - truncatedUserInputMessage.length
                request.conversationState.currentMessage.userInputMessage.content = truncatedUserInputMessage
            } else {
                remainingCharacterBudget = remainingCharacterBudget - message.length
            }
        }

        // 2. try to fit @context into budget
        let truncatedRelevantDocuments = []
        if (
            request.conversationState.currentMessage.userInputMessage.userInputMessageContext?.editorState
                ?.relevantDocuments
        ) {
            for (const relevantDoc of request.conversationState.currentMessage.userInputMessage.userInputMessageContext
                ?.editorState?.relevantDocuments) {
                const docLength = relevantDoc?.text?.length || 0
                if (remainingCharacterBudget > docLength) {
                    truncatedRelevantDocuments.push(relevantDoc)
                    remainingCharacterBudget = remainingCharacterBudget - docLength
                }
            }
            request.conversationState.currentMessage.userInputMessage.userInputMessageContext.editorState.relevantDocuments =
                truncatedRelevantDocuments
        }

        // 3. try to fit current file context
        let truncatedCurrentDocument = undefined
        if (request.conversationState.currentMessage.userInputMessage.userInputMessageContext?.editorState?.document) {
            const docLength =
                request.conversationState.currentMessage.userInputMessage.userInputMessageContext?.editorState?.document
                    .text?.length || 0
            if (remainingCharacterBudget > docLength) {
                truncatedCurrentDocument =
                    request.conversationState.currentMessage.userInputMessage.userInputMessageContext?.editorState
                        ?.document
                remainingCharacterBudget = remainingCharacterBudget - docLength
            }
            request.conversationState.currentMessage.userInputMessage.userInputMessageContext.editorState.document =
                truncatedCurrentDocument
        }

        // 4. try to fit pinned context into budget
        if (pinnedContext && pinnedContext.length > 0) {
            remainingCharacterBudget = this.truncatePinnedContext(remainingCharacterBudget, pinnedContext)
        }
        return remainingCharacterBudget
    }

    /**
     * Extracts tool uses that need to be processed
     */
    #getPendingToolUses(toolUses: Record<string, ToolUse & { stop: boolean }>): Array<ToolUse & { stop: boolean }> {
        return Object.values(toolUses).filter(toolUse => toolUse.stop)
    }
    /**
     * Creates a promise that does not resolve until the user accepts or rejects the tool usage.
     * @param toolUseId
     * @param toolUseName
     * @param resultStream
     * @param promptBlockId id of approval block. This allows us to overwrite the buttons with 'accepted' or 'rejected' text.
     * @param session
     */
    async waitForToolApproval(
        toolUse: ToolUse,
        resultStream: AgenticChatResultStream,
        promptBlockId: number,
        session: ChatSessionService,
        toolName: string
    ) {
        const deferred = this.#createDeferred()
        session.setDeferredToolExecution(toolUse.toolUseId!, deferred.resolve, deferred.reject)
        this.#log(`Prompting for tool approval for tool: ${toolName ?? toolUse.name}`)
        await deferred.promise
        // Note: we want to overwrite the button block because it already exists in the stream.
        await resultStream.overwriteResultBlock(
            this.#getUpdateToolConfirmResult(toolUse, true, toolName),
            promptBlockId
        )
    }

    /**
     * Processes tool uses by running the tools and collecting results
     */
    async #processToolUses(
        toolUses: Array<ToolUse & { stop: boolean }>,
        chatResultStream: AgenticChatResultStream,
        session: ChatSessionService,
        tabId: string,
        token?: CancellationToken
    ): Promise<ToolResult[]> {
        const results: ToolResult[] = []

        for (const toolUse of toolUses) {
            // Store buttonBlockId to use it in `catch` block if needed
            let cachedButtonBlockId
            if (!toolUse.name || !toolUse.toolUseId) continue
            session.toolUseLookup.set(toolUse.toolUseId, toolUse)

            // Record the start time for this tool use for latency calculation
            if (toolUse.toolUseId) {
                this.#toolUseStartTimes[toolUse.toolUseId] = Date.now()
            }

            try {
                // TODO: Can we move this check in the event parser before the stream completes?
                const availableToolNames = this.#getTools(session).map(tool => tool.toolSpecification.name)
                if (!availableToolNames.includes(toolUse.name)) {
                    throw new Error(`Tool ${toolUse.name} is not available in the current mode`)
                }

                this.recordChunk(`tool_execution_start - ${toolUse.name}`)
                this.#toolStartTime = Date.now()

                // remove progress UI
                await chatResultStream.removeResultBlockAndUpdateUI(progressPrefix + toolUse.toolUseId)

                // fsRead and listDirectory write to an existing card and could show nothing in the current position
                if (!['fsWrite', 'fsReplace', 'fsRead', 'listDirectory'].includes(toolUse.name)) {
                    await this.#showUndoAllIfRequired(chatResultStream, session)
                }
                // fsWrite can take a long time, so we render fsWrite  Explanatory upon partial streaming responses.
                if (toolUse.name !== 'fsWrite' && toolUse.name !== 'fsReplace') {
                    const { explanation } = toolUse.input as unknown as ExplanatoryParams
                    if (explanation) {
                        await chatResultStream.writeResultBlock({
                            type: 'directive',
                            messageId: toolUse.toolUseId + '_explanation',
                            body: explanation,
                        })
                    }
                }
                switch (toolUse.name) {
                    case 'fsRead':
                    case 'listDirectory':
                    case 'grepSearch':
                    case 'fileSearch':
                    case 'fsWrite':
                    case 'fsReplace':
                    case 'executeBash': {
                        const toolMap = {
                            fsRead: { Tool: FsRead },
                            listDirectory: { Tool: ListDirectory },
                            fsWrite: { Tool: FsWrite },
                            fsReplace: { Tool: FsReplace },
                            executeBash: { Tool: ExecuteBash },
                            grepSearch: { Tool: GrepSearch },
                            fileSearch: { Tool: FileSearch },
                        }

                        const { Tool } = toolMap[toolUse.name as keyof typeof toolMap]
                        const tool = new Tool(this.#features)

                        // For MCP tools, get the permission from McpManager
                        // const permission = McpManager.instance.getToolPerm('Built-in', toolUse.name)
                        // If permission is 'alwaysAllow', we don't need to ask for acceptance
                        // const builtInPermission = permission !== 'alwaysAllow'

                        // Get the approved paths from the session
                        const approvedPaths = session.approvedPaths

                        // Pass the approved paths to the tool's requiresAcceptance method
                        const { requiresAcceptance, warning, commandCategory } = await tool.requiresAcceptance(
                            toolUse.input as any,
                            approvedPaths
                        )

                        // Honor built-in permission if available, otherwise use tool's requiresAcceptance
                        // const requiresAcceptance = builtInPermission || toolRequiresAcceptance

                        if (requiresAcceptance || toolUse.name === 'executeBash') {
                            // for executeBash, we till send the confirmation message without action buttons
                            const confirmationResult = this.#processToolConfirmation(
                                toolUse,
                                requiresAcceptance,
                                warning,
                                commandCategory
                            )
                            cachedButtonBlockId = await chatResultStream.writeResultBlock(confirmationResult)
                            const isExecuteBash = toolUse.name === 'executeBash'
                            if (isExecuteBash) {
                                this.#telemetryController.emitInteractWithAgenticChat(
                                    'GeneratedCommand',
                                    tabId,
                                    session.pairProgrammingMode,
                                    session.getConversationType()
                                )
                            }
                            if (requiresAcceptance) {
                                await this.waitForToolApproval(
                                    toolUse,
                                    chatResultStream,
                                    cachedButtonBlockId,
                                    session,
                                    toolUse.name
                                )
                            }
                            if (isExecuteBash) {
                                this.#telemetryController.emitInteractWithAgenticChat(
                                    'RunCommand',
                                    tabId,
                                    session.pairProgrammingMode,
                                    session.getConversationType()
                                )
                            }
                        }
                        break
                    }
                    // — DEFAULT ⇒ Only MCP tools, but can also handle generic tool execution messages
                    default:
                        // Get original server and tool names from the mapping
                        const originalNames = McpManager.instance.getOriginalToolNames(toolUse.name)

                        // Remove explanation field from toolUse.input for MCP tools
                        // many MCP servers do not support explanation field and it will break the tool if this is altered
                        if (
                            originalNames &&
                            toolUse.input &&
                            typeof toolUse.input === 'object' &&
                            'explanation' in toolUse.input
                        ) {
                            const { explanation, ...inputWithoutExplanation } = toolUse.input as any
                            toolUse.input = inputWithoutExplanation
                        }

                        if (originalNames) {
                            const { serverName, toolName } = originalNames
                            const def = McpManager.instance
                                .getAllTools()
                                .find(d => d.serverName === serverName && d.toolName === toolName)
                            if (def) {
                                const mcpTool = new McpTool(this.#features, def)
                                const { requiresAcceptance, warning } = await mcpTool.requiresAcceptance(
                                    serverName,
                                    toolName
                                )
                                if (requiresAcceptance) {
                                    const confirmation = this.#processToolConfirmation(
                                        toolUse,
                                        requiresAcceptance,
                                        warning,
                                        undefined,
                                        toolName // Pass the original tool name here
                                    )
                                    cachedButtonBlockId = await chatResultStream.writeResultBlock(confirmation)
                                    await this.waitForToolApproval(
                                        toolUse,
                                        chatResultStream,
                                        cachedButtonBlockId,
                                        session,
                                        toolName
                                    )
                                }

                                // Store the blockId in the session for later use
                                if (toolUse.toolUseId) {
                                    // Use a type assertion to add the runningCardBlockId property
                                    const toolUseWithBlockId = {
                                        ...toolUse,
                                        cachedButtonBlockId,
                                    } as typeof toolUse & { cachedButtonBlockId: number }

                                    session.toolUseLookup.set(toolUse.toolUseId, toolUseWithBlockId)
                                }
                                break
                            }
                        }
                        break
                }

                if (toolUse.name === 'fsWrite' || toolUse.name === 'fsReplace') {
                    const input = toolUse.input as unknown as FsWriteParams | FsReplaceParams
                    const document = await this.#triggerContext.getTextDocumentFromPath(input.path, true, true)

                    session.toolUseLookup.set(toolUse.toolUseId, {
                        ...toolUse,
                        fileChange: { before: document?.getText() },
                    })
                }

                // After approval, add the path to the approved paths in the session
                const inputPath = (toolUse.input as any)?.path || (toolUse.input as any)?.cwd
                if (inputPath) {
                    session.addApprovedPath(inputPath)
                }

                const ws = this.#getWritableStream(chatResultStream, toolUse)
                const result = await this.#features.agent.runTool(toolUse.name, toolUse.input, token, ws)

                let toolResultContent: ToolResultContentBlock

                if (typeof result === 'string') {
                    toolResultContent = { text: result }
                } else if (Array.isArray(result)) {
                    toolResultContent = { json: { items: result } }
                } else if (typeof result === 'object') {
                    toolResultContent = { json: result }
                } else toolResultContent = { text: JSON.stringify(result) }
                this.#validateToolResult(toolUse, toolResultContent)

                results.push({
                    toolUseId: toolUse.toolUseId,
                    status: 'success',
                    content: [toolResultContent],
                })

                switch (toolUse.name) {
                    case 'fsRead':
                    case 'listDirectory':
                    case 'fileSearch':
                        const initialListDirResult = this.#processReadOrListOrSearch(toolUse, chatResultStream)
                        if (initialListDirResult) {
                            await chatResultStream.writeResultBlock(initialListDirResult)
                        }
                        break
                    // no need to write tool result for listDir,fsRead,fileSearch into chat stream
                    case 'executeBash':
                        // no need to write tool result for listDir and fsRead into chat stream
                        // executeBash will stream the output instead of waiting until the end
                        break
                    case 'grepSearch':
                        const grepSearchResult = this.#processGrepSearchResult(toolUse, result, chatResultStream)
                        if (grepSearchResult) {
                            await chatResultStream.writeResultBlock(grepSearchResult)
                        }
                        break
                    case 'fsReplace':
                    case 'fsWrite':
                        const input = toolUse.input as unknown as FsWriteParams | FsReplaceParams
                        // Load from the filesystem instead of workspace.
                        // Workspace is likely out of date - when files
                        // are modified external to the IDE, many IDEs
                        // will only update their file contents (which
                        // then propagates to the LSP) if/when that
                        // document receives focus.
                        const doc = await this.#triggerContext.getTextDocumentFromPath(input.path, false, true)
                        const chatResult = await this.#getFsWriteChatResult(toolUse, doc, session)
                        const cachedToolUse = session.toolUseLookup.get(toolUse.toolUseId)
                        if (cachedToolUse) {
                            session.toolUseLookup.set(toolUse.toolUseId, {
                                ...cachedToolUse,
                                chatResult,
                                fileChange: { ...cachedToolUse.fileChange, after: doc?.getText() },
                            })
                        }
                        this.#telemetryController.emitInteractWithAgenticChat(
                            'GeneratedDiff',
                            tabId,
                            session.pairProgrammingMode,
                            session.getConversationType()
                        )
                        await chatResultStream.writeResultBlock(chatResult)
                        break
                    // — DEFAULT ⇒ MCP tools
                    default:
                        await this.#handleMcpToolResult(toolUse, result, session, chatResultStream)
                        break
                }
                this.#updateUndoAllState(toolUse, session)

                if (toolUse.name && toolUse.toolUseId) {
                    // Calculate latency if we have a start time for this tool use
                    let latency: number | undefined = undefined
                    if (this.#toolUseStartTimes[toolUse.toolUseId]) {
                        latency = Date.now() - this.#toolUseStartTimes[toolUse.toolUseId]
                        delete this.#toolUseStartTimes[toolUse.toolUseId]

                        if (latency !== undefined) {
                            this.#toolUseLatencies.push({
                                toolName: toolUse.name,
                                toolUseId: toolUse.toolUseId,
                                latency: latency,
                            })
                        }
                    }

                    this.#telemetryController.emitToolUseSuggested(
                        toolUse,
                        session.conversationId ?? '',
                        this.#features.runtime.serverInfo.version ?? '',
                        latency,
                        session.pairProgrammingMode
                    )
                }
            } catch (err) {
                await this.#showUndoAllIfRequired(chatResultStream, session)
                if (this.isUserAction(err, token)) {
                    // Handle ToolApprovalException for any tool
                    if (err instanceof ToolApprovalException && cachedButtonBlockId) {
                        await chatResultStream.overwriteResultBlock(
                            this.#getUpdateToolConfirmResult(toolUse, false, toolUse.name),
                            cachedButtonBlockId
                        )
                        if (err.shouldShowMessage) {
                            await chatResultStream.writeResultBlock({
                                type: 'answer',
                                messageId: `reject-message-${toolUse.toolUseId}`,
                                body: err.message || 'Command was rejected.',
                            })
                        }
                    } else if (err instanceof ToolApprovalException) {
                        this.#features.logging.warn('Failed to update tool block: no blockId is available.')
                    }

                    // Handle CancellationError
                    if (err instanceof CancellationError) {
                        results.push({
                            toolUseId: toolUse.toolUseId,
                            status: ToolResultStatus.ERROR,
                            content: [{ text: 'Command stopped by user' }],
                        })
                        continue
                    }

                    // Rethrow error for executeBash or any named tool
                    if (toolUse.name === 'executeBash' || toolUse.name) {
                        throw err
                    }
                }

                // display fs write failure status in the UX of that file card
                if ((toolUse.name === 'fsWrite' || toolUse.name === 'fsReplace') && toolUse.toolUseId) {
                    const existingCard = chatResultStream.getMessageBlockId(toolUse.toolUseId)
                    const fsParam = toolUse.input as unknown as FsWriteParams | FsReplaceParams
                    if (fsParam.path) {
                        const fileName = path.basename(fsParam.path)
                        const customerFacingError = getCustomerFacingErrorMessage(err)
                        const errorResult = {
                            type: 'tool',
                            messageId: toolUse.toolUseId,
                            header: {
                                fileList: {
                                    filePaths: [fileName],
                                    details: {
                                        [fileName]: {
                                            description: fsParam.path,
                                        },
                                    },
                                },
                                status: {
                                    status: 'error',
                                    icon: 'cancel-circle',
                                    text: 'Error',
                                    description: customerFacingError,
                                },
                            },
                        } as ChatResult

                        if (existingCard) {
                            await chatResultStream.overwriteResultBlock(errorResult, existingCard)
                        } else {
                            await chatResultStream.writeResultBlock(errorResult)
                        }
                    }
                } else if (toolUse.name === 'executeBash' && toolUse.toolUseId) {
                    const existingCard = chatResultStream.getMessageBlockId(toolUse.toolUseId)
                    const command = (toolUse.input as unknown as ExecuteBashParams).command
                    const completedErrorResult = {
                        type: 'tool',
                        messageId: toolUse.toolUseId,
                        body: `\`\`\`shell\n${command}\n\`\`\``,
                        header: {
                            body: 'shell',
                            status: {
                                status: 'success',
                                icon: 'ok',
                                text: 'Completed',
                            },
                            buttons: [],
                        },
                    } as ChatResult

                    if (existingCard) {
                        await chatResultStream.overwriteResultBlock(completedErrorResult, existingCard)
                    } else {
                        this.#features.chat.sendChatUpdate({
                            tabId,
                            state: { inProgress: false },
                            data: {
                                messages: [completedErrorResult],
                            },
                        })
                    }
                    this.#stoppedToolUses.add(toolUse.toolUseId)
                }
                const errMsg = err instanceof Error ? err.message : 'unknown error'
                this.#log(`Error running tool ${toolUse.name}:`, errMsg)
                results.push({
                    toolUseId: toolUse.toolUseId,
                    status: ToolResultStatus.ERROR,
                    content: [{ json: { error: err instanceof Error ? err.message : 'Unknown error' } }],
                })
            }
        }

        return results
    }

    #shouldSendBackErrorContent(toolResult: ToolResult) {
        if (toolResult.status === ToolResultStatus.ERROR) {
            for (const content of toolResult.content ?? []) {
                if (content.json && JSON.stringify(content.json).includes(OUTPUT_LIMIT_EXCEEDS_PARTIAL_MSG)) {
                    // do not send the content response back for this case to avoid unnecessary messages
                    return false
                }
            }
            return true
        }
        return false
    }

    /**
     * Updates the currentUndoAllId state in the session
     */
    #updateUndoAllState(toolUse: ToolUse, session: ChatSessionService) {
        if (toolUse.name === 'fsRead' || toolUse.name === 'listDirectory') {
            return
        }
        if (toolUse.name === 'fsWrite' || toolUse.name === 'fsReplace') {
            if (session.currentUndoAllId === undefined) {
                session.currentUndoAllId = toolUse.toolUseId
            }
            if (session.currentUndoAllId) {
                const prev = session.toolUseLookup.get(session.currentUndoAllId)
                if (prev && toolUse.toolUseId) {
                    const relatedToolUses = prev.relatedToolUses || new Set()
                    relatedToolUses.add(toolUse.toolUseId)

                    session.toolUseLookup.set(session.currentUndoAllId, {
                        ...prev,
                        relatedToolUses,
                    })
                }
            }
        } else {
            session.currentUndoAllId = undefined
        }
    }

    /**
     * Shows an "Undo all changes" button if there are multiple related file changes
     * that can be undone together.
     */
    async #showUndoAllIfRequired(chatResultStream: AgenticChatResultStream, session: ChatSessionService) {
        if (session.currentUndoAllId === undefined) {
            return
        }

        const toUndo = session.toolUseLookup.get(session.currentUndoAllId)?.relatedToolUses
        if (!toUndo || toUndo.size <= 1) {
            session.currentUndoAllId = undefined
            return
        }

        await chatResultStream.writeResultBlock({
            type: 'answer',
            messageId: `${session.currentUndoAllId}_undoall`,
            buttons: [
                {
                    id: 'undo-all-changes',
                    text: 'Undo all changes',
                    icon: 'undo',
                    status: 'clear',
                    keepCardAfterClick: false,
                },
            ],
        })
        session.currentUndoAllId = undefined
    }

    /**
     * Determines if error is thrown as a result of a user action (Ex. rejecting tool, stop button)
     * @param err
     * @returns
     */
    isUserAction(err: unknown, token?: CancellationToken, session?: ChatSessionService): boolean {
        return (
            !isUsageLimitError(err) &&
            (CancellationError.isUserCancelled(err) ||
                err instanceof ToolApprovalException ||
                isRequestAbortedError(err) ||
                (token?.isCancellationRequested ?? false))
        )
    }

    #isPromptCanceled(token: CancellationToken | undefined, session: ChatSessionService, promptId: string): boolean {
        return token?.isCancellationRequested === true || !session.isCurrentPrompt(promptId)
    }

    #validateToolResult(toolUse: ToolUse, result: ToolResultContentBlock) {
        let maxToolResponseSize
        switch (toolUse.name) {
            case 'fsRead':
            case 'executeBash':
                // fsRead and executeBash already have truncation logic
                return
            case 'listDirectory':
                maxToolResponseSize = 50_000
                break
            default:
                maxToolResponseSize = 100_000
                break
        }
        if (
            (result.text && result.text.length > maxToolResponseSize) ||
            (result.json && JSON.stringify(result.json).length > maxToolResponseSize)
        ) {
            throw Error(`${toolUse.name} ${OUTPUT_LIMIT_EXCEEDS_PARTIAL_MSG} ${maxToolResponseSize}`)
        }
    }

    /**
     * Get a description for the tooltip based on command category
     * @param commandCategory The category of the command
     * @returns A descriptive message for the tooltip
     */
    #getCommandCategoryDescription(category: CommandCategory): string | undefined {
        switch (category) {
            case CommandCategory.Mutate:
                return 'This command may modify your code and/or files.'
            case CommandCategory.Destructive:
                return 'This command may cause significant data loss or damage.'
            default:
                return undefined
        }
    }

    #getWritableStream(chatResultStream: AgenticChatResultStream, toolUse: ToolUse): WritableStream | undefined {
        if (toolUse.name !== 'executeBash') {
            return
        }

        const toolMsgId = toolUse.toolUseId!
        const chatMsgId = chatResultStream.getResult().messageId
        let headerEmitted = false

        const initialHeader: ChatMessage['header'] = {
            body: 'shell',
            buttons: [{ id: 'stop-shell-command', text: 'Stop', icon: 'stop' }],
        }

        const completedHeader: ChatMessage['header'] = {
            body: 'shell',
            status: { status: 'success', icon: 'ok', text: 'Completed' },
            buttons: [],
        }

        return new WritableStream({
            write: async chunk => {
                if (this.#stoppedToolUses.has(toolMsgId)) return

                await chatResultStream.writeResultBlock({
                    type: 'tool',
                    messageId: toolMsgId,
                    body: chunk,
                    header: headerEmitted ? undefined : initialHeader,
                })

                headerEmitted = true
            },

            close: async () => {
                if (this.#stoppedToolUses.has(toolMsgId)) return

                await chatResultStream.writeResultBlock({
                    type: 'tool',
                    messageId: toolMsgId,
                    body: '```',
                    header: completedHeader,
                })

                await chatResultStream.writeResultBlock({
                    type: 'answer',
                    messageId: chatMsgId,
                    body: '',
                    header: undefined,
                })

                this.#stoppedToolUses.add(toolMsgId)
            },
        })
    }

    /**
     * Creates an updated ChatResult for tool confirmation based on tool type
     * @param toolUse The tool use object
     * @param isAccept Whether the tool was accepted or rejected
     * @param toolType Optional tool type for specialized handling
     * @returns ChatResult with appropriate confirmation UI
     */
    #getUpdateToolConfirmResult(
        toolUse: ToolUse,
        isAccept: boolean,
        originalToolName: string,
        toolType?: string
    ): ChatResult {
        const toolName = originalToolName ?? (toolType || toolUse.name)

        // Handle bash commands with special formatting
        if (toolName === 'executeBash') {
            return {
                messageId: toolUse.toolUseId,
                type: 'tool',
                body: '```shell\n' + (toolUse.input as unknown as ExecuteBashParams).command,
                header: {
                    body: 'shell',
                    ...(isAccept
                        ? {}
                        : {
                              status: {
                                  status: 'error',
                                  icon: 'cancel',
                                  text: 'Rejected',
                              },
                          }),
                    buttons: isAccept ? [{ id: 'stop-shell-command', text: 'Stop', icon: 'stop' }] : [],
                },
            }
        }

        // For file operations and other tools, create appropriate confirmation UI
        let header: {
            body: string | undefined
            status: { status: 'info' | 'success' | 'warning' | 'error'; icon: string; text: string }
        }
        let body: string | undefined

        switch (toolName) {
            case 'fsReplace':
            case 'fsWrite':
            case 'fsRead':
            case 'listDirectory':
                header = {
                    body: undefined,
                    status: {
                        status: 'success',
                        icon: 'ok',
                        text: 'Allowed',
                    },
                }
                break

            case 'fileSearch':
                const searchPath = (toolUse.input as unknown as FileSearchParams).path
                header = {
                    body: 'File Search',
                    status: {
                        status: isAccept ? 'success' : 'error',
                        icon: isAccept ? 'ok' : 'cancel',
                        text: isAccept ? 'Allowed' : 'Rejected',
                    },
                }
                body = `File search ${isAccept ? 'allowed' : 'rejected'}: \`${searchPath}\``
                break

            default:
                // Default tool (not only MCP)
                return {
                    type: 'tool',
                    messageId: toolUse.toolUseId!,
                    summary: {
                        content: {
                            header: {
                                icon: 'tools',
                                body: `${originalToolName ?? (toolType || toolUse.name)}`,
                                status: {
                                    status: isAccept ? 'success' : 'error',
                                    icon: isAccept ? 'ok' : 'cancel',
                                    text: isAccept ? 'Completed' : 'Rejected',
                                },
                                fileList: undefined,
                            },
                        },
                        collapsedContent: [
                            {
                                header: {
                                    body: 'Parameters',
                                    status: undefined,
                                },
                                body: `\`\`\`json\n${JSON.stringify(toolUse.input, null, 2)}\n\`\`\``,
                            },
                        ],
                    },
                }
        }

        return {
            messageId: this.#getMessageIdForToolUse(toolType, toolUse),
            type: 'tool',
            body,
            header,
        }
    }

    async #renderStoppedShellCommand(tabId: string, messageId: string): Promise<void> {
        const session = this.#chatSessionManagementService.getSession(tabId).data
        const toolUse = session?.toolUseLookup.get(messageId)
        const command = (toolUse!.input as unknown as ExecuteBashParams).command
        await this.#features.chat.sendChatUpdate({
            tabId,
            state: { inProgress: false },
            data: {
                messages: [
                    {
                        messageId,
                        type: 'tool',
                        body: `\`\`\`shell\n${command}\n\`\`\``,
                        header: {
                            body: 'shell',
                            status: {
                                status: 'error',
                                icon: 'stop',
                                text: 'Stopped',
                            },
                            buttons: [],
                        },
                    },
                ],
            },
        })
    }

    #getKeybindingInfo(commandId: string): KeybindingResult {
        const homeDir = os.homedir()
        let keybindingsPath: string

        // Get the correct keybindings.json path for the current platform
        switch (os.platform()) {
            case 'darwin':
                keybindingsPath = path.join(homeDir, 'Library/Application Support/Code/User/keybindings.json')
                break
            case 'linux':
                keybindingsPath = path.join(homeDir, '.config/Code/User/keybindings.json')
                break
            case 'win32':
                keybindingsPath = path.join(homeDir, 'AppData/Roaming/Code/User/keybindings.json')
                break
            default:
                return { key: null, isExplicitlyDisabled: false, isInKeybindingsFile: false }
        }

        try {
            // Check if keybindings file exists
            if (!this.#features.workspace.fs.exists(keybindingsPath)) {
                return { key: null, isExplicitlyDisabled: false, isInKeybindingsFile: false }
            }

            // Read and parse the keybindings file
            const content = this.#features.workspace.fs.readFileSync(keybindingsPath)
            const keybindings: KeyBinding[] = JSON.parse(content)

            let activeKey: string | null = null
            let isExplicitlyDisabled = false
            let isInKeybindingsFile = false

            // Process all keybindings for this command
            for (const binding of keybindings) {
                if (binding.command === commandId) {
                    // Positive entry - this is an active keybinding
                    isInKeybindingsFile = true
                    activeKey = binding.key || null

                    // Check if key is empty (user removed the keybinding)
                    if (!binding.key || binding.key.trim() === '') {
                        isExplicitlyDisabled = true
                        activeKey = null
                    }
                } else if (binding.command === `-${commandId}`) {
                    // Negative entry - this command is explicitly disabled
                    isInKeybindingsFile = true
                    isExplicitlyDisabled = true
                    activeKey = null
                }
            }

            return {
                key: activeKey,
                isExplicitlyDisabled,
                isInKeybindingsFile,
            }
        } catch (error) {
            console.error('Error reading keybindings:', error)
            return { key: null, isExplicitlyDisabled: false, isInKeybindingsFile: false }
        }
    }

    #getKeybinding(commandId: string): string | null {
        const info = this.#getKeybindingInfo(commandId)
        let defaultKey = ''
        const OS = os.platform()

        switch (commandId) {
            case 'aws.amazonq.runCmdExecution':
                defaultKey = OS === 'darwin' ? DEFAULT_MACOS_RUN_SHORTCUT : DEFAULT_WINDOW_RUN_SHORTCUT
                break
            case 'aws.amazonq.rejectCmdExecution':
                defaultKey = OS === 'darwin' ? DEFAULT_MACOS_STOP_SHORTCUT : DEFAULT_WINDOW_STOP_SHORTCUT
            default:
                break
        }

        if (defaultKey === '') {
            return null
        }

        // can be used in P1 to check if user explicitly remove the keybind from us
        // if (info.isExplicitlyDisabled) {
        //     // User explicitly disabled this keybinding
        //     return null
        // }

        if (info.isInKeybindingsFile && info.key) {
            // User has a custom keybinding
            return info.key
        }

        if (!info.isInKeybindingsFile) {
            // Not in keybindings.json, use default
            return defaultKey
        }

        // In keybindings.json but no key (shouldn't happen, but fallback to default)
        return defaultKey
    }

    #processToolConfirmation(
        toolUse: ToolUse,
        requiresAcceptance: Boolean,
        warning?: string,
        commandCategory?: CommandCategory,
        toolType?: string,
        builtInPermission?: boolean
    ): ChatResult {
        const toolName = toolType || toolUse.name
        let buttons: Button[] = []
        let header: {
            body: string
            buttons: Button[]
            icon?: string
            iconForegroundStatus?: string
            status?: {
                status?: Status
                position?: 'left' | 'right'
                description?: string
                icon?: string
                text?: string
            }
        }
        let body: string | undefined

        // Configure tool-specific UI elements
        switch (toolName) {
            case 'executeBash': {
                const commandString = (toolUse.input as unknown as ExecuteBashParams).command
                // get feature flag
                const shortcut =
                    this.#features.lsp.getClientInitializeParams()?.initializationOptions?.aws?.awsClientCapabilities?.q
                        ?.shortcut

                let runKey: string | null = null
                let rejectKey: string | null = null

                if (shortcut) {
                    // get user's keybinding.json depend on OS
                    // if this return null = user does not change default keybind
                    runKey = this.#getKeybinding('aws.amazonq.runCmdExecution')
                    rejectKey = this.#getKeybinding('aws.amazonq.rejectCmdExecution')
                    this.#log('run', JSON.stringify(runKey, null, 2))
                    this.#log('reject', JSON.stringify(rejectKey, null, 2))
                }

                buttons = requiresAcceptance
                    ? [
                          {
                              id: 'run-shell-command',
                              text: 'Run',
                              icon: 'play',
                              ...(shortcut && runKey ? { description: `Run ${runKey}` } : {}),
                          },
                          {
                              id: 'reject-shell-command',
                              status: 'dimmed-clear' as Status,
                              text: 'Reject',
                              icon: 'cancel',
                              ...(shortcut && rejectKey ? { description: `Reject ${rejectKey}` } : {}),
                          },
                      ]
                    : []

                const statusIcon =
                    commandCategory === CommandCategory.Destructive
                        ? 'warning'
                        : commandCategory === CommandCategory.Mutate
                          ? 'info'
                          : 'none'
                const statusType =
                    commandCategory === CommandCategory.Destructive
                        ? 'warning'
                        : commandCategory === CommandCategory.Mutate
                          ? 'info'
                          : undefined

                header = {
                    status: requiresAcceptance
                        ? {
                              icon: statusIcon,
                              status: statusType,
                              position: 'left',
                              description: this.#getCommandCategoryDescription(
                                  commandCategory ?? CommandCategory.ReadOnly
                              ),
                          }
                        : {},
                    body: 'shell',
                    buttons,
                }
                body = '```shell\n' + commandString
                break
            }

            case 'fsWrite': {
                const writeFilePath = (toolUse.input as unknown as FsWriteParams).path

                // Validate the path using our synchronous utility
                validatePathBasic(writeFilePath)

                this.#debug(`Processing ${toolUse.name} for path: ${writeFilePath}`)
                buttons = [{ id: 'allow-tools', text: 'Allow', icon: 'ok', status: 'clear' }]
                header = {
                    icon: 'warning',
                    iconForegroundStatus: 'warning',
                    body: builtInPermission
                        ? '#### Allow file modification'
                        : '#### Allow file modification outside of your workspace',
                    buttons,
                }
                body = builtInPermission
                    ? `I need permission to modify files.\n\`${writeFilePath}\``
                    : `I need permission to modify files outside of your workspace.\n\`${writeFilePath}\``
                break
            }

            case 'fsReplace': {
                const writeFilePath = (toolUse.input as unknown as FsReplaceParams).path

                // For replace, we need to verify the file exists
                validatePathExists(writeFilePath)

                this.#debug(`Processing ${toolUse.name} for path: ${writeFilePath}`)
                buttons = [{ id: 'allow-tools', text: 'Allow', icon: 'ok', status: 'clear' }]
                header = {
                    icon: 'warning',
                    iconForegroundStatus: 'warning',
                    body: builtInPermission
                        ? '#### Allow file modification'
                        : '#### Allow file modification outside of your workspace',
                    buttons,
                }
                body = builtInPermission
                    ? `I need permission to modify files.\n\`${writeFilePath}\``
                    : `I need permission to modify files outside of your workspace.\n\`${writeFilePath}\``
                break
            }

            case 'fsRead':
            case 'listDirectory': {
                buttons = [{ id: 'allow-tools', text: 'Allow', icon: 'ok', status: 'clear' }]
                header = {
                    icon: 'tools',
                    iconForegroundStatus: 'tools',
                    body: builtInPermission
                        ? '#### Allow read-only tools'
                        : '#### Allow read-only tools outside your workspace',
                    buttons,
                }

                if (toolName === 'fsRead') {
                    const paths = (toolUse.input as unknown as FsReadParams).paths

                    // Validate paths using our synchronous utility
                    validatePathsSync(paths)

                    this.#debug(`Processing ${toolUse.name} for paths: ${JSON.stringify(paths)}`)
                    const formattedPaths: string[] = []
                    paths.forEach(element => formattedPaths.push(`\`${element}\``))
                    body = builtInPermission
                        ? `I need permission to read files.\n${formattedPaths.join('\n')}`
                        : `I need permission to read files outside the workspace.\n${formattedPaths.join('\n')}`
                } else {
                    const readFilePath = (toolUse.input as unknown as ListDirectoryParams).path

                    // Validate the path using our synchronous utility
                    validatePathExists(readFilePath)

                    this.#debug(`Processing ${toolUse.name} for path: ${readFilePath}`)
                    body = builtInPermission
                        ? `I need permission to list directories.\n\`${readFilePath}\``
                        : `I need permission to list directories outside the workspace.\n\`${readFilePath}\``
                }
                break
            }

            default: {
                // — DEFAULT ⇒ MCP tools
                buttons = [{ id: 'allow-tools', text: 'Allow', icon: 'ok', status: 'clear' }]
                header = {
                    icon: 'tools',
                    iconForegroundStatus: 'warning',
                    body: `#### ${toolName}`,
                    buttons,
                }
                body = ' '
                break
            }
        }

        // Determine if this is a built-in tool or MCP tool
        const isStandardTool = toolName !== undefined && this.#features.agent.getBuiltInToolNames().includes(toolName)

        if (isStandardTool) {
            return {
                type: 'tool',
                messageId: this.#getMessageIdForToolUse(toolType, toolUse),
                header,
                body: warning ? (toolName === 'executeBash' ? '' : '\n\n') + body : body,
            }
        } else {
            return {
                type: 'tool',
                messageId: toolUse.toolUseId,
                summary: {
                    content: {
                        header: {
                            icon: 'tools',
                            body: `${toolName}`,
                            buttons: [
                                { id: 'allow-tools', text: 'Run', icon: 'play', status: 'clear' },
                                {
                                    id: 'reject-mcp-tool',
                                    text: 'Reject',
                                    icon: 'cancel',
                                    status: 'dimmed-clear' as Status,
                                },
                            ],
                        },
                    },
                    collapsedContent: [
                        {
                            header: { body: 'Parameters' },
                            body: `\`\`\`json\n${JSON.stringify(toolUse.input, null, 2)}\n\`\`\``,
                        },
                    ],
                },
            }
        }
    }

    async #getFsWriteChatResult(
        toolUse: ToolUse,
        doc: TextDocument | undefined,
        session: ChatSessionService
    ): Promise<ChatMessage> {
        const input = toolUse.input as unknown as FsWriteParams | FsReplaceParams
        const oldContent = session.toolUseLookup.get(toolUse.toolUseId!)?.fileChange?.before ?? ''
        // Get just the filename instead of the full path
        const fileName = path.basename(input.path)
        const diffChanges = diffLines(oldContent, doc?.getText() ?? '')
        const changes = diffChanges.reduce(
            (acc, { count = 0, added, removed }) => {
                if (added) {
                    acc.added += count
                } else if (removed) {
                    acc.deleted += count
                }
                return acc
            },
            { added: 0, deleted: 0 }
        )
        return {
            type: 'tool',
            messageId: toolUse.toolUseId,
            header: {
                fileList: {
                    filePaths: [fileName],
                    details: {
                        [fileName]: {
                            changes,
                            description: input.path,
                        },
                    },
                },
                buttons: [{ id: 'undo-changes', text: 'Undo', icon: 'undo' }],
            },
        }
    }

    #processReadOrListOrSearch(toolUse: ToolUse, chatResultStream: AgenticChatResultStream): ChatMessage | undefined {
        let messageIdToUpdate = toolUse.toolUseId!
        const currentId = chatResultStream.getMessageIdToUpdateForTool(toolUse.name!)

        if (currentId) {
            messageIdToUpdate = currentId
        } else {
            chatResultStream.setMessageIdToUpdateForTool(toolUse.name!, messageIdToUpdate)
        }
        let currentPaths = []
        if (toolUse.name === 'fsRead') {
            currentPaths = (toolUse.input as unknown as FsReadParams)?.paths
        } else {
            currentPaths.push((toolUse.input as unknown as ListDirectoryParams | FileSearchParams)?.path)
        }

        if (!currentPaths) return

        for (const currentPath of currentPaths) {
            const existingPaths = chatResultStream.getMessageOperation(messageIdToUpdate)?.filePaths || []
            // Check if path already exists in the list
            const isPathAlreadyProcessed = existingPaths.some(path => path.relativeFilePath === currentPath)
            if (!isPathAlreadyProcessed) {
                const currentFileDetail = {
                    relativeFilePath: currentPath,
                    lineRanges: [{ first: -1, second: -1 }],
                }
                chatResultStream.addMessageOperation(messageIdToUpdate, toolUse.name!, [
                    ...existingPaths,
                    currentFileDetail,
                ])
            }
        }
        let title: string
        const itemCount = chatResultStream.getMessageOperation(messageIdToUpdate)?.filePaths.length
        const filePathsPushed = chatResultStream.getMessageOperation(messageIdToUpdate)?.filePaths ?? []
        if (!itemCount) {
            title = 'Gathering context'
        } else {
            title =
                toolUse.name === 'fsRead'
                    ? `${itemCount} file${itemCount > 1 ? 's' : ''} read`
                    : toolUse.name === 'fileSearch'
                      ? `${itemCount} ${itemCount === 1 ? 'directory' : 'directories'} searched`
                      : `${itemCount} ${itemCount === 1 ? 'directory' : 'directories'} listed`
        }
        const details: Record<string, FileDetails> = {}
        for (const item of filePathsPushed) {
            details[item.relativeFilePath] = {
                lineRanges: item.lineRanges,
                description: item.relativeFilePath,
            }
        }

        const fileList: FileList = {
            rootFolderTitle: title,
            filePaths: filePathsPushed.map(item => item.relativeFilePath),
            details,
        }
        return {
            type: 'tool',
            fileList,
            messageId: messageIdToUpdate,
            body: '',
        }
    }

    /**
     * Process grep search results and format them for display in the chat UI
     */
    #processGrepSearchResult(
        toolUse: ToolUse,
        result: any,
        chatResultStream: AgenticChatResultStream
    ): ChatMessage | undefined {
        if (toolUse.name !== 'grepSearch') {
            return undefined
        }

        let messageIdToUpdate = toolUse.toolUseId!
        const currentId = chatResultStream.getMessageIdToUpdateForTool(toolUse.name!)

        if (currentId) {
            messageIdToUpdate = currentId
        } else {
            chatResultStream.setMessageIdToUpdateForTool(toolUse.name!, messageIdToUpdate)
        }

        // Extract search results from the tool output
        const output = result.output.content as SanitizedRipgrepOutput
        if (!output || !output.fileMatches || !Array.isArray(output.fileMatches)) {
            return {
                type: 'tool',
                messageId: messageIdToUpdate,
                body: 'No search results found.',
            }
        }

        // Process the matches into a structured format
        const matches = output.fileMatches
        const fileDetails: Record<string, FileDetails> = {}

        // Create file details directly from matches
        for (const match of matches) {
            const filePath = match.filePath
            if (!filePath) continue

            fileDetails[`${filePath} (${match.matches.length} ${match.matches.length <= 1 ? 'result' : 'results'})`] = {
                description: filePath,
                lineRanges: [{ first: -1, second: -1 }],
            }
        }

        // Create sorted array of file paths
        const sortedFilePaths = Object.keys(fileDetails)

        // Create the context list for display
        const query = (toolUse.input as any)?.query || 'search term'

        const contextList: FileList = {
            rootFolderTitle: `Grepped for "${query}", ${output.matchCount}  ${output.matchCount <= 1 ? 'result' : 'results'} found`,
            filePaths: sortedFilePaths,
            details: fileDetails,
        }

        return {
            type: 'tool',
            fileList: contextList,
            messageId: messageIdToUpdate,
            body: '',
        }
    }

    /**
     * Updates the request input with tool results for the next iteration
     */
    #updateRequestInputWithToolResults(
        requestInput: ChatCommandInput,
        toolResults: ToolResult[],
        content: string
    ): ChatCommandInput {
        // Create a deep copy of the request input
        const updatedRequestInput = JSON.parse(JSON.stringify(requestInput)) as ChatCommandInput

        // Add tool results to the request
        updatedRequestInput.conversationState!.currentMessage!.userInputMessage!.userInputMessageContext!.toolResults =
            []
        updatedRequestInput.conversationState!.currentMessage!.userInputMessage!.content = content
        // don't pass in IDE context again in the followup toolUse/toolResult loop as it confuses the model and is not necessary
        updatedRequestInput.conversationState!.currentMessage!.userInputMessage!.userInputMessageContext!.editorState =
            {
                ...updatedRequestInput.conversationState!.currentMessage!.userInputMessage!.userInputMessageContext!
                    .editorState,
                document: undefined,
                relevantDocuments: undefined,
                cursorState: undefined,
                useRelevantDocuments: false,
            }

        for (const toolResult of toolResults) {
            this.#debug(`ToolResult: ${JSON.stringify(toolResult)}`)
            updatedRequestInput.conversationState!.currentMessage!.userInputMessage!.userInputMessageContext!.toolResults.push(
                {
                    ...toolResult,
                }
            )
        }

        return updatedRequestInput
    }

    /**
     * Handles the final result after the agent loop completes
     */
    async #handleFinalResult(
        result: Result<AgenticChatResultWithMetadata, string>,
        session: ChatSessionService,
        params: ChatParams,
        metric: Metric<CombinedConversationEvent>,
        triggerContext: TriggerContext,
        isNewConversation: boolean,
        chatResultStream: AgenticChatResultStream
    ): Promise<ChatResult> {
        if (!result.success) {
            throw new AgenticChatError(result.error, 'FailedResult')
        }
        const conversationId = session.conversationId
        this.#debug('Final session conversation id:', conversationId || '')

        if (conversationId) {
            this.#telemetryController.setConversationId(params.tabId, conversationId)

            if (isNewConversation) {
                this.#telemetryController.updateTriggerInfo(params.tabId, {
                    startTrigger: {
                        hasUserSnippet: metric.metric.cwsprChatHasCodeSnippet ?? false,
                        triggerType: triggerContext.triggerType,
                    },
                })

                this.#telemetryController.emitStartConversationMetric(params.tabId, metric.metric)
            }
        }

        metric.setDimension('codewhispererCustomizationArn', this.#customizationArn)
        metric.setDimension('languageServerVersion', this.#features.runtime.serverInfo.version)
        metric.setDimension('enabled', session.pairProgrammingMode)
        const profileArn = this.#serviceManager?.getActiveProfileArn()
        if (profileArn) {
            this.#telemetryService.updateProfileArn(profileArn)
        }
        const modelId = session.modelId
        if (modelId) {
            this.#telemetryService.updateModelId(modelId)
        }
        if (triggerContext.contextInfo) {
            metric.mergeWith({
                cwsprChatHasContextList: triggerContext.documentReference?.filePaths?.length ? true : false,
                cwsprChatFolderContextCount: triggerContext.contextInfo.contextCount.folderContextCount,
                cwsprChatFileContextCount: triggerContext.contextInfo.contextCount.fileContextCount,
                cwsprChatRuleContextCount: triggerContext.contextInfo.contextCount.activeRuleContextCount,
                cwsprChatTotalRuleContextCount: triggerContext.contextInfo.contextCount.totalRuleContextCount,
                cwsprChatPromptContextCount: triggerContext.contextInfo.contextCount.promptContextCount,
                cwsprChatFileContextLength: triggerContext.contextInfo.contextLength.fileContextLength,
                cwsprChatRuleContextLength: triggerContext.contextInfo.contextLength.ruleContextLength,
                cwsprChatPromptContextLength: triggerContext.contextInfo.contextLength.promptContextLength,
                cwsprChatCodeContextCount: triggerContext.contextInfo.contextCount.codeContextCount,
                cwsprChatCodeContextLength: triggerContext.contextInfo.contextLength.codeContextLength,
                cwsprChatFocusFileContextLength: triggerContext.text?.length,
                cwsprChatPinnedCodeContextCount: triggerContext.contextInfo.pinnedContextCount.codeContextCount,
                cwsprChatPinnedFileContextCount: triggerContext.contextInfo.pinnedContextCount.fileContextCount,
                cwsprChatPinnedFolderContextCount: triggerContext.contextInfo.pinnedContextCount.folderContextCount,
                cwsprChatPinnedPromptContextCount: triggerContext.contextInfo.pinnedContextCount.promptContextCount,
            })
        }
        await this.#telemetryController.emitAddMessageMetric(params.tabId, metric.metric, 'Succeeded')

        this.#telemetryController.updateTriggerInfo(params.tabId, {
            lastMessageTrigger: {
                ...triggerContext,
                messageId: result.data?.chatResult.messageId,
                followUpActions: new Set(
                    result.data?.chatResult.followUp?.options
                        ?.map(option => option.prompt ?? '')
                        .filter(prompt => prompt.length > 0)
                ),
            },
        })

        return chatResultStream.getResult()
    }

    /**
     * Handles errors that occur during the request
     */
    async #handleRequestError(
        conversationId: string | undefined,
        err: any,
        errorMessageId: string,
        tabId: string,
        metric: Metric<CombinedConversationEvent>,
        agenticCodingMode: boolean
    ): Promise<ChatResult | ResponseError<ChatResult>> {
        const errorMessage = getErrorMsg(err)
        const requestID = getRequestID(err) ?? ''
        metric.setDimension('cwsprChatResponseCode', getHttpStatusCode(err) ?? 0)
        metric.setDimension('languageServerVersion', this.#features.runtime.serverInfo.version)
        metric.setDimension('codewhispererCustomizationArn', this.#customizationArn)
        metric.setDimension('enabled', agenticCodingMode)

        metric.metric.requestIds = [requestID]
        metric.metric.cwsprChatMessageId = errorMessageId
        metric.metric.cwsprChatConversationId = conversationId
        await this.#telemetryController.emitAddMessageMetric(tabId, metric.metric, 'Failed')

        if (isUsageLimitError(err)) {
            if (this.#paidTierMode !== 'paidtier') {
                this.setPaidTierMode(tabId, 'freetier-limit')
            }
            return new ResponseError<ChatResult>(LSPErrorCodes.RequestFailed, err.message, {
                type: 'answer',
                body: `AmazonQUsageLimitError: Monthly limit reached. ${requestID ? `\n\nRequest ID: ${requestID}` : ''}`,
                messageId: 'monthly-usage-limit',
                buttons: [],
            })
        }

        if (isThrottlingRelated(err)) {
            this.#telemetryController.emitMessageResponseError(
                tabId,
                metric.metric,
                requestID,
                err.message,
                agenticCodingMode
            )
            new ResponseError<ChatResult>(LSPErrorCodes.RequestFailed, err.message, {
                type: 'answer',
                body: requestID ? `${err.message} \n\nRequest ID: ${requestID}` : err.message,
                messageId: errorMessageId,
                buttons: [],
            })
        }

        // use custom error message for unactionable errors (user-dependent errors like PromptCharacterLimit)
        if (err.code && err.code in unactionableErrorCodes) {
            const customErrMessage = unactionableErrorCodes[err.code as keyof typeof unactionableErrorCodes]
            this.#telemetryController.emitMessageResponseError(
                tabId,
                metric.metric,
                requestID,
                customErrMessage,
                agenticCodingMode
            )
        } else {
            this.#telemetryController.emitMessageResponseError(
                tabId,
                metric.metric,
                requestID,
                errorMessage ?? GENERIC_ERROR_MS,
                agenticCodingMode
            )
        }

        let authFollowType: ReturnType<typeof getAuthFollowUpType> = undefined
        // first check if there is an AmazonQ related auth follow up
        if (err.cause instanceof AmazonQError) {
            authFollowType = getAuthFollowUpType(err.cause)
        }

        // if not check full error for auth follow up
        if (!authFollowType) {
            authFollowType = getAuthFollowUpType(err)
        }

        if (authFollowType) {
            this.#log(`Q auth error: ${getErrorMsg(err)}`)

            return createAuthFollowUpResult(authFollowType)
        }

        if (isUsageLimitError(err) || customerFacingErrorCodes.includes(err.code)) {
            this.#features.logging.error(`${loggingUtils.formatErr(err)}`)
            if (err.code === 'InputTooLong') {
                // Clear the chat history in the database for this tab
                this.#chatHistoryDb.clearTab(tabId)
            }
            const errorBody =
                err.code === 'QModelResponse' && requestID
                    ? `${err.message} \n\nRequest ID: ${requestID} `
                    : err.message
            const responseData: ChatResult = {
                type: 'answer',
                body: errorBody,
                messageId: errorMessageId,
                buttons: [],
            }
            if (err.code === 'QModelResponse') {
                // special case for throttling where we show error card instead of chat message
                if (
                    err.message ===
                    `The model you selected is temporarily unavailable. Please switch to a different model and try again.`
                ) {
                    this.#features.chat.sendChatUpdate({
                        tabId: tabId,
                        data: { messages: [{ messageId: 'modelUnavailable' }] },
                    })
                    const emptyChatResult: ChatResult = {
                        type: 'answer',
                        body: '',
                        messageId: errorMessageId,
                        buttons: [],
                    }
                    return emptyChatResult
                }
                if (err.message === `I am experiencing high traffic, please try again shortly.`) {
                    this.#features.chat.sendChatUpdate({
                        tabId: tabId,
                        data: { messages: [{ messageId: 'modelThrottled' }] },
                    })
                    const emptyChatResult: ChatResult = {
                        type: 'answer',
                        body: '',
                        messageId: errorMessageId,
                        buttons: [],
                    }
                    return emptyChatResult
                }
                return responseData
            }
            return new ResponseError<ChatResult>(LSPErrorCodes.RequestFailed, err.message, responseData)
        }
        this.#features.logging.error(`Unknown Error: ${loggingUtils.formatErr(err)}`)
        return new ResponseError<ChatResult>(LSPErrorCodes.RequestFailed, err.message, {
            type: 'answer',
            body: requestID ? `${GENERIC_ERROR_MS} \n\nRequest ID: ${requestID}` : GENERIC_ERROR_MS,
            messageId: errorMessageId,
            buttons: [],
        })
    }

    async onInlineChatPrompt(
        params: InlineChatParams,
        token: CancellationToken
    ): Promise<InlineChatResult | ResponseError<InlineChatResult>> {
        // TODO: This metric needs to be removed later, just added for now to be able to create a ChatEventParser object
        const metric = new Metric<AddMessageEvent>({
            cwsprChatConversationType: 'Chat',
        })
        const triggerContext = await this.#getInlineChatTriggerContext(params)

        let response: ChatCommandOutput
        let requestInput: ChatCommandInput

        try {
            requestInput = await this.#triggerContext.getChatParamsFromTrigger(
                params,
                triggerContext,
                ChatTriggerType.INLINE_CHAT,
                this.#customizationArn
            )

            if (!this.#serviceManager) {
                throw new Error('amazonQServiceManager is not initialized')
            }

            const client = this.#serviceManager.getStreamingClient()
            response = await client.sendMessage(requestInput as SendMessageCommandInput)
            this.#log('Response for inline chat', JSON.stringify(response.$metadata), JSON.stringify(response))
        } catch (err) {
            if (err instanceof AmazonQServicePendingSigninError || err instanceof AmazonQServicePendingProfileError) {
                this.#log(`Q Inline Chat SSO Connection error: ${getErrorMsg(err)}`)
                return new ResponseError<ChatResult>(LSPErrorCodes.RequestFailed, err.message)
            }
            this.#log(`Q api request error ${err instanceof Error ? JSON.stringify(err) : 'unknown'}`)
            return new ResponseError<ChatResult>(
                LSPErrorCodes.RequestFailed,
                err instanceof Error ? err.message : 'Unknown request error'
            )
        }

        try {
            const result = await this.#processSendMessageResponseForInlineChat(
                response,
                metric,
                params.partialResultToken
            )

            return result.success
                ? {
                      ...result.data.chatResult,
                      requestId: response.$metadata.requestId,
                  }
                : new ResponseError<ChatResult>(LSPErrorCodes.RequestFailed, result.error)
        } catch (err) {
            this.#log(
                'Error encountered during inline chat response streaming:',
                err instanceof Error ? err.message : 'unknown'
            )
            return new ResponseError<ChatResult>(
                LSPErrorCodes.RequestFailed,
                err instanceof Error ? err.message : 'Unknown error occurred during inline chat response stream'
            )
        }
    }

    async onInlineChatResult(params: InlineChatResultParams) {
        await this.#telemetryService.emitInlineChatResultLog(params)
    }

    async onActiveEditorChanged(params: ActiveEditorChangedParams): Promise<void> {
        if (this.#telemetryController.activeTabId) {
            this.sendPinnedContext(this.#telemetryController.activeTabId)
        }
    }

    async onCodeInsertToCursorPosition(params: InsertToCursorPositionParams) {
        // Implementation based on https://github.com/aws/aws-toolkit-vscode/blob/1814cc84228d4bf20270574c5980b91b227f31cf/packages/core/src/amazonq/commons/controllers/contentController.ts#L38
        if (!params.textDocument || !params.cursorPosition || !params.code) {
            const missingParams = []

            if (!params.textDocument) missingParams.push('textDocument')
            if (!params.cursorPosition) missingParams.push('cursorPosition')
            if (!params.code) missingParams.push('code')

            this.#log(
                `Q Chat server failed to insert code.Missing required parameters for insert code: ${missingParams.join(', ')}`
            )
            return
        }

        let cursorPosition = params.cursorPosition

        const indentRange = {
            start: { line: cursorPosition.line, character: 0 },
            end: cursorPosition,
        }
        const documentContent = await this.#features.workspace.getTextDocument(params.textDocument.uri)
        // linePrefix is the raw text that is between the start of the line and the current cursor position
        let linePrefix = documentContent?.getText(indentRange)
        // calculatedIndent is the indent we calculate inside this function and apply to the text to be inserted
        let calculatedIndent = ''
        let hasVirtualSpace = false

        if (linePrefix) {
            // If linePrefix object is not empty, there are two possibilities:
            // Case 1: If linePrefix contains only whitespace: Use the entire linePrefix as is for the indent
            // Case 2: If linePrefix contains non-whitespace characters: Extract leading whitespace from linePrefix (if any), ignore rest of text
            calculatedIndent =
                linePrefix.trim().length == 0
                    ? linePrefix
                    : ' '.repeat(linePrefix.length - linePrefix.trimStart().length)
        } else if (documentContent && cursorPosition.character > 0) {
            // When the cursor is not at the start of the line (position > 0) but there's no actual text at the indentation range
            // It means there are virtual spaces that is being rendered by the IDE
            // In this case, the indentation is determined by the cursorPosition
            this.#log('Indent is nullish and the cursor position is greater than zero while inserting code')
            calculatedIndent = ' '.repeat(cursorPosition.character)
            hasVirtualSpace = true
            cursorPosition.character = 0
        }

        const textWithIndent = params.code
            .split('\n')
            .map((line, index) => {
                if (index === 0) {
                    return hasVirtualSpace && line ? calculatedIndent + line : line
                }
                // Only indent non-empty lines
                return line ? calculatedIndent + line : ''
            })
            .join('\n')

        const workspaceEdit: ApplyWorkspaceEditParams = {
            edit: {
                documentChanges: [
                    TextDocumentEdit.create({ uri: params.textDocument.uri, version: 0 }, [
                        TextEdit.insert(cursorPosition, textWithIndent),
                    ]),
                ],
            },
        }

        this.#userWrittenCodeTracker?.onQStartsMakingEdits()
        const applyResult = await this.#features.lsp.workspace.applyWorkspaceEdit(workspaceEdit)
        this.#userWrittenCodeTracker?.onQFinishesEdits()

        if (applyResult.applied) {
            this.#log(`Q Chat server inserted code successfully`)
            this.#telemetryController.enqueueCodeDiffEntry({ ...params, code: textWithIndent })
        } else {
            this.#log(
                `Q Chat server failed to insert code: ${applyResult.failureReason ?? 'No failure reason provided'}`
            )
        }
    }
    onCopyCodeToClipboard() {}

    onEndChat(params: EndChatParams, _token: CancellationToken): boolean {
        const { success } = this.#chatSessionManagementService.deleteSession(params.tabId)

        return success
    }

    async onFileClicked(params: FileClickParams) {
        const session = this.#chatSessionManagementService.getSession(params.tabId)
        const toolUseId = params.messageId
        const toolUse = toolUseId ? session.data?.toolUseLookup.get(toolUseId) : undefined

        if (toolUse?.name === 'fsWrite' || toolUse?.name === 'fsReplace') {
            const input = toolUse.input as unknown as FsWriteParams | FsReplaceParams
            this.#features.lsp.workspace.openFileDiff({
                originalFileUri: input.path,
                originalFileContent: toolUse.fileChange?.before,
                isDeleted: false,
                fileContent: toolUse.fileChange?.after,
            })
        } else if (toolUse?.name === 'fsRead') {
            await this.#features.lsp.window.showDocument({ uri: URI.file(params.filePath).toString() })
        } else {
            const absolutePath = params.fullPath ?? (await this.#resolveAbsolutePath(params.filePath))
            if (absolutePath) {
                await this.#features.lsp.window.showDocument({ uri: URI.file(absolutePath).toString() })
            }
        }
    }

    async onFollowUpClicked(params: FollowUpClickParams) {
        this.#log(`onFollowUpClicked: ${JSON.stringify(params)}`)

        // if (params.followUp.type === '...') {
        //     ...
        // }
    }

    onInfoLinkClick() {}

    onLinkClick() {}

    /**
     * After the Chat UI (mynah-ui) is ready.
     */
    async onReady() {
        await this.restorePreviousChats()
        try {
            const localProjectContextController = await LocalProjectContextController.getInstance()
            const contextItems = await localProjectContextController.getContextCommandItems()
            await this.#contextCommandsProvider.processContextCommandUpdate(contextItems)
            void this.#contextCommandsProvider.maybeUpdateCodeSymbols()
        } catch (error) {
            this.#log('Error initializing context commands: ' + error)
        }
    }

    onSendFeedback({ tabId, feedbackPayload }: FeedbackParams) {
        this.#features.telemetry.emitMetric({
            name: 'amazonq_sendFeedback',
            data: {
                comment: JSON.stringify({
                    type: 'codewhisperer-chat-answer-feedback',
                    conversationId: this.#telemetryController.getConversationId(tabId) ?? '',
                    messageId: feedbackPayload.messageId,
                    reason: feedbackPayload.selectedOption,
                    userComment: feedbackPayload.comment,
                }),
                // this is always Negative because only thumbs down has a form
                sentiment: 'Negative',
            },
        })
    }

    onSourceLinkClick() {}

    /**
     * @deprecated use aws/chat/listAvailableModels server request instead
     */
    #legacySetModelId(tabId: string, session: ChatSessionService) {
        // Since model selection is mandatory, the only time modelId is not set is when the chat history is empty.
        // In that case, we use the default modelId.
        let modelId = this.#chatHistoryDb.getModelId() ?? DEFAULT_MODEL_ID

        const region = AmazonQTokenServiceManager.getInstance().getRegion()
        if (region === 'eu-central-1') {
            // Only 3.7 Sonnet is available in eu-central-1 for now
            modelId = 'CLAUDE_3_7_SONNET_20250219_V1_0'
            // @ts-ignore
            this.#features.chat.chatOptionsUpdate({ region })
        }
        this.#features.chat.chatOptionsUpdate({ modelId: modelId, tabId: tabId })
        session.modelId = modelId
    }

    onTabAdd(params: TabAddParams) {
        this.#telemetryController.activeTabId = params.tabId

        if (!params.restoredTab) {
            this.sendPinnedContext(params.tabId)
        }

        const sessionResult = this.#chatSessionManagementService.createSession(params.tabId)
        const { data: session, success } = sessionResult
        if (!success) {
            return new ResponseError<ChatResult>(ErrorCodes.InternalError, sessionResult.error)
        }
        this.#legacySetModelId(params.tabId, session)

        // Get the saved pair programming mode from the database or default to true if not found
        const savedPairProgrammingMode = this.#chatHistoryDb.getPairProgrammingMode()
        session.pairProgrammingMode = savedPairProgrammingMode !== undefined ? savedPairProgrammingMode : true

        // Update the client with the initial pair programming mode
        this.#features.chat.chatOptionsUpdate({
            tabId: params.tabId,
            // Type assertion to support pairProgrammingMode
            ...(session.pairProgrammingMode !== undefined ? { pairProgrammingMode: session.pairProgrammingMode } : {}),
        } as ChatUpdateParams)

        if (success && session) {
            // Set the logging object on the session
            session.setLogging(this.#features.logging)
        }
        this.setPaidTierMode(params.tabId)
    }

    onTabChange(params: TabChangeParams) {
        this.#telemetryController.emitConversationMetric({
            name: ChatTelemetryEventName.ExitFocusConversation,
            data: {},
        })

        this.#telemetryController.activeTabId = params.tabId

        this.sendPinnedContext(params.tabId)

        this.#telemetryController.emitConversationMetric({
            name: ChatTelemetryEventName.EnterFocusConversation,
            data: {},
        })

        this.setPaidTierMode(params.tabId)
    }

    sendPinnedContext(tabId: string) {
        this.#additionalContextProvider.sendPinnedContext(tabId)
    }

    onTabRemove(params: TabRemoveParams) {
        if (this.#telemetryController.activeTabId === params.tabId) {
            this.#telemetryController.emitConversationMetric({
                name: ChatTelemetryEventName.ExitFocusConversation,
                data: {},
            })
            this.#telemetryController.activeTabId = undefined
        }
        this.#chatHistoryDb.updateTabOpenState(params.tabId, false)
        this.#chatSessionManagementService.deleteSession(params.tabId)
        this.#telemetryController.removeConversation(params.tabId)
    }

    onQuickAction(params: QuickActionParams, _cancellationToken: CancellationToken) {
        switch (params.quickAction) {
            case QuickAction.Clear: {
                const sessionResult = this.#chatSessionManagementService.getSession(params.tabId)

                this.#telemetryController.emitChatMetric({
                    name: ChatTelemetryEventName.RunCommand,
                    data: {
                        cwsprChatCommandType: params.quickAction,
                    },
                })

                this.#telemetryController.removeConversation(params.tabId)
                this.#chatHistoryDb.clearTab(params.tabId)

                sessionResult.data?.clear()

                return {}
            }

            case QuickAction.Help:
                this.#telemetryController.emitChatMetric({
                    name: ChatTelemetryEventName.RunCommand,
                    data: {
                        cwsprChatCommandType: params.quickAction,
                    },
                })
                return {
                    messageId: uuid(),
                    body: HELP_MESSAGE,
                }

            default:
                return {}
        }
    }

    onPinnedContextAdd(params: PinnedContextParams) {
        this.#additionalContextProvider.onPinnedContextAdd(params)
    }

    onPinnedContextRemove(params: PinnedContextParams) {
        this.#additionalContextProvider.onPinnedContextRemove(params)
    }

    async onTabBarAction(params: TabBarActionParams) {
        return this.#tabBarController.onTabBarAction(params)
    }

    async #getInlineChatTriggerContext(params: InlineChatParams) {
        let triggerContext: TriggerContext = await this.#triggerContext.getNewTriggerContext(params)
        return triggerContext
    }

    async #resolveAbsolutePath(relativePath: string): Promise<string | undefined> {
        try {
            const workspaceFolders = workspaceUtils.getWorkspaceFolderPaths(this.#features.workspace)
            for (const workspaceRoot of workspaceFolders) {
                const candidatePath = path.join(workspaceRoot, relativePath)
                if (await this.#features.workspace.fs.exists(candidatePath)) {
                    return candidatePath
                }
            }

            // handle prompt file outside of workspace
            if (relativePath.endsWith(promptFileExtension)) {
                return path.join(getUserPromptsDirectory(), relativePath)
            }

            this.#features.logging.error(`File not found: ${relativePath}`)
        } catch (e: any) {
            this.#features.logging.error(`Error resolving absolute path: ${e.message}`)
        }

        return undefined
    }

    async #getTriggerContext(params: ChatParams, metric: Metric<CombinedConversationEvent>) {
        const lastMessageTrigger = this.#telemetryController.getLastMessageTrigger(params.tabId)

        let triggerContext: TriggerContext

        // this is the only way we can detect a follow up action
        // we can reuse previous trigger information
        if (lastMessageTrigger?.followUpActions?.has(params.prompt?.prompt ?? '')) {
            await this.#telemetryController.emitInteractWithMessageMetric(params.tabId, {
                cwsprChatMessageId: lastMessageTrigger.messageId!,
                cwsprChatInteractionType: ChatInteractionType.ClickFollowUp,
            })

            triggerContext = lastMessageTrigger
        } else {
            triggerContext = await this.#triggerContext.getNewTriggerContext(params)
            triggerContext.triggerType = this.#telemetryController.getCurrentTrigger(params.tabId) ?? 'click'
        }

        metric.mergeWith({
            cwsprChatUserIntent: triggerContext?.userIntent,
            cwsprChatProgrammingLanguage: triggerContext?.programmingLanguage?.languageName,
            cwsprChatRequestLength: params.prompt?.prompt?.length ?? 0,
            cwsprChatTriggerInteraction: triggerContext?.triggerType,
            cwsprChatHasCodeSnippet: triggerContext.hasCodeSnippet ?? false,
            cwsprChatActiveEditorTotalCharacters: triggerContext.totalEditorCharacters ?? 0,
        })

        return triggerContext
    }

    async #invalidateAllShellCommands(tabId: string, session: ChatSessionService) {
        for (const [toolUseId, toolUse] of session.toolUseLookup.entries()) {
            if (toolUse.name !== 'executeBash' || this.#stoppedToolUses.has(toolUseId)) continue

            const params = toolUse.input as unknown as ExecuteBashParams
            const command = params.command

            await this.#features.chat.sendChatUpdate({
                tabId,
                state: { inProgress: false },
                data: {
                    messages: [
                        {
                            messageId: toolUseId,
                            type: 'tool',
                            body: `\`\`\`shell\n${command}\n\`\`\``,
                            header: {
                                body: 'shell',
                                status: { icon: 'block', text: 'Ignored' },
                                buttons: [],
                            },
                        },
                    ],
                },
            })

            this.#stoppedToolUses.add(toolUseId)
        }
    }

    /**
     * Shows a "limit reached" message in the client, with action buttons.
     */
    showFreeTierLimitMsgOnClient(tabId?: string) {
        const upgradeBtn = { title: `Subscribe to ${qProName}` }
        const learnBtn = { title: 'Learn More' }
        this.#features.lsp.window
            .showMessageRequest({
                type: MessageType.Warning,
                message: freeTierLimitUserMsg,
                actions: [upgradeBtn, learnBtn],
            })
            .then(r => {
                if (r?.title === upgradeBtn.title) {
                    return this.onManageSubscription(tabId ?? '')
                } else if (r?.title === learnBtn.title) {
                    onPaidTierLearnMore(this.#features.lsp, this.#features.logging)
                }
            })
            .catch((e: any) => {
                if (e instanceof timeoutUtils.AsyncTimeoutError) {
                    return // Message is optional, does not require user action.
                }
                this.#log(`setPaidTierMode: showMessageRequest failed: ${(e as Error).message}`)
            })
    }

    /**
     * Updates the "Upgrade Q" (subscription tier) state of the UI in the chat component. If `mode` is not given, the user's subscription status is checked by calling the Q service.
     *
     * `mode` behavior:
     *  - 'freetier': chat-ui clears "limit reached" UI, if any.
     *  - 'freetier-limit':
     *      - client (IDE) shows a message.
     *      - chat-ui shows a chat card.
     *  - 'paidtier': disable any "free-tier limit" UI.
     *  - 'upgrade-pending': chat-ui shows a progress spinner.
     */
    setPaidTierMode(tabId?: string, mode?: PaidTierMode) {
        const isBuilderId = getSsoConnectionType(this.#features.credentialsProvider) === 'builderId'
        if (!isBuilderId) {
            return
        }

        if (mode === 'freetier' && this.#paidTierMode === 'freetier-limit') {
            // mode = 'freetier-limit' // Sticky while 'freetier'.
        } else if (mode === 'freetier-limit' && mode !== this.#paidTierMode) {
            this.showFreeTierLimitMsgOnClient(tabId)
        } else if (!mode) {
            // Note: intentionally async.
            this.#serviceManager
                ?.getCodewhispererService()
                .getSubscriptionStatus(true)
                .then(o => {
                    this.#log(`setPaidTierMode: getSubscriptionStatus: ${o.status} ${o.encodedVerificationUrl}`)
                    this.setPaidTierMode(tabId, o.status !== 'none' ? 'paidtier' : 'freetier')
                })
                .catch(err => {
                    this.#log(`setPaidTierMode: getSubscriptionStatus failed: ${JSON.stringify(err)}`)
                })
            // mode = isFreeTierUser ? 'freetier' : 'paidtier'
            return
        }

        this.#paidTierMode = mode
        this.#log(`setPaidTierMode: mode=${mode}`)

        const o: ChatUpdateParams = {
            tabId: tabId ?? '',
            // data: { messages: [] },
        }
        // Special flag recognized by `chat-client/src/client/mynahUi.ts`.
        ;(o as any).paidTierMode = mode
        this.#features.chat.sendChatUpdate(o)
    }

    /**
     * Handles when a builder-id (not IdC) user invoked "Manage Subscription" or "Upgrade Q".
     *
     * - Navigates to the "Manage Subscription" page for PAID-TIER user.
     * - Starts the "Upgrade Q" flow for a FREE-TIER user:
     *   1. `awsAccountId` was provided by the IDE extension.
     *   2. Call `createSubscriptionToken(awsAccountId)`.
     *   3. Set the UI to show "Waiting…" progress indicator.
     *   4. Return result, and...
     *   5. ASYNCHRONOUSLY poll subscription status until success.
     *      - Update the UI on success/failure.
     *
     * If `awsAccountId` is not given:
     * - For FREE-TIER user: prompts for AWS account.
     * - For PAID-TIER user: navigates to the "Manage Subscription" AWS console page.
     *
     * @param awsAccountId AWS account ID to create subscription for
     * @returns `undefined` on success, or error message on failure.
     */
    async onManageSubscription(tabId: string, awsAccountId?: string): Promise<string | undefined> {
        const client = this.#serviceManager?.getCodewhispererService()
        if (!awsAccountId) {
            // If no awsAccountId was provided:
            // 1. Check if the user is subscribed.
            //    - If not subscribed, start the "Upgrade Q" flow (request awsAccountId).
            //    - If subscribed, navigate user to the generic "Manage Subscriptions" AWS console page.
            //
            // Note: intentionally async.
            client
                ?.getSubscriptionStatus()
                .then(o => {
                    this.#log(`onManageSubscription: getSubscriptionStatus: ${o.status} ${o.encodedVerificationUrl}`)

                    if (o.status !== 'none') {
                        // Paid-tier user: navigate them to the "Manage Subscriptions" AWS console page.
                        const uri = paidTierManageSubscription
                        this.#features.lsp.window
                            .showDocument({
                                external: true, // Client is expected to open the URL in a web browser.
                                uri: uri,
                            })
                            .catch(e => {
                                this.#log(`onManageSubscription: showDocument failed: ${fmtError(e)}`)
                            })
                    } else {
                        // Free-tier user: navigate them to "Upgrade Q" flow in AWS console.
                        const uri = o.encodedVerificationUrl

                        if (!uri) {
                            this.#log('onManageSubscription: missing encodedVerificationUrl in server response')
                            this.#features.lsp.window
                                .showMessage({
                                    message: 'Subscription request failed.',
                                    type: MessageType.Error,
                                })
                                .catch(e => {
                                    this.#log(`onManageSubscription: showMessage failed: ${(e as Error).message}`)
                                })
                            return 'missing encodedVerificationUrl in server response'
                        }

                        try {
                            URI.parse(uri)
                        } catch (e) {
                            this.#log(
                                `onManageSubscription: invalid encodedVerificationUrl: '${uri}': ${(e as Error).message}`
                            )
                            return 'invalid encodedVerificationUrl'
                        }

                        this.#log(
                            `onManageSubscription: createSubscriptionToken status: ${o.status} encodedVerificationUrl: '${uri}'`
                        )
                        // Set UI to "progress" mode.
                        this.setPaidTierMode(tabId, 'upgrade-pending')

                        // Navigate user to the browser, where they will complete "Upgrade Q" flow.
                        this.#features.lsp.window
                            .showDocument({
                                external: true, // Client is expected to open the URL in a web browser.
                                uri: uri,
                            })
                            .catch(e => {
                                this.#log(`showDocument failed: ${(e as Error).message}`)
                            })

                        // Now asynchronously wait for the user to complete the "Upgrade Q" flow.
                        client
                            .waitUntilSubscriptionActive()
                            .then(r => {
                                if (r !== true) {
                                    this.setPaidTierMode(tabId, 'freetier')

                                    this.#features.lsp.window
                                        .showMessage({
                                            message: 'Timeout or cancellation while waiting for Amazon Q subscription',
                                            type: MessageType.Error,
                                        })
                                        .catch(e => {
                                            this.#log(
                                                `onManageSubscription: showMessage failed: ${(e as Error).message}`
                                            )
                                        })

                                    return
                                }

                                this.setPaidTierMode(tabId, 'paidtier')

                                this.#features.lsp.window
                                    .showMessage({
                                        message: `Upgraded to ${qProName}`,
                                        type: MessageType.Info,
                                    })
                                    .catch(e => {
                                        this.#log(`onManageSubscription: showMessage failed: ${(e as Error).message}`)
                                    })
                            })
                            .catch((e: any) => {
                                this.#log(
                                    `onManageSubscription: waitUntilSubscriptionActive failed: ${(e as Error).message}`
                                )
                            })
                    }
                })
                .catch(e => {
                    this.#log(`onManageSubscription: getSubscriptionStatus failed: ${JSON.stringify(e)}`)
                    // TOOD: for visibility, the least-bad option is showMessage, which appears as an IDE notification.
                    // But it likely makes sense to route this to chat ERROR_MESSAGE mynahApi.showError(), so the message will appear in chat.
                    // https://github.com/aws/language-servers/blob/1b154570c9cf1eb1d56141095adea4459426b774/chat-client/src/client/chat.ts#L176-L178
                    // I did find a way to route that from here, yet.
                    this.#features.lsp.window
                        .showMessage({
                            message: `onManageSubscription: getSubscriptionStatus failed: ${fmtError(e)}`,
                            type: MessageType.Error,
                        })
                        .catch(e => {
                            this.#log(`onManageSubscription: showMessage failed: ${(e as Error).message}`)
                        })
                })

            return
        }
    }

    async #processAgenticChatResponseWithTimeout(
        response: ChatCommandOutput,
        metric: Metric<AddMessageEvent>,
        chatResultStream: AgenticChatResultStream,
        session: ChatSessionService,
        contextList?: FileList
    ): Promise<Result<AgenticChatResultWithMetadata, string>> {
        const abortController = new AbortController()
        let timeoutId: NodeJS.Timeout | undefined
        const timeoutPromise = new Promise<never>((_, reject) => {
            timeoutId = setTimeout(() => {
                abortController.abort()
                reject(
                    new AgenticChatError(
                        `${RESPONSE_TIMEOUT_PARTIAL_MSG} ${RESPONSE_TIMEOUT_MS}ms`,
                        'ResponseProcessingTimeout'
                    )
                )
            }, RESPONSE_TIMEOUT_MS)
        })
        const streamWriter = chatResultStream.getResultStreamWriter()
        const processResponsePromise = this.#processAgenticChatResponse(
            response,
            metric,
            chatResultStream,
            streamWriter,
            session,
            contextList,
            abortController.signal
        )
        try {
            const result = await Promise.race([processResponsePromise, timeoutPromise])
            clearTimeout(timeoutId)
            return result
        } catch (err) {
            clearTimeout(timeoutId)
            await streamWriter.close()
            if (err instanceof AgenticChatError && err.code === 'ResponseProcessingTimeout') {
                return { success: false, error: err.message }
            }
            throw err
        }
    }

    async #showToolUseIntermediateResult(
        data: AgenticChatResultWithMetadata,
        chatResultStream: AgenticChatResultStream,
        streamWriter: ResultStreamWriter
    ) {
        // extract the key value from incomplete JSON response stream
        function extractKey(incompleteJson: string, key: string): string | undefined {
            const pattern = new RegExp(`"${key}":\\s*"([^"]*)"`, 'g')
            const match = pattern.exec(incompleteJson)
            return match?.[1]
        }
        const toolUses = Object.values(data.toolUses)
        for (const toolUse of toolUses) {
            if ((toolUse.name === 'fsWrite' || toolUse.name === 'fsReplace') && typeof toolUse.input === 'string') {
                const filepath = extractKey(toolUse.input, 'path')
                const msgId = progressPrefix + toolUse.toolUseId
                // render fs write UI as soon as fs write starts
                if (filepath && !chatResultStream.hasMessage(msgId)) {
                    const fileName = path.basename(filepath)
                    await streamWriter.close()
                    await chatResultStream.writeResultBlock({
                        type: 'tool',
                        messageId: msgId,
                        header: {
                            fileList: {
                                filePaths: [fileName],
                                details: {
                                    [fileName]: {
                                        description: filepath,
                                    },
                                },
                            },
                            status: {
                                status: 'info',
                                icon: 'progress',
                                text: '',
                            },
                        },
                    })
                }
                // render the tool use explanatory as soon as this is received for fsWrite/fsReplace
                const explanation = extractKey(toolUse.input, 'explanation')
                const messageId = progressPrefix + toolUse.toolUseId + '_explanation'
                if (explanation && !chatResultStream.hasMessage(messageId)) {
                    await streamWriter.close()
                    await chatResultStream.writeResultBlock({
                        type: 'directive',
                        messageId: messageId,
                        body: explanation,
                    })
                }
            }
        }
    }

    async #processAgenticChatResponse(
        response: ChatCommandOutput,
        metric: Metric<AddMessageEvent>,
        chatResultStream: AgenticChatResultStream,
        streamWriter: ResultStreamWriter,
        session: ChatSessionService,
        contextList?: FileList,
        abortSignal?: AbortSignal
    ): Promise<Result<AgenticChatResultWithMetadata, string>> {
        const requestId = response.$metadata.requestId!
        const chatEventParser = new AgenticChatEventParser(requestId, metric, this.#features.logging)

        // Display context transparency list once at the beginning of response
        // Use a flag to track if contextList has been sent already to avoid ux flickering
        if (contextList?.filePaths && contextList.filePaths.length > 0 && !session.contextListSent) {
            await streamWriter.write({ body: '', contextList })
            session.contextListSent = true
        }
        const toolUseStartTimes: Record<string, number> = {}
        const toolUseLoadingTimeouts: Record<string, NodeJS.Timeout> = {}
        let chatEventStream = undefined
        if ('generateAssistantResponseResponse' in response) {
            chatEventStream = response.generateAssistantResponseResponse
        } else if ('sendMessageResponse' in response) {
            chatEventStream = response.sendMessageResponse
        }
        let isEmptyResponse = true
        for await (const chatEvent of chatEventStream!) {
            isEmptyResponse = false
            if (abortSignal?.aborted) {
                throw new Error('Operation was aborted')
            }
            // assistantResponseEvent is present in ChatResponseStream - used by both SendMessage and GenerateAssistantResponse
            // https://code.amazon.com/packages/AWSVectorConsolasPlatformModel/blobs/mainline/--/model/types/conversation_types.smithy
            if (chatEvent.assistantResponseEvent) {
                await this.#showUndoAllIfRequired(chatResultStream, session)
            }
            const result = chatEventParser.processPartialEvent(chatEvent)

            // terminate early when there is an error
            if (!result.success) {
                await streamWriter.close()
                return result
            }

            // Track when chunks appear to user
            if (chatEvent.assistantResponseEvent && result.data.chatResult.body) {
                this.recordChunk('chunk')
            }

            // make sure to save code reference events
            if (chatEvent.assistantResponseEvent || chatEvent.codeReferenceEvent) {
                await streamWriter.write(result.data.chatResult)
            }

            if (chatEvent.toolUseEvent) {
                await this.#showLoadingIfRequired(
                    chatEvent.toolUseEvent,
                    streamWriter,
                    toolUseStartTimes,
                    toolUseLoadingTimeouts
                )
                await this.#showToolUseIntermediateResult(result.data, chatResultStream, streamWriter)
            }
        }
        if (isEmptyResponse) {
            // If the response is empty, we need to send an empty answer message to remove the Thinking... indicator
            await streamWriter.write({ type: 'answer', body: '', messageId: uuid() })
        }
        await streamWriter.close()

        metric.mergeWith({
            cwsprChatFullResponseLatency: metric.getTimeElapsed(),
            cwsprChatFollowUpCount: chatEventParser.totalEvents.followupPromptEvent,
            cwsprChatReferencesCount: chatEventParser.totalEvents.codeReferenceEvent,
            cwsprChatSourceLinkCount: chatEventParser.totalEvents.supplementaryWebLinksEvent,
            cwsprChatResponseLength: chatEventParser.body?.length ?? 0,
        })

        return chatEventParser.getResult()
    }

    /**
     * This is needed to handle the case where a toolUseEvent takes a long time to resolve the stream and looks like
     * nothing is happening.
     */
    async #showLoadingIfRequired(
        toolUseEvent: ToolUseEvent,
        streamWriter: ResultStreamWriter,
        toolUseStartTimes: Record<string, number>,
        toolUseLoadingTimeouts: Record<string, NodeJS.Timeout>
    ) {
        const canWrite = new Set(this.#features.agent.getBuiltInWriteToolNames())
        if (toolUseEvent.name && canWrite.has(toolUseEvent.name)) {
            return
        }

        const toolUseId = toolUseEvent.toolUseId
        if (!toolUseEvent.stop && toolUseId) {
            if (!toolUseStartTimes[toolUseId]) {
                toolUseStartTimes[toolUseId] = Date.now()
                // Also record in the class-level toolUseStartTimes for latency calculation
                if (!this.#toolUseStartTimes[toolUseId]) {
                    this.#toolUseStartTimes[toolUseId] = Date.now()
                }
                this.#debug(`ToolUseEvent ${toolUseId} started`)
                toolUseLoadingTimeouts[toolUseId] = setTimeout(async () => {
                    this.#debug(
                        `ToolUseEvent ${toolUseId} is taking longer than ${LOADING_THRESHOLD_MS}ms, showing loading indicator`
                    )
                    await streamWriter.write({ ...loadingMessage, messageId: `loading-${toolUseId}` })
                }, LOADING_THRESHOLD_MS)
            }
        } else if (toolUseEvent.stop && toolUseId) {
            if (toolUseStartTimes[toolUseId]) {
                const duration = Date.now() - toolUseStartTimes[toolUseId]
                this.#debug(`ToolUseEvent ${toolUseId} finished streaming after ${duration}ms`)
                if (toolUseLoadingTimeouts[toolUseId]) {
                    clearTimeout(toolUseLoadingTimeouts[toolUseId])
                    delete toolUseLoadingTimeouts[toolUseId]
                }
                delete toolUseStartTimes[toolUseId]
            }
        }
    }

    async #processSendMessageResponseForInlineChat(
        response: SendMessageCommandOutput,
        metric: Metric<AddMessageEvent>,
        partialResultToken?: string | number
    ): Promise<Result<ChatResultWithMetadata, string>> {
        const requestId = response.$metadata.requestId!
        const chatEventParser = new ChatEventParser(requestId, metric)

        for await (const chatEvent of response.sendMessageResponse!) {
            const result = chatEventParser.processPartialEvent(chatEvent)

            // terminate early when there is an error
            if (!result.success) {
                return result
            }

            await this.#sendProgressToClient(result.data.chatResult, partialResultToken)
        }

        return chatEventParser.getResult()
    }

    /**
     * Calculates time to first chunk and time between chunks
     */
    recordChunk(chunkType: string) {
        if (this.#timeToFirstChunk === -1) {
            this.#timeToFirstChunk = Date.now() - this.#llmRequestStartTime
            this.#lastChunkTime = Date.now()
        } else {
            const timeBetweenChunks = Date.now() - this.#lastChunkTime
            this.#timeBetweenChunks.push(timeBetweenChunks)
            this.#lastChunkTime = Date.now()
            if (chunkType !== 'chunk') {
                this.#debug(
                    `Time between chunks [${chunkType}]: ${timeBetweenChunks}ms (total chunks: ${this.#timeBetweenChunks.length})`
                )
            }
        }
    }

    onPromptInputOptionChange(params: PromptInputOptionChangeParams) {
        const sessionResult = this.#chatSessionManagementService.getSession(params.tabId)
        const { data: session, success } = sessionResult

        if (!success) {
            this.#log('onPromptInputOptionChange: on valid session found')
            return
        }

        session.pairProgrammingMode = params.optionsValues['pair-programmer-mode'] === 'true'
        session.modelId = params.optionsValues['model-selection']

        this.#chatHistoryDb.setModelId(session.modelId)
        this.#chatHistoryDb.setPairProgrammingMode(session.pairProgrammingMode)
    }

    updateConfiguration = (newConfig: AmazonQWorkspaceConfig) => {
        this.#customizationArn = newConfig.customizationArn
        if (newConfig.sendUserWrittenCodeMetrics) {
            this.#userWrittenCodeTracker = UserWrittenCodeTracker.getInstance(this.#telemetryService)
        }
        this.#log(`Chat configuration updated customizationArn to ${this.#customizationArn}`)
        /*
            The flag enableTelemetryEventsToDestination is set to true temporarily. It's value will be determined through destination
            configuration post all events migration to STE. It'll be replaced by qConfig['enableTelemetryEventsToDestination'] === true
        */
        // const enableTelemetryEventsToDestination = true
        // this.#telemetryService.updateEnableTelemetryEventsToDestination(enableTelemetryEventsToDestination)
        const updatedOptOutPreference = newConfig.optOutTelemetryPreference
        this.#telemetryService.updateOptOutPreference(updatedOptOutPreference)
        this.#log(`Chat configuration telemetry preference to ${updatedOptOutPreference}`)

        // Force a service request to get current Q user subscription status.
        this.#paidTierMode = undefined
    }

    #getTools(session: ChatSessionService) {
        const builtInWriteTools = new Set(this.#features.agent.getBuiltInWriteToolNames())
        const allTools = this.#features.agent.getTools({ format: 'bedrock' })
        if (!enabledMCP(this.#features.lsp.getClientInitializeParams())) {
            if (!session.pairProgrammingMode) {
                return allTools.filter(tool => !builtInWriteTools.has(tool.toolSpecification?.name || ''))
            }
            return allTools
        }

        // Clear tool name mapping to avoid conflicts from previous registrations
        McpManager.instance.clearToolNameMapping()

        const tempMapping = new Map<string, { serverName: string; toolName: string }>()

        // Read Only Tools = All Tools - Restricted Tools (MCP + Write Tools)
        // TODO: mcp tool spec name will be server___tool.
        // TODO: Will also need to handle rare edge cases of long server name + long tool name > 64 char
        const allNamespacedTools = new Set<string>()
        const mcpToolSpecNames = new Set(
            McpManager.instance
                .getAllTools()
                .map(tool => createNamespacedToolName(tool.serverName, tool.toolName, allNamespacedTools, tempMapping))
        )

        McpManager.instance.setToolNameMapping(tempMapping)
        const restrictedToolNames = new Set([...mcpToolSpecNames, ...builtInWriteTools])

        const readOnlyTools = allTools.filter(tool => {
            const toolName = tool.toolSpecification.name
            return !restrictedToolNames.has(toolName)
        })
        return session.pairProgrammingMode ? allTools : readOnlyTools
    }

    async restorePreviousChats() {
        try {
            await this.#tabBarController.loadChats()
        } catch (error) {
            this.#log('Error restoring previous chats: ' + error)
        }
    }

    #createDeferred() {
        let resolve
        let reject
        const promise = new Promise((res, rej) => {
            resolve = res
            reject = (e: Error) => rej(e)
        })
        return { promise, resolve, reject }
    }

    /**
     * Handles the result of an MCP tool execution
     * @param toolUse The tool use object
     * @param result The result from running the tool
     * @param session The chat session
     * @param chatResultStream The chat result stream for writing/updating blocks
     */
    async #handleMcpToolResult(
        toolUse: ToolUse,
        result: any,
        session: ChatSessionService,
        chatResultStream: AgenticChatResultStream
    ): Promise<void> {
        // Early return if name or toolUseId is undefined
        if (!toolUse.name || !toolUse.toolUseId) {
            this.#log(`Cannot handle MCP tool result: missing name or toolUseId`)
            return
        }

        // Get original server and tool names from the mapping
        const originalNames = McpManager.instance.getOriginalToolNames(toolUse.name)
        if (originalNames) {
            const { serverName, toolName } = originalNames
            const def = McpManager.instance
                .getAllTools()
                .find(d => d.serverName === serverName && d.toolName === toolName)
            if (def) {
                // Format the tool result and input as JSON strings
                const toolInput = JSON.stringify(toolUse.input, null, 2)
                const toolResultContent = typeof result === 'string' ? result : JSON.stringify(result, null, 2)

                const toolResultCard: ChatMessage = {
                    type: 'tool',
                    messageId: toolUse.toolUseId,
                    summary: {
                        content: {
                            header: {
                                icon: 'tools',
                                body: `${toolName}`,
                                fileList: undefined,
                            },
                        },
                        collapsedContent: [
                            {
                                header: {
                                    body: 'Parameters',
                                },
                                body: `\`\`\`json\n${toolInput}\n\`\`\``,
                            },
                            {
                                header: {
                                    body: 'Result',
                                },
                                body: `\`\`\`json\n${toolResultContent}\n\`\`\``,
                            },
                        ],
                    },
                }

                // Get the stored blockId for this tool use
                const cachedToolUse = session.toolUseLookup.get(toolUse.toolUseId)
                const cachedButtonBlockId = (cachedToolUse as any)?.cachedButtonBlockId

                if (cachedButtonBlockId !== undefined) {
                    // Update the existing card with the results
                    await chatResultStream.overwriteResultBlock(toolResultCard, cachedButtonBlockId)
                } else {
                    // Fallback to creating a new card
                    this.#log(`Warning: No blockId found for tool use ${toolUse.toolUseId}, creating new card`)
                    await chatResultStream.writeResultBlock(toolResultCard)
                }
                return
            }
        }

        // Fallback for tools not found in mapping
        await chatResultStream.writeResultBlock({
            type: 'tool',
            messageId: toolUse.toolUseId,
            body: toolResultMessage(toolUse, result),
        })
    }

    #log(...messages: string[]) {
        this.#features.logging.log(messages.join(' '))
    }

    #debug(...messages: string[]) {
        this.#features.logging.debug(messages.join(' '))
    }
}<|MERGE_RESOLUTION|>--- conflicted
+++ resolved
@@ -154,20 +154,6 @@
 import { loggingUtils, timeoutUtils } from '@aws/lsp-core'
 import { diffLines } from 'diff'
 import {
-<<<<<<< HEAD
-    genericErrorMsg,
-    loadingThresholdMs,
-    generateAssistantResponseInputLimit,
-    outputLimitExceedsPartialMsg,
-    responseTimeoutMs,
-    responseTimeoutPartialMsg,
-    defaultModelId,
-    DEFAULT_MACOS_RUN_SHORTCUT,
-    DEFAULT_WINDOW_RUN_SHORTCUT,
-    DEFAULT_MACOS_STOP_SHORTCUT,
-    DEFAULT_WINDOW_STOP_SHORTCUT,
-} from './constants'
-=======
     GENERIC_ERROR_MS,
     LOADING_THRESHOLD_MS,
     GENERATE_ASSISTANT_RESPONSE_INPUT_LIMIT,
@@ -175,8 +161,11 @@
     RESPONSE_TIMEOUT_MS,
     RESPONSE_TIMEOUT_PARTIAL_MSG,
     DEFAULT_MODEL_ID,
+    DEFAULT_MACOS_RUN_SHORTCUT,
+    DEFAULT_WINDOW_RUN_SHORTCUT,
+    DEFAULT_MACOS_STOP_SHORTCUT,
+    DEFAULT_WINDOW_STOP_SHORTCUT,
 } from './constants/constants'
->>>>>>> cfeb3be4
 import {
     AgenticChatError,
     customerFacingErrorCodes,
