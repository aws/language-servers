--- conflicted
+++ resolved
@@ -24,11 +24,7 @@
     GREP_SEARCH,
     FILE_SEARCH,
     EXECUTE_BASH,
-<<<<<<< HEAD
-    Q_CODE_REVIEW,
-=======
     CODE_REVIEW,
->>>>>>> 79a413a2
     BUTTON_RUN_SHELL_COMMAND,
     BUTTON_REJECT_SHELL_COMMAND,
     BUTTON_REJECT_MCP_TOOL,
@@ -135,12 +131,7 @@
     AmazonQServicePendingProfileError,
     AmazonQServicePendingSigninError,
 } from '../../shared/amazonQServiceManager/errors'
-<<<<<<< HEAD
 import { AmazonQServiceManager } from '../../shared/amazonQServiceManager/AmazonQServiceManager'
-=======
-import { AmazonQBaseServiceManager } from '../../shared/amazonQServiceManager/BaseAmazonQServiceManager'
-import { AmazonQTokenServiceManager } from '../../shared/amazonQServiceManager/AmazonQTokenServiceManager'
->>>>>>> 79a413a2
 import { AmazonQWorkspaceConfig } from '../../shared/amazonQServiceManager/configurationUtils'
 import { TabBarController } from './tabBarController'
 import { ChatDatabase, ToolResultValidationError } from './tools/chatDb/chatDb'
@@ -229,12 +220,8 @@
 import { getLatestAvailableModel } from './utils/agenticChatControllerHelper'
 import { ActiveUserTracker } from '../../shared/activeUserTracker'
 import { UserContext } from '../../client/token/codewhispererbearertokenclient'
-<<<<<<< HEAD
 import { CodeWhispererService } from '../../shared/codeWhispererService'
-=======
-import { CodeWhispererServiceToken } from '../../shared/codeWhispererService'
 import { enabledCompaction } from './qAgenticChatServer'
->>>>>>> 79a413a2
 
 type ChatHandlers = Omit<
     LspHandlers<Chat>,
@@ -830,15 +817,6 @@
                 params.context,
                 params.tabId
             )
-<<<<<<< HEAD
-            // Add image context to triggerContext.documentReference for transparency
-            await this.#additionalContextProvider.appendCustomContextToTriggerContext(
-                triggerContext,
-                params.context,
-                params.tabId
-            )
-=======
->>>>>>> 79a413a2
 
             let finalResult
             if (params.prompt.command === QuickAction.Compact) {
@@ -886,11 +864,7 @@
                     session.conversationId,
                     token,
                     triggerContext.documentReference,
-<<<<<<< HEAD
-                    additionalContext.filter(item => item.pinned)
-=======
                     additionalContext
->>>>>>> 79a413a2
                 )
             }
 
@@ -993,11 +967,7 @@
      */
     #shouldCompact(currentRequestCount: number): boolean {
         // 80% of 570K limit
-<<<<<<< HEAD
-        if (currentRequestCount > 456_000) {
-=======
         if (enabledCompaction(this.#features.lsp.getClientInitializeParams()) && currentRequestCount > 456_000) {
->>>>>>> 79a413a2
             this.#debug(`Current request total character count is: ${currentRequestCount}, prompting user to compact`)
             return true
         } else {
@@ -1176,11 +1146,8 @@
         let iterationCount = 0
         let shouldDisplayMessage = true
         let currentRequestCount = 0
-<<<<<<< HEAD
-=======
         const pinnedContext = additionalContext?.filter(item => item.pinned)
 
->>>>>>> 79a413a2
         metric.recordStart()
         this.logSystemInformation()
         while (true) {
@@ -2282,11 +2249,7 @@
 
         const initialHeader: ChatMessage['header'] = {
             body: 'shell',
-<<<<<<< HEAD
-            buttons: [{ id: BUTTON_STOP_SHELL_COMMAND, text: 'Cancel', icon: 'stop' }],
-=======
             buttons: [this.#renderStopShellCommandButton()],
->>>>>>> 79a413a2
         }
 
         const completedHeader: ChatMessage['header'] = {
@@ -2363,11 +2326,7 @@
                                   text: 'Rejected',
                               },
                           }),
-<<<<<<< HEAD
-                    buttons: isAccept ? [{ id: BUTTON_STOP_SHELL_COMMAND, text: 'Cancel', icon: 'stop' }] : [],
-=======
                     buttons: isAccept ? [this.#renderStopShellCommandButton()] : [],
->>>>>>> 79a413a2
                 },
             }
         }
@@ -2543,13 +2502,8 @@
     #renderStopShellCommandButton() {
         const stopKey = this.#getKeyBinding('aws.amazonq.stopCmdExecution')
         return {
-<<<<<<< HEAD
-            id: 'stop-shell-command',
-            text: 'Cancel',
-=======
             id: BUTTON_STOP_SHELL_COMMAND,
             text: 'Stop',
->>>>>>> 79a413a2
             icon: 'stop',
             ...(stopKey ? { description: `Stop:  ${stopKey}` } : {}),
         }
@@ -2629,10 +2583,6 @@
 
                 buttons = requiresAcceptance
                     ? [
-<<<<<<< HEAD
-                          { id: BUTTON_RUN_SHELL_COMMAND, text: 'Run', icon: 'play' },
-                          {
-=======
                           {
                               id: BUTTON_RUN_SHELL_COMMAND,
                               text: 'Run',
@@ -2640,7 +2590,6 @@
                               ...(runKey ? { description: `Run:  ${runKey}` } : {}),
                           },
                           {
->>>>>>> 79a413a2
                               id: BUTTON_REJECT_SHELL_COMMAND,
                               status: 'dimmed-clear' as Status,
                               text: 'Reject',
