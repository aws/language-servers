--- conflicted
+++ resolved
@@ -627,18 +627,7 @@
                                 requiresAcceptance,
                                 warning
                             )
-<<<<<<< HEAD
-                            const buttonBlockId = await chatResultStream.writeResultBlock(confirmationResult)
-                            // if (toolUse.name !== 'executeBash') {
-                            //     await chatResultStream.writeResultBlock({
-                            //         type: 'tool',
-                            //         body: '',
-                            //         messageId: toolUse.toolUseId,
-                            //     })
-                            // }
-=======
                             cachedButtonBlockId = await chatResultStream.writeResultBlock(confirmationResult)
->>>>>>> e4d4ef02
                             if (requiresAcceptance) {
                                 await this.waitForToolApproval(toolUse, chatResultStream, cachedButtonBlockId, session)
                             }
