/**
 * Copied from ../chat/chatController.ts for the purpose of developing a divergent implementation.
 * Will be deleted or merged.
 */

import * as crypto from 'crypto'
import * as path from 'path'
import {
    ChatTriggerType,
    GenerateAssistantResponseCommandInput,
    GenerateAssistantResponseCommandOutput,
    SendMessageCommandInput,
    SendMessageCommandInput as SendMessageCommandInputCodeWhispererStreaming,
    SendMessageCommandOutput,
    ToolResult,
    ToolResultContentBlock,
    ToolResultStatus,
    ToolUse,
    ToolUseEvent,
} from '@aws/codewhisperer-streaming-client'
import {
    Button,
    Status,
    ButtonClickParams,
    ButtonClickResult,
    ChatMessage,
    chatRequestType,
    FileDetails,
    InlineChatResultParams,
    PromptInputOptionChangeParams,
    TextDocument,
    RuleClickParams,
    ListRulesParams,
    ActiveEditorChangedParams,
    PinnedContextParams,
    ChatUpdateParams,
    MessageType,
    ExecuteCommandParams,
    FollowUpClickParams,
} from '@aws/language-server-runtimes/protocol'
import {
    ApplyWorkspaceEditParams,
    ErrorCodes,
    FeedbackParams,
    InsertToCursorPositionParams,
    TextDocumentEdit,
    TextEdit,
    InlineChatParams,
    ConversationClickParams,
    ListConversationsParams,
    ListMcpServersParams,
    McpServerClickParams,
    McpServerClickResult,
    TabBarActionParams,
    CreatePromptParams,
    FileClickParams,
} from '@aws/language-server-runtimes/protocol'
import {
    CancellationToken,
    Chat,
    ChatParams,
    ChatResult,
    FileList,
    EndChatParams,
    LSPErrorCodes,
    QuickActionParams,
    ResponseError,
    TabAddParams,
    TabRemoveParams,
    TabChangeParams,
    InlineChatResult,
} from '@aws/language-server-runtimes/server-interface'
import { v4 as uuid } from 'uuid'
import {
    AddMessageEvent,
    ChatConversationType,
    ChatInteractionType,
    ChatTelemetryEventName,
    CombinedConversationEvent,
} from '../../shared/telemetry/types'
import { Features, LspHandlers, Result } from '../types'
import { ChatEventParser, ChatResultWithMetadata } from '../chat/chatEventParser'
import { createAuthFollowUpResult, getAuthFollowUpType, getDefaultChatResponse } from '../chat/utils'
import { ChatSessionManagementService } from '../chat/chatSessionManagementService'
import { ChatTelemetryController } from '../chat/telemetry/chatTelemetryController'
import { QuickAction } from '../chat/quickActions'
import { Metric } from '../../shared/telemetry/metric'
import {
    fmtError,
    getErrorMsg,
    getHttpStatusCode,
    getRequestID,
    getSsoConnectionType,
    isUsageLimitError,
    isNullish,
} from '../../shared/utils'
import { HELP_MESSAGE, loadingMessage } from '../chat/constants'
import { TelemetryService } from '../../shared/telemetry/telemetryService'
import {
    AmazonQError,
    AmazonQServicePendingProfileError,
    AmazonQServicePendingSigninError,
} from '../../shared/amazonQServiceManager/errors'
import { AmazonQTokenServiceManager } from '../../shared/amazonQServiceManager/AmazonQTokenServiceManager'
import { AmazonQWorkspaceConfig } from '../../shared/amazonQServiceManager/configurationUtils'
import { TabBarController } from './tabBarController'
import { ChatDatabase, ToolResultValidationError } from './tools/chatDb/chatDb'
import {
    AgenticChatEventParser,
    ChatResultWithMetadata as AgenticChatResultWithMetadata,
} from './agenticChatEventParser'
import { ChatSessionService } from '../chat/chatSessionService'
import { AgenticChatResultStream, progressPrefix, ResultStreamWriter } from './agenticChatResultStream'
import { executeToolMessage, toolResultMessage } from './textFormatting'
import {
    AdditionalContentEntryAddition,
    AgenticChatTriggerContext,
    TriggerContext,
} from './context/agenticChatTriggerContext'
import { AdditionalContextProvider } from './context/addtionalContextProvider'
import {
    getNewPromptFilePath,
    getNewRuleFilePath,
    getUserPromptsDirectory,
    promptFileExtension,
} from './context/contextUtils'
import { ContextCommandsProvider } from './context/contextCommandsProvider'
import { LocalProjectContextController } from '../../shared/localProjectContextController'
import { CancellationError, workspaceUtils } from '@aws/lsp-core'
import { FsRead, FsReadParams } from './tools/fsRead'
import { ListDirectory, ListDirectoryParams } from './tools/listDirectory'
import { FsWrite, FsWriteParams } from './tools/fsWrite'
import { ExecuteBash, ExecuteBashParams } from './tools/executeBash'
import { ExplanatoryParams, ToolApprovalException } from './tools/toolShared'
import { GrepSearch, SanitizedRipgrepOutput } from './tools/grepSearch'
import { FileSearch, FileSearchParams } from './tools/fileSearch'
import { FsReplace, FsReplaceParams } from './tools/fsReplace'
import { loggingUtils, timeoutUtils } from '@aws/lsp-core'
import { diffLines } from 'diff'
import {
    genericErrorMsg,
    loadingThresholdMs,
    generateAssistantResponseInputLimit,
    outputLimitExceedsPartialMsg,
    responseTimeoutMs,
    responseTimeoutPartialMsg,
    defaultModelId,
} from './constants'
import {
    AgenticChatError,
    customerFacingErrorCodes,
    isRequestAbortedError,
    unactionableErrorCodes,
    getCustomerFacingErrorMessage,
} from './errors'
import { URI } from 'vscode-uri'
import { CommandCategory } from './tools/executeBash'
import { UserWrittenCodeTracker } from '../../shared/userWrittenCodeTracker'
import { McpEventHandler } from './tools/mcp/mcpEventHandler'
import { enabledMCP, createNamespacedToolName } from './tools/mcp/mcpUtils'
import { McpManager } from './tools/mcp/mcpManager'
import { McpTool } from './tools/mcp/mcpTool'
import {
    freeTierLimitUserMsg,
    onPaidTierLearnMore,
    paidTierLearnMoreUrl,
    paidTierManageSubscription,
    PaidTierMode,
    qProName,
} from '../paidTier/paidTier'
import { Message as DbMessage, messageToStreamingMessage } from './tools/chatDb/util'

type ChatHandlers = Omit<
    LspHandlers<Chat>,
    | 'openTab'
    | 'sendChatUpdate'
    | 'sendContextCommands'
    | 'onListConversations'
    | 'onConversationClick'
    | 'onListMcpServers'
    | 'onMcpServerClick'
    | 'onTabBarAction'
    | 'getSerializedChat'
    | 'chatOptionsUpdate'
    | 'onListMcpServers'
    | 'onMcpServerClick'
    | 'onListRules'
    | 'sendPinnedContext'
    | 'onActiveEditorChanged'
    | 'onPinnedContextAdd'
    | 'onPinnedContextRemove'
    | 'onOpenFileDialog'
>

export class AgenticChatController implements ChatHandlers {
    #features: Features
    #chatSessionManagementService: ChatSessionManagementService
    #telemetryController: ChatTelemetryController
    #triggerContext: AgenticChatTriggerContext
    #customizationArn?: string
    #telemetryService: TelemetryService
    #serviceManager?: AmazonQTokenServiceManager
    #tabBarController: TabBarController
    #chatHistoryDb: ChatDatabase
    #additionalContextProvider: AdditionalContextProvider
    #contextCommandsProvider: ContextCommandsProvider
    #stoppedToolUses = new Set<string>()
    #userWrittenCodeTracker: UserWrittenCodeTracker | undefined
    #toolUseStartTimes: Record<string, number> = {}
    #toolUseLatencies: Array<{ toolName: string; toolUseId: string; latency: number }> = []
    #mcpEventHandler: McpEventHandler
    #paidTierMode: PaidTierMode | undefined

    // latency metrics
    #llmRequestStartTime: number = 0
    #toolCallLatencies: number[] = []
    #toolStartTime: number = 0
    #timeToFirstChunk: number = -1
    #timeBetweenChunks: number[] = []
    #lastChunkTime: number = 0

    /**
     * Determines the appropriate message ID for a tool use based on tool type and name
     * @param toolType The type of tool being used
     * @param toolUse The tool use object
     * @returns The message ID to use
     */
    #getMessageIdForToolUse(toolType: string | undefined, toolUse: ToolUse): string {
        const toolUseId = toolUse.toolUseId!
        // Return plain toolUseId for executeBash, add "_permission" suffix for all other tools
        return toolUse.name === 'executeBash' || toolType === 'executeBash' ? toolUseId : `${toolUseId}_permission`
    }

    constructor(
        chatSessionManagementService: ChatSessionManagementService,
        features: Features,
        telemetryService: TelemetryService,
        serviceManager?: AmazonQTokenServiceManager
    ) {
        this.#features = features
        this.#chatSessionManagementService = chatSessionManagementService
        this.#triggerContext = new AgenticChatTriggerContext(features)
        this.#telemetryController = new ChatTelemetryController(features, telemetryService)
        this.#telemetryService = telemetryService
        this.#serviceManager = serviceManager
        this.#serviceManager?.onRegionChange(region => {
            // @ts-ignore
            this.#features.chat.chatOptionsUpdate({ region })
        })
        this.#chatHistoryDb = new ChatDatabase(features)
        this.#tabBarController = new TabBarController(
            features,
            this.#chatHistoryDb,
            telemetryService,
            (tabId: string) => this.sendPinnedContext(tabId)
        )

        this.#additionalContextProvider = new AdditionalContextProvider(features, this.#chatHistoryDb)
        this.#contextCommandsProvider = new ContextCommandsProvider(
            this.#features.logging,
            this.#features.chat,
            this.#features.workspace,
            this.#features.lsp
        )
        this.#mcpEventHandler = new McpEventHandler(features, telemetryService)
    }

    async onExecuteCommand(params: ExecuteCommandParams, _token: CancellationToken): Promise<any> {
        this.#log(`onExecuteCommand: ${params.command}`)
        switch (params.command) {
            case 'aws/chat/manageSubscription': {
                const awsAccountId = params.arguments?.[0]
                return this.onManageSubscription('', awsAccountId)
            }
            default:
                // Unknown command.
                return
        }
    }

    async onButtonClick(params: ButtonClickParams): Promise<ButtonClickResult> {
        this.#log(`onButtonClick event with params: ${JSON.stringify(params)}`)
        const session = this.#chatSessionManagementService.getSession(params.tabId)
        if (
            params.buttonId === 'run-shell-command' ||
            params.buttonId === 'reject-shell-command' ||
            params.buttonId === 'reject-mcp-tool' ||
            params.buttonId === 'allow-tools'
        ) {
            if (!session.data) {
                return { success: false, failureReason: `could not find chat session for tab: ${params.tabId} ` }
            }
            // For 'allow-tools', remove suffix as permission card needs to be seperate from file list card
            const messageId =
                params.buttonId === 'allow-tools' && params.messageId.endsWith('_permission')
                    ? params.messageId.replace('_permission', '')
                    : params.messageId

            const handler = session.data.getDeferredToolExecution(messageId)
            if (!handler?.reject || !handler.resolve) {
                return {
                    success: false,
                    failureReason: `could not find deferred tool execution for message: ${messageId} `,
                }
            }
            params.buttonId === 'reject-shell-command' || params.buttonId === 'reject-mcp-tool'
                ? (() => {
                      handler.reject(new ToolApprovalException('Command was rejected.', true))
                      this.#stoppedToolUses.add(messageId)
                  })()
                : handler.resolve()
            return {
                success: true,
            }
        } else if (params.buttonId === 'undo-changes') {
            const toolUseId = params.messageId
            try {
                await this.#undoFileChange(toolUseId, session.data)
                this.#updateUndoButtonAfterClick(params.tabId, toolUseId, session.data)
                this.#telemetryController.emitInteractWithAgenticChat(
                    'RejectDiff',
                    params.tabId,
                    session.data?.pairProgrammingMode,
                    session.data?.getConversationType()
                )
            } catch (err: any) {
                return { success: false, failureReason: err.message }
            }
            return {
                success: true,
            }
        } else if (params.buttonId === 'undo-all-changes') {
            const toolUseId = params.messageId.replace('_undoall', '')
            await this.#undoAllFileChanges(params.tabId, toolUseId, session.data)
            return {
                success: true,
            }
        } else if (params.buttonId === 'stop-shell-command') {
            this.#stoppedToolUses.add(params.messageId)
            await this.#renderStoppedShellCommand(params.tabId, params.messageId)
            return { success: true }
        } else if (params.buttonId === 'paidtier-upgrade-q-learnmore') {
            onPaidTierLearnMore(this.#features.lsp, this.#features.logging)

            return { success: true }
        } else if (params.buttonId === 'paidtier-upgrade-q') {
            await this.onManageSubscription(params.tabId)

            return { success: true }
        } else {
            return {
                success: false,
                failureReason: 'not implemented',
            }
        }
    }

    async #undoFileChange(toolUseId: string, session: ChatSessionService | undefined): Promise<void> {
        this.#log(`Reverting file change for tooluseId: ${toolUseId}`)
        const toolUse = session?.toolUseLookup.get(toolUseId)

        const input = toolUse?.input as unknown as FsWriteParams | FsReplaceParams
        if (toolUse?.fileChange?.before) {
            await this.#features.workspace.fs.writeFile(input.path, toolUse.fileChange.before)
        } else {
            await this.#features.workspace.fs.rm(input.path)
        }
    }

    #updateUndoButtonAfterClick(tabId: string, toolUseId: string, session: ChatSessionService | undefined) {
        const cachedToolUse = session?.toolUseLookup.get(toolUseId)
        if (!cachedToolUse) {
            return
        }
        const fileList = cachedToolUse.chatResult?.header?.fileList
        const button = cachedToolUse.chatResult?.header?.buttons?.filter(button => button.id !== 'undo-changes')

        const updatedHeader = {
            ...cachedToolUse.chatResult?.header,
            buttons: button,
            status: {
                status: 'error' as const,
                icon: 'cancel',
                text: 'Change discarded',
            },
            muted: true,
        }

        if (fileList && fileList.filePaths && fileList.details) {
            const updatedFileList = {
                ...fileList,
                muted: true,
            }
            const updatedDetails = { ...fileList.details }
            for (const filePath of fileList.filePaths) {
                if (updatedDetails[filePath]) {
                    ;(updatedDetails[filePath] as any) = {
                        ...updatedDetails[filePath],
                        clickable: false,
                    } as Partial<FileDetails>
                }
            }
            updatedFileList.details = updatedDetails
            updatedHeader.fileList = updatedFileList
        }

        this.#features.chat.sendChatUpdate({
            tabId,
            data: {
                messages: [
                    {
                        ...cachedToolUse.chatResult,
                        header: updatedHeader,
                    },
                ],
            },
        })
    }

    async #undoAllFileChanges(
        tabId: string,
        toolUseId: string,
        session: ChatSessionService | undefined
    ): Promise<void> {
        this.#log(`Reverting all file changes starting from ${toolUseId}`)
        const toUndo = session?.toolUseLookup.get(toolUseId)?.relatedToolUses
        if (!toUndo) {
            return
        }
        for (const messageId of [...toUndo].reverse()) {
            await this.onButtonClick({ buttonId: 'undo-changes', messageId, tabId })
        }
    }

    async onCreatePrompt(params: CreatePromptParams): Promise<void> {
        if (params.isRule) {
            let workspaceFolders = workspaceUtils.getWorkspaceFolderPaths(this.#features.workspace)
            let workspaceRulesDirectory = path.join(workspaceFolders[0], '.amazonq', 'rules')
            if (workspaceFolders.length > 0) {
                const newFilePath = getNewRuleFilePath(params.promptName, workspaceRulesDirectory)
                const newFileContent = ''
                try {
                    await this.#features.workspace.fs.mkdir(workspaceRulesDirectory, { recursive: true })
                    await this.#features.workspace.fs.writeFile(newFilePath, newFileContent, { mode: 0o600 })
                    await this.#features.lsp.window.showDocument({ uri: URI.file(newFilePath).toString() })
                } catch (e) {
                    this.#features.logging.warn(`Error creating rule file: ${e}`)
                }
                return
            }
        }

        const newFilePath = getNewPromptFilePath(params.promptName)
        const newFileContent = ''
        try {
            await this.#features.workspace.fs.mkdir(getUserPromptsDirectory(), { recursive: true })
            await this.#features.workspace.fs.writeFile(newFilePath, newFileContent, { mode: 0o600 })
            await this.#features.lsp.window.showDocument({ uri: URI.file(newFilePath).toString() })
        } catch (e) {
            this.#features.logging.warn(`Error creating prompt file: ${e}`)
        }
    }

    dispose() {
        this.#chatSessionManagementService.dispose()
        this.#telemetryController.dispose()
        this.#chatHistoryDb.close()
        this.#contextCommandsProvider?.dispose()
        this.#userWrittenCodeTracker?.dispose()
    }

    async onListConversations(params: ListConversationsParams) {
        return this.#tabBarController.onListConversations(params)
    }

    async onConversationClick(params: ConversationClickParams) {
        return this.#tabBarController.onConversationClick(params)
    }

    async onRuleClick(params: RuleClickParams) {
        return this.#additionalContextProvider.onRuleClick(params)
    }

    async onListRules(params: ListRulesParams) {
        return this.#additionalContextProvider.onListRules(params)
    }

    async onListMcpServers(params: ListMcpServersParams) {
        return this.#mcpEventHandler.onListMcpServers(params)
    }

    async onMcpServerClick(params: McpServerClickParams) {
        return this.#mcpEventHandler.onMcpServerClick(params)
    }

    async #sendProgressToClient(chunk: ChatResult | string, partialResultToken?: string | number) {
        if (!isNullish(partialResultToken)) {
            await this.#features.lsp.sendProgress(chatRequestType, partialResultToken, chunk)
        }
    }

    #getChatResultStream(partialResultToken?: string | number): AgenticChatResultStream {
        return new AgenticChatResultStream(async (result: ChatResult | string) => {
            return this.#sendProgressToClient(result, partialResultToken)
        })
    }

    async onChatPrompt(params: ChatParams, token: CancellationToken): Promise<ChatResult | ResponseError<ChatResult>> {
        // Phase 1: Initial Setup - This happens only once
        const maybeDefaultResponse = getDefaultChatResponse(params.prompt.prompt)
        if (maybeDefaultResponse) {
            return maybeDefaultResponse
        }

        const sessionResult = this.#chatSessionManagementService.getSession(params.tabId)

        const { data: session, success } = sessionResult

        if (!success) {
            return new ResponseError<ChatResult>(ErrorCodes.InternalError, sessionResult.error)
        }

        session.rejectAllDeferredToolExecutions(new ToolApprovalException('Command ignored: new prompt', false))
        await this.#invalidateAllShellCommands(params.tabId, session)

        const metric = new Metric<CombinedConversationEvent>({
            cwsprChatConversationType: 'AgenticChat',
        })

        try {
            const triggerContext = await this.#getTriggerContext(params, metric)
            if (triggerContext.programmingLanguage?.languageName) {
                this.#userWrittenCodeTracker?.recordUsageCount(triggerContext.programmingLanguage.languageName)
            }
            const isNewConversation = !session.conversationId
            session.contextListSent = false
            if (isNewConversation) {
                // agentic chat does not support conversationId in API response,
                // so we set it to random UUID per session, as other chat functionality
                // depends on it
                session.conversationId = uuid()
            }
            const chatResultStream = this.#getChatResultStream(params.partialResultToken)
            token.onCancellationRequested(async () => {
                this.#log('cancellation requested')

                // Abort all operations immediately
                session.abortRequest()
                void this.#invalidateAllShellCommands(params.tabId, session)
                session.rejectAllDeferredToolExecutions(new CancellationError('user'))

                // Then update UI to inform the user
                await this.#showUndoAllIfRequired(chatResultStream, session)
                await chatResultStream.updateOngoingProgressResult('Canceled')
                await this.#getChatResultStream(params.partialResultToken).writeResultBlock({
                    type: 'directive',
                    messageId: 'stopped' + uuid(),
                    body: 'You stopped your current work, please provide additional examples or ask another question.',
                })

                // Finally, send telemetry/metrics
                this.#telemetryController.emitInteractWithAgenticChat(
                    'StopChat',
                    params.tabId,
                    session.pairProgrammingMode,
                    session.getConversationType()
                )
                await this.#telemetryController.emitAddMessageMetric(params.tabId, metric.metric, 'Cancelled')
            })
            session.setConversationType('AgenticChat')

            const additionalContext = await this.#additionalContextProvider.getAdditionalContext(
                triggerContext,
                params.tabId,
                params.context
            )
            if (additionalContext.length) {
                triggerContext.documentReference =
                    this.#additionalContextProvider.getFileListFromContext(additionalContext)
            }
            // Get the initial request input
            const initialRequestInput = await this.#prepareRequestInput(
                params,
                session,
                triggerContext,
                additionalContext,
                chatResultStream
            )

            // Generate a unique ID for this prompt
            const promptId = crypto.randomUUID()
            session.setCurrentPromptId(promptId)

            // Start the agent loop
            const finalResult = await this.#runAgentLoop(
                initialRequestInput,
                session,
                metric,
                chatResultStream,
                params.tabId,
                promptId,
                session.conversationId,
                token,
                triggerContext.documentReference
            )

            // Phase 5: Result Handling - This happens only once
            return await this.#handleFinalResult(
                finalResult,
                session,
                params,
                metric,
                triggerContext,
                isNewConversation,
                chatResultStream
            )
        } catch (err) {
            // HACK: the chat-client needs to have a partial event with the associated messageId sent before it can accept the final result.
            // Without this, the `thinking` indicator never goes away.
            // Note: buttons being explicitly empty is required for this hack to work.
            const errorMessageId = `error-message-id-${uuid()}`
            await this.#sendProgressToClient(
                {
                    type: 'answer',
                    body: '',
                    messageId: errorMessageId,
                    buttons: [],
                },
                params.partialResultToken
            )
            if (this.isUserAction(err, token)) {
                /**
                 * when the session is aborted it generates an error.
                 * we need to resolve this error with an answer so the
                 * stream stops
                 */
                return {
                    type: 'answer',
                    body: '',
                    messageId: errorMessageId,
                    buttons: [],
                }
            }
            return this.#handleRequestError(
                session.conversationId,
                err,
                errorMessageId,
                params.tabId,
                metric,
                session.pairProgrammingMode
            )
        }
    }

    /**
     * Prepares the initial request input for the chat prompt
     */
    async #prepareRequestInput(
        params: ChatParams,
        session: ChatSessionService,
        triggerContext: TriggerContext,
        additionalContext: AdditionalContentEntryAddition[],
        chatResultStream: AgenticChatResultStream
    ): Promise<GenerateAssistantResponseCommandInput> {
        this.#debug('Preparing request input')
        const profileArn = AmazonQTokenServiceManager.getInstance().getActiveProfileArn()
        const requestInput = await this.#triggerContext.getChatParamsFromTrigger(
            params,
            triggerContext,
            ChatTriggerType.MANUAL,
            this.#customizationArn,
            chatResultStream,
            profileArn,
            [],
            this.#getTools(session),
            additionalContext,
            session.modelId
        )

        return requestInput
    }

    /**
     * Runs the agent loop, making requests and processing tool uses until completion
     */
    async #runAgentLoop(
        initialRequestInput: GenerateAssistantResponseCommandInput,
        session: ChatSessionService,
        metric: Metric<CombinedConversationEvent>,
        chatResultStream: AgenticChatResultStream,
        tabId: string,
        promptId: string,
        conversationIdentifier?: string,
        token?: CancellationToken,
        documentReference?: FileList
    ): Promise<Result<AgenticChatResultWithMetadata, string>> {
        let currentRequestInput = { ...initialRequestInput }
        let finalResult: Result<AgenticChatResultWithMetadata, string> | null = null
        let iterationCount = 0
        let shouldDisplayMessage = true
        metric.recordStart()

        while (true) {
            iterationCount++
            this.#debug(`Agent loop iteration ${iterationCount} for conversation id:`, conversationIdentifier || '')

            this.#toolCallLatencies = []
            this.#timeToFirstChunk = -1
            this.#timeBetweenChunks = []

            // Check for cancellation
            if (this.#isPromptCanceled(token, session, promptId)) {
                this.#debug('Stopping agent loop - cancelled by user')
                throw new CancellationError('user')
            }

            const currentMessage = currentRequestInput.conversationState?.currentMessage
            const conversationId = conversationIdentifier ?? ''
            if (!currentMessage || !conversationId) {
                this.#debug(
                    `Warning: ${!currentMessage ? 'currentMessage' : ''}${!currentMessage && !conversationId ? ' and ' : ''}${!conversationId ? 'conversationIdentifier' : ''} is empty in agent loop iteration ${iterationCount}.`
                )
            }
            const remainingCharacterBudget = this.truncateRequest(currentRequestInput)
            let messages: DbMessage[] = []
            if (currentMessage) {
                //  Get and process the messages from history DB to maintain invariants for service requests
                try {
                    messages = this.#chatHistoryDb.fixAndGetHistory(tabId, currentMessage, remainingCharacterBudget)
                } catch (err) {
                    if (err instanceof ToolResultValidationError) {
                        this.#features.logging.warn(`Tool validation error: ${err.message}`)
                        break
                    }
                }
            }

            //  Do not include chatHistory for requests going to Mynah Backend
            currentRequestInput.conversationState!.history = currentRequestInput.conversationState?.currentMessage
                ?.userInputMessage?.userIntent
                ? []
                : messages.map(msg => messageToStreamingMessage(msg))

            // Add loading message before making the request
            const loadingMessageId = `loading-${uuid()}`
            await chatResultStream.writeResultBlock({ ...loadingMessage, messageId: loadingMessageId })

            this.#llmRequestStartTime = Date.now()
            // Phase 3: Request Execution
            // Note: these logs are very noisy, but contain information redacted on the backend.
            this.#debug(`generateAssistantResponse Request: ${JSON.stringify(currentRequestInput, undefined, 2)}`)
            const response = await session.generateAssistantResponse(currentRequestInput)

            if (response.$metadata.requestId) {
                metric.mergeWith({
                    requestIds: [response.$metadata.requestId],
                })
            }
            this.#features.logging.info(
                `generateAssistantResponse ResponseMetadata: ${loggingUtils.formatObj(response.$metadata)}`
            )
            await chatResultStream.removeResultBlock(loadingMessageId)

            // Add the current user message to the history DB
            if (currentMessage && conversationIdentifier) {
                if (this.#isPromptCanceled(token, session, promptId)) {
                    // Only skip adding message to history, continue executing to avoid unexpected stop for the conversation
                    this.#debug('Skipping adding user message to history - cancelled by user')
                } else {
                    this.#chatHistoryDb.addMessage(tabId, 'cwc', conversationIdentifier, {
                        body: currentMessage.userInputMessage?.content ?? '',
                        type: 'prompt' as any,
                        userIntent: currentMessage.userInputMessage?.userIntent,
                        origin: currentMessage.userInputMessage?.origin,
                        userInputMessageContext: currentMessage.userInputMessage?.userInputMessageContext,
                        shouldDisplayMessage: shouldDisplayMessage,
                        timestamp: new Date(),
                    })
                }
            }
            shouldDisplayMessage = true

            // Phase 4: Response Processing
            const result = await this.#processGenerateAssistantResponseResponseWithTimeout(
                response,
                metric.mergeWith({
                    cwsprChatResponseCode: response.$metadata.httpStatusCode,
                    cwsprChatMessageId: response.$metadata.requestId,
                }),
                chatResultStream,
                session,
                documentReference
            )
            const llmLatency = Date.now() - this.#llmRequestStartTime
            this.#debug(`LLM Response Latency: ${llmLatency}`)
            // This is needed to handle the case where the response stream times out
            // and we want to auto-retry
            if (!result.success && result.error.startsWith(responseTimeoutPartialMsg)) {
                const content =
                    'You took too long to respond - try to split up the work into smaller steps. Do not apologize.'
                if (this.#isPromptCanceled(token, session, promptId)) {
                    // Only skip adding message to the history DB, continue executing to avoid unexpected stop for the conversation
                    this.#debug('Skipping adding messages to history - cancelled by user')
                } else {
                    this.#chatHistoryDb.addMessage(tabId, 'cwc', conversationIdentifier ?? '', {
                        body: 'Response timed out - message took too long to generate',
                        type: 'answer',
                        shouldDisplayMessage: false,
                        timestamp: new Date(),
                    })
                }
                currentRequestInput = this.#updateRequestInputWithToolResults(currentRequestInput, [], content)
                shouldDisplayMessage = false
                // set the in progress tool use UI status to Error
                await chatResultStream.updateOngoingProgressResult('Error')
                continue
            }

            // Add the current assistantResponse message to the history DB
            if (result.data?.chatResult.body !== undefined) {
                if (this.#isPromptCanceled(token, session, promptId)) {
                    // Only skip adding message to the history DB, continue executing to avoid unexpected stop for the conversation
                    this.#debug('Skipping adding messages to history - cancelled by user')
                } else {
                    this.#chatHistoryDb.addMessage(tabId, 'cwc', conversationIdentifier ?? '', {
                        body: result.data?.chatResult.body,
                        type: 'answer' as any,
                        codeReference: result.data.chatResult.codeReference,
                        relatedContent:
                            result.data.chatResult.relatedContent?.content &&
                            result.data.chatResult.relatedContent.content.length > 0
                                ? result.data?.chatResult.relatedContent
                                : undefined,
                        toolUses: Object.keys(result.data?.toolUses!)
                            .filter(k => result.data!.toolUses[k].stop)
                            .map(k => ({
                                toolUseId: result.data!.toolUses[k].toolUseId,
                                name: result.data!.toolUses[k].name,
                                input: result.data!.toolUses[k].input,
                            })),
                        shouldDisplayMessage: shouldDisplayMessage,
                        timestamp: new Date(),
                    })
                }
            } else {
                this.#features.logging.warn('No ChatResult body in response, skipping adding to history')
            }

            // Check if we have any tool uses that need to be processed
            const pendingToolUses = this.#getPendingToolUses(result.data?.toolUses || {})

            if (pendingToolUses.length === 0) {
                this.recordChunk('agent_loop_done')
                // No more tool uses, we're done
                this.#telemetryController.emitAgencticLoop_InvokeLLM(
                    response.$metadata.requestId!,
                    conversationId,
                    'AgenticChat',
                    undefined,
                    undefined,
                    'Succeeded',
                    this.#features.runtime.serverInfo.version ?? '',
                    [llmLatency],
                    this.#toolCallLatencies,
                    this.#timeToFirstChunk,
                    this.#timeBetweenChunks,
                    session.pairProgrammingMode
                )
                finalResult = result
                break
            }

            let content = ''
            let toolResults: ToolResult[]
            session.setConversationType('AgenticChatWithToolUse')
            if (result.success) {
                // Process tool uses and update the request input for the next iteration
                toolResults = await this.#processToolUses(pendingToolUses, chatResultStream, session, tabId, token)
                if (toolResults.some(toolResult => this.#shouldSendBackErrorContent(toolResult))) {
                    content = 'There was an error processing one or more tool uses. Try again, do not apologize.'
                    shouldDisplayMessage = false
                }
                const toolCallLatency = Date.now() - this.#toolStartTime
                this.#toolCallLatencies.push(toolCallLatency)
                const conversationType = session.getConversationType() as ChatConversationType
                metric.setDimension('cwsprChatConversationType', conversationType)
                metric.setDimension('requestIds', metric.metric.requestIds)
                const toolNames = this.#toolUseLatencies.map(item => item.toolName)
                const toolUseIds = this.#toolUseLatencies.map(item => item.toolUseId)
                this.#telemetryController.emitAgencticLoop_InvokeLLM(
                    response.$metadata.requestId!,
                    conversationId,
                    'AgenticChatWithToolUse',
                    toolNames ?? undefined,
                    toolUseIds ?? undefined,
                    'Succeeded',
                    this.#features.runtime.serverInfo.version ?? '',
                    [llmLatency],
                    this.#toolCallLatencies,
                    this.#timeToFirstChunk,
                    this.#timeBetweenChunks,
                    session.pairProgrammingMode
                )
            } else {
                // Send an error card to UI?
                toolResults = pendingToolUses.map(toolUse => ({
                    toolUseId: toolUse.toolUseId,
                    status: ToolResultStatus.ERROR,
                    content: [{ text: result.error }],
                }))
                this.#telemetryController.emitAgencticLoop_InvokeLLM(
                    response.$metadata.requestId!,
                    conversationId,
                    'AgenticChatWithToolUse',
                    undefined,
                    undefined,
                    'Failed',
                    this.#features.runtime.serverInfo.version ?? '',
                    [llmLatency],
                    this.#toolCallLatencies,
                    this.#timeToFirstChunk,
                    this.#timeBetweenChunks,
                    session.pairProgrammingMode
                )
                if (result.error.startsWith('ToolUse input is invalid JSON:')) {
                    content =
                        'Your toolUse input is incomplete, try again. If the error happens consistently, break this task down into multiple tool uses with smaller input. Do not apologize.'
                    shouldDisplayMessage = false
                }
                // set the in progress tool use UI status to Error
                await chatResultStream.updateOngoingProgressResult('Error')
            }
            if (result.success && this.#toolUseLatencies.length > 0) {
                // Clear latencies for the next LLM call
                this.#toolUseLatencies = []
            }
            currentRequestInput = this.#updateRequestInputWithToolResults(currentRequestInput, toolResults, content)
        }

        return (
            finalResult || {
                success: false,
                error: 'Agent loop failed to produce a final result',
                data: { chatResult: {}, toolUses: {} },
            }
        )
    }

    /**
     * performs truncation of request before sending to backend service.
     * Returns the remaining character budget for chat history.
     * @param request
     */
    truncateRequest(request: GenerateAssistantResponseCommandInput): number {
        let remainingCharacterBudget = generateAssistantResponseInputLimit
        if (!request?.conversationState?.currentMessage?.userInputMessage) {
            return remainingCharacterBudget
        }
        const message = request.conversationState?.currentMessage?.userInputMessage?.content

        // 1. prioritize user input message
        let truncatedUserInputMessage = ''
        if (message) {
            if (message.length > generateAssistantResponseInputLimit) {
                this.#debug(`Truncating userInputMessage to ${generateAssistantResponseInputLimit} characters}`)
                truncatedUserInputMessage = message.substring(0, generateAssistantResponseInputLimit)
                remainingCharacterBudget = remainingCharacterBudget - truncatedUserInputMessage.length
                request.conversationState.currentMessage.userInputMessage.content = truncatedUserInputMessage
            } else {
                remainingCharacterBudget = remainingCharacterBudget - message.length
            }
        }

        // 2. try to fit @context into budget
        let truncatedRelevantDocuments = []
        if (
            request.conversationState.currentMessage.userInputMessage.userInputMessageContext?.editorState
                ?.relevantDocuments
        ) {
            for (const relevantDoc of request.conversationState.currentMessage.userInputMessage.userInputMessageContext
                ?.editorState?.relevantDocuments) {
                const docLength = relevantDoc?.text?.length || 0
                if (remainingCharacterBudget > docLength) {
                    truncatedRelevantDocuments.push(relevantDoc)
                    remainingCharacterBudget = remainingCharacterBudget - docLength
                }
            }
            request.conversationState.currentMessage.userInputMessage.userInputMessageContext.editorState.relevantDocuments =
                truncatedRelevantDocuments
        }

        // 3. try to fit current file context
        let truncatedCurrentDocument = undefined
        if (request.conversationState.currentMessage.userInputMessage.userInputMessageContext?.editorState?.document) {
            const docLength =
                request.conversationState.currentMessage.userInputMessage.userInputMessageContext?.editorState?.document
                    .text?.length || 0
            if (remainingCharacterBudget > docLength) {
                truncatedCurrentDocument =
                    request.conversationState.currentMessage.userInputMessage.userInputMessageContext?.editorState
                        ?.document
                remainingCharacterBudget = remainingCharacterBudget - docLength
            }
            request.conversationState.currentMessage.userInputMessage.userInputMessageContext.editorState.document =
                truncatedCurrentDocument
        }
        return remainingCharacterBudget
    }

    /**
     * Extracts tool uses that need to be processed
     */
    #getPendingToolUses(toolUses: Record<string, ToolUse & { stop: boolean }>): Array<ToolUse & { stop: boolean }> {
        return Object.values(toolUses).filter(toolUse => toolUse.stop)
    }
    /**
     * Creates a promise that does not resolve until the user accepts or rejects the tool usage.
     * @param toolUseId
     * @param toolUseName
     * @param resultStream
     * @param promptBlockId id of approval block. This allows us to overwrite the buttons with 'accepted' or 'rejected' text.
     * @param session
     */
    async waitForToolApproval(
        toolUse: ToolUse,
        resultStream: AgenticChatResultStream,
        promptBlockId: number,
        session: ChatSessionService,
        toolName: string
    ) {
        const deferred = this.#createDeferred()
        session.setDeferredToolExecution(toolUse.toolUseId!, deferred.resolve, deferred.reject)
        this.#log(`Prompting for tool approval for tool: ${toolName ?? toolUse.name}`)
        await deferred.promise
        // Note: we want to overwrite the button block because it already exists in the stream.
        await resultStream.overwriteResultBlock(
            this.#getUpdateToolConfirmResult(toolUse, true, toolName),
            promptBlockId
        )
    }

    /**
     * Processes tool uses by running the tools and collecting results
     */
    async #processToolUses(
        toolUses: Array<ToolUse & { stop: boolean }>,
        chatResultStream: AgenticChatResultStream,
        session: ChatSessionService,
        tabId: string,
        token?: CancellationToken
    ): Promise<ToolResult[]> {
        const results: ToolResult[] = []

        for (const toolUse of toolUses) {
            // Store buttonBlockId to use it in `catch` block if needed
            let cachedButtonBlockId
            if (!toolUse.name || !toolUse.toolUseId) continue
            session.toolUseLookup.set(toolUse.toolUseId, toolUse)

            // Record the start time for this tool use for latency calculation
            if (toolUse.toolUseId) {
                this.#toolUseStartTimes[toolUse.toolUseId] = Date.now()
            }

            try {
                // TODO: Can we move this check in the event parser before the stream completes?
                const availableToolNames = this.#getTools(session).map(tool => tool.toolSpecification.name)
                if (!availableToolNames.includes(toolUse.name)) {
                    throw new Error(`Tool ${toolUse.name} is not available in the current mode`)
                }

                this.recordChunk(`tool_execution_start - ${toolUse.name}`)
                this.#toolStartTime = Date.now()

                // remove progress UI
                await chatResultStream.removeResultBlockAndUpdateUI(progressPrefix + toolUse.toolUseId)

                // fsRead and listDirectory write to an existing card and could show nothing in the current position
                if (!['fsWrite', 'fsReplace', 'fsRead', 'listDirectory'].includes(toolUse.name)) {
                    await this.#showUndoAllIfRequired(chatResultStream, session)
                }
                // fsWrite can take a long time, so we render fsWrite  Explanatory upon partial streaming responses.
                if (toolUse.name !== 'fsWrite' && toolUse.name !== 'fsReplace') {
                    const { explanation } = toolUse.input as unknown as ExplanatoryParams
                    if (explanation) {
                        await chatResultStream.writeResultBlock({
                            type: 'directive',
                            messageId: toolUse.toolUseId + '_explanation',
                            body: explanation,
                        })
                    }
                }
                switch (toolUse.name) {
                    case 'fsRead':
                    case 'listDirectory':
                    case 'grepSearch':
                    case 'fileSearch':
                    case 'fsWrite':
                    case 'fsReplace':
                    case 'executeBash': {
                        const toolMap = {
                            fsRead: { Tool: FsRead },
                            listDirectory: { Tool: ListDirectory },
                            fsWrite: { Tool: FsWrite },
                            fsReplace: { Tool: FsReplace },
                            executeBash: { Tool: ExecuteBash },
                            grepSearch: { Tool: GrepSearch },
                            fileSearch: { Tool: FileSearch },
                        }

                        const { Tool } = toolMap[toolUse.name as keyof typeof toolMap]
                        const tool = new Tool(this.#features)

                        // For MCP tools, get the permission from McpManager
                        // const permission = McpManager.instance.getToolPerm('Built-in', toolUse.name)
                        // If permission is 'alwaysAllow', we don't need to ask for acceptance
                        // const builtInPermission = permission !== 'alwaysAllow'

                        // Get the approved paths from the session
                        const approvedPaths = session.approvedPaths

                        // Pass the approved paths to the tool's requiresAcceptance method
                        const { requiresAcceptance, warning, commandCategory } = await tool.requiresAcceptance(
                            toolUse.input as any,
                            approvedPaths
                        )

                        // Honor built-in permission if available, otherwise use tool's requiresAcceptance
                        // const requiresAcceptance = builtInPermission || toolRequiresAcceptance

                        if (requiresAcceptance || toolUse.name === 'executeBash') {
                            // for executeBash, we till send the confirmation message without action buttons
                            const confirmationResult = this.#processToolConfirmation(
                                toolUse,
                                requiresAcceptance,
                                warning,
                                commandCategory
                            )
                            cachedButtonBlockId = await chatResultStream.writeResultBlock(confirmationResult)
                            const isExecuteBash = toolUse.name === 'executeBash'
                            if (isExecuteBash) {
                                this.#telemetryController.emitInteractWithAgenticChat(
                                    'GeneratedCommand',
                                    tabId,
                                    session.pairProgrammingMode,
                                    session.getConversationType()
                                )
                            }
                            if (requiresAcceptance) {
                                await this.waitForToolApproval(
                                    toolUse,
                                    chatResultStream,
                                    cachedButtonBlockId,
                                    session,
                                    toolUse.name
                                )
                            }
                            if (isExecuteBash) {
                                this.#telemetryController.emitInteractWithAgenticChat(
                                    'RunCommand',
                                    tabId,
                                    session.pairProgrammingMode,
                                    session.getConversationType()
                                )
                            }
                        }
                        break
                    }
                    // — DEFAULT ⇒ Only MCP tools, but can also handle generic tool execution messages
                    default:
                        // Get original server and tool names from the mapping
                        const originalNames = McpManager.instance.getOriginalToolNames(toolUse.name)
                        if (originalNames) {
                            const { serverName, toolName } = originalNames
                            const def = McpManager.instance
                                .getAllTools()
                                .find(d => d.serverName === serverName && d.toolName === toolName)
                            if (def) {
                                const mcpTool = new McpTool(this.#features, def)
                                const { requiresAcceptance, warning } = await mcpTool.requiresAcceptance(
                                    serverName,
                                    toolName
                                )
                                if (requiresAcceptance) {
                                    const confirmation = this.#processToolConfirmation(
                                        toolUse,
                                        requiresAcceptance,
                                        warning,
                                        undefined,
                                        toolName // Pass the original tool name here
                                    )
                                    cachedButtonBlockId = await chatResultStream.writeResultBlock(confirmation)
                                    await this.waitForToolApproval(
                                        toolUse,
                                        chatResultStream,
                                        cachedButtonBlockId,
                                        session,
                                        toolName
                                    )
                                }

                                // Store the blockId in the session for later use
                                if (toolUse.toolUseId) {
                                    // Use a type assertion to add the runningCardBlockId property
                                    const toolUseWithBlockId = {
                                        ...toolUse,
                                        cachedButtonBlockId,
                                    } as typeof toolUse & { cachedButtonBlockId: number }

                                    session.toolUseLookup.set(toolUse.toolUseId, toolUseWithBlockId)
                                }
                                break
                            }
                        }
                        break
                }

                if (toolUse.name === 'fsWrite' || toolUse.name === 'fsReplace') {
                    const input = toolUse.input as unknown as FsWriteParams | FsReplaceParams
                    const document = await this.#triggerContext.getTextDocumentFromPath(input.path, true, true)

                    session.toolUseLookup.set(toolUse.toolUseId, {
                        ...toolUse,
                        fileChange: { before: document?.getText() },
                    })
                }

                // After approval, add the path to the approved paths in the session
                const inputPath = (toolUse.input as any)?.path || (toolUse.input as any)?.cwd
                if (inputPath) {
                    session.addApprovedPath(inputPath)
                }

                const ws = this.#getWritableStream(chatResultStream, toolUse)
                const result = await this.#features.agent.runTool(toolUse.name, toolUse.input, token, ws)

                let toolResultContent: ToolResultContentBlock

                if (typeof result === 'string') {
                    toolResultContent = { text: result }
                } else if (Array.isArray(result)) {
                    toolResultContent = { json: { items: result } }
                } else if (typeof result === 'object') {
                    toolResultContent = { json: result }
                } else toolResultContent = { text: JSON.stringify(result) }
                this.#validateToolResult(toolUse, toolResultContent)

                results.push({
                    toolUseId: toolUse.toolUseId,
                    status: 'success',
                    content: [toolResultContent],
                })

                switch (toolUse.name) {
                    case 'fsRead':
                    case 'listDirectory':
                    case 'fileSearch':
                        const initialListDirResult = this.#processReadOrListOrSearch(toolUse, chatResultStream)
                        if (initialListDirResult) {
                            await chatResultStream.writeResultBlock(initialListDirResult)
                        }
                        break
                    // no need to write tool result for listDir,fsRead,fileSearch into chat stream
                    case 'executeBash':
                        // no need to write tool result for listDir and fsRead into chat stream
                        // executeBash will stream the output instead of waiting until the end
                        break
                    case 'grepSearch':
                        const grepSearchResult = this.#processGrepSearchResult(toolUse, result, chatResultStream)
                        if (grepSearchResult) {
                            await chatResultStream.writeResultBlock(grepSearchResult)
                        }
                        break
                    case 'fsReplace':
                    case 'fsWrite':
                        const input = toolUse.input as unknown as FsWriteParams | FsReplaceParams
                        // Load from the filesystem instead of workspace.
                        // Workspace is likely out of date - when files
                        // are modified external to the IDE, many IDEs
                        // will only update their file contents (which
                        // then propagates to the LSP) if/when that
                        // document receives focus.
                        const doc = await this.#triggerContext.getTextDocumentFromPath(input.path, false, true)
                        const chatResult = await this.#getFsWriteChatResult(toolUse, doc, session)
                        const cachedToolUse = session.toolUseLookup.get(toolUse.toolUseId)
                        if (cachedToolUse) {
                            session.toolUseLookup.set(toolUse.toolUseId, {
                                ...cachedToolUse,
                                chatResult,
                                fileChange: { ...cachedToolUse.fileChange, after: doc?.getText() },
                            })
                        }
                        this.#telemetryController.emitInteractWithAgenticChat(
                            'GeneratedDiff',
                            tabId,
                            session.pairProgrammingMode,
                            session.getConversationType()
                        )
                        await chatResultStream.writeResultBlock(chatResult)
                        break
                    // — DEFAULT ⇒ MCP tools
                    default:
                        await this.#handleMcpToolResult(toolUse, result, session, chatResultStream)
                        break
                }
                this.#updateUndoAllState(toolUse, session)

                if (toolUse.name && toolUse.toolUseId) {
                    // Calculate latency if we have a start time for this tool use
                    let latency: number | undefined = undefined
                    if (this.#toolUseStartTimes[toolUse.toolUseId]) {
                        latency = Date.now() - this.#toolUseStartTimes[toolUse.toolUseId]
                        delete this.#toolUseStartTimes[toolUse.toolUseId]

                        if (latency !== undefined) {
                            this.#toolUseLatencies.push({
                                toolName: toolUse.name,
                                toolUseId: toolUse.toolUseId,
                                latency: latency,
                            })
                        }
                    }

                    this.#telemetryController.emitToolUseSuggested(
                        toolUse,
                        session.conversationId ?? '',
                        this.#features.runtime.serverInfo.version ?? '',
                        latency,
                        session.pairProgrammingMode
                    )
                }
            } catch (err) {
                await this.#showUndoAllIfRequired(chatResultStream, session)
                if (this.isUserAction(err, token)) {
                    // Handle ToolApprovalException for any tool
                    if (err instanceof ToolApprovalException && cachedButtonBlockId) {
                        await chatResultStream.overwriteResultBlock(
                            this.#getUpdateToolConfirmResult(toolUse, false, toolUse.name),
                            cachedButtonBlockId
                        )
                        if (err.shouldShowMessage) {
                            await chatResultStream.writeResultBlock({
                                type: 'answer',
                                messageId: `reject-message-${toolUse.toolUseId}`,
                                body: err.message || 'Command was rejected.',
                            })
                        }
                    } else if (err instanceof ToolApprovalException) {
                        this.#features.logging.warn('Failed to update tool block: no blockId is available.')
                    }

                    // Handle CancellationError
                    if (err instanceof CancellationError) {
                        results.push({
                            toolUseId: toolUse.toolUseId,
                            status: ToolResultStatus.ERROR,
                            content: [{ text: 'Command stopped by user' }],
                        })
                        continue
                    }

                    // Rethrow error for executeBash or any named tool
                    if (toolUse.name === 'executeBash' || toolUse.name) {
                        throw err
                    }
                }

                // display fs write failure status in the UX of that file card
                if ((toolUse.name === 'fsWrite' || toolUse.name === 'fsReplace') && toolUse.toolUseId) {
                    const existingCard = chatResultStream.getMessageBlockId(toolUse.toolUseId)
                    const fsParam = toolUse.input as unknown as FsWriteParams | FsReplaceParams
<<<<<<< HEAD
                    const fileName = path.basename(fsParam.path)
                    const customerFacingError = getCustomerFacingErrorMessage(err)
                    const errorResult = {
                        type: 'tool',
                        messageId: toolUse.toolUseId,
                        header: {
                            fileList: {
                                filePaths: [fileName],
                                details: {
                                    [fileName]: {
                                        description: fsParam.path,
=======
                    if (fsParam.path) {
                        const fileName = path.basename(fsParam.path)
                        const errorResult = {
                            type: 'tool',
                            messageId: toolUse.toolUseId,
                            header: {
                                fileList: {
                                    filePaths: [fileName],
                                    details: {
                                        [fileName]: {
                                            description: fsParam.path,
                                        },
>>>>>>> 00fd8d55
                                    },
                                },
                                status: {
                                    status: 'error',
                                    icon: 'error',
                                    text: 'Error',
                                },
                            },
<<<<<<< HEAD
                            status: {
                                status: 'error',
                                icon: 'error',
                                text: 'Error',
                                description: customerFacingError,
                            },
                        },
                    } as ChatResult
                    if (existingCard) {
                        await chatResultStream.overwriteResultBlock(errorResult, existingCard)
                    } else {
                        await chatResultStream.writeResultBlock(errorResult)
=======
                        } as ChatResult

                        if (existingCard) {
                            await chatResultStream.overwriteResultBlock(errorResult, existingCard)
                        } else {
                            await chatResultStream.writeResultBlock(errorResult)
                        }
>>>>>>> 00fd8d55
                    }
                } else if (toolUse.name === 'executeBash' && toolUse.toolUseId) {
                    const existingCard = chatResultStream.getMessageBlockId(toolUse.toolUseId)
                    const command = (toolUse.input as unknown as ExecuteBashParams).command
                    const completedErrorResult = {
                        type: 'tool',
                        messageId: toolUse.toolUseId,
                        body: `\`\`\`shell\n${command}\n\`\`\``,
                        header: {
                            body: 'shell',
                            status: {
                                status: 'success',
                                icon: 'ok',
                                text: 'Completed',
                            },
                            buttons: [],
                        },
                    } as ChatResult

                    if (existingCard) {
                        await chatResultStream.overwriteResultBlock(completedErrorResult, existingCard)
                    } else {
                        this.#features.chat.sendChatUpdate({
                            tabId,
                            state: { inProgress: false },
                            data: {
                                messages: [completedErrorResult],
                            },
                        })
                    }
                    this.#stoppedToolUses.add(toolUse.toolUseId)
                }
                const errMsg = err instanceof Error ? err.message : 'unknown error'
                this.#log(`Error running tool ${toolUse.name}:`, errMsg)
                results.push({
                    toolUseId: toolUse.toolUseId,
                    status: ToolResultStatus.ERROR,
                    content: [{ json: { error: err instanceof Error ? err.message : 'Unknown error' } }],
                })
            }
        }

        return results
    }

    #shouldSendBackErrorContent(toolResult: ToolResult) {
        if (toolResult.status === ToolResultStatus.ERROR) {
            for (const content of toolResult.content ?? []) {
                if (content.json && JSON.stringify(content.json).includes(outputLimitExceedsPartialMsg)) {
                    // do not send the content response back for this case to avoid unnecessary messages
                    return false
                }
            }
            return true
        }
        return false
    }

    /**
     * Updates the currentUndoAllId state in the session
     */
    #updateUndoAllState(toolUse: ToolUse, session: ChatSessionService) {
        if (toolUse.name === 'fsRead' || toolUse.name === 'listDirectory') {
            return
        }
        if (toolUse.name === 'fsWrite' || toolUse.name === 'fsReplace') {
            if (session.currentUndoAllId === undefined) {
                session.currentUndoAllId = toolUse.toolUseId
            }
            if (session.currentUndoAllId) {
                const prev = session.toolUseLookup.get(session.currentUndoAllId)
                if (prev && toolUse.toolUseId) {
                    const relatedToolUses = prev.relatedToolUses || new Set()
                    relatedToolUses.add(toolUse.toolUseId)

                    session.toolUseLookup.set(session.currentUndoAllId, {
                        ...prev,
                        relatedToolUses,
                    })
                }
            }
        } else {
            session.currentUndoAllId = undefined
        }
    }

    /**
     * Shows an "Undo all changes" button if there are multiple related file changes
     * that can be undone together.
     */
    async #showUndoAllIfRequired(chatResultStream: AgenticChatResultStream, session: ChatSessionService) {
        if (session.currentUndoAllId === undefined) {
            return
        }

        const toUndo = session.toolUseLookup.get(session.currentUndoAllId)?.relatedToolUses
        if (!toUndo || toUndo.size <= 1) {
            session.currentUndoAllId = undefined
            return
        }

        await chatResultStream.writeResultBlock({
            type: 'answer',
            messageId: `${session.currentUndoAllId}_undoall`,
            buttons: [
                {
                    id: 'undo-all-changes',
                    text: 'Undo all changes',
                    icon: 'undo',
                    status: 'clear',
                    keepCardAfterClick: false,
                },
            ],
        })
        session.currentUndoAllId = undefined
    }

    /**
     * Determines if error is thrown as a result of a user action (Ex. rejecting tool, stop button)
     * @param err
     * @returns
     */
    isUserAction(err: unknown, token?: CancellationToken, session?: ChatSessionService): boolean {
        return (
            !isUsageLimitError(err) &&
            (CancellationError.isUserCancelled(err) ||
                err instanceof ToolApprovalException ||
                isRequestAbortedError(err) ||
                (token?.isCancellationRequested ?? false))
        )
    }

    #isPromptCanceled(token: CancellationToken | undefined, session: ChatSessionService, promptId: string): boolean {
        return token?.isCancellationRequested === true || !session.isCurrentPrompt(promptId)
    }

    #validateToolResult(toolUse: ToolUse, result: ToolResultContentBlock) {
        let maxToolResponseSize
        switch (toolUse.name) {
            case 'fsRead':
            case 'executeBash':
                // fsRead and executeBash already have truncation logic
                return
            case 'listDirectory':
                maxToolResponseSize = 50_000
                break
            default:
                maxToolResponseSize = 100_000
                break
        }
        if (
            (result.text && result.text.length > maxToolResponseSize) ||
            (result.json && JSON.stringify(result.json).length > maxToolResponseSize)
        ) {
            throw Error(`${toolUse.name} ${outputLimitExceedsPartialMsg} ${maxToolResponseSize}`)
        }
    }

    /**
     * Get a description for the tooltip based on command category
     * @param commandCategory The category of the command
     * @returns A descriptive message for the tooltip
     */
    #getCommandCategoryDescription(category: CommandCategory): string | undefined {
        switch (category) {
            case CommandCategory.Mutate:
                return 'This command may modify your code and/or files.'
            case CommandCategory.Destructive:
                return 'This command may cause significant data loss or damage.'
            default:
                return undefined
        }
    }

    #getWritableStream(chatResultStream: AgenticChatResultStream, toolUse: ToolUse): WritableStream | undefined {
        if (toolUse.name !== 'executeBash') {
            return
        }

        const toolMsgId = toolUse.toolUseId!
        const chatMsgId = chatResultStream.getResult().messageId
        let headerEmitted = false

        const initialHeader: ChatMessage['header'] = {
            body: 'shell',
            buttons: [{ id: 'stop-shell-command', text: 'Stop', icon: 'stop' }],
        }

        const completedHeader: ChatMessage['header'] = {
            body: 'shell',
            status: { status: 'success', icon: 'ok', text: 'Completed' },
            buttons: [],
        }

        return new WritableStream({
            write: async chunk => {
                if (this.#stoppedToolUses.has(toolMsgId)) return

                await chatResultStream.writeResultBlock({
                    type: 'tool',
                    messageId: toolMsgId,
                    body: chunk,
                    header: headerEmitted ? undefined : initialHeader,
                })

                headerEmitted = true
            },

            close: async () => {
                if (this.#stoppedToolUses.has(toolMsgId)) return

                await chatResultStream.writeResultBlock({
                    type: 'tool',
                    messageId: toolMsgId,
                    body: '```',
                    header: completedHeader,
                })

                await chatResultStream.writeResultBlock({
                    type: 'answer',
                    messageId: chatMsgId,
                    body: '',
                    header: undefined,
                })

                this.#stoppedToolUses.add(toolMsgId)
            },
        })
    }

    /**
     * Creates an updated ChatResult for tool confirmation based on tool type
     * @param toolUse The tool use object
     * @param isAccept Whether the tool was accepted or rejected
     * @param toolType Optional tool type for specialized handling
     * @returns ChatResult with appropriate confirmation UI
     */
    #getUpdateToolConfirmResult(
        toolUse: ToolUse,
        isAccept: boolean,
        originalToolName: string,
        toolType?: string
    ): ChatResult {
        const toolName = originalToolName ?? (toolType || toolUse.name)

        // Handle bash commands with special formatting
        if (toolName === 'executeBash') {
            return {
                messageId: toolUse.toolUseId,
                type: 'tool',
                body: '```shell\n' + (toolUse.input as unknown as ExecuteBashParams).command,
                header: {
                    body: 'shell',
                    ...(isAccept
                        ? {}
                        : {
                              status: {
                                  status: 'error',
                                  icon: 'cancel',
                                  text: 'Rejected',
                              },
                          }),
                    buttons: isAccept ? [{ id: 'stop-shell-command', text: 'Stop', icon: 'stop' }] : [],
                },
            }
        }

        // For file operations and other tools, create appropriate confirmation UI
        let header: {
            body: string | undefined
            status: { status: 'info' | 'success' | 'warning' | 'error'; icon: string; text: string }
        }
        let body: string | undefined

        switch (toolName) {
            case 'fsReplace':
            case 'fsWrite':
            case 'fsRead':
            case 'listDirectory':
                header = {
                    body: undefined,
                    status: {
                        status: 'success',
                        icon: 'ok',
                        text: 'Allowed',
                    },
                }
                break

            case 'fileSearch':
                const searchPath = (toolUse.input as unknown as FileSearchParams).path
                header = {
                    body: 'File Search',
                    status: {
                        status: isAccept ? 'success' : 'error',
                        icon: isAccept ? 'ok' : 'cancel',
                        text: isAccept ? 'Allowed' : 'Rejected',
                    },
                }
                body = `File search ${isAccept ? 'allowed' : 'rejected'}: \`${searchPath}\``
                break

            default:
                // Default tool (not only MCP)
                return {
                    type: 'tool',
                    messageId: toolUse.toolUseId!,
                    summary: {
                        content: {
                            header: {
                                icon: 'tools',
                                body: `${originalToolName ?? (toolType || toolUse.name)}`,
                                status: {
                                    status: isAccept ? 'success' : 'error',
                                    icon: isAccept ? 'ok' : 'cancel',
                                    text: isAccept ? 'Completed' : 'Rejected',
                                },
                                fileList: undefined,
                            },
                        },
                        collapsedContent: [
                            {
                                header: {
                                    body: 'Parameters',
                                    status: undefined,
                                },
                                body: `\`\`\`json\n${JSON.stringify(toolUse.input, null, 2)}\n\`\`\``,
                            },
                        ],
                    },
                }
        }

        return {
            messageId: this.#getMessageIdForToolUse(toolType, toolUse),
            type: 'tool',
            body,
            header,
        }
    }

    async #renderStoppedShellCommand(tabId: string, messageId: string): Promise<void> {
        const session = this.#chatSessionManagementService.getSession(tabId).data
        const toolUse = session?.toolUseLookup.get(messageId)
        const command = (toolUse!.input as unknown as ExecuteBashParams).command
        await this.#features.chat.sendChatUpdate({
            tabId,
            state: { inProgress: false },
            data: {
                messages: [
                    {
                        messageId,
                        type: 'tool',
                        body: `\`\`\`shell\n${command}\n\`\`\``,
                        header: {
                            body: 'shell',
                            status: {
                                status: 'error',
                                icon: 'stop',
                                text: 'Stopped',
                            },
                            buttons: [],
                        },
                    },
                ],
            },
        })
    }

    #processToolConfirmation(
        toolUse: ToolUse,
        requiresAcceptance: Boolean,
        warning?: string,
        commandCategory?: CommandCategory,
        toolType?: string,
        builtInPermission?: boolean
    ): ChatResult {
        const toolName = toolType || toolUse.name
        let buttons: Button[] = []
        let header: {
            body: string
            buttons: Button[]
            icon?: string
            iconForegroundStatus?: string
            status?: {
                status?: Status
                position?: 'left' | 'right'
                description?: string
                icon?: string
                text?: string
            }
        }
        let body: string | undefined

        // Configure tool-specific UI elements
        switch (toolName) {
            case 'executeBash': {
                const commandString = (toolUse.input as unknown as ExecuteBashParams).command
                buttons = requiresAcceptance
                    ? [
                          { id: 'run-shell-command', text: 'Run', icon: 'play' },
                          {
                              id: 'reject-shell-command',
                              status: 'dimmed-clear' as Status,
                              text: 'Reject',
                              icon: 'cancel',
                          },
                      ]
                    : []

                const statusIcon =
                    commandCategory === CommandCategory.Destructive
                        ? 'warning'
                        : commandCategory === CommandCategory.Mutate
                          ? 'info'
                          : 'none'
                const statusType =
                    commandCategory === CommandCategory.Destructive
                        ? 'warning'
                        : commandCategory === CommandCategory.Mutate
                          ? 'info'
                          : undefined

                header = {
                    status: requiresAcceptance
                        ? {
                              icon: statusIcon,
                              status: statusType,
                              position: 'left',
                              description: this.#getCommandCategoryDescription(
                                  commandCategory ?? CommandCategory.ReadOnly
                              ),
                          }
                        : {},
                    body: 'shell',
                    buttons,
                }
                body = '```shell\n' + commandString
                break
            }
            case 'fsReplace':
            case 'fsWrite': {
                const writeFilePath = (toolUse.input as unknown as FsWriteParams | FsReplaceParams).path
                buttons = [{ id: 'allow-tools', text: 'Allow', icon: 'ok', status: 'clear' }]
                header = {
                    icon: 'warning',
                    iconForegroundStatus: 'warning',
                    body: builtInPermission
                        ? '#### Allow file modification'
                        : '#### Allow file modification outside of your workspace',
                    buttons,
                }
                body = builtInPermission
                    ? `I need permission to modify files.\n\`${writeFilePath}\``
                    : `I need permission to modify files in your workspace.\n\`${writeFilePath}\``
                break
            }

            case 'fsRead':
            case 'listDirectory': {
                buttons = [{ id: 'allow-tools', text: 'Allow', icon: 'ok', status: 'clear' }]
                header = {
                    icon: 'tools',
                    iconForegroundStatus: 'tools',
                    body: builtInPermission
                        ? '#### Allow read-only tools'
                        : '#### Allow read-only tools outside your workspace',
                    buttons,
                }

                if (toolName === 'fsRead') {
                    const paths = (toolUse.input as unknown as FsReadParams).paths
                    const formattedPaths: string[] = []
                    paths.forEach(element => formattedPaths.push(`\`${element}\``))
                    body = builtInPermission
                        ? `I need permission to read files.\n${formattedPaths.join('\n')}`
                        : `I need permission to read files outside the workspace.\n${formattedPaths.join('\n')}`
                } else {
                    const readFilePath = (toolUse.input as unknown as ListDirectoryParams).path
                    body = builtInPermission
                        ? `I need permission to list directories.\n\`${readFilePath}\``
                        : `I need permission to list directories outside the workspace.\n\`${readFilePath}\``
                }
                break
            }

            default: {
                // — DEFAULT ⇒ MCP tools
                buttons = [{ id: 'allow-tools', text: 'Allow', icon: 'ok', status: 'clear' }]
                header = {
                    icon: 'tools',
                    iconForegroundStatus: 'warning',
                    body: `#### ${toolName}`,
                    buttons,
                }
                body = ' '
                break
            }
        }

        // Determine if this is a built-in tool or MCP tool
        const isStandardTool =
            toolName !== undefined && ['executeBash', 'fsWrite', 'fsRead', 'listDirectory'].includes(toolName)

        if (isStandardTool) {
            return {
                type: 'tool',
                messageId: this.#getMessageIdForToolUse(toolType, toolUse),
                header,
                body: warning ? (toolName === 'executeBash' ? '' : '\n\n') + body : body,
            }
        } else {
            return {
                type: 'tool',
                messageId: toolUse.toolUseId,
                summary: {
                    content: {
                        header: {
                            icon: 'tools',
                            body: `${toolName}`,
                            buttons: [
                                { id: 'allow-tools', text: 'Run', icon: 'play', status: 'clear' },
                                {
                                    id: 'reject-mcp-tool',
                                    text: 'Reject',
                                    icon: 'cancel',
                                    status: 'dimmed-clear' as Status,
                                },
                            ],
                        },
                    },
                    collapsedContent: [
                        {
                            header: { body: 'Parameters' },
                            body: `\`\`\`json\n${JSON.stringify(toolUse.input, null, 2)}\n\`\`\``,
                        },
                    ],
                },
            }
        }
    }

    async #getFsWriteChatResult(
        toolUse: ToolUse,
        doc: TextDocument | undefined,
        session: ChatSessionService
    ): Promise<ChatMessage> {
        const input = toolUse.input as unknown as FsWriteParams | FsReplaceParams
        const oldContent = session.toolUseLookup.get(toolUse.toolUseId!)?.fileChange?.before ?? ''
        // Get just the filename instead of the full path
        const fileName = path.basename(input.path)
        const diffChanges = diffLines(oldContent, doc?.getText() ?? '')
        const changes = diffChanges.reduce(
            (acc, { count = 0, added, removed }) => {
                if (added) {
                    acc.added += count
                } else if (removed) {
                    acc.deleted += count
                }
                return acc
            },
            { added: 0, deleted: 0 }
        )
        return {
            type: 'tool',
            messageId: toolUse.toolUseId,
            header: {
                fileList: {
                    filePaths: [fileName],
                    details: {
                        [fileName]: {
                            changes,
                            description: input.path,
                        },
                    },
                },
                buttons: [{ id: 'undo-changes', text: 'Undo', icon: 'undo' }],
            },
        }
    }

    #processReadOrListOrSearch(toolUse: ToolUse, chatResultStream: AgenticChatResultStream): ChatMessage | undefined {
        let messageIdToUpdate = toolUse.toolUseId!
        const currentId = chatResultStream.getMessageIdToUpdateForTool(toolUse.name!)

        if (currentId) {
            messageIdToUpdate = currentId
        } else {
            chatResultStream.setMessageIdToUpdateForTool(toolUse.name!, messageIdToUpdate)
        }
        let currentPaths = []
        if (toolUse.name === 'fsRead') {
            currentPaths = (toolUse.input as unknown as FsReadParams)?.paths
        } else {
            currentPaths.push((toolUse.input as unknown as ListDirectoryParams | FileSearchParams)?.path)
        }

        if (!currentPaths) return

        for (const currentPath of currentPaths) {
            const existingPaths = chatResultStream.getMessageOperation(messageIdToUpdate)?.filePaths || []
            // Check if path already exists in the list
            const isPathAlreadyProcessed = existingPaths.some(path => path.relativeFilePath === currentPath)
            if (!isPathAlreadyProcessed) {
                const currentFileDetail = {
                    relativeFilePath: currentPath,
                    lineRanges: [{ first: -1, second: -1 }],
                }
                chatResultStream.addMessageOperation(messageIdToUpdate, toolUse.name!, [
                    ...existingPaths,
                    currentFileDetail,
                ])
            }
        }
        let title: string
        const itemCount = chatResultStream.getMessageOperation(messageIdToUpdate)?.filePaths.length
        const filePathsPushed = chatResultStream.getMessageOperation(messageIdToUpdate)?.filePaths ?? []
        if (!itemCount) {
            title = 'Gathering context'
        } else {
            title =
                toolUse.name === 'fsRead'
                    ? `${itemCount} file${itemCount > 1 ? 's' : ''} read`
                    : toolUse.name === 'fileSearch'
                      ? `${itemCount} ${itemCount === 1 ? 'directory' : 'directories'} searched`
                      : `${itemCount} ${itemCount === 1 ? 'directory' : 'directories'} listed`
        }
        const details: Record<string, FileDetails> = {}
        for (const item of filePathsPushed) {
            details[item.relativeFilePath] = {
                lineRanges: item.lineRanges,
                description: item.relativeFilePath,
            }
        }

        const fileList: FileList = {
            rootFolderTitle: title,
            filePaths: filePathsPushed.map(item => item.relativeFilePath),
            details,
        }
        return {
            type: 'tool',
            fileList,
            messageId: messageIdToUpdate,
            body: '',
        }
    }

    /**
     * Process grep search results and format them for display in the chat UI
     */
    #processGrepSearchResult(
        toolUse: ToolUse,
        result: any,
        chatResultStream: AgenticChatResultStream
    ): ChatMessage | undefined {
        if (toolUse.name !== 'grepSearch') {
            return undefined
        }

        let messageIdToUpdate = toolUse.toolUseId!
        const currentId = chatResultStream.getMessageIdToUpdateForTool(toolUse.name!)

        if (currentId) {
            messageIdToUpdate = currentId
        } else {
            chatResultStream.setMessageIdToUpdateForTool(toolUse.name!, messageIdToUpdate)
        }

        // Extract search results from the tool output
        const output = result.output.content as SanitizedRipgrepOutput
        if (!output || !output.fileMatches || !Array.isArray(output.fileMatches)) {
            return {
                type: 'tool',
                messageId: messageIdToUpdate,
                body: 'No search results found.',
            }
        }

        // Process the matches into a structured format
        const matches = output.fileMatches
        const fileDetails: Record<string, FileDetails> = {}

        // Create file details directly from matches
        for (const match of matches) {
            const filePath = match.filePath
            if (!filePath) continue

            fileDetails[`${filePath} (${match.matches.length} ${match.matches.length <= 1 ? 'result' : 'results'})`] = {
                description: filePath,
                lineRanges: [{ first: -1, second: -1 }],
            }
        }

        // Create sorted array of file paths
        const sortedFilePaths = Object.keys(fileDetails)

        // Create the context list for display
        const query = (toolUse.input as any)?.query || 'search term'

        const contextList: FileList = {
            rootFolderTitle: `Grepped for "${query}", ${output.matchCount}  ${output.matchCount <= 1 ? 'result' : 'results'} found`,
            filePaths: sortedFilePaths,
            details: fileDetails,
        }

        return {
            type: 'tool',
            fileList: contextList,
            messageId: messageIdToUpdate,
            body: '',
        }
    }

    /**
     * Updates the request input with tool results for the next iteration
     */
    #updateRequestInputWithToolResults(
        requestInput: GenerateAssistantResponseCommandInput,
        toolResults: ToolResult[],
        content: string
    ): GenerateAssistantResponseCommandInput {
        // Create a deep copy of the request input
        const updatedRequestInput = JSON.parse(JSON.stringify(requestInput)) as GenerateAssistantResponseCommandInput

        // Add tool results to the request
        updatedRequestInput.conversationState!.currentMessage!.userInputMessage!.userInputMessageContext!.toolResults =
            []
        updatedRequestInput.conversationState!.currentMessage!.userInputMessage!.content = content
        // don't pass in IDE context again in the followup toolUse/toolResult loop as it confuses the model and is not necessary
        updatedRequestInput.conversationState!.currentMessage!.userInputMessage!.userInputMessageContext!.editorState =
            {
                ...updatedRequestInput.conversationState!.currentMessage!.userInputMessage!.userInputMessageContext!
                    .editorState,
                document: undefined,
                relevantDocuments: undefined,
                cursorState: undefined,
                useRelevantDocuments: false,
            }

        for (const toolResult of toolResults) {
            this.#debug(`ToolResult: ${JSON.stringify(toolResult)}`)
            updatedRequestInput.conversationState!.currentMessage!.userInputMessage!.userInputMessageContext!.toolResults.push(
                {
                    ...toolResult,
                }
            )
        }

        return updatedRequestInput
    }

    /**
     * Handles the final result after the agent loop completes
     */
    async #handleFinalResult(
        result: Result<AgenticChatResultWithMetadata, string>,
        session: ChatSessionService,
        params: ChatParams,
        metric: Metric<CombinedConversationEvent>,
        triggerContext: TriggerContext,
        isNewConversation: boolean,
        chatResultStream: AgenticChatResultStream
    ): Promise<ChatResult> {
        if (!result.success) {
            throw new AgenticChatError(result.error, 'FailedResult')
        }
        const conversationId = session.conversationId
        this.#debug('Final session conversation id:', conversationId || '')

        if (conversationId) {
            this.#telemetryController.setConversationId(params.tabId, conversationId)

            if (isNewConversation) {
                this.#telemetryController.updateTriggerInfo(params.tabId, {
                    startTrigger: {
                        hasUserSnippet: metric.metric.cwsprChatHasCodeSnippet ?? false,
                        triggerType: triggerContext.triggerType,
                    },
                })

                this.#telemetryController.emitStartConversationMetric(params.tabId, metric.metric)
            }
        }

        metric.setDimension('codewhispererCustomizationArn', this.#customizationArn)
        metric.setDimension('languageServerVersion', this.#features.runtime.serverInfo.version)
        metric.setDimension('enabled', session.pairProgrammingMode)
        const profileArn = AmazonQTokenServiceManager.getInstance().getActiveProfileArn()
        if (profileArn) {
            this.#telemetryService.updateProfileArn(profileArn)
        }
        const modelId = session.modelId
        if (modelId) {
            this.#telemetryService.updateModelId(modelId)
        }
        if (triggerContext.contextInfo) {
            metric.mergeWith({
                cwsprChatHasContextList: triggerContext.documentReference?.filePaths?.length ? true : false,
                cwsprChatFolderContextCount: triggerContext.contextInfo.contextCount.folderContextCount,
                cwsprChatFileContextCount: triggerContext.contextInfo.contextCount.fileContextCount,
                cwsprChatRuleContextCount: triggerContext.contextInfo.contextCount.activeRuleContextCount,
                cwsprChatTotalRuleContextCount: triggerContext.contextInfo.contextCount.totalRuleContextCount,
                cwsprChatPromptContextCount: triggerContext.contextInfo.contextCount.promptContextCount,
                cwsprChatFileContextLength: triggerContext.contextInfo.contextLength.fileContextLength,
                cwsprChatRuleContextLength: triggerContext.contextInfo.contextLength.ruleContextLength,
                cwsprChatPromptContextLength: triggerContext.contextInfo.contextLength.promptContextLength,
                cwsprChatCodeContextCount: triggerContext.contextInfo.contextCount.codeContextCount,
                cwsprChatCodeContextLength: triggerContext.contextInfo.contextLength.codeContextLength,
                cwsprChatFocusFileContextLength: triggerContext.text?.length,
                cwsprChatPinnedCodeContextCount: triggerContext.contextInfo.pinnedContextCount.codeContextCount,
                cwsprChatPinnedFileContextCount: triggerContext.contextInfo.pinnedContextCount.fileContextCount,
                cwsprChatPinnedFolderContextCount: triggerContext.contextInfo.pinnedContextCount.folderContextCount,
                cwsprChatPinnedPromptContextCount: triggerContext.contextInfo.pinnedContextCount.promptContextCount,
            })
        }
        await this.#telemetryController.emitAddMessageMetric(params.tabId, metric.metric, 'Succeeded')

        this.#telemetryController.updateTriggerInfo(params.tabId, {
            lastMessageTrigger: {
                ...triggerContext,
                messageId: result.data?.chatResult.messageId,
                followUpActions: new Set(
                    result.data?.chatResult.followUp?.options
                        ?.map(option => option.prompt ?? '')
                        .filter(prompt => prompt.length > 0)
                ),
            },
        })

        return chatResultStream.getResult()
    }

    /**
     * Handles errors that occur during the request
     */
    async #handleRequestError(
        conversationId: string | undefined,
        err: any,
        errorMessageId: string,
        tabId: string,
        metric: Metric<CombinedConversationEvent>,
        agenticCodingMode: boolean
    ): Promise<ChatResult | ResponseError<ChatResult>> {
        const errorMessage = getErrorMsg(err)
        const requestID = getRequestID(err) ?? ''
        metric.setDimension('cwsprChatResponseCode', getHttpStatusCode(err) ?? 0)
        metric.setDimension('languageServerVersion', this.#features.runtime.serverInfo.version)

        metric.metric.requestIds = [requestID]
        metric.metric.cwsprChatMessageId = errorMessageId
        metric.metric.cwsprChatConversationId = conversationId
        await this.#telemetryController.emitAddMessageMetric(tabId, metric.metric, 'Failed')

        if (isUsageLimitError(err)) {
            if (this.#paidTierMode !== 'paidtier') {
                this.setPaidTierMode(tabId, 'freetier-limit')
            }
            return new ResponseError<ChatResult>(LSPErrorCodes.RequestFailed, err.message, {
                type: 'answer',
                body: `AmazonQUsageLimitError: Monthly limit reached. ${requestID ? `\n\nRequest ID: ${requestID}` : ''}`,
                messageId: 'monthly-usage-limit',
                buttons: [],
            })
        }

        // use custom error message for unactionable errors (user-dependent errors like PromptCharacterLimit)
        if (err.code && err.code in unactionableErrorCodes) {
            const customErrMessage = unactionableErrorCodes[err.code as keyof typeof unactionableErrorCodes]
            this.#telemetryController.emitMessageResponseError(
                tabId,
                metric.metric,
                requestID,
                customErrMessage,
                agenticCodingMode
            )
        } else {
            this.#telemetryController.emitMessageResponseError(
                tabId,
                metric.metric,
                requestID,
                errorMessage ?? genericErrorMsg,
                agenticCodingMode
            )
        }

        let authFollowType: ReturnType<typeof getAuthFollowUpType> = undefined
        // first check if there is an AmazonQ related auth follow up
        if (err.cause instanceof AmazonQError) {
            authFollowType = getAuthFollowUpType(err.cause)
        }

        // if not check full error for auth follow up
        if (!authFollowType) {
            authFollowType = getAuthFollowUpType(err)
        }

        if (authFollowType) {
            this.#log(`Q auth error: ${getErrorMsg(err)}`)

            return createAuthFollowUpResult(authFollowType)
        }

        if (isUsageLimitError(err) || customerFacingErrorCodes.includes(err.code)) {
            this.#features.logging.error(`${loggingUtils.formatErr(err)}`)
            if (err.code === 'InputTooLong') {
                // Clear the chat history in the database for this tab
                this.#chatHistoryDb.clearTab(tabId)
            }
            const errorBody =
                err.code === 'QModelResponse' && requestID
                    ? `${err.message} \n\nRequest ID: ${requestID} `
                    : err.message
            const responseData: ChatResult = {
                type: 'answer',
                body: errorBody,
                messageId: errorMessageId,
                buttons: [],
            }
            if (err.code === 'QModelResponse') {
                // special case for throttling where we show error card instead of chat message
                if (
                    err.message ===
                    `The model you selected is temporarily unavailable. Please switch to a different model and try again.`
                ) {
                    this.#features.chat.sendChatUpdate({
                        tabId: tabId,
                        data: { messages: [{ messageId: 'modelUnavailable' }] },
                    })
                    const emptyChatResult: ChatResult = {
                        type: 'answer',
                        body: '',
                        messageId: errorMessageId,
                        buttons: [],
                    }
                    return emptyChatResult
                }
                return responseData
            }
            return new ResponseError<ChatResult>(LSPErrorCodes.RequestFailed, err.message, responseData)
        }
        this.#features.logging.error(`Unknown Error: ${loggingUtils.formatErr(err)}`)
        return new ResponseError<ChatResult>(LSPErrorCodes.RequestFailed, err.message, {
            type: 'answer',
            body: requestID ? `${genericErrorMsg} \n\nRequest ID: ${requestID}` : genericErrorMsg,
            messageId: errorMessageId,
            buttons: [],
        })
    }

    async onInlineChatPrompt(
        params: InlineChatParams,
        token: CancellationToken
    ): Promise<InlineChatResult | ResponseError<InlineChatResult>> {
        // TODO: This metric needs to be removed later, just added for now to be able to create a ChatEventParser object
        const metric = new Metric<AddMessageEvent>({
            cwsprChatConversationType: 'Chat',
        })
        const triggerContext = await this.#getInlineChatTriggerContext(params)

        let response: SendMessageCommandOutput
        let requestInput: SendMessageCommandInput

        try {
            requestInput = await this.#triggerContext.getChatParamsFromTrigger(
                params,
                triggerContext,
                ChatTriggerType.INLINE_CHAT,
                this.#customizationArn
            )

            if (!this.#serviceManager) {
                throw new Error('amazonQServiceManager is not initialized')
            }

            const client = this.#serviceManager.getStreamingClient()
            response = await client.sendMessage(requestInput as SendMessageCommandInputCodeWhispererStreaming)
            this.#log('Response for inline chat', JSON.stringify(response.$metadata), JSON.stringify(response))
        } catch (err) {
            if (err instanceof AmazonQServicePendingSigninError || err instanceof AmazonQServicePendingProfileError) {
                this.#log(`Q Inline Chat SSO Connection error: ${getErrorMsg(err)}`)
                return new ResponseError<ChatResult>(LSPErrorCodes.RequestFailed, err.message)
            }
            this.#log(`Q api request error ${err instanceof Error ? JSON.stringify(err) : 'unknown'}`)
            return new ResponseError<ChatResult>(
                LSPErrorCodes.RequestFailed,
                err instanceof Error ? err.message : 'Unknown request error'
            )
        }

        try {
            const result = await this.#processSendMessageResponseForInlineChat(
                response,
                metric,
                params.partialResultToken
            )

            return result.success
                ? {
                      ...result.data.chatResult,
                      requestId: response.$metadata.requestId,
                  }
                : new ResponseError<ChatResult>(LSPErrorCodes.RequestFailed, result.error)
        } catch (err) {
            this.#log(
                'Error encountered during inline chat response streaming:',
                err instanceof Error ? err.message : 'unknown'
            )
            return new ResponseError<ChatResult>(
                LSPErrorCodes.RequestFailed,
                err instanceof Error ? err.message : 'Unknown error occurred during inline chat response stream'
            )
        }
    }

    async onInlineChatResult(params: InlineChatResultParams) {
        await this.#telemetryService.emitInlineChatResultLog(params)
    }

    async onActiveEditorChanged(params: ActiveEditorChangedParams): Promise<void> {
        if (this.#telemetryController.activeTabId) {
            this.sendPinnedContext(this.#telemetryController.activeTabId)
        }
    }

    async onCodeInsertToCursorPosition(params: InsertToCursorPositionParams) {
        // Implementation based on https://github.com/aws/aws-toolkit-vscode/blob/1814cc84228d4bf20270574c5980b91b227f31cf/packages/core/src/amazonq/commons/controllers/contentController.ts#L38
        if (!params.textDocument || !params.cursorPosition || !params.code) {
            const missingParams = []

            if (!params.textDocument) missingParams.push('textDocument')
            if (!params.cursorPosition) missingParams.push('cursorPosition')
            if (!params.code) missingParams.push('code')

            this.#log(
                `Q Chat server failed to insert code.Missing required parameters for insert code: ${missingParams.join(', ')}`
            )

            return
        }

        let cursorPosition = params.cursorPosition

        const indentRange = {
            start: { line: cursorPosition.line, character: 0 },
            end: cursorPosition,
        }
        const documentContent = await this.#features.workspace.getTextDocument(params.textDocument.uri)
        // linePrefix is the raw text that is between the start of the line and the current cursor position
        let linePrefix = documentContent?.getText(indentRange)
        // calculatedIndent is the indent we calculate inside this function and apply to the text to be inserted
        let calculatedIndent = ''
        let hasVirtualSpace = false

        if (linePrefix) {
            // If linePrefix object is not empty, there are two possibilities:
            // Case 1: If linePrefix contains only whitespace: Use the entire linePrefix as is for the indent
            // Case 2: If linePrefix contains non-whitespace characters: Extract leading whitespace from linePrefix (if any), ignore rest of text
            calculatedIndent =
                linePrefix.trim().length == 0
                    ? linePrefix
                    : ' '.repeat(linePrefix.length - linePrefix.trimStart().length)
        } else if (documentContent && cursorPosition.character > 0) {
            // When the cursor is not at the start of the line (position > 0) but there's no actual text at the indentation range
            // It means there are virtual spaces that is being rendered by the IDE
            // In this case, the indentation is determined by the cursorPosition
            this.#log('Indent is nullish and the cursor position is greater than zero while inserting code')
            calculatedIndent = ' '.repeat(cursorPosition.character)
            hasVirtualSpace = true
            cursorPosition.character = 0
        }

        const textWithIndent = params.code
            .split('\n')
            .map((line, index) => {
                if (index === 0) {
                    return hasVirtualSpace && line ? calculatedIndent + line : line
                }
                // Only indent non-empty lines
                return line ? calculatedIndent + line : ''
            })
            .join('\n')

        const workspaceEdit: ApplyWorkspaceEditParams = {
            edit: {
                documentChanges: [
                    TextDocumentEdit.create({ uri: params.textDocument.uri, version: 0 }, [
                        TextEdit.insert(cursorPosition, textWithIndent),
                    ]),
                ],
            },
        }

        this.#userWrittenCodeTracker?.onQStartsMakingEdits()
        const applyResult = await this.#features.lsp.workspace.applyWorkspaceEdit(workspaceEdit)
        this.#userWrittenCodeTracker?.onQFinishesEdits()

        if (applyResult.applied) {
            this.#log(`Q Chat server inserted code successfully`)
            this.#telemetryController.enqueueCodeDiffEntry({ ...params, code: textWithIndent })
        } else {
            this.#log(
                `Q Chat server failed to insert code: ${applyResult.failureReason ?? 'No failure reason provided'}`
            )
        }
    }
    onCopyCodeToClipboard() {}

    onEndChat(params: EndChatParams, _token: CancellationToken): boolean {
        const { success } = this.#chatSessionManagementService.deleteSession(params.tabId)

        return success
    }

    async onFileClicked(params: FileClickParams) {
        const session = this.#chatSessionManagementService.getSession(params.tabId)
        const toolUseId = params.messageId
        const toolUse = toolUseId ? session.data?.toolUseLookup.get(toolUseId) : undefined

        if (toolUse?.name === 'fsWrite' || toolUse?.name === 'fsReplace') {
            const input = toolUse.input as unknown as FsWriteParams | FsReplaceParams
            this.#features.lsp.workspace.openFileDiff({
                originalFileUri: input.path,
                originalFileContent: toolUse.fileChange?.before,
                isDeleted: false,
                fileContent: toolUse.fileChange?.after,
            })
        } else if (toolUse?.name === 'fsRead') {
            await this.#features.lsp.window.showDocument({ uri: URI.file(params.filePath).toString() })
        } else {
            const absolutePath = params.fullPath ?? (await this.#resolveAbsolutePath(params.filePath))
            if (absolutePath) {
                await this.#features.lsp.window.showDocument({ uri: URI.file(absolutePath).toString() })
            }
        }
    }

    async onFollowUpClicked(params: FollowUpClickParams) {
        this.#log(`onFollowUpClicked: ${JSON.stringify(params)}`)

        // if (params.followUp.type === '...') {
        //     ...
        // }
    }

    onInfoLinkClick() {}

    onLinkClick() {}

    /**
     * After the Chat UI (mynah-ui) is ready.
     */
    async onReady() {
        await this.restorePreviousChats()
        try {
            const localProjectContextController = await LocalProjectContextController.getInstance()
            const contextItems = await localProjectContextController.getContextCommandItems()
            await this.#contextCommandsProvider.processContextCommandUpdate(contextItems)
            void this.#contextCommandsProvider.maybeUpdateCodeSymbols()
        } catch (error) {
            this.#log('Error initializing context commands: ' + error)
        }
    }

    onSendFeedback({ tabId, feedbackPayload }: FeedbackParams) {
        this.#features.telemetry.emitMetric({
            name: 'amazonq_sendFeedback',
            data: {
                comment: JSON.stringify({
                    type: 'codewhisperer-chat-answer-feedback',
                    conversationId: this.#telemetryController.getConversationId(tabId) ?? '',
                    messageId: feedbackPayload.messageId,
                    reason: feedbackPayload.selectedOption,
                    userComment: feedbackPayload.comment,
                }),
                // this is always Negative because only thumbs down has a form
                sentiment: 'Negative',
            },
        })
    }

    onSourceLinkClick() {}

    onTabAdd(params: TabAddParams) {
        this.#telemetryController.activeTabId = params.tabId

        // Since model selection is mandatory, the only time modelId is not set is when the chat history is empty.
        // In that case, we use the default modelId.
        let modelId = this.#chatHistoryDb.getModelId() ?? defaultModelId

        const region = AmazonQTokenServiceManager.getInstance().getRegion()
        if (region === 'eu-central-1') {
            // Only 3.7 Sonnet is available in eu-central-1 for now
            modelId = 'CLAUDE_3_7_SONNET_20250219_V1_0'
            // @ts-ignore
            this.#features.chat.chatOptionsUpdate({ region })
        }
        this.#features.chat.chatOptionsUpdate({ modelId: modelId, tabId: params.tabId })

        if (!params.restoredTab) {
            this.sendPinnedContext(params.tabId)
        }

        const sessionResult = this.#chatSessionManagementService.createSession(params.tabId)
        const { data: session, success } = sessionResult
        if (!success) {
            return new ResponseError<ChatResult>(ErrorCodes.InternalError, sessionResult.error)
        }
        session.modelId = modelId

        if (success && session) {
            // Set the logging object on the session
            session.setLogging(this.#features.logging)
        }
        this.setPaidTierMode(params.tabId)
    }

    onTabChange(params: TabChangeParams) {
        this.#telemetryController.emitConversationMetric({
            name: ChatTelemetryEventName.ExitFocusConversation,
            data: {},
        })

        this.#telemetryController.activeTabId = params.tabId

        this.sendPinnedContext(params.tabId)

        this.#telemetryController.emitConversationMetric({
            name: ChatTelemetryEventName.EnterFocusConversation,
            data: {},
        })

        this.setPaidTierMode(params.tabId)
    }

    sendPinnedContext(tabId: string) {
        this.#additionalContextProvider.sendPinnedContext(tabId)
    }

    onTabRemove(params: TabRemoveParams) {
        if (this.#telemetryController.activeTabId === params.tabId) {
            this.#telemetryController.emitConversationMetric({
                name: ChatTelemetryEventName.ExitFocusConversation,
                data: {},
            })
            this.#telemetryController.activeTabId = undefined
        }
        this.#chatHistoryDb.updateTabOpenState(params.tabId, false)
        this.#chatSessionManagementService.deleteSession(params.tabId)
        this.#telemetryController.removeConversation(params.tabId)
    }

    onQuickAction(params: QuickActionParams, _cancellationToken: CancellationToken) {
        switch (params.quickAction) {
            case QuickAction.Clear: {
                const sessionResult = this.#chatSessionManagementService.getSession(params.tabId)

                this.#telemetryController.emitChatMetric({
                    name: ChatTelemetryEventName.RunCommand,
                    data: {
                        cwsprChatCommandType: params.quickAction,
                    },
                })

                this.#telemetryController.removeConversation(params.tabId)
                this.#chatHistoryDb.clearTab(params.tabId)

                sessionResult.data?.clear()

                return {}
            }

            case QuickAction.Help:
                this.#telemetryController.emitChatMetric({
                    name: ChatTelemetryEventName.RunCommand,
                    data: {
                        cwsprChatCommandType: params.quickAction,
                    },
                })
                return {
                    messageId: uuid(),
                    body: HELP_MESSAGE,
                }

            default:
                return {}
        }
    }

    onPinnedContextAdd(params: PinnedContextParams) {
        this.#additionalContextProvider.onPinnedContextAdd(params)
    }

    onPinnedContextRemove(params: PinnedContextParams) {
        this.#additionalContextProvider.onPinnedContextRemove(params)
    }

    async onTabBarAction(params: TabBarActionParams) {
        return this.#tabBarController.onTabBarAction(params)
    }

    async #getInlineChatTriggerContext(params: InlineChatParams) {
        let triggerContext: TriggerContext = await this.#triggerContext.getNewTriggerContext(params)
        return triggerContext
    }

    async #resolveAbsolutePath(relativePath: string): Promise<string | undefined> {
        try {
            const workspaceFolders = workspaceUtils.getWorkspaceFolderPaths(this.#features.workspace)
            for (const workspaceRoot of workspaceFolders) {
                const candidatePath = path.join(workspaceRoot, relativePath)
                if (await this.#features.workspace.fs.exists(candidatePath)) {
                    return candidatePath
                }
            }

            // handle prompt file outside of workspace
            if (relativePath.endsWith(promptFileExtension)) {
                return path.join(getUserPromptsDirectory(), relativePath)
            }

            this.#features.logging.error(`File not found: ${relativePath}`)
        } catch (e: any) {
            this.#features.logging.error(`Error resolving absolute path: ${e.message}`)
        }

        return undefined
    }

    async #getTriggerContext(params: ChatParams, metric: Metric<CombinedConversationEvent>) {
        const lastMessageTrigger = this.#telemetryController.getLastMessageTrigger(params.tabId)

        let triggerContext: TriggerContext

        // this is the only way we can detect a follow up action
        // we can reuse previous trigger information
        if (lastMessageTrigger?.followUpActions?.has(params.prompt?.prompt ?? '')) {
            await this.#telemetryController.emitInteractWithMessageMetric(params.tabId, {
                cwsprChatMessageId: lastMessageTrigger.messageId!,
                cwsprChatInteractionType: ChatInteractionType.ClickFollowUp,
            })

            triggerContext = lastMessageTrigger
        } else {
            triggerContext = await this.#triggerContext.getNewTriggerContext(params)
            triggerContext.triggerType = this.#telemetryController.getCurrentTrigger(params.tabId) ?? 'click'
        }

        metric.mergeWith({
            cwsprChatUserIntent: triggerContext?.userIntent,
            cwsprChatProgrammingLanguage: triggerContext?.programmingLanguage?.languageName,
            cwsprChatRequestLength: params.prompt?.prompt?.length ?? 0,
            cwsprChatTriggerInteraction: triggerContext?.triggerType,
            cwsprChatHasCodeSnippet: triggerContext.hasCodeSnippet ?? false,
            cwsprChatActiveEditorTotalCharacters: triggerContext.totalEditorCharacters ?? 0,
        })

        return triggerContext
    }

    async #invalidateAllShellCommands(tabId: string, session: ChatSessionService) {
        for (const [toolUseId, toolUse] of session.toolUseLookup.entries()) {
            if (toolUse.name !== 'executeBash' || this.#stoppedToolUses.has(toolUseId)) continue

            const params = toolUse.input as unknown as ExecuteBashParams
            const command = params.command

            await this.#features.chat.sendChatUpdate({
                tabId,
                state: { inProgress: false },
                data: {
                    messages: [
                        {
                            messageId: toolUseId,
                            type: 'tool',
                            body: `\`\`\`shell\n${command}\n\`\`\``,
                            header: {
                                body: 'shell',
                                status: { icon: 'block', text: 'Ignored' },
                                buttons: [],
                            },
                        },
                    ],
                },
            })

            this.#stoppedToolUses.add(toolUseId)
        }
    }

    /**
     * Shows a "limit reached" message in the client, with action buttons.
     */
    showFreeTierLimitMsgOnClient(tabId?: string) {
        const upgradeBtn = { title: `Subscribe to ${qProName}` }
        const learnBtn = { title: 'Learn More' }
        this.#features.lsp.window
            .showMessageRequest({
                type: MessageType.Warning,
                message: freeTierLimitUserMsg,
                actions: [upgradeBtn, learnBtn],
            })
            .then(r => {
                if (r?.title === upgradeBtn.title) {
                    return this.onManageSubscription(tabId ?? '')
                } else if (r?.title === learnBtn.title) {
                    onPaidTierLearnMore(this.#features.lsp, this.#features.logging)
                }
            })
            .catch((e: any) => {
                if (e instanceof timeoutUtils.AsyncTimeoutError) {
                    return // Message is optional, does not require user action.
                }
                this.#log(`setPaidTierMode: showMessageRequest failed: ${(e as Error).message}`)
            })
    }

    /**
     * Updates the "Upgrade Q" (subscription tier) state of the UI in the chat component. If `mode` is not given, the user's subscription status is checked by calling the Q service.
     *
     * `mode` behavior:
     *  - 'freetier': chat-ui clears "limit reached" UI, if any.
     *  - 'freetier-limit':
     *      - client (IDE) shows a message.
     *      - chat-ui shows a chat card.
     *  - 'paidtier': disable any "free-tier limit" UI.
     *  - 'upgrade-pending': chat-ui shows a progress spinner.
     */
    setPaidTierMode(tabId?: string, mode?: PaidTierMode) {
        const isBuilderId = getSsoConnectionType(this.#features.credentialsProvider) === 'builderId'
        if (!isBuilderId) {
            return
        }

        if (mode === 'freetier' && this.#paidTierMode === 'freetier-limit') {
            // mode = 'freetier-limit' // Sticky while 'freetier'.
        } else if (mode === 'freetier-limit' && mode !== this.#paidTierMode) {
            this.showFreeTierLimitMsgOnClient(tabId)
        } else if (!mode) {
            // Note: intentionally async.
            AmazonQTokenServiceManager.getInstance()
                .getCodewhispererService()
                .getSubscriptionStatus(true)
                .then(o => {
                    this.#log(`setPaidTierMode: getSubscriptionStatus: ${o.status} ${o.encodedVerificationUrl}`)
                    this.setPaidTierMode(tabId, o.status !== 'none' ? 'paidtier' : 'freetier')
                })
                .catch(err => {
                    this.#log(`setPaidTierMode: getSubscriptionStatus failed: ${JSON.stringify(err)}`)
                })
            // mode = isFreeTierUser ? 'freetier' : 'paidtier'

            return
        }

        this.#paidTierMode = mode
        this.#log(`setPaidTierMode: mode=${mode}`)

        const o: ChatUpdateParams = {
            tabId: tabId ?? '',
            // data: { messages: [] },
        }
        // Special flag recognized by `chat-client/src/client/mynahUi.ts`.
        ;(o as any).paidTierMode = mode
        this.#features.chat.sendChatUpdate(o)
    }

    /**
     * Handles when a builder-id (not IdC) user invoked "Manage Subscription" or "Upgrade Q".
     *
     * - Navigates to the "Manage Subscription" page for PAID-TIER user.
     * - Starts the "Upgrade Q" flow for a FREE-TIER user:
     *   1. `awsAccountId` was provided by the IDE extension.
     *   2. Call `createSubscriptionToken(awsAccountId)`.
     *   3. Set the UI to show "Waiting…" progress indicator.
     *   4. Return result, and...
     *   5. ASYNCHRONOUSLY poll subscription status until success.
     *      - Update the UI on success/failure.
     *
     * If `awsAccountId` is not given:
     * - For FREE-TIER user: prompts for AWS account.
     * - For PAID-TIER user: navigates to the "Manage Subscription" AWS console page.
     *
     * @param awsAccountId AWS account ID to create subscription for
     * @returns `undefined` on success, or error message on failure.
     */
    async onManageSubscription(tabId: string, awsAccountId?: string): Promise<string | undefined> {
        const client = AmazonQTokenServiceManager.getInstance().getCodewhispererService()

        if (!awsAccountId) {
            // If no awsAccountId was provided:
            // 1. Check if the user is subscribed.
            //    - If not subscribed, start the "Upgrade Q" flow (request awsAccountId).
            //    - If subscribed, navigate user to the generic "Manage Subscriptions" AWS console page.
            //
            // Note: intentionally async.
            client
                .getSubscriptionStatus()
                .then(o => {
                    this.#log(`onManageSubscription: getSubscriptionStatus: ${o.status} ${o.encodedVerificationUrl}`)

                    if (o.status !== 'none') {
                        // Paid-tier user: navigate them to the "Manage Subscriptions" AWS console page.
                        const uri = paidTierManageSubscription
                        this.#features.lsp.window
                            .showDocument({
                                external: true, // Client is expected to open the URL in a web browser.
                                uri: uri,
                            })
                            .catch(e => {
                                this.#log(`onManageSubscription: showDocument failed: ${fmtError(e)}`)
                            })
                    } else {
                        // Free-tier user: navigate them to "Upgrade Q" flow in AWS console.
                        const uri = o.encodedVerificationUrl

                        if (!uri) {
                            this.#log('onManageSubscription: missing encodedVerificationUrl in server response')
                            this.#features.lsp.window
                                .showMessage({
                                    message: 'Subscription request failed.',
                                    type: MessageType.Error,
                                })
                                .catch(e => {
                                    this.#log(`onManageSubscription: showMessage failed: ${(e as Error).message}`)
                                })
                            return 'missing encodedVerificationUrl in server response'
                        }

                        try {
                            URI.parse(uri)
                        } catch (e) {
                            this.#log(
                                `onManageSubscription: invalid encodedVerificationUrl: '${uri}': ${(e as Error).message}`
                            )
                            return 'invalid encodedVerificationUrl'
                        }

                        this.#log(
                            `onManageSubscription: createSubscriptionToken status: ${o.status} encodedVerificationUrl: '${uri}'`
                        )
                        // Set UI to "progress" mode.
                        this.setPaidTierMode(tabId, 'upgrade-pending')

                        // Navigate user to the browser, where they will complete "Upgrade Q" flow.
                        this.#features.lsp.window
                            .showDocument({
                                external: true, // Client is expected to open the URL in a web browser.
                                uri: uri,
                            })
                            .catch(e => {
                                this.#log(`showDocument failed: ${(e as Error).message}`)
                            })

                        // Now asynchronously wait for the user to complete the "Upgrade Q" flow.
                        client
                            .waitUntilSubscriptionActive()
                            .then(r => {
                                if (r !== true) {
                                    this.setPaidTierMode(tabId, 'freetier')

                                    this.#features.lsp.window
                                        .showMessage({
                                            message: 'Timeout or cancellation while waiting for Amazon Q subscription',
                                            type: MessageType.Error,
                                        })
                                        .catch(e => {
                                            this.#log(
                                                `onManageSubscription: showMessage failed: ${(e as Error).message}`
                                            )
                                        })

                                    return
                                }

                                this.setPaidTierMode(tabId, 'paidtier')

                                this.#features.lsp.window
                                    .showMessage({
                                        message: `Upgraded to ${qProName}`,
                                        type: MessageType.Info,
                                    })
                                    .catch(e => {
                                        this.#log(`onManageSubscription: showMessage failed: ${(e as Error).message}`)
                                    })
                            })
                            .catch((e: any) => {
                                this.#log(
                                    `onManageSubscription: waitUntilSubscriptionActive failed: ${(e as Error).message}`
                                )
                            })
                    }
                })
                .catch(e => {
                    this.#log(`onManageSubscription: getSubscriptionStatus failed: ${JSON.stringify(e)}`)
                    // TOOD: for visibility, the least-bad option is showMessage, which appears as an IDE notification.
                    // But it likely makes sense to route this to chat ERROR_MESSAGE mynahApi.showError(), so the message will appear in chat.
                    // https://github.com/aws/language-servers/blob/1b154570c9cf1eb1d56141095adea4459426b774/chat-client/src/client/chat.ts#L176-L178
                    // I did find a way to route that from here, yet.
                    this.#features.lsp.window
                        .showMessage({
                            message: `onManageSubscription: getSubscriptionStatus failed: ${fmtError(e)}`,
                            type: MessageType.Error,
                        })
                        .catch(e => {
                            this.#log(`onManageSubscription: showMessage failed: ${(e as Error).message}`)
                        })
                })

            return
        }
    }

    async #processGenerateAssistantResponseResponseWithTimeout(
        response: GenerateAssistantResponseCommandOutput,
        metric: Metric<AddMessageEvent>,
        chatResultStream: AgenticChatResultStream,
        session: ChatSessionService,
        contextList?: FileList
    ): Promise<Result<AgenticChatResultWithMetadata, string>> {
        const abortController = new AbortController()
        let timeoutId: NodeJS.Timeout | undefined
        const timeoutPromise = new Promise<never>((_, reject) => {
            timeoutId = setTimeout(() => {
                abortController.abort()
                reject(
                    new AgenticChatError(
                        `${responseTimeoutPartialMsg} ${responseTimeoutMs}ms`,
                        'ResponseProcessingTimeout'
                    )
                )
            }, responseTimeoutMs)
        })
        const streamWriter = chatResultStream.getResultStreamWriter()
        const processResponsePromise = this.#processGenerateAssistantResponseResponse(
            response,
            metric,
            chatResultStream,
            streamWriter,
            session,
            contextList,
            abortController.signal
        )
        try {
            const result = await Promise.race([processResponsePromise, timeoutPromise])
            clearTimeout(timeoutId)
            return result
        } catch (err) {
            clearTimeout(timeoutId)
            await streamWriter.close()
            if (err instanceof AgenticChatError && err.code === 'ResponseProcessingTimeout') {
                return { success: false, error: err.message }
            }
            throw err
        }
    }

    async #showToolUseIntermediateResult(
        data: AgenticChatResultWithMetadata,
        chatResultStream: AgenticChatResultStream,
        streamWriter: ResultStreamWriter
    ) {
        // extract the key value from incomplete JSON response stream
        function extractKey(incompleteJson: string, key: string): string | undefined {
            const pattern = new RegExp(`"${key}":\\s*"([^"]*)"`, 'g')
            const match = pattern.exec(incompleteJson)
            return match?.[1]
        }
        const toolUses = Object.values(data.toolUses)
        for (const toolUse of toolUses) {
            if ((toolUse.name === 'fsWrite' || toolUse.name === 'fsReplace') && typeof toolUse.input === 'string') {
                const filepath = extractKey(toolUse.input, 'path')
                const msgId = progressPrefix + toolUse.toolUseId
                // render fs write UI as soon as fs write starts
                if (filepath && !chatResultStream.hasMessage(msgId)) {
                    const fileName = path.basename(filepath)
                    await streamWriter.close()
                    await chatResultStream.writeResultBlock({
                        type: 'tool',
                        messageId: msgId,
                        header: {
                            fileList: {
                                filePaths: [fileName],
                                details: {
                                    [fileName]: {
                                        description: filepath,
                                    },
                                },
                            },
                            status: {
                                status: 'info',
                                icon: 'progress',
                                text: '',
                            },
                        },
                    })
                }
                // render the tool use explanatory as soon as this is received for fsWrite/fsReplace
                const explanation = extractKey(toolUse.input, 'explanation')
                const messageId = progressPrefix + toolUse.toolUseId + '_explanation'
                if (explanation && !chatResultStream.hasMessage(messageId)) {
                    await streamWriter.close()
                    await chatResultStream.writeResultBlock({
                        type: 'directive',
                        messageId: messageId,
                        body: explanation,
                    })
                }
            }
        }
    }

    async #processGenerateAssistantResponseResponse(
        response: GenerateAssistantResponseCommandOutput,
        metric: Metric<AddMessageEvent>,
        chatResultStream: AgenticChatResultStream,
        streamWriter: ResultStreamWriter,
        session: ChatSessionService,
        contextList?: FileList,
        abortSignal?: AbortSignal
    ): Promise<Result<AgenticChatResultWithMetadata, string>> {
        const requestId = response.$metadata.requestId!
        const chatEventParser = new AgenticChatEventParser(requestId, metric, this.#features.logging)

        // Display context transparency list once at the beginning of response
        // Use a flag to track if contextList has been sent already to avoid ux flickering
        if (contextList?.filePaths && contextList.filePaths.length > 0 && !session.contextListSent) {
            await streamWriter.write({ body: '', contextList })
            session.contextListSent = true
        }

        const toolUseStartTimes: Record<string, number> = {}
        const toolUseLoadingTimeouts: Record<string, NodeJS.Timeout> = {}
        let isEmptyResponse = true
        for await (const chatEvent of response.generateAssistantResponseResponse!) {
            isEmptyResponse = false
            if (abortSignal?.aborted) {
                throw new Error('Operation was aborted')
            }
            if (chatEvent.assistantResponseEvent) {
                await this.#showUndoAllIfRequired(chatResultStream, session)
            }
            const result = chatEventParser.processPartialEvent(chatEvent)

            // terminate early when there is an error
            if (!result.success) {
                await streamWriter.close()
                return result
            }

            // Track when chunks appear to user
            if (chatEvent.assistantResponseEvent && result.data.chatResult.body) {
                this.recordChunk('chunk')
            }

            // make sure to save code reference events
            if (chatEvent.assistantResponseEvent || chatEvent.codeReferenceEvent) {
                await streamWriter.write(result.data.chatResult)
            }

            if (chatEvent.toolUseEvent) {
                await this.#showLoadingIfRequired(
                    chatEvent.toolUseEvent,
                    streamWriter,
                    toolUseStartTimes,
                    toolUseLoadingTimeouts
                )
                await this.#showToolUseIntermediateResult(result.data, chatResultStream, streamWriter)
            }
        }
        if (isEmptyResponse) {
            // If the response is empty, we need to send an empty answer message to remove the Thinking... indicator
            await streamWriter.write({ type: 'answer', body: '', messageId: uuid() })
        }
        await streamWriter.close()

        metric.mergeWith({
            cwsprChatFullResponseLatency: metric.getTimeElapsed(),
            cwsprChatFollowUpCount: chatEventParser.totalEvents.followupPromptEvent,
            cwsprChatReferencesCount: chatEventParser.totalEvents.codeReferenceEvent,
            cwsprChatSourceLinkCount: chatEventParser.totalEvents.supplementaryWebLinksEvent,
            cwsprChatResponseLength: chatEventParser.body?.length ?? 0,
        })

        return chatEventParser.getResult()
    }

    /**
     * This is needed to handle the case where a toolUseEvent takes a long time to resolve the stream and looks like
     * nothing is happening.
     */
    async #showLoadingIfRequired(
        toolUseEvent: ToolUseEvent,
        streamWriter: ResultStreamWriter,
        toolUseStartTimes: Record<string, number>,
        toolUseLoadingTimeouts: Record<string, NodeJS.Timeout>
    ) {
        const toolUseId = toolUseEvent.toolUseId
        if (!toolUseEvent.stop && toolUseId) {
            if (!toolUseStartTimes[toolUseId]) {
                toolUseStartTimes[toolUseId] = Date.now()
                // Also record in the class-level toolUseStartTimes for latency calculation
                if (!this.#toolUseStartTimes[toolUseId]) {
                    this.#toolUseStartTimes[toolUseId] = Date.now()
                }
                this.#debug(`ToolUseEvent ${toolUseId} started`)
                toolUseLoadingTimeouts[toolUseId] = setTimeout(async () => {
                    this.#debug(
                        `ToolUseEvent ${toolUseId} is taking longer than ${loadingThresholdMs}ms, showing loading indicator`
                    )
                    await streamWriter.write({ ...loadingMessage, messageId: `loading-${toolUseId}` })
                }, loadingThresholdMs)
            }
        } else if (toolUseEvent.stop && toolUseId) {
            if (toolUseStartTimes[toolUseId]) {
                const duration = Date.now() - toolUseStartTimes[toolUseId]
                this.#debug(`ToolUseEvent ${toolUseId} finished streaming after ${duration}ms`)
                if (toolUseLoadingTimeouts[toolUseId]) {
                    clearTimeout(toolUseLoadingTimeouts[toolUseId])
                    delete toolUseLoadingTimeouts[toolUseId]
                }
                delete toolUseStartTimes[toolUseId]
            }
        }
    }

    async #processSendMessageResponseForInlineChat(
        response: SendMessageCommandOutput,
        metric: Metric<AddMessageEvent>,
        partialResultToken?: string | number
    ): Promise<Result<ChatResultWithMetadata, string>> {
        const requestId = response.$metadata.requestId!
        const chatEventParser = new ChatEventParser(requestId, metric)

        for await (const chatEvent of response.sendMessageResponse!) {
            const result = chatEventParser.processPartialEvent(chatEvent)

            // terminate early when there is an error
            if (!result.success) {
                return result
            }

            await this.#sendProgressToClient(result.data.chatResult, partialResultToken)
        }

        return chatEventParser.getResult()
    }

    /**
     * Calculates time to first chunk and time between chunks
     */
    recordChunk(chunkType: string) {
        if (this.#timeToFirstChunk === -1) {
            this.#timeToFirstChunk = Date.now() - this.#llmRequestStartTime
            this.#lastChunkTime = Date.now()
        } else {
            const timeBetweenChunks = Date.now() - this.#lastChunkTime
            this.#timeBetweenChunks.push(timeBetweenChunks)
            this.#lastChunkTime = Date.now()
            if (chunkType !== 'chunk') {
                this.#debug(
                    `Time between chunks [${chunkType}]: ${timeBetweenChunks}ms (total chunks: ${this.#timeBetweenChunks.length})`
                )
            }
        }
    }

    onPromptInputOptionChange(params: PromptInputOptionChangeParams) {
        const sessionResult = this.#chatSessionManagementService.getSession(params.tabId)
        const { data: session, success } = sessionResult

        if (!success) {
            this.#log('onPromptInputOptionChange: on valid session found')
            return
        }

        session.pairProgrammingMode = params.optionsValues['pair-programmer-mode'] === 'true'
        session.modelId = params.optionsValues['model-selection']

        this.#chatHistoryDb.setModelId(session.modelId)
    }

    updateConfiguration = (newConfig: AmazonQWorkspaceConfig) => {
        this.#customizationArn = newConfig.customizationArn
        if (newConfig.sendUserWrittenCodeMetrics) {
            this.#userWrittenCodeTracker = UserWrittenCodeTracker.getInstance(this.#telemetryService)
        }
        this.#log(`Chat configuration updated customizationArn to ${this.#customizationArn}`)
        /*
            The flag enableTelemetryEventsToDestination is set to true temporarily. It's value will be determined through destination
            configuration post all events migration to STE. It'll be replaced by qConfig['enableTelemetryEventsToDestination'] === true
        */
        // const enableTelemetryEventsToDestination = true
        // this.#telemetryService.updateEnableTelemetryEventsToDestination(enableTelemetryEventsToDestination)
        const updatedOptOutPreference = newConfig.optOutTelemetryPreference
        this.#telemetryService.updateOptOutPreference(updatedOptOutPreference)
        this.#log(`Chat configuration telemetry preference to ${updatedOptOutPreference}`)

        // Force a service request to get current Q user subscription status.
        this.#paidTierMode = undefined
    }

    #getTools(session: ChatSessionService) {
        const allTools = this.#features.agent.getTools({ format: 'bedrock' })
        if (!enabledMCP(this.#features.lsp.getClientInitializeParams())) {
            if (!session.pairProgrammingMode) {
                return allTools.filter(
                    tool => !['fsWrite', 'fsReplace', 'executeBash'].includes(tool.toolSpecification?.name || '')
                )
            }
            return allTools
        }

        // Clear tool name mapping to avoid conflicts from previous registrations
        McpManager.instance.clearToolNameMapping()

        const tempMapping = new Map<string, { serverName: string; toolName: string }>()

        // Read Only Tools = All Tools - Restricted Tools (MCP + Write Tools)
        // TODO: mcp tool spec name will be server___tool.
        // TODO: Will also need to handle rare edge cases of long server name + long tool name > 64 char
        const allNamespacedTools = new Set<string>()
        const mcpToolSpecNames = new Set(
            McpManager.instance
                .getAllTools()
                .map(tool => createNamespacedToolName(tool.serverName, tool.toolName, allNamespacedTools, tempMapping))
        )

        McpManager.instance.setToolNameMapping(tempMapping)
        const writeToolNames = new Set(['fsWrite', 'executeBash'])
        const restrictedToolNames = new Set([...mcpToolSpecNames, ...writeToolNames])

        const readOnlyTools = allTools.filter(tool => {
            const toolName = tool.toolSpecification.name
            return !restrictedToolNames.has(toolName)
        })
        return session.pairProgrammingMode ? allTools : readOnlyTools
    }

    async restorePreviousChats() {
        try {
            await this.#tabBarController.loadChats()
        } catch (error) {
            this.#log('Error restoring previous chats: ' + error)
        }
    }

    #createDeferred() {
        let resolve
        let reject
        const promise = new Promise((res, rej) => {
            resolve = res
            reject = (e: Error) => rej(e)
        })
        return { promise, resolve, reject }
    }

    /**
     * Handles the result of an MCP tool execution
     * @param toolUse The tool use object
     * @param result The result from running the tool
     * @param session The chat session
     * @param chatResultStream The chat result stream for writing/updating blocks
     */
    async #handleMcpToolResult(
        toolUse: ToolUse,
        result: any,
        session: ChatSessionService,
        chatResultStream: AgenticChatResultStream
    ): Promise<void> {
        // Early return if name or toolUseId is undefined
        if (!toolUse.name || !toolUse.toolUseId) {
            this.#log(`Cannot handle MCP tool result: missing name or toolUseId`)
            return
        }

        // Get original server and tool names from the mapping
        const originalNames = McpManager.instance.getOriginalToolNames(toolUse.name)
        if (originalNames) {
            const { serverName, toolName } = originalNames
            const def = McpManager.instance
                .getAllTools()
                .find(d => d.serverName === serverName && d.toolName === toolName)
            if (def) {
                // Format the tool result and input as JSON strings
                const toolInput = JSON.stringify(toolUse.input, null, 2)
                const toolResultContent = typeof result === 'string' ? result : JSON.stringify(result, null, 2)

                const toolResultCard: ChatMessage = {
                    type: 'tool',
                    messageId: toolUse.toolUseId,
                    summary: {
                        content: {
                            header: {
                                icon: 'tools',
                                body: `${toolName}`,
                                fileList: undefined,
                            },
                        },
                        collapsedContent: [
                            {
                                header: {
                                    body: 'Parameters',
                                },
                                body: `\`\`\`json\n${toolInput}\n\`\`\``,
                            },
                            {
                                header: {
                                    body: 'Result',
                                },
                                body: `\`\`\`json\n${toolResultContent}\n\`\`\``,
                            },
                        ],
                    },
                }

                // Get the stored blockId for this tool use
                const cachedToolUse = session.toolUseLookup.get(toolUse.toolUseId)
                const cachedButtonBlockId = (cachedToolUse as any)?.cachedButtonBlockId

                if (cachedButtonBlockId !== undefined) {
                    // Update the existing card with the results
                    await chatResultStream.overwriteResultBlock(toolResultCard, cachedButtonBlockId)
                } else {
                    // Fallback to creating a new card
                    this.#log(`Warning: No blockId found for tool use ${toolUse.toolUseId}, creating new card`)
                    await chatResultStream.writeResultBlock(toolResultCard)
                }
                return
            }
        }

        // Fallback for tools not found in mapping
        await chatResultStream.writeResultBlock({
            type: 'tool',
            messageId: toolUse.toolUseId,
            body: toolResultMessage(toolUse, result),
        })
    }

    #log(...messages: string[]) {
        this.#features.logging.log(messages.join(' '))
    }

    #debug(...messages: string[]) {
        this.#features.logging.debug(messages.join(' '))
    }
}<|MERGE_RESOLUTION|>--- conflicted
+++ resolved
@@ -1369,21 +1369,9 @@
                 if ((toolUse.name === 'fsWrite' || toolUse.name === 'fsReplace') && toolUse.toolUseId) {
                     const existingCard = chatResultStream.getMessageBlockId(toolUse.toolUseId)
                     const fsParam = toolUse.input as unknown as FsWriteParams | FsReplaceParams
-<<<<<<< HEAD
-                    const fileName = path.basename(fsParam.path)
-                    const customerFacingError = getCustomerFacingErrorMessage(err)
-                    const errorResult = {
-                        type: 'tool',
-                        messageId: toolUse.toolUseId,
-                        header: {
-                            fileList: {
-                                filePaths: [fileName],
-                                details: {
-                                    [fileName]: {
-                                        description: fsParam.path,
-=======
                     if (fsParam.path) {
                         const fileName = path.basename(fsParam.path)
+                        const customerFacingError = getCustomerFacingErrorMessage(err)
                         const errorResult = {
                             type: 'tool',
                             messageId: toolUse.toolUseId,
@@ -1394,29 +1382,15 @@
                                         [fileName]: {
                                             description: fsParam.path,
                                         },
->>>>>>> 00fd8d55
                                     },
                                 },
                                 status: {
                                     status: 'error',
                                     icon: 'error',
                                     text: 'Error',
+                                    description: customerFacingError,
                                 },
                             },
-<<<<<<< HEAD
-                            status: {
-                                status: 'error',
-                                icon: 'error',
-                                text: 'Error',
-                                description: customerFacingError,
-                            },
-                        },
-                    } as ChatResult
-                    if (existingCard) {
-                        await chatResultStream.overwriteResultBlock(errorResult, existingCard)
-                    } else {
-                        await chatResultStream.writeResultBlock(errorResult)
-=======
                         } as ChatResult
 
                         if (existingCard) {
@@ -1424,7 +1398,6 @@
                         } else {
                             await chatResultStream.writeResultBlock(errorResult)
                         }
->>>>>>> 00fd8d55
                     }
                 } else if (toolUse.name === 'executeBash' && toolUse.toolUseId) {
                     const existingCard = chatResultStream.getMessageBlockId(toolUse.toolUseId)
