--- conflicted
+++ resolved
@@ -190,12 +190,10 @@
 import { DEFAULT_IMAGE_VERIFICATION_OPTIONS, verifyServerImage } from '../../shared/imageVerification'
 import { sanitize } from '@aws/lsp-core/out/util/path'
 import { getLatestAvailableModel } from './utils/agenticChatControllerHelper'
-<<<<<<< HEAD
 import { ActiveUserTracker } from '../../shared/activeUserTracker'
-=======
 import { UserContext } from '../../client/token/codewhispererbearertokenclient'
 import { CodeWhispererServiceToken } from '../../shared/codeWhispererService'
->>>>>>> 99d2f705
+
 
 type ChatHandlers = Omit<
     LspHandlers<Chat>,
@@ -605,11 +603,8 @@
         this.#contextCommandsProvider?.dispose()
         this.#userWrittenCodeTracker?.dispose()
         this.#mcpEventHandler.dispose()
-<<<<<<< HEAD
         this.#activeUserTracker.dispose()
-=======
         clearInterval(this.#abTestingFetchingTimeout)
->>>>>>> 99d2f705
     }
 
     async onListConversations(params: ListConversationsParams) {
