/**
 * Copied from ../chat/chatController.ts for the purpose of developing a divergent implementation.
 * Will be deleted or merged.
 */

import * as path from 'path'
import {
    ChatTriggerType,
    GenerateAssistantResponseCommandInput,
    GenerateAssistantResponseCommandOutput,
    SendMessageCommandInput,
    SendMessageCommandInput as SendMessageCommandInputCodeWhispererStreaming,
    SendMessageCommandOutput,
    ToolResult,
    ToolResultContentBlock,
    ToolUse,
} from '@amzn/codewhisperer-streaming'
import {
    Button,
    ButtonClickParams,
    ButtonClickResult,
    ChatMessage,
    chatRequestType,
    FileDetails,
    InlineChatResultParams,
    PromptInputOptionChangeParams,
} from '@aws/language-server-runtimes/protocol'
import {
    ApplyWorkspaceEditParams,
    ErrorCodes,
    FeedbackParams,
    InsertToCursorPositionParams,
    TextDocumentEdit,
    TextEdit,
    InlineChatParams,
    ConversationClickParams,
    ListConversationsParams,
    TabBarActionParams,
    CreatePromptParams,
    FileClickParams,
} from '@aws/language-server-runtimes/protocol'
import {
    CancellationToken,
    Chat,
    ChatParams,
    ChatResult,
    FileList,
    EndChatParams,
    LSPErrorCodes,
    QuickActionParams,
    ResponseError,
    TabAddParams,
    TabRemoveParams,
    TabChangeParams,
    InlineChatResult,
} from '@aws/language-server-runtimes/server-interface'
import { v4 as uuid } from 'uuid'
import {
    AddMessageEvent,
    ChatInteractionType,
    ChatTelemetryEventName,
    CombinedConversationEvent,
} from '../../shared/telemetry/types'
import { Features, LspHandlers, Result } from '../types'
import { ChatEventParser, ChatResultWithMetadata } from '../chat/chatEventParser'
import { createAuthFollowUpResult, getAuthFollowUpType, getDefaultChatResponse } from '../chat/utils'
import { ChatSessionManagementService } from '../chat/chatSessionManagementService'
import { ChatTelemetryController } from '../chat/telemetry/chatTelemetryController'
import { QuickAction } from '../chat/quickActions'
import { Metric } from '../../shared/telemetry/metric'
import { getErrorMessage, isAwsError, isNullish, isObject } from '../../shared/utils'
import { HELP_MESSAGE } from '../chat/constants'
import { TelemetryService } from '../../shared/telemetry/telemetryService'
import {
    AmazonQServicePendingProfileError,
    AmazonQServicePendingSigninError,
} from '../../shared/amazonQServiceManager/errors'
import { AmazonQTokenServiceManager } from '../../shared/amazonQServiceManager/AmazonQTokenServiceManager'
import { AmazonQWorkspaceConfig } from '../../shared/amazonQServiceManager/configurationUtils'
import { TabBarController } from './tabBarController'
import { ChatDatabase } from './tools/chatDb/chatDb'
import {
    AgenticChatEventParser,
    ChatResultWithMetadata as AgenticChatResultWithMetadata,
} from './agenticChatEventParser'
import { ChatSessionService } from '../chat/chatSessionService'
import { AgenticChatResultStream } from './agenticChatResultStream'
import { executeToolMessage, toolErrorMessage, toolResultMessage } from './textFormatting'
import {
    AdditionalContentEntryAddition,
    AgenticChatTriggerContext,
    TriggerContext,
} from './context/agenticChatTriggerContext'
import { AdditionalContextProvider } from './context/addtionalContextProvider'
import { getNewPromptFilePath, getUserPromptsDirectory, promptFileExtension } from './context/contextUtils'
import { ContextCommandsProvider } from './context/contextCommandsProvider'
import { LocalProjectContextController } from '../../shared/localProjectContextController'
import { workspaceUtils } from '@aws/lsp-core'
import { FsReadParams } from './tools/fsRead'
import { ListDirectoryParams } from './tools/listDirectory'
<<<<<<< HEAD
import { FsWrite, FsWriteParams } from './tools/fsWrite'
import { ExecuteBash, ExecuteBashOutput, ExecuteBashParams } from './tools/executeBash'
import { InvokeOutput } from './tools/toolShared'
=======
import { FsWriteParams, getDiffChanges } from './tools/fsWrite'
>>>>>>> d002c393

type ChatHandlers = Omit<
    LspHandlers<Chat>,
    | 'openTab'
    | 'sendChatUpdate'
    | 'sendContextCommands'
    | 'onListConversations'
    | 'onConversationClick'
    | 'onTabBarAction'
    | 'getSerializedChat'
    | 'chatOptionsUpdate'
>

export class AgenticChatController implements ChatHandlers {
    #features: Features
    #chatSessionManagementService: ChatSessionManagementService
    #telemetryController: ChatTelemetryController
    #triggerContext: AgenticChatTriggerContext
    #customizationArn?: string
    #telemetryService: TelemetryService
    #amazonQServiceManager?: AmazonQTokenServiceManager
    #tabBarController: TabBarController
    #chatHistoryDb: ChatDatabase
    #additionalContextProvider: AdditionalContextProvider
    #contextCommandsProvider: ContextCommandsProvider

    constructor(
        chatSessionManagementService: ChatSessionManagementService,
        features: Features,
        telemetryService: TelemetryService,
        amazonQServiceManager?: AmazonQTokenServiceManager
    ) {
        this.#features = features
        this.#chatSessionManagementService = chatSessionManagementService
        this.#triggerContext = new AgenticChatTriggerContext(features)
        this.#telemetryController = new ChatTelemetryController(features, telemetryService)
        this.#telemetryService = telemetryService
        this.#amazonQServiceManager = amazonQServiceManager
        this.#chatHistoryDb = new ChatDatabase(features)
        this.#tabBarController = new TabBarController(features, this.#chatHistoryDb)
        this.#additionalContextProvider = new AdditionalContextProvider(features.workspace, features.lsp)
        this.#contextCommandsProvider = new ContextCommandsProvider(
            this.#features.logging,
            this.#features.chat,
            this.#features.workspace
        )
    }

    async onButtonClick(params: ButtonClickParams): Promise<ButtonClickResult> {
<<<<<<< HEAD
        if (params.buttonId === 'run-shell-command' || params.buttonId === 'reject-shell-command') {
            const session = this.#chatSessionManagementService.getSession(params.tabId)
            if (!session.data) {
                return { success: false, failureReason: `could not find chat session for tab: ${params.tabId} ` }
            }
            const handler = session.data.getDeferredToolExecution(params.messageId)
            if (!handler?.reject || !handler.resolve) {
                return {
                    success: false,
                    failureReason: `could not find deferred tool execution for message: ${params.messageId} `,
                }
            }
            params.buttonId === 'reject-shell-command' ? handler.reject() : handler.resolve()
            return {
                success: true,
            }
        } else {
            return { success: false, failureReason: 'not implemented' }
=======
        this.#log(`onButtonClick event with params: ${JSON.stringify(params)}`)
        return {
            success: false,
            failureReason: 'not implemented',
>>>>>>> d002c393
        }
    }

    async onCreatePrompt(params: CreatePromptParams): Promise<void> {
        const newFilePath = getNewPromptFilePath(params.promptName)
        const newFileContent = ''
        try {
            await this.#features.workspace.fs.writeFile(newFilePath, newFileContent, { mode: 0o600 })
            await this.#features.lsp.window.showDocument({ uri: newFilePath })
        } catch (e) {
            this.#features.logging.warn(`Error creating prompt file: ${e}`)
        }
    }

    dispose() {
        this.#chatSessionManagementService.dispose()
        this.#telemetryController.dispose()
        this.#chatHistoryDb.close()
        this.#contextCommandsProvider?.dispose()
    }

    async onListConversations(params: ListConversationsParams) {
        return this.#tabBarController.onListConversations(params)
    }

    async onConversationClick(params: ConversationClickParams) {
        return this.#tabBarController.onConversationClick(params)
    }

    async #sendProgressToClient(chunk: ChatResult | string, partialResultToken?: string | number) {
        if (!isNullish(partialResultToken)) {
            await this.#features.lsp.sendProgress(chatRequestType, partialResultToken, chunk)
        }
    }

    #getChatResultStream(partialResultToken?: string | number): AgenticChatResultStream {
        return new AgenticChatResultStream(async (result: ChatResult | string) => {
            return this.#sendProgressToClient(result, partialResultToken)
        })
    }

    async onChatPrompt(params: ChatParams, token: CancellationToken): Promise<ChatResult | ResponseError<ChatResult>> {
        // Phase 1: Initial Setup - This happens only once
        const maybeDefaultResponse = getDefaultChatResponse(params.prompt.prompt)
        if (maybeDefaultResponse) {
            return maybeDefaultResponse
        }

        const sessionResult = this.#chatSessionManagementService.getSession(params.tabId)

        const { data: session, success } = sessionResult

        if (!success) {
            return new ResponseError<ChatResult>(ErrorCodes.InternalError, sessionResult.error)
        }

        const metric = new Metric<CombinedConversationEvent>({
            cwsprChatConversationType: 'Chat',
        })

        const triggerContext = await this.#getTriggerContext(params, metric)
        const isNewConversation = !session.conversationId
        if (isNewConversation) {
            // agentic chat does not support conversationId in API response,
            // so we set it to random UUID per session, as other chat functionality
            // depends on it
            session.conversationId = uuid()
        }

        token.onCancellationRequested(() => {
            this.#log('cancellation requested')
            session.abortRequest()
        })

        const chatResultStream = this.#getChatResultStream(params.partialResultToken)
        try {
            const additionalContext = await this.#additionalContextProvider.getAdditionalContext(
                triggerContext,
                (params.prompt as any).context
            )
            if (additionalContext.length) {
                triggerContext.documentReference =
                    this.#additionalContextProvider.getFileListFromContext(additionalContext)
            }
            // Get the initial request input
            const initialRequestInput = await this.#prepareRequestInput(
                params,
                session,
                triggerContext,
                additionalContext
            )

            // Start the agent loop
            const finalResult = await this.#runAgentLoop(
                initialRequestInput,
                session,
                metric,
                chatResultStream,
                session.conversationId,
                token,
                triggerContext.documentReference
            )

            // Phase 5: Result Handling - This happens only once
            return await this.#handleFinalResult(
                finalResult,
                session,
                params,
                metric,
                triggerContext,
                isNewConversation,
                chatResultStream
            )
        } catch (err) {
            if (token?.isCancellationRequested) {
                /**
                 * when the session is aborted it generates an error.
                 * we need to resolve this error with an answer so the
                 * stream stops
                 */
                return {
                    type: 'answer',
                    body: '',
                }
            }
            return this.#handleRequestError(err, params.tabId, metric)
        }
    }

    /**
     * Prepares the initial request input for the chat prompt
     */
    async #prepareRequestInput(
        params: ChatParams,
        session: ChatSessionService,
        triggerContext: TriggerContext,
        additionalContext: AdditionalContentEntryAddition[]
    ): Promise<GenerateAssistantResponseCommandInput> {
        this.#debug('Preparing request input')
        const profileArn = AmazonQTokenServiceManager.getInstance(this.#features).getActiveProfileArn()
        const requestInput = await this.#triggerContext.getChatParamsFromTrigger(
            params,
            triggerContext,
            ChatTriggerType.MANUAL,
            this.#customizationArn,
            profileArn,
            this.#chatHistoryDb.getMessages(params.tabId, 10),
            this.#getTools(session),
            additionalContext
        )

        return requestInput
    }

    /**
     * Runs the agent loop, making requests and processing tool uses until completion
     */
    async #runAgentLoop(
        initialRequestInput: GenerateAssistantResponseCommandInput,
        session: ChatSessionService,
        metric: Metric<CombinedConversationEvent>,
        chatResultStream: AgenticChatResultStream,
        conversationIdentifier?: string,
        token?: CancellationToken,
        documentReference?: FileList
    ): Promise<Result<AgenticChatResultWithMetadata, string>> {
        let currentRequestInput = { ...initialRequestInput }
        let finalResult: Result<AgenticChatResultWithMetadata, string> | null = null
        let iterationCount = 0
        const maxIterations = 100 // Safety limit to prevent infinite loops
        metric.recordStart()

        while (iterationCount < maxIterations) {
            iterationCount++
            this.#debug(`Agent loop iteration ${iterationCount} for conversation id:`, conversationIdentifier || '')

            // Check for cancellation
            if (token?.isCancellationRequested) {
                this.#debug('Request cancelled during agent loop')
                break
            }

            // Phase 3: Request Execution
            this.#debug(`Request Input: ${JSON.stringify(currentRequestInput)}`)
            const response = await session.generateAssistantResponse(currentRequestInput)
            this.#debug(`Response received for iteration ${iterationCount}:`, JSON.stringify(response.$metadata))

            // Phase 4: Response Processing
            const result = await this.#processGenerateAssistantResponseResponse(
                response,
                metric.mergeWith({
                    cwsprChatResponseCode: response.$metadata.httpStatusCode,
                    cwsprChatMessageId: response.$metadata.requestId,
                }),
                chatResultStream,
                documentReference
            )

            // Check if we have any tool uses that need to be processed
            const pendingToolUses = this.#getPendingToolUses(result.data?.toolUses || {})

            if (pendingToolUses.length === 0) {
                // No more tool uses, we're done
                finalResult = result
                break
            }

            const currentMessage = currentRequestInput.conversationState?.currentMessage

            // Process tool uses and update the request input for the next iteration
            const toolResults = await this.#processToolUses(pendingToolUses, chatResultStream, session)
            currentRequestInput = this.#updateRequestInputWithToolResults(currentRequestInput, toolResults)

            if (!currentRequestInput.conversationState!.history) {
                currentRequestInput.conversationState!.history = []
            }

            currentRequestInput.conversationState!.history.push({
                userInputMessage: {
                    content: currentMessage?.userInputMessage?.content,
                    origin: currentMessage?.userInputMessage?.origin,
                    userIntent: currentMessage?.userInputMessage?.userIntent,
                    userInputMessageContext: currentMessage?.userInputMessage?.userInputMessageContext,
                },
            })

            currentRequestInput.conversationState!.history.push({
                assistantResponseMessage: {
                    content: result.data?.chatResult.body,
                    toolUses: Object.keys(result.data?.toolUses!).map(k => ({
                        toolUseId: result.data!.toolUses[k].toolUseId,
                        name: result.data!.toolUses[k].name,
                        input: result.data!.toolUses[k].input,
                    })),
                },
            })
        }

        if (iterationCount >= maxIterations) {
            this.#log('Agent loop reached maximum iterations limit')
        }

        return (
            finalResult || {
                success: false,
                error: 'Agent loop failed to produce a final result',
                data: { chatResult: {}, toolUses: {} },
            }
        )
    }

    /**
     * Extracts tool uses that need to be processed
     */
    #getPendingToolUses(toolUses: Record<string, ToolUse & { stop: boolean }>): Array<ToolUse & { stop: boolean }> {
        return Object.values(toolUses).filter(toolUse => toolUse.stop)
    }

    /**
     * Processes tool uses by running the tools and collecting results
     */
    async #processToolUses(
        toolUses: Array<ToolUse & { stop: boolean }>,
        chatResultStream: AgenticChatResultStream,
        session: ChatSessionService
    ): Promise<ToolResult[]> {
        const results: ToolResult[] = []

        for (const toolUse of toolUses) {
            if (!toolUse.name || !toolUse.toolUseId) continue
<<<<<<< HEAD
            let needsConfirmation
            try {
                if (toolUse.name === 'fsRead' || toolUse.name === 'listDirectory') {
                    const initialReadOrListResult = this.#processReadOrList(toolUse, chatResultStream)
                    if (initialReadOrListResult) {
                        await chatResultStream.writeResultBlock(initialReadOrListResult)
                    }
                } else if (toolUse.name === 'executeBash') {
                    const bashTool = new ExecuteBash(this.#features)
                    const { requiresAcceptance, warning } = await bashTool.requiresAcceptance(
                        toolUse.input as unknown as ExecuteBashParams
                    )
                    if (requiresAcceptance) {
                        needsConfirmation = true
                        const confirmationResult = this.#processExecuteBashConfirmation(toolUse, warning)
                        await chatResultStream.writeResultBlock(confirmationResult)
                    }
                } else if (toolUse.name === 'fsWrite') {
                    // todo: pending tool use cards?
                } else {
                    await chatResultStream.writeResultBlock({
                        body: `${executeToolMessage(toolUse)}`,
                        messageId: toolUse.toolUseId,
                    })
=======
            this.#triggerContext.getToolUseLookup().set(toolUse.toolUseId, toolUse)

            try {
                switch (toolUse.name) {
                    case 'fsRead':
                    case 'listDirectory':
                        const initialReadOrListResult = this.#processReadOrList(toolUse, chatResultStream)
                        if (initialReadOrListResult) {
                            await chatResultStream.writeResultBlock(initialReadOrListResult)
                        }
                        break
                    case 'fsWrite':
                        const input = toolUse.input as unknown as FsWriteParams
                        const document = await this.#triggerContext.getTextDocument(input.path)
                        this.#triggerContext
                            .getToolUseLookup()
                            .set(toolUse.toolUseId, { ...toolUse, oldContent: document?.getText() })
                        break
                    case 'executeBash':
                        break
                    default:
                        await chatResultStream.writeResultBlock({
                            type: 'tool',
                            body: `${executeToolMessage(toolUse)}`,
                            messageId: toolUse.toolUseId,
                        })
                        break
>>>>>>> d002c393
                }

                if (needsConfirmation) {
                    const deferred = this.#createDeferred()
                    session.setDeferredToolExecution(toolUse.toolUseId, deferred.resolve, deferred.reject)

                    // the below line was commented out for now because
                    // the partial result block from above is not streamed to chat window yet at this point
                    // so the buttons are not in the window for the promise to be rejected/resolved
                    // this can to be brought back once intermediate messages are shown

                    // await deferred.promise
                }

                const result = await this.#features.agent.runTool(toolUse.name, toolUse.input)
                let toolResultContent: ToolResultContentBlock

                if (typeof result === 'string') {
                    toolResultContent = { text: result }
                } else if (Array.isArray(result)) {
                    toolResultContent = { json: { items: result } }
                } else if (typeof result === 'object') {
                    toolResultContent = { json: result }
                } else toolResultContent = { text: JSON.stringify(result) }

                results.push({
                    toolUseId: toolUse.toolUseId,
                    status: 'success',
                    content: [toolResultContent],
                })

                switch (toolUse.name) {
                    case 'fsRead':
                    case 'listDirectory':
                        // no need to write tool result for listDir and fsRead into chat stream
                        break
                    case 'fsWrite':
                        const chatResult = await this.#getFsWriteChatResult(toolUse)
                        await chatResultStream.writeResultBlock(chatResult)
                        break
                    case 'executeBash':
                        const bashToolResult = this.#getBashExecutionChatResult(toolUse, result)
                        await chatResultStream.writeResultBlock(bashToolResult)
                    default:
                        await chatResultStream.writeResultBlock({
                            type: 'tool',
                            body: toolResultMessage(toolUse, result),
                            messageId: toolUse.toolUseId,
                        })
                        break
                }
            } catch (err) {
                const errMsg = err instanceof Error ? err.message : 'unknown error'
                await chatResultStream.writeResultBlock({
                    body: toolErrorMessage(toolUse, errMsg),
                })
                this.#log(`Error running tool ${toolUse.name}:`, errMsg)
                results.push({
                    toolUseId: toolUse.toolUseId,
                    status: 'error',
                    content: [{ json: { error: err instanceof Error ? err.message : 'Unknown error' } }],
                })
            }
        }

        return results
    }

    #getBashExecutionChatResult(toolUse: ToolUse, result: InvokeOutput): ChatResult {
        const outputString = result.output.success
            ? (result.output.content as ExecuteBashOutput).stdout
            : (result.output.content as ExecuteBashOutput).stderr
        return {
            type: 'tool',
            messageId: toolUse.toolUseId,
            body: outputString,
        }
    }

    #processExecuteBashConfirmation(toolUse: ToolUse, warning?: string): ChatResult {
        const buttons: Button[] = [
            {
                id: 'reject-shell-command',
                text: 'Reject',
                icon: 'cancel',
            },
            {
                id: 'run-shell-command',
                text: 'Run',
                icon: 'play',
            },
        ]
        const header = {
            body: 'shell',
            buttons,
        }

        const commandString = (toolUse.input as unknown as ExecuteBashParams).command
        const body = '```shell\n' + commandString + '\n```'
        return {
            type: 'tool',
            messageId: toolUse.toolUseId,
            header,
            body: warning ? warning + body : body,
        }
    }

    async #getFsWriteChatResult(toolUse: ToolUse): Promise<ChatMessage> {
        const input = toolUse.input as unknown as FsWriteParams
        const oldContent = this.#triggerContext.getToolUseLookup().get(toolUse.toolUseId!)?.oldContent ?? ''
        const diffChanges = getDiffChanges(input, oldContent)
        // TODO: support multi folder workspaces
        const workspaceRoot = workspaceUtils.getWorkspaceFolderPaths(this.#features.lsp)[0]
        const relativeFilePath = path.relative(workspaceRoot, input.path)
        const changes = diffChanges.reduce(
            (acc, { count = 0, added, removed }) => {
                if (added) {
                    acc.added += count
                } else if (removed) {
                    acc.deleted += count
                }
                return acc
            },
            { added: 0, deleted: 0 }
        )
        return {
            type: 'tool',
            messageId: toolUse.toolUseId,
            header: {
                fileList: {
                    filePaths: [relativeFilePath],
                    details: { [relativeFilePath]: { changes } },
                },
                buttons: [{ id: 'undo-changes', text: 'Undo', icon: 'undo' }],
            },
        }
    }

    #processReadOrList(toolUse: ToolUse, chatResultStream: AgenticChatResultStream): ChatMessage | undefined {
        // return initial message about fsRead or listDir
        const toolUseId = toolUse.toolUseId!
        const currentPath = (toolUse.input as unknown as FsReadParams | ListDirectoryParams).path
        if (!currentPath) return
        const currentFileList = chatResultStream.getContextFileList(toolUseId)
        if (!currentFileList.some(path => path.relativeFilePath === currentPath)) {
            const currentFileDetail = {
                relativeFilePath: (toolUse.input as any)?.path,
                lineRanges: [{ first: -1, second: -1 }],
            }
            chatResultStream.addContextFileList(toolUseId, currentFileDetail)
            currentFileList.push(currentFileDetail)
        }

        let title: string
        const itemCount = currentFileList.length
        if (!itemCount) {
            title = 'Gathering context'
        } else {
            title =
                toolUse.name === 'fsRead'
                    ? `${itemCount} file${itemCount > 1 ? 's' : ''} read`
                    : `${itemCount} ${itemCount === 1 ? 'directory' : 'directories'} listed`
        }
        const fileDetails: Record<string, FileDetails> = {}
        for (const item of currentFileList) {
            fileDetails[item.relativeFilePath] = {
                lineRanges: item.lineRanges,
            }
        }

        const contextList: FileList = {
            rootFolderTitle: title,
            filePaths: currentFileList.map(item => item.relativeFilePath),
            details: fileDetails,
        }

        return {
            type: 'tool',
            contextList,
            messageId: toolUseId,
            body: '',
        }
    }

    /**
     * Updates the request input with tool results for the next iteration
     */
    #updateRequestInputWithToolResults(
        requestInput: GenerateAssistantResponseCommandInput,
        toolResults: ToolResult[]
    ): GenerateAssistantResponseCommandInput {
        // Create a deep copy of the request input
        const updatedRequestInput = JSON.parse(JSON.stringify(requestInput)) as GenerateAssistantResponseCommandInput

        // Add tool results to the request
        updatedRequestInput.conversationState!.currentMessage!.userInputMessage!.userInputMessageContext!.toolResults =
            []
        updatedRequestInput.conversationState!.currentMessage!.userInputMessage!.content = ''

        for (const toolResult of toolResults) {
            this.#debug(`ToolResult: ${JSON.stringify(toolResult)}`)
            updatedRequestInput.conversationState!.currentMessage!.userInputMessage!.userInputMessageContext!.toolResults.push(
                {
                    ...toolResult,
                }
            )
        }

        return updatedRequestInput
    }

    /**
     * Handles the final result after the agent loop completes
     */
    async #handleFinalResult(
        result: Result<AgenticChatResultWithMetadata, string>,
        session: ChatSessionService,
        params: ChatParams,
        metric: Metric<CombinedConversationEvent>,
        triggerContext: TriggerContext,
        isNewConversation: boolean,
        chatResultStream: AgenticChatResultStream
    ): Promise<ChatResult | ResponseError<ChatResult>> {
        if (!result.success) {
            return new ResponseError<ChatResult>(LSPErrorCodes.RequestFailed, result.error)
        }
        const conversationId = session.conversationId
        this.#debug('Final session conversation id:', conversationId || '')

        if (conversationId) {
            this.#telemetryController.setConversationId(params.tabId, conversationId)

            if (isNewConversation) {
                this.#telemetryController.updateTriggerInfo(params.tabId, {
                    startTrigger: {
                        hasUserSnippet: metric.metric.cwsprChatHasCodeSnippet ?? false,
                        triggerType: triggerContext.triggerType,
                    },
                })

                this.#telemetryController.emitStartConversationMetric(params.tabId, metric.metric)
            }
        }

        metric.setDimension('codewhispererCustomizationArn', this.#customizationArn)
        await this.#telemetryController.emitAddMessageMetric(params.tabId, metric.metric)

        this.#telemetryController.updateTriggerInfo(params.tabId, {
            lastMessageTrigger: {
                ...triggerContext,
                messageId: result.data?.chatResult.messageId,
                followUpActions: new Set(
                    result.data?.chatResult.followUp?.options
                        ?.map(option => option.prompt ?? '')
                        .filter(prompt => prompt.length > 0)
                ),
            },
        })

        // Save question/answer interaction to chat history
        if (params.prompt.prompt && conversationId && result.data?.chatResult.body) {
            this.#chatHistoryDb.addMessage(params.tabId, 'cwc', conversationId, {
                body: params.prompt.prompt,
                type: 'prompt' as any,
            })

            this.#chatHistoryDb.addMessage(params.tabId, 'cwc', conversationId, {
                body: result.data.chatResult.body,
                type: 'answer' as any,
                codeReference: result.data.chatResult.codeReference,
                relatedContent:
                    result.data.chatResult.relatedContent?.content &&
                    result.data.chatResult.relatedContent.content.length > 0
                        ? result.data?.chatResult.relatedContent
                        : undefined,
            })
        }

        return chatResultStream.getResult()
    }

    /**
     * Handles errors that occur during the request
     */
    #handleRequestError(
        err: any,
        tabId: string,
        metric: Metric<CombinedConversationEvent>
    ): ChatResult | ResponseError<ChatResult> {
        if (isAwsError(err) || (isObject(err) && 'statusCode' in err && typeof err.statusCode === 'number')) {
            metric.setDimension('cwsprChatRepsonseCode', err.statusCode ?? 400)
            this.#telemetryController.emitMessageResponseError(tabId, metric.metric)
        }

        if (err instanceof AmazonQServicePendingSigninError) {
            this.#log(`Q Chat SSO Connection error: ${getErrorMessage(err)}`)
            return createAuthFollowUpResult('full-auth')
        }

        if (err instanceof AmazonQServicePendingProfileError) {
            this.#log(`Q Chat SSO Connection error: ${getErrorMessage(err)}`)
            const followUpResult = createAuthFollowUpResult('use-supported-auth')
            // Access first element in array
            if (followUpResult.followUp?.options) {
                followUpResult.followUp.options[0].pillText = 'Select Q Developer Profile'
            }
            return followUpResult
        }

        const authFollowType = getAuthFollowUpType(err)
        if (authFollowType) {
            this.#log(`Q auth error: ${getErrorMessage(err)}`)
            return createAuthFollowUpResult(authFollowType)
        }

        this.#log(`Q api request error ${err instanceof Error ? JSON.stringify(err) : 'unknown'}`)
        this.#debug(`Q api request error stack ${err instanceof Error ? JSON.stringify(err.stack) : 'unknown'}`)
        this.#debug(`Q api request error cause ${err instanceof Error ? JSON.stringify(err.cause) : 'unknown'}`)
        return new ResponseError<ChatResult>(
            LSPErrorCodes.RequestFailed,
            err instanceof Error ? err.message : 'Unknown request error'
        )
    }

    async onInlineChatPrompt(
        params: InlineChatParams,
        token: CancellationToken
    ): Promise<InlineChatResult | ResponseError<InlineChatResult>> {
        // TODO: This metric needs to be removed later, just added for now to be able to create a ChatEventParser object
        const metric = new Metric<AddMessageEvent>({
            cwsprChatConversationType: 'Chat',
        })
        const triggerContext = await this.#getInlineChatTriggerContext(params)

        let response: SendMessageCommandOutput
        let requestInput: SendMessageCommandInput

        try {
            requestInput = await this.#triggerContext.getChatParamsFromTrigger(
                params,
                triggerContext,
                ChatTriggerType.INLINE_CHAT,
                this.#customizationArn
            )

            if (!this.#amazonQServiceManager) {
                throw new Error('amazonQServiceManager is not initialized')
            }

            const client = this.#amazonQServiceManager.getStreamingClient()
            response = await client.sendMessage(requestInput as SendMessageCommandInputCodeWhispererStreaming)
            this.#log('Response for inline chat', JSON.stringify(response.$metadata), JSON.stringify(response))
        } catch (err) {
            if (err instanceof AmazonQServicePendingSigninError || err instanceof AmazonQServicePendingProfileError) {
                this.#log(`Q Inline Chat SSO Connection error: ${getErrorMessage(err)}`)
                return new ResponseError<ChatResult>(LSPErrorCodes.RequestFailed, err.message)
            }
            this.#log(`Q api request error ${err instanceof Error ? JSON.stringify(err) : 'unknown'}`)
            return new ResponseError<ChatResult>(
                LSPErrorCodes.RequestFailed,
                err instanceof Error ? err.message : 'Unknown request error'
            )
        }

        try {
            const result = await this.#processSendMessageResponseForInlineChat(
                response,
                metric,
                params.partialResultToken
            )

            return result.success
                ? {
                      ...result.data.chatResult,
                      requestId: response.$metadata.requestId,
                  }
                : new ResponseError<ChatResult>(LSPErrorCodes.RequestFailed, result.error)
        } catch (err) {
            this.#log(
                'Error encountered during inline chat response streaming:',
                err instanceof Error ? err.message : 'unknown'
            )
            return new ResponseError<ChatResult>(
                LSPErrorCodes.RequestFailed,
                err instanceof Error ? err.message : 'Unknown error occurred during inline chat response stream'
            )
        }
    }

    async onInlineChatResult(handler: InlineChatResultParams) {}

    async onCodeInsertToCursorPosition(params: InsertToCursorPositionParams) {
        // Implementation based on https://github.com/aws/aws-toolkit-vscode/blob/1814cc84228d4bf20270574c5980b91b227f31cf/packages/core/src/amazonq/commons/controllers/contentController.ts#L38
        if (!params.textDocument || !params.cursorPosition || !params.code) {
            const missingParams = []

            if (!params.textDocument) missingParams.push('textDocument')
            if (!params.cursorPosition) missingParams.push('cursorPosition')
            if (!params.code) missingParams.push('code')

            this.#log(
                `Q Chat server failed to insert code. Missing required parameters for insert code: ${missingParams.join(', ')}`
            )

            return
        }

        let cursorPosition = params.cursorPosition

        const indentRange = {
            start: { line: cursorPosition.line, character: 0 },
            end: cursorPosition,
        }
        const documentContent = await this.#features.workspace.getTextDocument(params.textDocument.uri)
        // linePrefix is the raw text that is between the start of the line and the current cursor position
        let linePrefix = documentContent?.getText(indentRange)
        // calculatedIndent is the indent we calculate inside this function and apply to the text to be inserted
        let calculatedIndent = ''
        let hasVirtualSpace = false

        if (linePrefix) {
            // If linePrefix object is not empty, there are two possibilities:
            // Case 1: If linePrefix contains only whitespace: Use the entire linePrefix as is for the indent
            // Case 2: If linePrefix contains non-whitespace characters: Extract leading whitespace from linePrefix (if any), ignore rest of text
            calculatedIndent =
                linePrefix.trim().length == 0
                    ? linePrefix
                    : ' '.repeat(linePrefix.length - linePrefix.trimStart().length)
        } else if (documentContent && cursorPosition.character > 0) {
            // When the cursor is not at the start of the line (position > 0) but there's no actual text at the indentation range
            // It means there are virtual spaces that is being rendered by the IDE
            // In this case, the indentation is determined by the cursorPosition
            this.#log('Indent is nullish and the cursor position is greater than zero while inserting code')
            calculatedIndent = ' '.repeat(cursorPosition.character)
            hasVirtualSpace = true
            cursorPosition.character = 0
        }

        const textWithIndent = params.code
            .split('\n')
            .map((line, index) => {
                if (index === 0) {
                    return hasVirtualSpace && line ? calculatedIndent + line : line
                }
                // Only indent non-empty lines
                return line ? calculatedIndent + line : ''
            })
            .join('\n')

        const workspaceEdit: ApplyWorkspaceEditParams = {
            edit: {
                documentChanges: [
                    TextDocumentEdit.create({ uri: params.textDocument.uri, version: 0 }, [
                        TextEdit.insert(cursorPosition, textWithIndent),
                    ]),
                ],
            },
        }
        const applyResult = await this.#features.lsp.workspace.applyWorkspaceEdit(workspaceEdit)

        if (applyResult.applied) {
            this.#log(`Q Chat server inserted code successfully`)
            this.#telemetryController.enqueueCodeDiffEntry({ ...params, code: textWithIndent })
        } else {
            this.#log(
                `Q Chat server failed to insert code: ${applyResult.failureReason ?? 'No failure reason provided'}`
            )
        }
    }
    onCopyCodeToClipboard() {}

    onEndChat(params: EndChatParams, _token: CancellationToken): boolean {
        const { success } = this.#chatSessionManagementService.deleteSession(params.tabId)

        return success
    }

    async onFileClicked(params: FileClickParams) {
        // TODO: also pass in selection and handle on client side
        const workspaceRoot = workspaceUtils.getWorkspaceFolderPaths(this.#features.lsp)[0]
        let absolutePath = path.join(workspaceRoot, params.filePath)

        const toolUseId = params.messageId
        const toolUse = toolUseId ? this.#triggerContext.getToolUseLookup().get(toolUseId) : undefined
        if (toolUse?.name === 'fsWrite') {
            // TODO: since the tool already executed, we need to reverse the old/new content for the diff
            this.#features.lsp.workspace.openFileDiff({
                originalFileUri: absolutePath,
                isDeleted: false,
                fileContent: toolUse.oldContent,
            })
        } else {
            // handle prompt file outside of workspace
            if (params.filePath.endsWith(promptFileExtension)) {
                const existsInWorkspace = await this.#features.workspace.fs.exists(absolutePath)
                if (!existsInWorkspace) {
                    absolutePath = path.join(getUserPromptsDirectory(), params.filePath)
                }
            }
            await this.#features.lsp.window.showDocument({ uri: absolutePath })
        }
    }

    onFollowUpClicked() {}

    onInfoLinkClick() {}

    onLinkClick() {}

    async onReady() {
        await this.#tabBarController.loadChats()
        try {
            const localProjectContextController = await LocalProjectContextController.getInstance()
            const contextItems = await localProjectContextController.getContextCommandItems()
            await this.#contextCommandsProvider.processContextCommandUpdate(contextItems)
            void this.#contextCommandsProvider.maybeUpdateCodeSymbols()
        } catch (error) {
            this.#log('Error initializing context commands: ' + error)
        }
    }

    onSendFeedback({ tabId, feedbackPayload }: FeedbackParams) {
        this.#features.telemetry.emitMetric({
            name: 'amazonq_sendFeedback',
            data: {
                comment: JSON.stringify({
                    type: 'codewhisperer-chat-answer-feedback',
                    conversationId: this.#telemetryController.getConversationId(tabId) ?? '',
                    messageId: feedbackPayload.messageId,
                    reason: feedbackPayload.selectedOption,
                    userComment: feedbackPayload.comment,
                }),
                // this is always Negative because only thumbs down has a form
                sentiment: 'Negative',
            },
        })
    }

    onSourceLinkClick() {}

    onTabAdd(params: TabAddParams) {
        this.#telemetryController.activeTabId = params.tabId

        this.#chatSessionManagementService.createSession(params.tabId)
    }

    onTabChange(params: TabChangeParams) {
        this.#telemetryController.emitConversationMetric({
            name: ChatTelemetryEventName.ExitFocusConversation,
            data: {},
        })

        this.#telemetryController.activeTabId = params.tabId

        this.#telemetryController.emitConversationMetric({
            name: ChatTelemetryEventName.EnterFocusConversation,
            data: {},
        })
    }

    onTabRemove(params: TabRemoveParams) {
        if (this.#telemetryController.activeTabId === params.tabId) {
            this.#telemetryController.emitConversationMetric({
                name: ChatTelemetryEventName.ExitFocusConversation,
                data: {},
            })
            this.#telemetryController.activeTabId = undefined
        }
        this.#chatHistoryDb.updateTabOpenState(params.tabId, false)
        this.#chatSessionManagementService.deleteSession(params.tabId)
        this.#telemetryController.removeConversation(params.tabId)
    }

    onQuickAction(params: QuickActionParams, _cancellationToken: CancellationToken) {
        switch (params.quickAction) {
            case QuickAction.Clear: {
                const sessionResult = this.#chatSessionManagementService.getSession(params.tabId)

                this.#telemetryController.emitChatMetric({
                    name: ChatTelemetryEventName.RunCommand,
                    data: {
                        cwsprChatCommandType: params.quickAction,
                    },
                })

                this.#telemetryController.removeConversation(params.tabId)
                this.#chatHistoryDb.clearTab(params.tabId)

                sessionResult.data?.clear()

                return {}
            }

            case QuickAction.Help:
                this.#telemetryController.emitChatMetric({
                    name: ChatTelemetryEventName.RunCommand,
                    data: {
                        cwsprChatCommandType: params.quickAction,
                    },
                })
                return {
                    messageId: uuid(),
                    body: HELP_MESSAGE,
                }
            default:
                return {}
        }
    }

    async onTabBarAction(params: TabBarActionParams) {
        return this.#tabBarController.onTabBarAction(params)
    }

    async #getInlineChatTriggerContext(params: InlineChatParams) {
        let triggerContext: TriggerContext = await this.#triggerContext.getNewTriggerContext(params)
        return triggerContext
    }

    async #getTriggerContext(params: ChatParams, metric: Metric<CombinedConversationEvent>) {
        const lastMessageTrigger = this.#telemetryController.getLastMessageTrigger(params.tabId)

        let triggerContext: TriggerContext

        // this is the only way we can detect a follow up action
        // we can reuse previous trigger information
        if (lastMessageTrigger?.followUpActions?.has(params.prompt?.prompt ?? '')) {
            await this.#telemetryController.emitInteractWithMessageMetric(params.tabId, {
                cwsprChatMessageId: lastMessageTrigger.messageId!,
                cwsprChatInteractionType: ChatInteractionType.ClickFollowUp,
            })

            triggerContext = lastMessageTrigger
        } else {
            triggerContext = await this.#triggerContext.getNewTriggerContext(params)
            triggerContext.triggerType = this.#telemetryController.getCurrentTrigger(params.tabId) ?? 'click'
        }

        metric.mergeWith({
            cwsprChatUserIntent: triggerContext?.userIntent,
            cwsprChatProgrammingLanguage: triggerContext?.programmingLanguage?.languageName,
            cwsprChatRequestLength: params.prompt?.prompt?.length ?? 0,
            cwsprChatTriggerInteraction: triggerContext?.triggerType,
            cwsprChatHasCodeSnippet: triggerContext.hasCodeSnippet ?? false,
            cwsprChatActiveEditorTotalCharacters: triggerContext.totalEditorCharacters ?? 0,
        })

        return triggerContext
    }

    async #processGenerateAssistantResponseResponse(
        response: GenerateAssistantResponseCommandOutput,
        metric: Metric<AddMessageEvent>,
        chatResultStream: AgenticChatResultStream,
        contextList?: FileList
    ): Promise<Result<AgenticChatResultWithMetadata, string>> {
        const requestId = response.$metadata.requestId!
        const chatEventParser = new AgenticChatEventParser(requestId, metric)
        const streamWriter = chatResultStream.getResultStreamWriter()

        for await (const chatEvent of response.generateAssistantResponseResponse!) {
            const result = chatEventParser.processPartialEvent(chatEvent, contextList)

            // terminate early when there is an error
            if (!result.success) {
                return result
            }

            if (chatEvent.assistantResponseEvent) {
                await streamWriter.write(result.data.chatResult)
            }
        }
        await streamWriter.close()

        metric.mergeWith({
            cwsprChatFullResponseLatency: metric.getTimeElapsed(),
            cwsprChatFollowUpCount: chatEventParser.totalEvents.followupPromptEvent,
            cwsprChatReferencesCount: chatEventParser.totalEvents.codeReferenceEvent,
            cwsprChatSourceLinkCount: chatEventParser.totalEvents.supplementaryWebLinksEvent,
            cwsprChatResponseLength: chatEventParser.body?.length ?? 0,
        })

        return chatEventParser.getResult()
    }

    async #processSendMessageResponseForInlineChat(
        response: SendMessageCommandOutput,
        metric: Metric<AddMessageEvent>,
        partialResultToken?: string | number
    ): Promise<Result<ChatResultWithMetadata, string>> {
        const requestId = response.$metadata.requestId!
        const chatEventParser = new ChatEventParser(requestId, metric)

        for await (const chatEvent of response.sendMessageResponse!) {
            const result = chatEventParser.processPartialEvent(chatEvent)

            // terminate early when there is an error
            if (!result.success) {
                return result
            }

            await this.#sendProgressToClient(result.data.chatResult, partialResultToken)
        }

        return chatEventParser.getResult()
    }

    onPromptInputOptionChange(params: PromptInputOptionChangeParams) {
        const sessionResult = this.#chatSessionManagementService.getSession(params.tabId)
        const { data: session, success } = sessionResult

        if (!success) {
            this.#log('onPromptInputOptionChange: on valid session found')
            return
        }

        session.pairProgrammingMode = !session.pairProgrammingMode
    }

    updateConfiguration = (newConfig: AmazonQWorkspaceConfig) => {
        this.#customizationArn = newConfig.customizationArn
        this.#log(`Chat configuration updated customizationArn to ${this.#customizationArn}`)
        /*
            The flag enableTelemetryEventsToDestination is set to true temporarily. It's value will be determined through destination
            configuration post all events migration to STE. It'll be replaced by qConfig['enableTelemetryEventsToDestination'] === true
        */
        // const enableTelemetryEventsToDestination = true
        // this.#telemetryService.updateEnableTelemetryEventsToDestination(enableTelemetryEventsToDestination)
        const updatedOptOutPreference = newConfig.optOutTelemetryPreference
        this.#telemetryService.updateOptOutPreference(updatedOptOutPreference)
        this.#log(`Chat configuration telemetry preference to ${updatedOptOutPreference}`)
    }

    #getTools(session: ChatSessionService) {
        const tools = this.#features.agent.getTools({ format: 'bedrock' })

        // it's disabled so filter out the write tools
        if (!session.pairProgrammingMode) {
            return tools.filter(tool => !['fsWrite', 'executeBash'].includes(tool.toolSpecification?.name || ''))
        }
        return tools
    }

    #createDeferred() {
        let resolve
        let reject
        const promise = new Promise((res, rej) => {
            resolve = res
            reject = rej
        })
        return { promise, resolve, reject }
    }

    #log(...messages: string[]) {
        this.#features.logging.log(messages.join(' '))
    }

    #debug(...messages: string[]) {
        this.#features.logging.debug(messages.join(' '))
    }
}<|MERGE_RESOLUTION|>--- conflicted
+++ resolved
@@ -98,13 +98,9 @@
 import { workspaceUtils } from '@aws/lsp-core'
 import { FsReadParams } from './tools/fsRead'
 import { ListDirectoryParams } from './tools/listDirectory'
-<<<<<<< HEAD
-import { FsWrite, FsWriteParams } from './tools/fsWrite'
+import { FsWrite, FsWriteParams, getDiffChanges } from './tools/fsWrite'
 import { ExecuteBash, ExecuteBashOutput, ExecuteBashParams } from './tools/executeBash'
 import { InvokeOutput } from './tools/toolShared'
-=======
-import { FsWriteParams, getDiffChanges } from './tools/fsWrite'
->>>>>>> d002c393
 
 type ChatHandlers = Omit<
     LspHandlers<Chat>,
@@ -154,7 +150,6 @@
     }
 
     async onButtonClick(params: ButtonClickParams): Promise<ButtonClickResult> {
-<<<<<<< HEAD
         if (params.buttonId === 'run-shell-command' || params.buttonId === 'reject-shell-command') {
             const session = this.#chatSessionManagementService.getSession(params.tabId)
             if (!session.data) {
@@ -172,13 +167,11 @@
                 success: true,
             }
         } else {
-            return { success: false, failureReason: 'not implemented' }
-=======
-        this.#log(`onButtonClick event with params: ${JSON.stringify(params)}`)
-        return {
-            success: false,
-            failureReason: 'not implemented',
->>>>>>> d002c393
+            this.#log(`onButtonClick event with params: ${JSON.stringify(params)}`)
+            return {
+                success: false,
+                failureReason: 'not implemented',
+            }
         }
     }
 
@@ -449,33 +442,8 @@
 
         for (const toolUse of toolUses) {
             if (!toolUse.name || !toolUse.toolUseId) continue
-<<<<<<< HEAD
+            this.#triggerContext.getToolUseLookup().set(toolUse.toolUseId, toolUse)
             let needsConfirmation
-            try {
-                if (toolUse.name === 'fsRead' || toolUse.name === 'listDirectory') {
-                    const initialReadOrListResult = this.#processReadOrList(toolUse, chatResultStream)
-                    if (initialReadOrListResult) {
-                        await chatResultStream.writeResultBlock(initialReadOrListResult)
-                    }
-                } else if (toolUse.name === 'executeBash') {
-                    const bashTool = new ExecuteBash(this.#features)
-                    const { requiresAcceptance, warning } = await bashTool.requiresAcceptance(
-                        toolUse.input as unknown as ExecuteBashParams
-                    )
-                    if (requiresAcceptance) {
-                        needsConfirmation = true
-                        const confirmationResult = this.#processExecuteBashConfirmation(toolUse, warning)
-                        await chatResultStream.writeResultBlock(confirmationResult)
-                    }
-                } else if (toolUse.name === 'fsWrite') {
-                    // todo: pending tool use cards?
-                } else {
-                    await chatResultStream.writeResultBlock({
-                        body: `${executeToolMessage(toolUse)}`,
-                        messageId: toolUse.toolUseId,
-                    })
-=======
-            this.#triggerContext.getToolUseLookup().set(toolUse.toolUseId, toolUse)
 
             try {
                 switch (toolUse.name) {
@@ -494,6 +462,15 @@
                             .set(toolUse.toolUseId, { ...toolUse, oldContent: document?.getText() })
                         break
                     case 'executeBash':
+                        const bashTool = new ExecuteBash(this.#features)
+                        const { requiresAcceptance, warning } = await bashTool.requiresAcceptance(
+                            toolUse.input as unknown as ExecuteBashParams
+                        )
+                        if (requiresAcceptance) {
+                            needsConfirmation = true
+                            const confirmationResult = this.#processExecuteBashConfirmation(toolUse, warning)
+                            await chatResultStream.writeResultBlock(confirmationResult)
+                        }
                         break
                     default:
                         await chatResultStream.writeResultBlock({
@@ -502,7 +479,6 @@
                             messageId: toolUse.toolUseId,
                         })
                         break
->>>>>>> d002c393
                 }
 
                 if (needsConfirmation) {
