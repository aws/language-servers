/**
 * Copied from ../chat/chatController.ts for the purpose of developing a divergent implementation.
 * Will be deleted or merged.
 */

import * as path from 'path'
import {
    ChatTriggerType,
    CodeWhispererStreamingServiceException,
    GenerateAssistantResponseCommandInput,
    GenerateAssistantResponseCommandOutput,
    SendMessageCommandInput,
    SendMessageCommandInput as SendMessageCommandInputCodeWhispererStreaming,
    SendMessageCommandOutput,
    ToolResult,
    ToolResultContentBlock,
    ToolResultStatus,
    ToolUse,
} from '@amzn/codewhisperer-streaming'
import {
    Button,
    ButtonClickParams,
    ButtonClickResult,
    ChatMessage,
    chatRequestType,
    FileDetails,
    InlineChatResultParams,
    PromptInputOptionChangeParams,
    TextDocument,
} from '@aws/language-server-runtimes/protocol'
import {
    ApplyWorkspaceEditParams,
    ErrorCodes,
    FeedbackParams,
    InsertToCursorPositionParams,
    TextDocumentEdit,
    TextEdit,
    InlineChatParams,
    ConversationClickParams,
    ListConversationsParams,
    TabBarActionParams,
    CreatePromptParams,
    FileClickParams,
} from '@aws/language-server-runtimes/protocol'
import {
    CancellationToken,
    Chat,
    ChatParams,
    ChatResult,
    FileList,
    EndChatParams,
    LSPErrorCodes,
    QuickActionParams,
    ResponseError,
    TabAddParams,
    TabRemoveParams,
    TabChangeParams,
    InlineChatResult,
} from '@aws/language-server-runtimes/server-interface'
import { v4 as uuid } from 'uuid'
import {
    AddMessageEvent,
    ChatInteractionType,
    ChatTelemetryEventName,
    CombinedConversationEvent,
} from '../../shared/telemetry/types'
import { Features, LspHandlers, Result } from '../types'
import { ChatEventParser, ChatResultWithMetadata } from '../chat/chatEventParser'
import { createAuthFollowUpResult, getAuthFollowUpType, getDefaultChatResponse } from '../chat/utils'
import { ChatSessionManagementService } from '../chat/chatSessionManagementService'
import { ChatTelemetryController } from '../chat/telemetry/chatTelemetryController'
import { QuickAction } from '../chat/quickActions'
import { Metric } from '../../shared/telemetry/metric'
import { getErrorMessage, getHttpStatusCode, isAwsError, isNullish, isObject } from '../../shared/utils'
import { HELP_MESSAGE } from '../chat/constants'
import { TelemetryService } from '../../shared/telemetry/telemetryService'
import {
    AmazonQServicePendingProfileError,
    AmazonQServicePendingSigninError,
} from '../../shared/amazonQServiceManager/errors'
import { AmazonQTokenServiceManager } from '../../shared/amazonQServiceManager/AmazonQTokenServiceManager'
import { AmazonQWorkspaceConfig } from '../../shared/amazonQServiceManager/configurationUtils'
import { TabBarController } from './tabBarController'
import { ChatDatabase } from './tools/chatDb/chatDb'
import {
    AgenticChatEventParser,
    ChatResultWithMetadata as AgenticChatResultWithMetadata,
} from './agenticChatEventParser'
import { ChatSessionService } from '../chat/chatSessionService'
import { AgenticChatResultStream } from './agenticChatResultStream'
import { executeToolMessage, toolErrorMessage, toolResultMessage } from './textFormatting'
import {
    AdditionalContentEntryAddition,
    AgenticChatTriggerContext,
    TriggerContext,
} from './context/agenticChatTriggerContext'
import { AdditionalContextProvider } from './context/addtionalContextProvider'
import { getNewPromptFilePath, getUserPromptsDirectory, promptFileExtension } from './context/contextUtils'
import { ContextCommandsProvider } from './context/contextCommandsProvider'
import { LocalProjectContextController } from '../../shared/localProjectContextController'
import { CancellationError, workspaceUtils } from '@aws/lsp-core'
import { FsRead, FsReadParams } from './tools/fsRead'
import { ListDirectory, ListDirectoryParams } from './tools/listDirectory'
import { FsWrite, FsWriteParams } from './tools/fsWrite'
import { ExecuteBash, ExecuteBashOutput, ExecuteBashParams } from './tools/executeBash'
import { ExplanatoryParams, InvokeOutput, ToolApprovalException } from './tools/toolShared'
import { FileSearch, FileSearchParams } from './tools/fileSearch'
import { loggingUtils } from '@aws/lsp-core'
import { diffLines } from 'diff'
import { CodeSearch } from './tools/codeSearch'
import { genericErrorMsg, maxAgentLoopIterations } from './constants'
import { URI } from 'vscode-uri'
import { AgenticChatError } from './errors'

type ChatHandlers = Omit<
    LspHandlers<Chat>,
    | 'openTab'
    | 'sendChatUpdate'
    | 'sendContextCommands'
    | 'onListConversations'
    | 'onConversationClick'
    | 'onTabBarAction'
    | 'getSerializedChat'
    | 'chatOptionsUpdate'
>

export class AgenticChatController implements ChatHandlers {
    #features: Features
    #chatSessionManagementService: ChatSessionManagementService
    #telemetryController: ChatTelemetryController
    #triggerContext: AgenticChatTriggerContext
    #customizationArn?: string
    #telemetryService: TelemetryService
    #amazonQServiceManager?: AmazonQTokenServiceManager
    #tabBarController: TabBarController
    #chatHistoryDb: ChatDatabase
    #additionalContextProvider: AdditionalContextProvider
    #contextCommandsProvider: ContextCommandsProvider
    #stoppedToolUses = new Set<string>()

    /**
     * Determines the appropriate message ID for a tool use based on tool type and name
     * @param toolType The type of tool being used
     * @param toolUse The tool use object
     * @returns The message ID to use
     */
    #getMessageIdForToolUse(toolType: string | undefined, toolUse: ToolUse): string {
        const toolUseId = toolUse.toolUseId!
        // Return plain toolUseId for executeBash, add "_permission" suffix for all other tools
        return toolUse.name === 'executeBash' || toolType === 'executeBash' ? toolUseId : `${toolUseId}_permission`
    }

    constructor(
        chatSessionManagementService: ChatSessionManagementService,
        features: Features,
        telemetryService: TelemetryService,
        amazonQServiceManager?: AmazonQTokenServiceManager
    ) {
        this.#features = features
        this.#chatSessionManagementService = chatSessionManagementService
        this.#triggerContext = new AgenticChatTriggerContext(features)
        this.#telemetryController = new ChatTelemetryController(features, telemetryService)
        this.#telemetryService = telemetryService
        this.#amazonQServiceManager = amazonQServiceManager
        this.#chatHistoryDb = new ChatDatabase(features)
        this.#tabBarController = new TabBarController(features, this.#chatHistoryDb)
        this.#additionalContextProvider = new AdditionalContextProvider(features.workspace, features.lsp)
        this.#contextCommandsProvider = new ContextCommandsProvider(
            this.#features.logging,
            this.#features.chat,
            this.#features.workspace,
            this.#features.lsp
        )
    }

    async onButtonClick(params: ButtonClickParams): Promise<ButtonClickResult> {
        this.#log(`onButtonClick event with params: ${JSON.stringify(params)}`)
        const session = this.#chatSessionManagementService.getSession(params.tabId)
        if (
            params.buttonId === 'run-shell-command' ||
            params.buttonId === 'reject-shell-command' ||
            params.buttonId === 'allow-tools'
        ) {
            if (!session.data) {
                return { success: false, failureReason: `could not find chat session for tab: ${params.tabId} ` }
            }
            // For 'allow-tools', remove suffix as permission card needs to be seperate from file list card
            const messageId =
                params.buttonId === 'allow-tools' && params.messageId.endsWith('_permission')
                    ? params.messageId.replace('_permission', '')
                    : params.messageId

            const handler = session.data.getDeferredToolExecution(messageId)
            if (!handler?.reject || !handler.resolve) {
                return {
                    success: false,
                    failureReason: `could not find deferred tool execution for message: ${messageId} `,
                }
            }
            params.buttonId === 'reject-shell-command'
                ? handler.reject(new ToolApprovalException('Command was rejected.', true))
                : handler.resolve()
            return {
                success: true,
            }
        } else if (params.buttonId === 'undo-changes') {
            const toolUseId = params.messageId
            try {
                await this.#undoFileChange(toolUseId, session.data)
                this.#updateUndoButtonAfterClick(params.tabId, toolUseId, session.data)
                this.#telemetryController.emitInteractWithAgenticChat('RejectDiff', params.tabId)
            } catch (err: any) {
                return { success: false, failureReason: err.message }
            }
            return {
                success: true,
            }
        } else if (params.buttonId === 'undo-all-changes') {
            const toolUseId = params.messageId.replace('_undoall', '')
            await this.#undoAllFileChanges(params.tabId, toolUseId, session.data)
            return {
                success: true,
            }
        } else if (params.buttonId === 'stop-shell-command') {
            this.#stoppedToolUses.add(params.messageId)
            await this.#renderStoppedShellCommand(params.tabId, params.messageId)
            return { success: true }
        } else {
            return {
                success: false,
                failureReason: 'not implemented',
            }
        }
    }

    async #undoFileChange(toolUseId: string, session: ChatSessionService | undefined): Promise<void> {
        this.#log(`Reverting file change for tooluseId: ${toolUseId}`)
        const toolUse = session?.toolUseLookup.get(toolUseId)

        const input = toolUse?.input as unknown as FsWriteParams
        if (toolUse?.fileChange?.before) {
            await this.#features.workspace.fs.writeFile(input.path, toolUse.fileChange.before)
        } else {
            await this.#features.workspace.fs.rm(input.path)
        }
    }

    #updateUndoButtonAfterClick(tabId: string, toolUseId: string, session: ChatSessionService | undefined) {
        const cachedToolUse = session?.toolUseLookup.get(toolUseId)
        if (!cachedToolUse) {
            return
        }
        this.#features.chat.sendChatUpdate({
            tabId,
            data: {
                messages: [
                    {
                        ...cachedToolUse.chatResult,
                        header: {
                            ...cachedToolUse.chatResult?.header,
                            buttons: cachedToolUse.chatResult?.header?.buttons?.filter(
                                button => button.id !== 'undo-changes'
                            ),
                            status: { status: 'error', icon: 'cancel', text: 'Change discarded' },
                        },
                    },
                ],
            },
        })
    }

    async #undoAllFileChanges(
        tabId: string,
        toolUseId: string,
        session: ChatSessionService | undefined
    ): Promise<void> {
        this.#log(`Reverting all file changes starting from ${toolUseId}`)
        const toUndo = session?.toolUseLookup.get(toolUseId)?.relatedToolUses
        if (!toUndo) {
            return
        }
        for (const messageId of [...toUndo].reverse()) {
            await this.onButtonClick({ buttonId: 'undo-changes', messageId, tabId })
        }
    }

    async onCreatePrompt(params: CreatePromptParams): Promise<void> {
        const newFilePath = getNewPromptFilePath(params.promptName)
        const newFileContent = ''
        try {
            await this.#features.workspace.fs.mkdir(getUserPromptsDirectory(), { recursive: true })
            await this.#features.workspace.fs.writeFile(newFilePath, newFileContent, { mode: 0o600 })
            await this.#features.lsp.window.showDocument({ uri: URI.file(newFilePath).toString() })
        } catch (e) {
            this.#features.logging.warn(`Error creating prompt file: ${e}`)
        }
    }

    dispose() {
        this.#chatSessionManagementService.dispose()
        this.#telemetryController.dispose()
        this.#chatHistoryDb.close()
        this.#contextCommandsProvider?.dispose()
    }

    async onListConversations(params: ListConversationsParams) {
        return this.#tabBarController.onListConversations(params)
    }

    async onConversationClick(params: ConversationClickParams) {
        return this.#tabBarController.onConversationClick(params)
    }

    async #sendProgressToClient(chunk: ChatResult | string, partialResultToken?: string | number) {
        if (!isNullish(partialResultToken)) {
            await this.#features.lsp.sendProgress(chatRequestType, partialResultToken, chunk)
        }
    }

    #getChatResultStream(partialResultToken?: string | number): AgenticChatResultStream {
        return new AgenticChatResultStream(async (result: ChatResult | string) => {
            return this.#sendProgressToClient(result, partialResultToken)
        })
    }

    async onChatPrompt(params: ChatParams, token: CancellationToken): Promise<ChatResult | ResponseError<ChatResult>> {
        // Phase 1: Initial Setup - This happens only once
        const maybeDefaultResponse = getDefaultChatResponse(params.prompt.prompt)
        if (maybeDefaultResponse) {
            return maybeDefaultResponse
        }

        const sessionResult = this.#chatSessionManagementService.getSession(params.tabId)

        const { data: session, success } = sessionResult

        if (!success) {
            return new ResponseError<ChatResult>(ErrorCodes.InternalError, sessionResult.error)
        }

        const metric = new Metric<CombinedConversationEvent>({
            cwsprChatConversationType: 'AgenticChat',
        })

        try {
            const triggerContext = await this.#getTriggerContext(params, metric)
            const isNewConversation = !session.conversationId
            if (isNewConversation) {
                // agentic chat does not support conversationId in API response,
                // so we set it to random UUID per session, as other chat functionality
                // depends on it
                session.conversationId = uuid()
            }

            token.onCancellationRequested(() => {
                this.#log('cancellation requested')
                this.#telemetryController.emitInteractWithAgenticChat('StopChat', params.tabId)
                session.abortRequest()
                session.rejectAllDeferredToolExecutions(new CancellationError('user'))
            })

            const chatResultStream = this.#getChatResultStream(params.partialResultToken)

            const additionalContext = await this.#additionalContextProvider.getAdditionalContext(
                triggerContext,
                (params.prompt as any).context
            )
            if (additionalContext.length) {
                triggerContext.documentReference =
                    this.#additionalContextProvider.getFileListFromContext(additionalContext)
            }
            // Get the initial request input
            const initialRequestInput = await this.#prepareRequestInput(
                params,
                session,
                triggerContext,
                additionalContext,
                chatResultStream
            )

            // Start the agent loop
            const finalResult = await this.#runAgentLoop(
                initialRequestInput,
                session,
                metric,
                chatResultStream,
                params.tabId,
                session.conversationId,
                token,
                triggerContext.documentReference
            )

            // Phase 5: Result Handling - This happens only once
            return await this.#handleFinalResult(
                finalResult,
                session,
                params,
                metric,
                triggerContext,
                isNewConversation,
                chatResultStream
            )
        } catch (err) {
            // HACK: the chat-client needs to have a partial event with the associated messageId sent before it can accept the final result.
            // Without this, the `thinking` indicator never goes away.
            // Note: buttons being explicitly empty is required for this hack to work.
            const errorMessageId = `error-message-id-${uuid()}`
            await this.#sendProgressToClient(
                {
                    type: 'answer',
                    body: '',
                    messageId: errorMessageId,
                    buttons: [],
                },
                params.partialResultToken
            )
            if (this.isUserAction(err, token)) {
                /**
                 * when the session is aborted it generates an error.
                 * we need to resolve this error with an answer so the
                 * stream stops
                 */
                return {
                    type: 'answer',
                    body: '',
                    messageId: errorMessageId,
                    buttons: [],
                }
            }
            return this.#handleRequestError(err, errorMessageId, params.tabId, metric)
        }
    }

    /**
     * Prepares the initial request input for the chat prompt
     */
    async #prepareRequestInput(
        params: ChatParams,
        session: ChatSessionService,
        triggerContext: TriggerContext,
        additionalContext: AdditionalContentEntryAddition[],
        chatResultStream: AgenticChatResultStream
    ): Promise<GenerateAssistantResponseCommandInput> {
        this.#debug('Preparing request input')
        const profileArn = AmazonQTokenServiceManager.getInstance(this.#features).getActiveProfileArn()
        const requestInput = await this.#triggerContext.getChatParamsFromTrigger(
            params,
            triggerContext,
            ChatTriggerType.MANUAL,
            this.#customizationArn,
            chatResultStream,
            profileArn,
            [],
            this.#getTools(session),
            additionalContext
        )

        return requestInput
    }

    /**
     * Runs the agent loop, making requests and processing tool uses until completion
     */
    async #runAgentLoop(
        initialRequestInput: GenerateAssistantResponseCommandInput,
        session: ChatSessionService,
        metric: Metric<CombinedConversationEvent>,
        chatResultStream: AgenticChatResultStream,
        tabId: string,
        conversationIdentifier?: string,
        token?: CancellationToken,
        documentReference?: FileList
    ): Promise<Result<AgenticChatResultWithMetadata, string>> {
        let currentRequestInput = { ...initialRequestInput }
        let finalResult: Result<AgenticChatResultWithMetadata, string> | null = null
        let iterationCount = 0
        metric.recordStart()

        while (iterationCount < maxAgentLoopIterations) {
            iterationCount++
            this.#debug(`Agent loop iteration ${iterationCount} for conversation id:`, conversationIdentifier || '')

            // Check for cancellation
            if (token?.isCancellationRequested) {
                throw new CancellationError('user')
            }

            const currentMessage = currentRequestInput.conversationState?.currentMessage
            const conversationId = conversationIdentifier ?? ''
            if (!currentMessage || !conversationId) {
                this.#debug(
                    `Warning: ${!currentMessage ? 'currentMessage' : ''}${!currentMessage && !conversationId ? ' and ' : ''}${!conversationId ? 'conversationIdentifier' : ''} is empty in agent loop iteration ${iterationCount}.`
                )
            }

            //  Fix the history to maintain invariants
            if (currentMessage) {
                this.#chatHistoryDb.fixHistory(tabId, currentMessage, conversationIdentifier ?? '')
            }

            //  Retrieve the history from DB; Do not include chatHistory for requests going to Mynah Backend
            currentRequestInput.conversationState!.history = currentRequestInput.conversationState?.currentMessage
                ?.userInputMessage?.userIntent
                ? []
                : this.#chatHistoryDb.getMessages(tabId)

            // Phase 3: Request Execution
            this.#log(`Q Model Request: ${JSON.stringify(currentRequestInput)}`)
            const response = await session.generateAssistantResponse(currentRequestInput)
            this.#log(`Q Model Response: ${JSON.stringify(response)}`)

            //  Add the current user message to the history DB
            if (currentMessage && conversationIdentifier) {
                this.#chatHistoryDb.addMessage(tabId, 'cwc', conversationIdentifier, {
                    body: currentMessage.userInputMessage?.content ?? '',
                    type: 'prompt' as any,
                    userIntent: currentMessage.userInputMessage?.userIntent,
                    origin: currentMessage.userInputMessage?.origin,
                    userInputMessageContext: currentMessage.userInputMessage?.userInputMessageContext,
                })
            }

            // Phase 4: Response Processing
            const result = await this.#processGenerateAssistantResponseResponse(
                response,
                metric.mergeWith({
                    cwsprChatResponseCode: response.$metadata.httpStatusCode,
                    cwsprChatMessageId: response.$metadata.requestId,
                }),
                chatResultStream,
                session,
                documentReference
            )

            //  Add the current assistantResponse message to the history DB
            if (result.data?.chatResult.body !== undefined) {
                this.#chatHistoryDb.addMessage(tabId, 'cwc', conversationIdentifier ?? '', {
                    body: result.data?.chatResult.body,
                    type: 'answer' as any,
                    codeReference: result.data.chatResult.codeReference,
                    relatedContent:
                        result.data.chatResult.relatedContent?.content &&
                        result.data.chatResult.relatedContent.content.length > 0
                            ? result.data?.chatResult.relatedContent
                            : undefined,
                    toolUses: Object.keys(result.data?.toolUses!).map(k => ({
                        toolUseId: result.data!.toolUses[k].toolUseId,
                        name: result.data!.toolUses[k].name,
                        input: result.data!.toolUses[k].input,
                    })),
                })
            } else {
                this.#features.logging.warn('No ChatResult body in response, skipping adding to history')
            }

            // Check if we have any tool uses that need to be processed
            const pendingToolUses = this.#getPendingToolUses(result.data?.toolUses || {})

            if (pendingToolUses.length === 0) {
                // No more tool uses, we're done
                finalResult = result
                break
            }

            let content = ''
            let toolResults: ToolResult[]
            if (result.success) {
                // Process tool uses and update the request input for the next iteration
                toolResults = await this.#processToolUses(pendingToolUses, chatResultStream, session, tabId, token)
            } else {
                // Send an error card to UI?
                toolResults = pendingToolUses.map(toolUse => ({
                    toolUseId: toolUse.toolUseId,
                    status: ToolResultStatus.ERROR,
                    content: [{ text: result.error }],
                }))
                if (result.error.startsWith('ToolUse input is invalid JSON:')) {
                    content =
                        'Your toolUse input is incomplete because it is too large. Break this task down into multiple tool uses with smaller input.'
                }
            }
            currentRequestInput = this.#updateRequestInputWithToolResults(currentRequestInput, toolResults, content)
        }

        if (iterationCount >= maxAgentLoopIterations) {
            throw new AgenticChatError('Agent loop reached iteration limit', 'MaxAgentLoopIterations')
        }

        this.#stoppedToolUses.clear()

        return (
            finalResult || {
                success: false,
                error: 'Agent loop failed to produce a final result',
                data: { chatResult: {}, toolUses: {} },
            }
        )
    }

    /**
     * Extracts tool uses that need to be processed
     */
    #getPendingToolUses(toolUses: Record<string, ToolUse & { stop: boolean }>): Array<ToolUse & { stop: boolean }> {
        return Object.values(toolUses).filter(toolUse => toolUse.stop)
    }
    /**
     * Creates a promise that does not resolve until the user accepts or rejects the tool usage.
     * @param toolUseId
     * @param toolUseName
     * @param resultStream
     * @param promptBlockId id of approval block. This allows us to overwrite the buttons with 'accepted' or 'rejected' text.
     * @param session
     */
    async waitForToolApproval(
        toolUse: ToolUse,
        resultStream: AgenticChatResultStream,
        promptBlockId: number,
        session: ChatSessionService
    ) {
        const deferred = this.#createDeferred()
        session.setDeferredToolExecution(toolUse.toolUseId!, deferred.resolve, deferred.reject)
        this.#log(`Prompting for tool approval for tool: ${toolUse.name}`)
        await deferred.promise
        // Note: we want to overwrite the button block because it already exists in the stream.
        await resultStream.overwriteResultBlock(this.#getUpdateToolConfirmResult(toolUse, true), promptBlockId)
    }

    /**
     * Processes tool uses by running the tools and collecting results
     */
    async #processToolUses(
        toolUses: Array<ToolUse & { stop: boolean }>,
        chatResultStream: AgenticChatResultStream,
        session: ChatSessionService,
        tabId: string,
        token?: CancellationToken
    ): Promise<ToolResult[]> {
        const results: ToolResult[] = []

        for (const toolUse of toolUses) {
            // Store buttonBlockId to use it in `catch` block if needed
            let cachedButtonBlockId
            if (!toolUse.name || !toolUse.toolUseId) continue
            session.toolUseLookup.set(toolUse.toolUseId, toolUse)

            try {
                // TODO: Can we move this check in the event parser before the stream completes?
                const availableToolNames = this.#getTools(session).map(tool => tool.toolSpecification.name)
                if (!availableToolNames.includes(toolUse.name)) {
                    throw new Error(`Tool ${toolUse.name} is not available in the current mode`)
                }
                if (toolUse.name !== 'fsWrite') {
                    await this.#showUndoAllIfRequired(chatResultStream, session)
                }
                const { explanation } = toolUse.input as unknown as ExplanatoryParams
                if (explanation) {
                    await chatResultStream.writeResultBlock({
                        type: 'directive',
                        messageId: toolUse.toolUseId + '_explanation',
                        body: explanation,
                    })
                }
                switch (toolUse.name) {
                    case 'fsRead':
                    case 'listDirectory':
                    case 'fileSearch':
                    case 'fsWrite':
                    case 'executeBash': {
                        const toolMap = {
                            fsRead: { Tool: FsRead },
                            listDirectory: { Tool: ListDirectory },
                            fsWrite: { Tool: FsWrite },
                            executeBash: { Tool: ExecuteBash },
                            fileSearch: { Tool: FileSearch },
                        }

                        const { Tool } = toolMap[toolUse.name as keyof typeof toolMap]
                        const tool = new Tool(this.#features)
                        const { requiresAcceptance, warning } = await tool.requiresAcceptance(toolUse.input as any)

                        if (requiresAcceptance || toolUse.name === 'executeBash') {
                            // for executeBash, we till send the confirmation message without action buttons
                            const confirmationResult = this.#processToolConfirmation(
                                toolUse,
                                requiresAcceptance,
                                warning
                            )
                            cachedButtonBlockId = await chatResultStream.writeResultBlock(confirmationResult)
                            const isExecuteBash = toolUse.name === 'executeBash'
                            if (isExecuteBash) {
                                this.#telemetryController.emitInteractWithAgenticChat('GeneratedCommand', tabId)
                            }
                            if (requiresAcceptance) {
                                await this.waitForToolApproval(toolUse, chatResultStream, cachedButtonBlockId, session)
                            }
                            if (isExecuteBash) {
                                this.#telemetryController.emitInteractWithAgenticChat('RunCommand', tabId)
                            }
                        }
                        break
                    }
                    case 'codeSearch':
                        // no need to write tool message for code search.
                        break
                    default:
                        this.#features.logging.warn(`Recieved unrecognized tool: ${toolUse.name}`)
                        await chatResultStream.writeResultBlock({
                            type: 'tool',
                            body: `${executeToolMessage(toolUse)}`,
                            messageId: toolUse.toolUseId,
                        })
                        break
                }

                if (toolUse.name === 'fsWrite') {
                    const input = toolUse.input as unknown as FsWriteParams
                    const document = await this.#triggerContext.getTextDocument(input.path)
                    session.toolUseLookup.set(toolUse.toolUseId, {
                        ...toolUse,
                        fileChange: { before: document?.getText() },
                    })
                }

                const ws = this.#getWritableStream(chatResultStream, toolUse)
                const result = await this.#features.agent.runTool(toolUse.name, toolUse.input, token, ws)

                let toolResultContent: ToolResultContentBlock

                if (typeof result === 'string') {
                    toolResultContent = { text: result }
                } else if (Array.isArray(result)) {
                    toolResultContent = { json: { items: result } }
                } else if (typeof result === 'object') {
                    toolResultContent = { json: result }
                } else toolResultContent = { text: JSON.stringify(result) }
                this.#validateToolResult(toolUse, toolResultContent)

                results.push({
                    toolUseId: toolUse.toolUseId,
                    status: 'success',
                    content: [toolResultContent],
                })

                switch (toolUse.name) {
                    case 'fsRead':
                    case 'listDirectory':
                    case 'fileSearch':
                        const initialListDirResult = this.#processReadOrListOrSearch(toolUse, chatResultStream)
                        if (initialListDirResult) {
                            await chatResultStream.writeResultBlock(initialListDirResult)
                        }
                        break
                    // no need to write tool result for listDir,fsRead,fileSearch into chat stream
                    case 'executeBash':
                        // no need to write tool result for listDir and fsRead into chat stream
                        // executeBash will stream the output instead of waiting until the end
                        break
                    case 'codeSearch':
                        // no need to write tool result for code search.
                        break
                    case 'fsWrite':
                        const input = toolUse.input as unknown as FsWriteParams
                        const doc = await this.#triggerContext.getTextDocument(input.path)
                        const chatResult = await this.#getFsWriteChatResult(toolUse, doc, session)
                        const cachedToolUse = session.toolUseLookup.get(toolUse.toolUseId)
                        if (cachedToolUse) {
                            session.toolUseLookup.set(toolUse.toolUseId, {
                                ...cachedToolUse,
                                chatResult,
                                fileChange: { ...cachedToolUse.fileChange, after: doc?.getText() },
                            })
                        }
                        this.#telemetryController.emitInteractWithAgenticChat('GeneratedDiff', tabId)
                        await chatResultStream.writeResultBlock(chatResult)
                        break
                    default:
                        this.#features.logging.warn(`Processing unrecognized tool: ${toolUse.name}`)
                        await chatResultStream.writeResultBlock({
                            type: 'tool',
                            body: toolResultMessage(toolUse, result),
                            messageId: toolUse.toolUseId,
                        })
                        break
                }
                this.#updateUndoAllState(toolUse, session)

                if (toolUse.name) {
                    this.#telemetryController.emitToolUseSuggested(
                        toolUse,
                        session.conversationId ?? '',
                        this.#features.runtime.serverInfo.version ?? ''
                    )
                }
            } catch (err) {
                if (this.isUserAction(err, token)) {
                    if (toolUse.name === 'executeBash') {
                        if (err instanceof ToolApprovalException) {
                            if (cachedButtonBlockId) {
                                await chatResultStream.overwriteResultBlock(
                                    this.#getUpdateToolConfirmResult(toolUse, false),
                                    cachedButtonBlockId
                                )
                                if (err.shouldShowMessage) {
                                    await chatResultStream.writeResultBlock({
                                        type: 'answer',
                                        messageId: `reject-message-${toolUse.toolUseId}`,
                                        body: err.message || 'Command was rejected.',
                                    })
                                }
                            } else {
                                this.#features.logging.warn('Failed to update tool block: no blockId is available.')
                            }
                        }
                        throw err
                    }
                    if (err instanceof CancellationError) {
                        results.push({
                            toolUseId: toolUse.toolUseId,
                            status: ToolResultStatus.ERROR,
                            content: [{ text: 'Command stopped by user' }],
                        })
                        continue
                    }
                }
                const errMsg = err instanceof Error ? err.message : 'unknown error'
                this.#log(`Error running tool ${toolUse.name}:`, errMsg)
                results.push({
                    toolUseId: toolUse.toolUseId,
                    status: 'error',
                    content: [{ json: { error: err instanceof Error ? err.message : 'Unknown error' } }],
                })
            } finally {
                this.#stoppedToolUses.delete(toolUse.toolUseId!)
            }
        }

        return results
    }

    /**
     * Updates the currentUndoAllId state in the session
     */
    #updateUndoAllState(toolUse: ToolUse, session: ChatSessionService) {
        if (toolUse.name === 'fsWrite') {
            if (session.currentUndoAllId === undefined) {
                session.currentUndoAllId = toolUse.toolUseId
            }
            if (session.currentUndoAllId) {
                const prev = session.toolUseLookup.get(session.currentUndoAllId)
                if (prev && toolUse.toolUseId) {
                    const relatedToolUses = prev.relatedToolUses || new Set()
                    relatedToolUses.add(toolUse.toolUseId)

                    session.toolUseLookup.set(session.currentUndoAllId, {
                        ...prev,
                        relatedToolUses,
                    })
                }
            }
        } else {
            session.currentUndoAllId = undefined
        }
    }

    /**
     * Shows an "Undo all changes" button if there are multiple related file changes
     * that can be undone together.
     */
    async #showUndoAllIfRequired(chatResultStream: AgenticChatResultStream, session: ChatSessionService) {
        if (session.currentUndoAllId === undefined) {
            return
        }

        const toUndo = session.toolUseLookup.get(session.currentUndoAllId)?.relatedToolUses
        if (!toUndo || toUndo.size <= 1) {
            return
        }

        await chatResultStream.writeResultBlock({
            type: 'answer',
            messageId: `${session.currentUndoAllId}_undoall`,
            buttons: [
                {
                    id: 'undo-all-changes',
                    text: 'Undo all changes',
                    icon: 'revert',
                    status: 'clear',
                    keepCardAfterClick: false,
                },
            ],
        })
        session.currentUndoAllId = undefined
    }

    /**
     * Determines if error is thrown as a result of a user action (Ex. rejecting tool, stop button)
     * @param err
     * @returns
     */
    isUserAction(err: unknown, token?: CancellationToken): boolean {
        return (
            CancellationError.isUserCancelled(err) ||
            err instanceof ToolApprovalException ||
            (token?.isCancellationRequested ?? false)
        )
    }

<<<<<<< HEAD
    async fetchModelResponse<RequestType, ResponseType>(
        requestInput: RequestType,
        makeRequest: (requestInput: RequestType) => Promise<ResponseType>
    ): Promise<ResponseType> {
        // History can be thousands of lines, so we don't want it in the logs. The full history can be retrieved via requestId.
        this.#debug(`Q Model Request: ${loggingUtils.formatObj(requestInput, { depth: 5, omitKeys: ['history'] })}`)
        try {
            const response = await makeRequest(requestInput)
            this.#debug(`Q Model Response: ${loggingUtils.formatObj(response, { depth: 5 })}`)
            return response
        } catch (e) {
            this.#features.logging.error(`Q Model Error: ${JSON.stringify(e)}`)
            throw new ModelServiceException(e as Error)
        }
    }

=======
>>>>>>> a7bfc1a0
    #validateToolResult(toolUse: ToolUse, result: ToolResultContentBlock) {
        let maxToolResponseSize
        switch (toolUse.name) {
            case 'fsRead':
                maxToolResponseSize = 200_000
                break
            case 'listDirectory':
                maxToolResponseSize = 30_000
                break
            default:
                maxToolResponseSize = 100_000
                break
        }
        if (
            (result.text && result.text.length > maxToolResponseSize) ||
            (result.json && JSON.stringify(result.json).length > maxToolResponseSize)
        ) {
            throw Error(`${toolUse.name} output exceeds maximum character limit of ${maxToolResponseSize}`)
        }
    }

    #getWritableStream(chatResultStream: AgenticChatResultStream, toolUse: ToolUse): WritableStream | undefined {
        if (toolUse.name !== 'executeBash') {
            return
        }
        const completedHeader: ChatMessage['header'] = {
            body: 'shell',
            status: { status: 'success', icon: 'ok', text: 'Completed' },
            buttons: [],
        }
        return new WritableStream({
            write: async chunk => {
                if (this.#stoppedToolUses.has(toolUse.toolUseId!)) return
                await chatResultStream.writeResultBlock({
                    type: 'tool',
                    body: chunk,
                    messageId: toolUse.toolUseId,
                })
            },
            close: async () => {
                if (this.#stoppedToolUses.has(toolUse.toolUseId!)) return
                await chatResultStream.writeResultBlock({
                    type: 'tool',
                    body: '```',
                    messageId: toolUse.toolUseId,
                    header: completedHeader,
                })
            },
        })
    }

    /**
     * Creates an updated ChatResult for tool confirmation based on tool type
     * @param toolUse The tool use object
     * @param isAccept Whether the tool was accepted or rejected
     * @param toolType Optional tool type for specialized handling
     * @returns ChatResult with appropriate confirmation UI
     */
    #getUpdateToolConfirmResult(toolUse: ToolUse, isAccept: boolean, toolType?: string): ChatResult {
        const toolName = toolType || toolUse.name

        // Handle bash commands with special formatting
        if (toolName === 'executeBash') {
            return {
                messageId: toolUse.toolUseId,
                type: 'tool',
                body: '```shell\n' + (toolUse.input as unknown as ExecuteBashParams).command + '\n',
                header: {
                    body: 'shell',
                    status: {
                        status: isAccept ? 'success' : 'error',
                        icon: isAccept ? 'ok' : 'cancel',
                        text: isAccept ? 'Accepted' : 'Rejected',
                    },
                    buttons: isAccept
                        ? [
                              {
                                  id: 'stop-shell-command',
                                  text: 'Stop',
                                  icon: 'stop',
                              },
                          ]
                        : [],
                },
            }
        }

        // For file operations and other tools, create appropriate confirmation UI
        let header: {
            body: string
            status: { status: 'info' | 'success' | 'warning' | 'error'; icon: string; text: string }
        }
        let body: string

        switch (toolName) {
            case 'fsWrite':
                const writeFilePath = (toolUse.input as unknown as FsWriteParams).path
                header = {
                    body: 'File Write',
                    status: {
                        status: isAccept ? 'success' : 'error',
                        icon: isAccept ? 'ok' : 'cancel',
                        text: isAccept ? 'Allowed' : 'Rejected',
                    },
                }
                body = isAccept
                    ? `File modification allowed: \`${writeFilePath}\``
                    : `File modification rejected: \`${writeFilePath}\``
                break

            case 'fsRead':
            case 'listDirectory':
                // Common handling for read operations
                const path = (toolUse.input as unknown as FsReadParams | ListDirectoryParams).path
                const isDirectory = toolName === 'listDirectory'
                header = {
                    body: isDirectory ? 'Directory Listing' : 'File Read',
                    status: {
                        status: isAccept ? 'success' : 'error',
                        icon: isAccept ? 'ok' : 'cancel',
                        text: isAccept ? 'Allowed' : 'Rejected',
                    },
                }
                body = isAccept
                    ? `${isDirectory ? 'Directory listing' : 'File read'} allowed: \`${path}\``
                    : `${isDirectory ? 'Directory listing' : 'File read'} rejected: \`${path}\``
                break

            case 'fileSearch':
                const searchPath = (toolUse.input as unknown as FileSearchParams).path
                header = {
                    body: 'File Search',
                    status: {
                        status: isAccept ? 'success' : 'error',
                        icon: isAccept ? 'ok' : 'cancel',
                        text: isAccept ? 'Allowed' : 'Rejected',
                    },
                }
                body = isAccept ? `File search allowed: \`${searchPath}\`` : `File search rejected: \`${searchPath}\``
                break

            default:
                // Generic handler for other tool types
                header = {
                    body: toolUse.name || 'Tool',
                    status: {
                        status: isAccept ? 'success' : 'error',
                        icon: isAccept ? 'ok' : 'cancel',
                        text: isAccept ? 'Allowed' : 'Rejected',
                    },
                }
                body = isAccept ? `Tool execution allowed: ${toolUse.name}` : `Tool execution rejected: ${toolUse.name}`
                break
        }

        return {
            messageId: this.#getMessageIdForToolUse(toolType, toolUse),
            type: 'tool',
            body,
            header,
        }
    }

    async #renderStoppedShellCommand(tabId: string, messageId: string): Promise<void> {
        const session = this.#chatSessionManagementService.getSession(tabId).data
        const toolUse = session?.toolUseLookup.get(messageId)
        const command = (toolUse!.input as unknown as ExecuteBashParams).command
        await this.#features.chat.sendChatUpdate({
            tabId,
            state: { inProgress: false },
            data: {
                messages: [
                    {
                        messageId,
                        type: 'tool',
                        body: `\`\`\`shell\n${command}\n\`\`\``,
                        header: {
                            body: 'shell',
                            status: {
                                status: 'error',
                                icon: 'stop',
                                text: 'Stopped',
                            },
                            buttons: [],
                        },
                    },
                ],
            },
        })
    }

    #processToolConfirmation(
        toolUse: ToolUse,
        requiresAcceptance: Boolean,
        warning?: string,
        toolType?: string
    ): ChatResult {
        let buttons: Button[] = []
        let header: { body: string; buttons: Button[]; icon?: string; iconForegroundStatus?: string }
        let body: string

        switch (toolType || toolUse.name) {
            case 'executeBash':
                buttons = requiresAcceptance
                    ? [
                          {
                              id: 'reject-shell-command',
                              text: 'Reject',
                              icon: 'cancel',
                          },
                          {
                              id: 'run-shell-command',
                              text: 'Run',
                              icon: 'play',
                          },
                      ]
                    : []
                header = {
                    body: 'shell',
                    buttons,
                }
                const commandString = (toolUse.input as unknown as ExecuteBashParams).command
                body = '```shell\n' + commandString + '\n'
                break

            case 'fsWrite':
                buttons = [
                    {
                        id: 'allow-tools', // Reusing the same ID for simplicity, could be changed to 'allow-write-tools'
                        text: 'Allow',
                        icon: 'ok',
                        status: 'clear',
                    },
                ]
                header = {
                    icon: 'warning',
                    iconForegroundStatus: 'warning',
                    body: '#### Allow file modification outside of your workspace',
                    buttons,
                }
                const writeFilePath = (toolUse.input as unknown as FsWriteParams).path
                body = `I need permission to modify files in your workspace.\n\`${writeFilePath}\``
                break

            case 'fsRead':
            case 'listDirectory':
            default:
                buttons = [
                    {
                        id: 'allow-tools',
                        text: 'Allow',
                        icon: 'ok',
                        status: 'clear',
                    },
                ]
                header = {
                    icon: 'warning',
                    iconForegroundStatus: 'warning',
                    body: '#### Allow read-only tools outside your workspace',
                    buttons,
                }
                // ⚠️ Warning: This accesses files outside the workspace
                const readFilePath = (toolUse.input as unknown as FsReadParams | ListDirectoryParams).path
                body = `I need permission to read files and list directories outside the workspace.\n\`${readFilePath}\``
                break
        }

        return {
            type: 'tool',
            messageId: this.#getMessageIdForToolUse(toolType, toolUse),
            header,
            body: warning ? warning + (toolType === 'executeBash' ? '' : '\n\n') + body : body,
        }
    }

    async #getFsWriteChatResult(
        toolUse: ToolUse,
        doc: TextDocument | undefined,
        session: ChatSessionService
    ): Promise<ChatMessage> {
        const input = toolUse.input as unknown as FsWriteParams
        const oldContent = session.toolUseLookup.get(toolUse.toolUseId!)?.fileChange?.before ?? ''
        // Get just the filename instead of the full path
        const fileName = path.basename(input.path)
        const diffChanges = diffLines(oldContent, doc?.getText() ?? '')
        const changes = diffChanges.reduce(
            (acc, { count = 0, added, removed }) => {
                if (added) {
                    acc.added += count
                } else if (removed) {
                    acc.deleted += count
                }
                return acc
            },
            { added: 0, deleted: 0 }
        )
        return {
            type: 'tool',
            messageId: toolUse.toolUseId,
            header: {
                fileList: {
                    filePaths: [fileName],
                    details: {
                        [fileName]: {
                            changes,
                            description: input.path,
                        },
                    },
                },
                buttons: [{ id: 'undo-changes', text: 'Undo', icon: 'undo' }],
            },
        }
    }

    #processReadOrListOrSearch(toolUse: ToolUse, chatResultStream: AgenticChatResultStream): ChatMessage | undefined {
        let messageIdToUpdate = toolUse.toolUseId!
        const currentId = chatResultStream.getMessageIdToUpdateForTool(toolUse.name!)

        if (currentId) {
            messageIdToUpdate = currentId
        } else {
            chatResultStream.setMessageIdToUpdateForTool(toolUse.name!, messageIdToUpdate)
        }

        const currentPath = (toolUse.input as unknown as FsReadParams | ListDirectoryParams | FileSearchParams)?.path
        if (!currentPath) return
        const existingPaths = chatResultStream.getMessageOperation(messageIdToUpdate)?.filePaths || []
        // Check if path already exists in the list
        const isPathAlreadyProcessed = existingPaths.some(path => path.relativeFilePath === currentPath)
        if (!isPathAlreadyProcessed) {
            const currentFileDetail = {
                relativeFilePath: currentPath,
                lineRanges: [{ first: -1, second: -1 }],
            }
            chatResultStream.addMessageOperation(messageIdToUpdate, toolUse.name!, [
                ...existingPaths,
                currentFileDetail,
            ])
        }
        let title: string
        const itemCount = chatResultStream.getMessageOperation(messageIdToUpdate)?.filePaths.length
        const filePathsPushed = chatResultStream.getMessageOperation(messageIdToUpdate)?.filePaths ?? []
        if (!itemCount) {
            title = 'Gathering context'
        } else {
            title =
                toolUse.name === 'fsRead'
                    ? `${itemCount} file${itemCount > 1 ? 's' : ''} read`
                    : toolUse.name === 'fileSearch'
                      ? `${itemCount} ${itemCount === 1 ? 'directory' : 'directories'} searched`
                      : `${itemCount} ${itemCount === 1 ? 'directory' : 'directories'} listed`
        }
        const details: Record<string, FileDetails> = {}
        for (const item of filePathsPushed) {
            details[item.relativeFilePath] = {
                lineRanges: item.lineRanges,
                description: item.relativeFilePath,
            }
        }

        const fileList: FileList = {
            rootFolderTitle: title,
            filePaths: filePathsPushed.map(item => item.relativeFilePath),
            details,
        }
        return {
            type: 'tool',
            fileList,
            messageId: messageIdToUpdate,
            body: '',
        }
    }

    /**
     * Updates the request input with tool results for the next iteration
     */
    #updateRequestInputWithToolResults(
        requestInput: GenerateAssistantResponseCommandInput,
        toolResults: ToolResult[],
        content: string
    ): GenerateAssistantResponseCommandInput {
        // Create a deep copy of the request input
        const updatedRequestInput = JSON.parse(JSON.stringify(requestInput)) as GenerateAssistantResponseCommandInput

        // Add tool results to the request
        updatedRequestInput.conversationState!.currentMessage!.userInputMessage!.userInputMessageContext!.toolResults =
            []
        updatedRequestInput.conversationState!.currentMessage!.userInputMessage!.content = content

        for (const toolResult of toolResults) {
            this.#debug(`ToolResult: ${JSON.stringify(toolResult)}`)
            updatedRequestInput.conversationState!.currentMessage!.userInputMessage!.userInputMessageContext!.toolResults.push(
                {
                    ...toolResult,
                }
            )
        }

        return updatedRequestInput
    }

    /**
     * Handles the final result after the agent loop completes
     */
    async #handleFinalResult(
        result: Result<AgenticChatResultWithMetadata, string>,
        session: ChatSessionService,
        params: ChatParams,
        metric: Metric<CombinedConversationEvent>,
        triggerContext: TriggerContext,
        isNewConversation: boolean,
        chatResultStream: AgenticChatResultStream
    ): Promise<ChatResult> {
        if (!result.success) {
            throw new AgenticChatError(result.error, 'FailedResult')
        }
        const conversationId = session.conversationId
        this.#debug('Final session conversation id:', conversationId || '')

        if (conversationId) {
            this.#telemetryController.setConversationId(params.tabId, conversationId)

            if (isNewConversation) {
                this.#telemetryController.updateTriggerInfo(params.tabId, {
                    startTrigger: {
                        hasUserSnippet: metric.metric.cwsprChatHasCodeSnippet ?? false,
                        triggerType: triggerContext.triggerType,
                    },
                })

                this.#telemetryController.emitStartConversationMetric(params.tabId, metric.metric)
            }
        }

        metric.setDimension('codewhispererCustomizationArn', this.#customizationArn)
        metric.setDimension('languageServerVersion', this.#features.runtime.serverInfo.version)
        await this.#telemetryController.emitAddMessageMetric(params.tabId, metric.metric)

        this.#telemetryController.updateTriggerInfo(params.tabId, {
            lastMessageTrigger: {
                ...triggerContext,
                messageId: result.data?.chatResult.messageId,
                followUpActions: new Set(
                    result.data?.chatResult.followUp?.options
                        ?.map(option => option.prompt ?? '')
                        .filter(prompt => prompt.length > 0)
                ),
            },
        })

        return chatResultStream.getResult()
    }

    /**
     * Handles errors that occur during the request
     */
    #handleRequestError(
        err: any,
        errorMessageId: string,
        tabId: string,
        metric: Metric<CombinedConversationEvent>
    ): ChatResult | ResponseError<ChatResult> {
        if (isAwsError(err) || (isObject(err) && typeof getHttpStatusCode(err) === 'number')) {
            let errorMessage: string | undefined
            let requestID: string | undefined

            if (err instanceof CodeWhispererStreamingServiceException) {
                errorMessage = err.message
                requestID = err.$metadata.requestId
            } else if (err?.cause?.message) {
                errorMessage = err?.cause?.message
                requestID = err.cause?.$metadata.requestId
            } else if (err instanceof Error || err?.message) {
                errorMessage = err.message
            }

            metric.setDimension('cwsprChatResponseCode', getHttpStatusCode(err) ?? 0)
            metric.setDimension('languageServerVersion', this.#features.runtime.serverInfo.version)
            this.#telemetryController.emitMessageResponseError(tabId, metric.metric, requestID, errorMessage)
        }

        if (err.cause instanceof AmazonQServicePendingSigninError) {
            this.#log(`Q Chat SSO Connection error: ${getErrorMessage(err)}`)
            return createAuthFollowUpResult('full-auth')
        }

        if (err.cause instanceof AmazonQServicePendingProfileError) {
            this.#log(`Q Chat SSO Connection error: ${getErrorMessage(err)}`)
            const followUpResult = createAuthFollowUpResult('use-supported-auth')
            // Access first element in array
            if (followUpResult.followUp?.options) {
                followUpResult.followUp.options[0].pillText = 'Select Q Developer Profile'
            }
            return followUpResult
        }

        const authFollowType = getAuthFollowUpType(err)
        if (authFollowType) {
            this.#log(`Q auth error: ${getErrorMessage(err)}`)
            return createAuthFollowUpResult(authFollowType)
        }

        // These are errors we want to show custom messages in chat for.
        if (err.code === 'QModelResponse' || err.code === 'MaxAgentLoopIterations') {
            this.#features.logging.error(`${err.code}: ${JSON.stringify(err.cause)}`)
            return new ResponseError<ChatResult>(LSPErrorCodes.RequestFailed, err.message, {
                type: 'answer',
                body: err.message,
                messageId: errorMessageId,
                buttons: [],
            })
        }
        this.#features.logging.error(`Unknown Error: ${JSON.stringify(err)}`)
        this.#features.logging.log(`Error Cause: ${JSON.stringify(err.cause)}`)
        return new ResponseError<ChatResult>(LSPErrorCodes.RequestFailed, err.message, {
            type: 'answer',
            body: genericErrorMsg,
            messageId: errorMessageId,
            buttons: [],
        })
    }

    async onInlineChatPrompt(
        params: InlineChatParams,
        token: CancellationToken
    ): Promise<InlineChatResult | ResponseError<InlineChatResult>> {
        // TODO: This metric needs to be removed later, just added for now to be able to create a ChatEventParser object
        const metric = new Metric<AddMessageEvent>({
            cwsprChatConversationType: 'Chat',
        })
        const triggerContext = await this.#getInlineChatTriggerContext(params)

        let response: SendMessageCommandOutput
        let requestInput: SendMessageCommandInput

        try {
            requestInput = await this.#triggerContext.getChatParamsFromTrigger(
                params,
                triggerContext,
                ChatTriggerType.INLINE_CHAT,
                this.#customizationArn
            )

            if (!this.#amazonQServiceManager) {
                throw new Error('amazonQServiceManager is not initialized')
            }

            const client = this.#amazonQServiceManager.getStreamingClient()
            response = await client.sendMessage(requestInput as SendMessageCommandInputCodeWhispererStreaming)
            this.#log('Response for inline chat', JSON.stringify(response.$metadata), JSON.stringify(response))
        } catch (err) {
            if (err instanceof AmazonQServicePendingSigninError || err instanceof AmazonQServicePendingProfileError) {
                this.#log(`Q Inline Chat SSO Connection error: ${getErrorMessage(err)}`)
                return new ResponseError<ChatResult>(LSPErrorCodes.RequestFailed, err.message)
            }
            this.#log(`Q api request error ${err instanceof Error ? JSON.stringify(err) : 'unknown'}`)
            return new ResponseError<ChatResult>(
                LSPErrorCodes.RequestFailed,
                err instanceof Error ? err.message : 'Unknown request error'
            )
        }

        try {
            const result = await this.#processSendMessageResponseForInlineChat(
                response,
                metric,
                params.partialResultToken
            )

            return result.success
                ? {
                      ...result.data.chatResult,
                      requestId: response.$metadata.requestId,
                  }
                : new ResponseError<ChatResult>(LSPErrorCodes.RequestFailed, result.error)
        } catch (err) {
            this.#log(
                'Error encountered during inline chat response streaming:',
                err instanceof Error ? err.message : 'unknown'
            )
            return new ResponseError<ChatResult>(
                LSPErrorCodes.RequestFailed,
                err instanceof Error ? err.message : 'Unknown error occurred during inline chat response stream'
            )
        }
    }

    async onInlineChatResult(handler: InlineChatResultParams) {}

    async onCodeInsertToCursorPosition(params: InsertToCursorPositionParams) {
        // Implementation based on https://github.com/aws/aws-toolkit-vscode/blob/1814cc84228d4bf20270574c5980b91b227f31cf/packages/core/src/amazonq/commons/controllers/contentController.ts#L38
        if (!params.textDocument || !params.cursorPosition || !params.code) {
            const missingParams = []

            if (!params.textDocument) missingParams.push('textDocument')
            if (!params.cursorPosition) missingParams.push('cursorPosition')
            if (!params.code) missingParams.push('code')

            this.#log(
                `Q Chat server failed to insert code. Missing required parameters for insert code: ${missingParams.join(', ')}`
            )

            return
        }

        let cursorPosition = params.cursorPosition

        const indentRange = {
            start: { line: cursorPosition.line, character: 0 },
            end: cursorPosition,
        }
        const documentContent = await this.#features.workspace.getTextDocument(params.textDocument.uri)
        // linePrefix is the raw text that is between the start of the line and the current cursor position
        let linePrefix = documentContent?.getText(indentRange)
        // calculatedIndent is the indent we calculate inside this function and apply to the text to be inserted
        let calculatedIndent = ''
        let hasVirtualSpace = false

        if (linePrefix) {
            // If linePrefix object is not empty, there are two possibilities:
            // Case 1: If linePrefix contains only whitespace: Use the entire linePrefix as is for the indent
            // Case 2: If linePrefix contains non-whitespace characters: Extract leading whitespace from linePrefix (if any), ignore rest of text
            calculatedIndent =
                linePrefix.trim().length == 0
                    ? linePrefix
                    : ' '.repeat(linePrefix.length - linePrefix.trimStart().length)
        } else if (documentContent && cursorPosition.character > 0) {
            // When the cursor is not at the start of the line (position > 0) but there's no actual text at the indentation range
            // It means there are virtual spaces that is being rendered by the IDE
            // In this case, the indentation is determined by the cursorPosition
            this.#log('Indent is nullish and the cursor position is greater than zero while inserting code')
            calculatedIndent = ' '.repeat(cursorPosition.character)
            hasVirtualSpace = true
            cursorPosition.character = 0
        }

        const textWithIndent = params.code
            .split('\n')
            .map((line, index) => {
                if (index === 0) {
                    return hasVirtualSpace && line ? calculatedIndent + line : line
                }
                // Only indent non-empty lines
                return line ? calculatedIndent + line : ''
            })
            .join('\n')

        const workspaceEdit: ApplyWorkspaceEditParams = {
            edit: {
                documentChanges: [
                    TextDocumentEdit.create({ uri: params.textDocument.uri, version: 0 }, [
                        TextEdit.insert(cursorPosition, textWithIndent),
                    ]),
                ],
            },
        }
        const applyResult = await this.#features.lsp.workspace.applyWorkspaceEdit(workspaceEdit)

        if (applyResult.applied) {
            this.#log(`Q Chat server inserted code successfully`)
            this.#telemetryController.enqueueCodeDiffEntry({ ...params, code: textWithIndent })
        } else {
            this.#log(
                `Q Chat server failed to insert code: ${applyResult.failureReason ?? 'No failure reason provided'}`
            )
        }
    }
    onCopyCodeToClipboard() {}

    onEndChat(params: EndChatParams, _token: CancellationToken): boolean {
        const { success } = this.#chatSessionManagementService.deleteSession(params.tabId)

        return success
    }

    async onFileClicked(params: FileClickParams) {
        const session = this.#chatSessionManagementService.getSession(params.tabId)
        const toolUseId = params.messageId
        const toolUse = toolUseId ? session.data?.toolUseLookup.get(toolUseId) : undefined

        if (toolUse?.name === 'fsWrite') {
            const input = toolUse.input as unknown as FsWriteParams
            this.#features.lsp.workspace.openFileDiff({
                originalFileUri: input.path,
                originalFileContent: toolUse.fileChange?.before,
                isDeleted: false,
                fileContent: toolUse.fileChange?.after,
            })
        } else if (toolUse?.name === 'fsRead') {
            await this.#features.lsp.window.showDocument({ uri: URI.file(params.filePath).toString() })
        } else {
            const absolutePath = params.fullPath ?? (await this.#resolveAbsolutePath(params.filePath))
            if (absolutePath) {
                await this.#features.lsp.window.showDocument({ uri: URI.file(absolutePath).toString() })
            }
        }
    }

    onFollowUpClicked() {}

    onInfoLinkClick() {}

    onLinkClick() {}

    async onReady() {
        await this.#tabBarController.loadChats()
        try {
            const localProjectContextController = await LocalProjectContextController.getInstance()
            const contextItems = await localProjectContextController.getContextCommandItems()
            await this.#contextCommandsProvider.processContextCommandUpdate(contextItems)
            void this.#contextCommandsProvider.maybeUpdateCodeSymbols()
        } catch (error) {
            this.#log('Error initializing context commands: ' + error)
        }
    }

    onSendFeedback({ tabId, feedbackPayload }: FeedbackParams) {
        this.#features.telemetry.emitMetric({
            name: 'amazonq_sendFeedback',
            data: {
                comment: JSON.stringify({
                    type: 'codewhisperer-chat-answer-feedback',
                    conversationId: this.#telemetryController.getConversationId(tabId) ?? '',
                    messageId: feedbackPayload.messageId,
                    reason: feedbackPayload.selectedOption,
                    userComment: feedbackPayload.comment,
                }),
                // this is always Negative because only thumbs down has a form
                sentiment: 'Negative',
            },
        })
    }

    onSourceLinkClick() {}

    onTabAdd(params: TabAddParams) {
        this.#telemetryController.activeTabId = params.tabId

        this.#chatSessionManagementService.createSession(params.tabId)
    }

    onTabChange(params: TabChangeParams) {
        this.#telemetryController.emitConversationMetric({
            name: ChatTelemetryEventName.ExitFocusConversation,
            data: {},
        })

        this.#telemetryController.activeTabId = params.tabId

        this.#telemetryController.emitConversationMetric({
            name: ChatTelemetryEventName.EnterFocusConversation,
            data: {},
        })
    }

    onTabRemove(params: TabRemoveParams) {
        if (this.#telemetryController.activeTabId === params.tabId) {
            this.#telemetryController.emitConversationMetric({
                name: ChatTelemetryEventName.ExitFocusConversation,
                data: {},
            })
            this.#telemetryController.activeTabId = undefined
        }
        this.#chatHistoryDb.updateTabOpenState(params.tabId, false)
        this.#chatSessionManagementService.deleteSession(params.tabId)
        this.#telemetryController.removeConversation(params.tabId)
    }

    onQuickAction(params: QuickActionParams, _cancellationToken: CancellationToken) {
        switch (params.quickAction) {
            case QuickAction.Clear: {
                const sessionResult = this.#chatSessionManagementService.getSession(params.tabId)

                this.#telemetryController.emitChatMetric({
                    name: ChatTelemetryEventName.RunCommand,
                    data: {
                        cwsprChatCommandType: params.quickAction,
                    },
                })

                this.#telemetryController.removeConversation(params.tabId)
                this.#chatHistoryDb.clearTab(params.tabId)

                sessionResult.data?.clear()

                return {}
            }

            case QuickAction.Help:
                this.#telemetryController.emitChatMetric({
                    name: ChatTelemetryEventName.RunCommand,
                    data: {
                        cwsprChatCommandType: params.quickAction,
                    },
                })
                return {
                    messageId: uuid(),
                    body: HELP_MESSAGE,
                }
            default:
                return {}
        }
    }

    async onTabBarAction(params: TabBarActionParams) {
        return this.#tabBarController.onTabBarAction(params)
    }

    async #getInlineChatTriggerContext(params: InlineChatParams) {
        let triggerContext: TriggerContext = await this.#triggerContext.getNewTriggerContext(params)
        return triggerContext
    }

    async #resolveAbsolutePath(relativePath: string): Promise<string | undefined> {
        try {
            const workspaceFolders = workspaceUtils.getWorkspaceFolderPaths(this.#features.lsp)
            for (const workspaceRoot of workspaceFolders) {
                const candidatePath = path.join(workspaceRoot, relativePath)
                if (await this.#features.workspace.fs.exists(candidatePath)) {
                    return candidatePath
                }
            }

            // handle prompt file outside of workspace
            if (relativePath.endsWith(promptFileExtension)) {
                return path.join(getUserPromptsDirectory(), relativePath)
            }

            this.#features.logging.error(`File not found: ${relativePath}`)
        } catch (e: any) {
            this.#features.logging.error(`Error resolving absolute path: ${e.message}`)
        }

        return undefined
    }

    async #getTriggerContext(params: ChatParams, metric: Metric<CombinedConversationEvent>) {
        const lastMessageTrigger = this.#telemetryController.getLastMessageTrigger(params.tabId)

        let triggerContext: TriggerContext

        // this is the only way we can detect a follow up action
        // we can reuse previous trigger information
        if (lastMessageTrigger?.followUpActions?.has(params.prompt?.prompt ?? '')) {
            await this.#telemetryController.emitInteractWithMessageMetric(params.tabId, {
                cwsprChatMessageId: lastMessageTrigger.messageId!,
                cwsprChatInteractionType: ChatInteractionType.ClickFollowUp,
            })

            triggerContext = lastMessageTrigger
        } else {
            triggerContext = await this.#triggerContext.getNewTriggerContext(params)
            triggerContext.triggerType = this.#telemetryController.getCurrentTrigger(params.tabId) ?? 'click'
        }

        metric.mergeWith({
            cwsprChatUserIntent: triggerContext?.userIntent,
            cwsprChatProgrammingLanguage: triggerContext?.programmingLanguage?.languageName,
            cwsprChatRequestLength: params.prompt?.prompt?.length ?? 0,
            cwsprChatTriggerInteraction: triggerContext?.triggerType,
            cwsprChatHasCodeSnippet: triggerContext.hasCodeSnippet ?? false,
            cwsprChatActiveEditorTotalCharacters: triggerContext.totalEditorCharacters ?? 0,
        })

        return triggerContext
    }

    async #processGenerateAssistantResponseResponse(
        response: GenerateAssistantResponseCommandOutput,
        metric: Metric<AddMessageEvent>,
        chatResultStream: AgenticChatResultStream,
        session: ChatSessionService,
        contextList?: FileList
    ): Promise<Result<AgenticChatResultWithMetadata, string>> {
        const requestId = response.$metadata.requestId!
        const chatEventParser = new AgenticChatEventParser(requestId, metric, this.#features.logging)
        const streamWriter = chatResultStream.getResultStreamWriter()

        // Display context transparency list once at the beginning of response
        if (contextList) {
            await streamWriter.write({ body: '', contextList })
        }

        for await (const chatEvent of response.generateAssistantResponseResponse!) {
            if (chatEvent.assistantResponseEvent) {
                await this.#showUndoAllIfRequired(chatResultStream, session)
            }
            const result = chatEventParser.processPartialEvent(chatEvent)

            // terminate early when there is an error
            if (!result.success) {
                await streamWriter.close()
                return result
            }

            if (chatEvent.assistantResponseEvent) {
                await streamWriter.write(result.data.chatResult)
            }
        }
        await streamWriter.close()

        metric.mergeWith({
            cwsprChatFullResponseLatency: metric.getTimeElapsed(),
            cwsprChatFollowUpCount: chatEventParser.totalEvents.followupPromptEvent,
            cwsprChatReferencesCount: chatEventParser.totalEvents.codeReferenceEvent,
            cwsprChatSourceLinkCount: chatEventParser.totalEvents.supplementaryWebLinksEvent,
            cwsprChatResponseLength: chatEventParser.body?.length ?? 0,
        })

        return chatEventParser.getResult()
    }

    async #processSendMessageResponseForInlineChat(
        response: SendMessageCommandOutput,
        metric: Metric<AddMessageEvent>,
        partialResultToken?: string | number
    ): Promise<Result<ChatResultWithMetadata, string>> {
        const requestId = response.$metadata.requestId!
        const chatEventParser = new ChatEventParser(requestId, metric)

        for await (const chatEvent of response.sendMessageResponse!) {
            const result = chatEventParser.processPartialEvent(chatEvent)

            // terminate early when there is an error
            if (!result.success) {
                return result
            }

            await this.#sendProgressToClient(result.data.chatResult, partialResultToken)
        }

        return chatEventParser.getResult()
    }

    onPromptInputOptionChange(params: PromptInputOptionChangeParams) {
        const sessionResult = this.#chatSessionManagementService.getSession(params.tabId)
        const { data: session, success } = sessionResult

        if (!success) {
            this.#log('onPromptInputOptionChange: on valid session found')
            return
        }

        session.pairProgrammingMode = !session.pairProgrammingMode
    }

    updateConfiguration = (newConfig: AmazonQWorkspaceConfig) => {
        this.#customizationArn = newConfig.customizationArn
        this.#log(`Chat configuration updated customizationArn to ${this.#customizationArn}`)
        /*
            The flag enableTelemetryEventsToDestination is set to true temporarily. It's value will be determined through destination
            configuration post all events migration to STE. It'll be replaced by qConfig['enableTelemetryEventsToDestination'] === true
        */
        // const enableTelemetryEventsToDestination = true
        // this.#telemetryService.updateEnableTelemetryEventsToDestination(enableTelemetryEventsToDestination)
        const updatedOptOutPreference = newConfig.optOutTelemetryPreference
        this.#telemetryService.updateOptOutPreference(updatedOptOutPreference)
        this.#log(`Chat configuration telemetry preference to ${updatedOptOutPreference}`)
    }

    #getTools(session: ChatSessionService) {
        const tools = this.#features.agent.getTools({ format: 'bedrock' })

        // it's disabled so filter out the write tools
        if (!session.pairProgrammingMode) {
            return tools.filter(tool => !['fsWrite', 'executeBash'].includes(tool.toolSpecification?.name || ''))
        }
        return tools
    }

    #createDeferred() {
        let resolve
        let reject
        const promise = new Promise((res, rej) => {
            resolve = res
            reject = (e: Error) => rej(e)
        })
        return { promise, resolve, reject }
    }

    #log(...messages: string[]) {
        this.#features.logging.log(messages.join(' '))
    }

    #debug(...messages: string[]) {
        this.#features.logging.debug(messages.join(' '))
    }
}<|MERGE_RESOLUTION|>--- conflicted
+++ resolved
@@ -505,9 +505,11 @@
                 : this.#chatHistoryDb.getMessages(tabId)
 
             // Phase 3: Request Execution
-            this.#log(`Q Model Request: ${JSON.stringify(currentRequestInput)}`)
+            this.#debug(
+                `Q Model Request: ${loggingUtils.formatObj(currentRequestInput, { depth: 5, omitKeys: ['history'] })}`
+            )
             const response = await session.generateAssistantResponse(currentRequestInput)
-            this.#log(`Q Model Response: ${JSON.stringify(response)}`)
+            this.#debug(`Q Model Response: ${loggingUtils.formatObj(response, { depth: 5 })}`)
 
             //  Add the current user message to the history DB
             if (currentMessage && conversationIdentifier) {
@@ -905,25 +907,6 @@
         )
     }
 
-<<<<<<< HEAD
-    async fetchModelResponse<RequestType, ResponseType>(
-        requestInput: RequestType,
-        makeRequest: (requestInput: RequestType) => Promise<ResponseType>
-    ): Promise<ResponseType> {
-        // History can be thousands of lines, so we don't want it in the logs. The full history can be retrieved via requestId.
-        this.#debug(`Q Model Request: ${loggingUtils.formatObj(requestInput, { depth: 5, omitKeys: ['history'] })}`)
-        try {
-            const response = await makeRequest(requestInput)
-            this.#debug(`Q Model Response: ${loggingUtils.formatObj(response, { depth: 5 })}`)
-            return response
-        } catch (e) {
-            this.#features.logging.error(`Q Model Error: ${JSON.stringify(e)}`)
-            throw new ModelServiceException(e as Error)
-        }
-    }
-
-=======
->>>>>>> a7bfc1a0
     #validateToolResult(toolUse: ToolUse, result: ToolResultContentBlock) {
         let maxToolResponseSize
         switch (toolUse.name) {
