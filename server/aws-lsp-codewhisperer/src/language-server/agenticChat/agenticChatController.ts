--- conflicted
+++ resolved
@@ -125,12 +125,8 @@
 } from './constants'
 import { AgenticChatError, customerFacingErrorCodes, isRequestAbortedError, unactionableErrorCodes } from './errors'
 import { URI } from 'vscode-uri'
-<<<<<<< HEAD
 import { McpManager } from './tools/mcp/mcpManager'
 import { McpTool } from './tools/mcp/mcpTool'
-=======
-import { AgenticChatError, customerFacingErrorCodes, isRequestAbortedError, unactionableErrorCodes } from './errors'
->>>>>>> db62d5f7
 import { CommandCategory } from './tools/executeBash'
 import { UserWrittenCodeTracker } from '../../shared/userWrittenCodeTracker'
 import { McpEventHandler } from './tools/mcp/mcpEventHandler'
@@ -2357,16 +2353,6 @@
     onTabAdd(params: TabAddParams) {
         this.#telemetryController.activeTabId = params.tabId
 
-<<<<<<< HEAD
-        const sessionResult = this.#chatSessionManagementService.createSession(params.tabId)
-        if (sessionResult.success && sessionResult.data) {
-            // Set the logging object on the session
-            sessionResult.data.setLogging(this.#features.logging)
-        }
-
-        const modelId = this.#chatHistoryDb.getModelId()
-        this.#features.chat.chatOptionsUpdate({ modelId: modelId, tabId: params.tabId })
-=======
         const modelId = this.#chatHistoryDb.getModelId()
         this.#features.chat.chatOptionsUpdate({ modelId: modelId, tabId: params.tabId })
 
@@ -2376,7 +2362,10 @@
             return new ResponseError<ChatResult>(ErrorCodes.InternalError, sessionResult.error)
         }
         session.modelId = modelId
->>>>>>> db62d5f7
+        if (success && session) {
+            // Set the logging object on the session
+            session.setLogging(this.#features.logging)
+        }
     }
 
     onTabChange(params: TabChangeParams) {
