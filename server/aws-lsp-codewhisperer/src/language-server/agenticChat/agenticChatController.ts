/**
 * Copied from ../chat/chatController.ts for the purpose of developing a divergent implementation.
 * Will be deleted or merged.
 */

import * as path from 'path'
import {
    ChatTriggerType,
    GenerateAssistantResponseCommandInput,
    GenerateAssistantResponseCommandOutput,
    SendMessageCommandInput,
    SendMessageCommandInput as SendMessageCommandInputCodeWhispererStreaming,
    SendMessageCommandOutput,
    ToolResult,
    ToolResultContentBlock,
    ToolUse,
} from '@amzn/codewhisperer-streaming'
import {
    Button,
    ButtonClickParams,
    ButtonClickResult,
    ChatMessage,
    chatRequestType,
    FileDetails,
    InlineChatResultParams,
    PromptInputOptionChangeParams,
} from '@aws/language-server-runtimes/protocol'
import {
    ApplyWorkspaceEditParams,
    ErrorCodes,
    FeedbackParams,
    InsertToCursorPositionParams,
    TextDocumentEdit,
    TextEdit,
    InlineChatParams,
    ConversationClickParams,
    ListConversationsParams,
    TabBarActionParams,
    CreatePromptParams,
    FileClickParams,
} from '@aws/language-server-runtimes/protocol'
import {
    CancellationToken,
    Chat,
    ChatParams,
    ChatResult,
    FileList,
    EndChatParams,
    LSPErrorCodes,
    QuickActionParams,
    ResponseError,
    TabAddParams,
    TabRemoveParams,
    TabChangeParams,
    InlineChatResult,
} from '@aws/language-server-runtimes/server-interface'
import { v4 as uuid } from 'uuid'
import {
    AddMessageEvent,
    ChatInteractionType,
    ChatTelemetryEventName,
    CombinedConversationEvent,
} from '../../shared/telemetry/types'
import { Features, LspHandlers, Result } from '../types'
import { ChatEventParser, ChatResultWithMetadata } from '../chat/chatEventParser'
import { createAuthFollowUpResult, getAuthFollowUpType, getDefaultChatResponse } from '../chat/utils'
import { ChatSessionManagementService } from '../chat/chatSessionManagementService'
import { ChatTelemetryController } from '../chat/telemetry/chatTelemetryController'
import { QuickAction } from '../chat/quickActions'
import { Metric } from '../../shared/telemetry/metric'
import { getErrorMessage, isAwsError, isNullish, isObject } from '../../shared/utils'
import { HELP_MESSAGE } from '../chat/constants'
import { TelemetryService } from '../../shared/telemetry/telemetryService'
import {
    AmazonQServicePendingProfileError,
    AmazonQServicePendingSigninError,
} from '../../shared/amazonQServiceManager/errors'
import { AmazonQTokenServiceManager } from '../../shared/amazonQServiceManager/AmazonQTokenServiceManager'
import { AmazonQWorkspaceConfig } from '../../shared/amazonQServiceManager/configurationUtils'
import { TabBarController } from './tabBarController'
import { ChatDatabase } from './tools/chatDb/chatDb'
import {
    AgenticChatEventParser,
    ChatResultWithMetadata as AgenticChatResultWithMetadata,
} from './agenticChatEventParser'
import { ChatSessionService } from '../chat/chatSessionService'
import { AgenticChatResultStream } from './agenticChatResultStream'
import { executeToolMessage, toolErrorMessage, toolResultMessage } from './textFormatting'
import {
    AdditionalContentEntryAddition,
    AgenticChatTriggerContext,
    TriggerContext,
} from './context/agenticChatTriggerContext'
import { AdditionalContextProvider } from './context/addtionalContextProvider'
import { getNewPromptFilePath, getUserPromptsDirectory, promptFileExtension } from './context/contextUtils'
import { ContextCommandsProvider } from './context/contextCommandsProvider'
import { LocalProjectContextController } from '../../shared/localProjectContextController'
import { CancellationError, workspaceUtils } from '@aws/lsp-core'
import { FsReadParams } from './tools/fsRead'
import { ListDirectoryParams } from './tools/listDirectory'
import { FsWrite, FsWriteParams, getDiffChanges } from './tools/fsWrite'
import { ExecuteBash, ExecuteBashOutput, ExecuteBashParams } from './tools/executeBash'
import { ExplanatoryParams, InvokeOutput, ToolApprovalException } from './tools/toolShared'

type ChatHandlers = Omit<
    LspHandlers<Chat>,
    | 'openTab'
    | 'sendChatUpdate'
    | 'sendContextCommands'
    | 'onListConversations'
    | 'onConversationClick'
    | 'onTabBarAction'
    | 'getSerializedChat'
    | 'chatOptionsUpdate'
>

export class AgenticChatController implements ChatHandlers {
    #features: Features
    #chatSessionManagementService: ChatSessionManagementService
    #telemetryController: ChatTelemetryController
    #triggerContext: AgenticChatTriggerContext
    #customizationArn?: string
    #telemetryService: TelemetryService
    #amazonQServiceManager?: AmazonQTokenServiceManager
    #tabBarController: TabBarController
    #chatHistoryDb: ChatDatabase
    #additionalContextProvider: AdditionalContextProvider
    #contextCommandsProvider: ContextCommandsProvider

    constructor(
        chatSessionManagementService: ChatSessionManagementService,
        features: Features,
        telemetryService: TelemetryService,
        amazonQServiceManager?: AmazonQTokenServiceManager
    ) {
        this.#features = features
        this.#chatSessionManagementService = chatSessionManagementService
        this.#triggerContext = new AgenticChatTriggerContext(features)
        this.#telemetryController = new ChatTelemetryController(features, telemetryService)
        this.#telemetryService = telemetryService
        this.#amazonQServiceManager = amazonQServiceManager
        this.#chatHistoryDb = new ChatDatabase(features)
        this.#tabBarController = new TabBarController(features, this.#chatHistoryDb)
        this.#additionalContextProvider = new AdditionalContextProvider(features.workspace, features.lsp)
        this.#contextCommandsProvider = new ContextCommandsProvider(
            this.#features.logging,
            this.#features.chat,
            this.#features.workspace
        )
    }

    async onButtonClick(params: ButtonClickParams): Promise<ButtonClickResult> {
        this.#log(`onButtonClick event with params: ${JSON.stringify(params)}`)
        if (params.buttonId === 'run-shell-command' || params.buttonId === 'reject-shell-command') {
            const session = this.#chatSessionManagementService.getSession(params.tabId)
            if (!session.data) {
                return { success: false, failureReason: `could not find chat session for tab: ${params.tabId} ` }
            }
            const handler = session.data.getDeferredToolExecution(params.messageId)
            if (!handler?.reject || !handler.resolve) {
                return {
                    success: false,
                    failureReason: `could not find deferred tool execution for message: ${params.messageId} `,
                }
            }
            params.buttonId === 'reject-shell-command' ? handler.reject(new ToolApprovalException()) : handler.resolve()
            return {
                success: true,
            }
        } else if (params.buttonId === 'undo-changes') {
            const toolUseId = params.messageId
            try {
                await this.#undoFileChange(toolUseId)
            } catch (err: any) {
                return { success: false, failureReason: err.message }
            }
            return {
                success: true,
            }
        } else {
            return {
                success: false,
                failureReason: 'not implemented',
            }
        }
    }

    async #undoFileChange(toolUseId: string): Promise<void> {
        this.#log(`Reverting file change for tooluseId: ${toolUseId}`)
        const toolUse = this.#triggerContext.getToolUseLookup().get(toolUseId)

        const input = toolUse?.input as unknown as FsWriteParams
        if (toolUse?.oldContent) {
            await this.#features.workspace.fs.writeFile(input.path, toolUse.oldContent)
        } else {
            await this.#features.workspace.fs.rm(input.path)
        }
    }

    async onCreatePrompt(params: CreatePromptParams): Promise<void> {
        const newFilePath = getNewPromptFilePath(params.promptName)
        const newFileContent = ''
        try {
            await this.#features.workspace.fs.writeFile(newFilePath, newFileContent, { mode: 0o600 })
            await this.#features.lsp.window.showDocument({ uri: newFilePath })
        } catch (e) {
            this.#features.logging.warn(`Error creating prompt file: ${e}`)
        }
    }

    dispose() {
        this.#chatSessionManagementService.dispose()
        this.#telemetryController.dispose()
        this.#chatHistoryDb.close()
        this.#contextCommandsProvider?.dispose()
    }

    async onListConversations(params: ListConversationsParams) {
        return this.#tabBarController.onListConversations(params)
    }

    async onConversationClick(params: ConversationClickParams) {
        return this.#tabBarController.onConversationClick(params)
    }

    async #sendProgressToClient(chunk: ChatResult | string, partialResultToken?: string | number) {
        if (!isNullish(partialResultToken)) {
            await this.#features.lsp.sendProgress(chatRequestType, partialResultToken, chunk)
        }
    }

    #getChatResultStream(partialResultToken?: string | number): AgenticChatResultStream {
        return new AgenticChatResultStream(async (result: ChatResult | string) => {
            return this.#sendProgressToClient(result, partialResultToken)
        })
    }

    async onChatPrompt(params: ChatParams, token: CancellationToken): Promise<ChatResult | ResponseError<ChatResult>> {
        // Phase 1: Initial Setup - This happens only once
        const maybeDefaultResponse = getDefaultChatResponse(params.prompt.prompt)
        if (maybeDefaultResponse) {
            return maybeDefaultResponse
        }

        const sessionResult = this.#chatSessionManagementService.getSession(params.tabId)

        const { data: session, success } = sessionResult

        if (!success) {
            return new ResponseError<ChatResult>(ErrorCodes.InternalError, sessionResult.error)
        }

        const metric = new Metric<CombinedConversationEvent>({
            cwsprChatConversationType: 'Chat',
        })

        const triggerContext = await this.#getTriggerContext(params, metric)
        const isNewConversation = !session.conversationId
        if (isNewConversation) {
            // agentic chat does not support conversationId in API response,
            // so we set it to random UUID per session, as other chat functionality
            // depends on it
            session.conversationId = uuid()
        }

        token.onCancellationRequested(() => {
            this.#log('cancellation requested')
            session.abortRequest()
        })

        const chatResultStream = this.#getChatResultStream(params.partialResultToken)
        try {
            const additionalContext = await this.#additionalContextProvider.getAdditionalContext(
                triggerContext,
                (params.prompt as any).context
            )
            if (additionalContext.length) {
                triggerContext.documentReference =
                    this.#additionalContextProvider.getFileListFromContext(additionalContext)
            }
            // Get the initial request input
            const initialRequestInput = await this.#prepareRequestInput(
                params,
                session,
                triggerContext,
                additionalContext,
                chatResultStream
            )

            // Start the agent loop
            const finalResult = await this.#runAgentLoop(
                initialRequestInput,
                session,
                metric,
                chatResultStream,
                session.conversationId,
                token,
                triggerContext.documentReference
            )

            // Phase 5: Result Handling - This happens only once
            return await this.#handleFinalResult(
                finalResult,
                session,
                params,
                metric,
                triggerContext,
                isNewConversation,
                chatResultStream
            )
        } catch (err) {
            // TODO: On ToolValidationException, we want to show custom mynah-ui components making it clear it was cancelled.
            if (CancellationError.isUserCancelled(err) || err instanceof ToolApprovalException) {
                /**
                 * when the session is aborted it generates an error.
                 * we need to resolve this error with an answer so the
                 * stream stops
                 */
                return {
                    type: 'answer',
                    body: '',
                }
            }
            return this.#handleRequestError(err, params.tabId, metric)
        }
    }

    /**
     * Prepares the initial request input for the chat prompt
     */
    async #prepareRequestInput(
        params: ChatParams,
        session: ChatSessionService,
        triggerContext: TriggerContext,
        additionalContext: AdditionalContentEntryAddition[],
        chatResultStream: AgenticChatResultStream
    ): Promise<GenerateAssistantResponseCommandInput> {
        this.#debug('Preparing request input')
        const profileArn = AmazonQTokenServiceManager.getInstance(this.#features).getActiveProfileArn()
        const requestInput = await this.#triggerContext.getChatParamsFromTrigger(
            params,
            triggerContext,
            ChatTriggerType.MANUAL,
            this.#customizationArn,
            chatResultStream,
            profileArn,
            this.#chatHistoryDb.getMessages(params.tabId, 10),
            this.#getTools(session),
            additionalContext
        )

        return requestInput
    }

    /**
     * Runs the agent loop, making requests and processing tool uses until completion
     */
    async #runAgentLoop(
        initialRequestInput: GenerateAssistantResponseCommandInput,
        session: ChatSessionService,
        metric: Metric<CombinedConversationEvent>,
        chatResultStream: AgenticChatResultStream,
        conversationIdentifier?: string,
        token?: CancellationToken,
        documentReference?: FileList
    ): Promise<Result<AgenticChatResultWithMetadata, string>> {
        let currentRequestInput = { ...initialRequestInput }
        let finalResult: Result<AgenticChatResultWithMetadata, string> | null = null
        let iterationCount = 0
        const maxIterations = 100 // Safety limit to prevent infinite loops
        metric.recordStart()

        while (iterationCount < maxIterations) {
            iterationCount++
            this.#debug(`Agent loop iteration ${iterationCount} for conversation id:`, conversationIdentifier || '')

            // Check for cancellation
            if (token?.isCancellationRequested) {
                throw new CancellationError('user')
            }

            // Phase 3: Request Execution
            this.#debug(`Request Input: ${JSON.stringify(currentRequestInput)}`)

            const response = await session.generateAssistantResponse(currentRequestInput)
            this.#debug(`Response received for iteration ${iterationCount}:`, JSON.stringify(response.$metadata))

            // Phase 4: Response Processing
            const result = await this.#processGenerateAssistantResponseResponse(
                response,
                metric.mergeWith({
                    cwsprChatResponseCode: response.$metadata.httpStatusCode,
                    cwsprChatMessageId: response.$metadata.requestId,
                }),
                chatResultStream,
                documentReference
            )

            // Check if we have any tool uses that need to be processed
            const pendingToolUses = this.#getPendingToolUses(result.data?.toolUses || {})

            if (pendingToolUses.length === 0) {
                // No more tool uses, we're done
                finalResult = result
                break
            }

            const currentMessage = currentRequestInput.conversationState?.currentMessage

            // Process tool uses and update the request input for the next iteration
            const toolResults = await this.#processToolUses(pendingToolUses, chatResultStream, session, token)
            currentRequestInput = this.#updateRequestInputWithToolResults(currentRequestInput, toolResults)

            if (!currentRequestInput.conversationState!.history) {
                currentRequestInput.conversationState!.history = []
            }

            currentRequestInput.conversationState!.history.push({
                userInputMessage: {
                    content: currentMessage?.userInputMessage?.content,
                    origin: currentMessage?.userInputMessage?.origin,
                    userIntent: currentMessage?.userInputMessage?.userIntent,
                    userInputMessageContext: currentMessage?.userInputMessage?.userInputMessageContext,
                },
            })

            currentRequestInput.conversationState!.history.push({
                assistantResponseMessage: {
                    content: result.data?.chatResult.body,
                    toolUses: Object.keys(result.data?.toolUses!).map(k => ({
                        toolUseId: result.data!.toolUses[k].toolUseId,
                        name: result.data!.toolUses[k].name,
                        input: result.data!.toolUses[k].input,
                    })),
                },
            })
        }

        if (iterationCount >= maxIterations) {
            this.#log('Agent loop reached maximum iterations limit')
        }

        return (
            finalResult || {
                success: false,
                error: 'Agent loop failed to produce a final result',
                data: { chatResult: {}, toolUses: {} },
            }
        )
    }

    /**
     * Extracts tool uses that need to be processed
     */
    #getPendingToolUses(toolUses: Record<string, ToolUse & { stop: boolean }>): Array<ToolUse & { stop: boolean }> {
        return Object.values(toolUses).filter(toolUse => toolUse.stop)
    }

    /**
     * Processes tool uses by running the tools and collecting results
     */
    async #processToolUses(
        toolUses: Array<ToolUse & { stop: boolean }>,
        chatResultStream: AgenticChatResultStream,
        session: ChatSessionService,
        token?: CancellationToken
    ): Promise<ToolResult[]> {
        const results: ToolResult[] = []

        for (const toolUse of toolUses) {
            if (!toolUse.name || !toolUse.toolUseId) continue
            this.#triggerContext.getToolUseLookup().set(toolUse.toolUseId, toolUse)
            let needsConfirmation

            try {
                const { explanation } = toolUse.input as unknown as ExplanatoryParams
                if (explanation) {
                    await chatResultStream.writeResultBlock({
                        type: 'directive',
                        messageId: toolUse.toolUseId + '_explanation',
                        body: explanation,
                    })
                }
                switch (toolUse.name) {
                    case 'fsRead':
                    case 'listDirectory':
                        const initialReadOrListResult = this.#processReadOrList(toolUse, chatResultStream)
                        if (initialReadOrListResult) {
                            await chatResultStream.writeResultBlock(initialReadOrListResult)
                        }
                        break
                    case 'fsWrite':
                        const input = toolUse.input as unknown as FsWriteParams
                        const document = await this.#triggerContext.getTextDocument(input.path)
                        this.#triggerContext
                            .getToolUseLookup()
                            .set(toolUse.toolUseId, { ...toolUse, oldContent: document?.getText() })
                        break
                    case 'executeBash':
                        const bashTool = new ExecuteBash(this.#features)
                        const { requiresAcceptance, warning } = await bashTool.requiresAcceptance(
                            toolUse.input as unknown as ExecuteBashParams
                        )
                        if (requiresAcceptance) {
                            needsConfirmation = true
                            const confirmationResult = this.#processExecuteBashConfirmation(toolUse, warning)
                            await chatResultStream.writeResultBlock(confirmationResult)
                        }
                        break
                    default:
                        await chatResultStream.writeResultBlock({
                            type: 'tool',
                            body: `${executeToolMessage(toolUse)}`,
                            messageId: toolUse.toolUseId,
                        })
                        break
                }

                if (needsConfirmation) {
                    const deferred = this.#createDeferred()
                    session.setDeferredToolExecution(toolUse.toolUseId, deferred.resolve, deferred.reject)
                    this.#log(`Prompting for tool approval for tool: ${toolUse.name}`)
                    await deferred.promise
                    await chatResultStream.writeResultBlock(this.#getUpdateBashConfirmResult(toolUse, true))
                }

                const result = await this.#features.agent.runTool(toolUse.name, toolUse.input, token)
                let toolResultContent: ToolResultContentBlock

                if (typeof result === 'string') {
                    toolResultContent = { text: result }
                } else if (Array.isArray(result)) {
                    toolResultContent = { json: { items: result } }
                } else if (typeof result === 'object') {
                    toolResultContent = { json: result }
                } else toolResultContent = { text: JSON.stringify(result) }

                results.push({
                    toolUseId: toolUse.toolUseId,
                    status: 'success',
                    content: [toolResultContent],
                })

                switch (toolUse.name) {
                    case 'fsRead':
                    case 'listDirectory':
                        // no need to write tool result for listDir and fsRead into chat stream
                        break
                    case 'fsWrite':
                        const chatResult = await this.#getFsWriteChatResult(toolUse)
                        await chatResultStream.writeResultBlock(chatResult)
                        break
                    case 'executeBash':
                        const bashToolResult = this.#getBashExecutionChatResult(toolUse, result)
                        await chatResultStream.writeResultBlock(bashToolResult)
                        break
                    default:
                        await chatResultStream.writeResultBlock({
                            type: 'tool',
                            body: toolResultMessage(toolUse, result),
                            messageId: toolUse.toolUseId,
                        })
                        break
                }
            } catch (err) {
<<<<<<< HEAD
                // If we did not approve a tool to be used, bubble this up to interrupt agentic loop
                if (err instanceof ToolApprovalException) {
                    await chatResultStream.writeResultBlock(this.#getUpdateBashConfirmResult(toolUse, false))
=======
                // If we did not approve a tool to be used or the user stopped the response, bubble this up to interrupt agentic loop
                if (CancellationError.isUserCancelled(err) || err instanceof ToolApprovalException) {
>>>>>>> 69742be4
                    throw err
                }
                const errMsg = err instanceof Error ? err.message : 'unknown error'
                await chatResultStream.writeResultBlock({
                    body: toolErrorMessage(toolUse, errMsg),
                })
                this.#log(`Error running tool ${toolUse.name}:`, errMsg)
                results.push({
                    toolUseId: toolUse.toolUseId,
                    status: 'error',
                    content: [{ json: { error: err instanceof Error ? err.message : 'Unknown error' } }],
                })
            }
        }

        return results
    }

    #getUpdateBashConfirmResult(toolUse: ToolUse, isAccept: boolean): ChatResult {
        return {
            messageId: toolUse.toolUseId,
            type: 'tool',
            body: '',
            header: {
                body: 'shell',
                buttons: [
                    {
                        id: isAccept ? 'command-accepted' : 'command-rejected',
                        icon: isAccept ? 'ok' : 'cancel',
                        text: isAccept ? 'Accepted' : 'Rejected',
                        disabled: true,
                    },
                ],
            },
        }
    }

    #getBashExecutionChatResult(toolUse: ToolUse, result: InvokeOutput): ChatResult {
        const outputString = result.output.success
            ? (result.output.content as ExecuteBashOutput).stdout
            : (result.output.content as ExecuteBashOutput).stderr
        return {
            type: 'tool',
            messageId: toolUse.toolUseId,
            body: outputString,
        }
    }

    #processExecuteBashConfirmation(toolUse: ToolUse, warning?: string): ChatResult {
        const buttons: Button[] = [
            {
                id: 'reject-shell-command',
                text: 'Reject',
                icon: 'cancel',
            },
            {
                id: 'run-shell-command',
                text: 'Run',
                icon: 'play',
            },
        ]
        const header = {
            body: 'shell',
            buttons,
        }

        const commandString = (toolUse.input as unknown as ExecuteBashParams).command
        const body = '```shell\n' + commandString + '\n```'
        return {
            type: 'tool',
            messageId: toolUse.toolUseId,
            header,
            body: warning ? warning + body : body,
        }
    }

    async #getFsWriteChatResult(toolUse: ToolUse): Promise<ChatMessage> {
        const input = toolUse.input as unknown as FsWriteParams
        const oldContent = this.#triggerContext.getToolUseLookup().get(toolUse.toolUseId!)?.oldContent ?? ''
        const diffChanges = getDiffChanges(input, oldContent)
        // TODO: support multi folder workspaces
        const workspaceRoot = workspaceUtils.getWorkspaceFolderPaths(this.#features.lsp)[0]
        const relativeFilePath = path.relative(workspaceRoot, input.path)
        const changes = diffChanges.reduce(
            (acc, { count = 0, added, removed }) => {
                if (added) {
                    acc.added += count
                } else if (removed) {
                    acc.deleted += count
                }
                return acc
            },
            { added: 0, deleted: 0 }
        )
        return {
            type: 'tool',
            messageId: toolUse.toolUseId,
            header: {
                fileList: {
                    filePaths: [relativeFilePath],
                    details: { [relativeFilePath]: { changes } },
                },
                buttons: [{ id: 'undo-changes', text: 'Undo', icon: 'undo' }],
            },
        }
    }

    #processReadOrList(toolUse: ToolUse, chatResultStream: AgenticChatResultStream): ChatMessage | undefined {
        // return initial message about fsRead or listDir
        const toolUseId = toolUse.toolUseId!
        const currentPath = (toolUse.input as unknown as FsReadParams | ListDirectoryParams).path
        if (!currentPath) return
        const currentFileList = chatResultStream.getContextFileList(toolUseId)
        if (!currentFileList.some(path => path.relativeFilePath === currentPath)) {
            const currentFileDetail = {
                relativeFilePath: (toolUse.input as any)?.path,
                lineRanges: [{ first: -1, second: -1 }],
            }
            chatResultStream.addContextFileList(toolUseId, currentFileDetail)
            currentFileList.push(currentFileDetail)
        }

        let title: string
        const itemCount = currentFileList.length
        if (!itemCount) {
            title = 'Gathering context'
        } else {
            title =
                toolUse.name === 'fsRead'
                    ? `${itemCount} file${itemCount > 1 ? 's' : ''} read`
                    : `${itemCount} ${itemCount === 1 ? 'directory' : 'directories'} listed`
        }
        const fileDetails: Record<string, FileDetails> = {}
        for (const item of currentFileList) {
            fileDetails[item.relativeFilePath] = {
                lineRanges: item.lineRanges,
            }
        }

        const contextList: FileList = {
            rootFolderTitle: title,
            filePaths: currentFileList.map(item => item.relativeFilePath),
            details: fileDetails,
        }

        return {
            type: 'tool',
            contextList,
            messageId: toolUseId,
            body: '',
        }
    }

    /**
     * Updates the request input with tool results for the next iteration
     */
    #updateRequestInputWithToolResults(
        requestInput: GenerateAssistantResponseCommandInput,
        toolResults: ToolResult[]
    ): GenerateAssistantResponseCommandInput {
        // Create a deep copy of the request input
        const updatedRequestInput = JSON.parse(JSON.stringify(requestInput)) as GenerateAssistantResponseCommandInput

        // Add tool results to the request
        updatedRequestInput.conversationState!.currentMessage!.userInputMessage!.userInputMessageContext!.toolResults =
            []
        updatedRequestInput.conversationState!.currentMessage!.userInputMessage!.content = ''

        for (const toolResult of toolResults) {
            this.#debug(`ToolResult: ${JSON.stringify(toolResult)}`)
            updatedRequestInput.conversationState!.currentMessage!.userInputMessage!.userInputMessageContext!.toolResults.push(
                {
                    ...toolResult,
                }
            )
        }

        return updatedRequestInput
    }

    /**
     * Handles the final result after the agent loop completes
     */
    async #handleFinalResult(
        result: Result<AgenticChatResultWithMetadata, string>,
        session: ChatSessionService,
        params: ChatParams,
        metric: Metric<CombinedConversationEvent>,
        triggerContext: TriggerContext,
        isNewConversation: boolean,
        chatResultStream: AgenticChatResultStream
    ): Promise<ChatResult | ResponseError<ChatResult>> {
        if (!result.success) {
            return new ResponseError<ChatResult>(LSPErrorCodes.RequestFailed, result.error)
        }
        const conversationId = session.conversationId
        this.#debug('Final session conversation id:', conversationId || '')

        if (conversationId) {
            this.#telemetryController.setConversationId(params.tabId, conversationId)

            if (isNewConversation) {
                this.#telemetryController.updateTriggerInfo(params.tabId, {
                    startTrigger: {
                        hasUserSnippet: metric.metric.cwsprChatHasCodeSnippet ?? false,
                        triggerType: triggerContext.triggerType,
                    },
                })

                this.#telemetryController.emitStartConversationMetric(params.tabId, metric.metric)
            }
        }

        metric.setDimension('codewhispererCustomizationArn', this.#customizationArn)
        await this.#telemetryController.emitAddMessageMetric(params.tabId, metric.metric)

        this.#telemetryController.updateTriggerInfo(params.tabId, {
            lastMessageTrigger: {
                ...triggerContext,
                messageId: result.data?.chatResult.messageId,
                followUpActions: new Set(
                    result.data?.chatResult.followUp?.options
                        ?.map(option => option.prompt ?? '')
                        .filter(prompt => prompt.length > 0)
                ),
            },
        })

        // Save question/answer interaction to chat history
        if (params.prompt.prompt && conversationId && result.data?.chatResult.body) {
            this.#chatHistoryDb.addMessage(params.tabId, 'cwc', conversationId, {
                body: params.prompt.prompt,
                type: 'prompt' as any,
            })

            this.#chatHistoryDb.addMessage(params.tabId, 'cwc', conversationId, {
                body: result.data.chatResult.body,
                type: 'answer' as any,
                codeReference: result.data.chatResult.codeReference,
                relatedContent:
                    result.data.chatResult.relatedContent?.content &&
                    result.data.chatResult.relatedContent.content.length > 0
                        ? result.data?.chatResult.relatedContent
                        : undefined,
            })
        }

        return chatResultStream.getResult()
    }

    /**
     * Handles errors that occur during the request
     */
    #handleRequestError(
        err: any,
        tabId: string,
        metric: Metric<CombinedConversationEvent>
    ): ChatResult | ResponseError<ChatResult> {
        if (isAwsError(err) || (isObject(err) && 'statusCode' in err && typeof err.statusCode === 'number')) {
            metric.setDimension('cwsprChatRepsonseCode', err.statusCode ?? 400)
            this.#telemetryController.emitMessageResponseError(tabId, metric.metric)
        }

        if (err instanceof AmazonQServicePendingSigninError) {
            this.#log(`Q Chat SSO Connection error: ${getErrorMessage(err)}`)
            return createAuthFollowUpResult('full-auth')
        }

        if (err instanceof AmazonQServicePendingProfileError) {
            this.#log(`Q Chat SSO Connection error: ${getErrorMessage(err)}`)
            const followUpResult = createAuthFollowUpResult('use-supported-auth')
            // Access first element in array
            if (followUpResult.followUp?.options) {
                followUpResult.followUp.options[0].pillText = 'Select Q Developer Profile'
            }
            return followUpResult
        }

        const authFollowType = getAuthFollowUpType(err)
        if (authFollowType) {
            this.#log(`Q auth error: ${getErrorMessage(err)}`)
            return createAuthFollowUpResult(authFollowType)
        }

        this.#log(`Q api request error ${err instanceof Error ? JSON.stringify(err) : 'unknown'}`)
        this.#debug(`Q api request error stack ${err instanceof Error ? JSON.stringify(err.stack) : 'unknown'}`)
        this.#debug(`Q api request error cause ${err instanceof Error ? JSON.stringify(err.cause) : 'unknown'}`)
        return new ResponseError<ChatResult>(
            LSPErrorCodes.RequestFailed,
            err instanceof Error ? err.message : 'Unknown request error'
        )
    }

    async onInlineChatPrompt(
        params: InlineChatParams,
        token: CancellationToken
    ): Promise<InlineChatResult | ResponseError<InlineChatResult>> {
        // TODO: This metric needs to be removed later, just added for now to be able to create a ChatEventParser object
        const metric = new Metric<AddMessageEvent>({
            cwsprChatConversationType: 'Chat',
        })
        const triggerContext = await this.#getInlineChatTriggerContext(params)

        let response: SendMessageCommandOutput
        let requestInput: SendMessageCommandInput

        try {
            requestInput = await this.#triggerContext.getChatParamsFromTrigger(
                params,
                triggerContext,
                ChatTriggerType.INLINE_CHAT,
                this.#customizationArn
            )

            if (!this.#amazonQServiceManager) {
                throw new Error('amazonQServiceManager is not initialized')
            }

            const client = this.#amazonQServiceManager.getStreamingClient()
            response = await client.sendMessage(requestInput as SendMessageCommandInputCodeWhispererStreaming)
            this.#log('Response for inline chat', JSON.stringify(response.$metadata), JSON.stringify(response))
        } catch (err) {
            if (err instanceof AmazonQServicePendingSigninError || err instanceof AmazonQServicePendingProfileError) {
                this.#log(`Q Inline Chat SSO Connection error: ${getErrorMessage(err)}`)
                return new ResponseError<ChatResult>(LSPErrorCodes.RequestFailed, err.message)
            }
            this.#log(`Q api request error ${err instanceof Error ? JSON.stringify(err) : 'unknown'}`)
            return new ResponseError<ChatResult>(
                LSPErrorCodes.RequestFailed,
                err instanceof Error ? err.message : 'Unknown request error'
            )
        }

        try {
            const result = await this.#processSendMessageResponseForInlineChat(
                response,
                metric,
                params.partialResultToken
            )

            return result.success
                ? {
                      ...result.data.chatResult,
                      requestId: response.$metadata.requestId,
                  }
                : new ResponseError<ChatResult>(LSPErrorCodes.RequestFailed, result.error)
        } catch (err) {
            this.#log(
                'Error encountered during inline chat response streaming:',
                err instanceof Error ? err.message : 'unknown'
            )
            return new ResponseError<ChatResult>(
                LSPErrorCodes.RequestFailed,
                err instanceof Error ? err.message : 'Unknown error occurred during inline chat response stream'
            )
        }
    }

    async onInlineChatResult(handler: InlineChatResultParams) {}

    async onCodeInsertToCursorPosition(params: InsertToCursorPositionParams) {
        // Implementation based on https://github.com/aws/aws-toolkit-vscode/blob/1814cc84228d4bf20270574c5980b91b227f31cf/packages/core/src/amazonq/commons/controllers/contentController.ts#L38
        if (!params.textDocument || !params.cursorPosition || !params.code) {
            const missingParams = []

            if (!params.textDocument) missingParams.push('textDocument')
            if (!params.cursorPosition) missingParams.push('cursorPosition')
            if (!params.code) missingParams.push('code')

            this.#log(
                `Q Chat server failed to insert code. Missing required parameters for insert code: ${missingParams.join(', ')}`
            )

            return
        }

        let cursorPosition = params.cursorPosition

        const indentRange = {
            start: { line: cursorPosition.line, character: 0 },
            end: cursorPosition,
        }
        const documentContent = await this.#features.workspace.getTextDocument(params.textDocument.uri)
        // linePrefix is the raw text that is between the start of the line and the current cursor position
        let linePrefix = documentContent?.getText(indentRange)
        // calculatedIndent is the indent we calculate inside this function and apply to the text to be inserted
        let calculatedIndent = ''
        let hasVirtualSpace = false

        if (linePrefix) {
            // If linePrefix object is not empty, there are two possibilities:
            // Case 1: If linePrefix contains only whitespace: Use the entire linePrefix as is for the indent
            // Case 2: If linePrefix contains non-whitespace characters: Extract leading whitespace from linePrefix (if any), ignore rest of text
            calculatedIndent =
                linePrefix.trim().length == 0
                    ? linePrefix
                    : ' '.repeat(linePrefix.length - linePrefix.trimStart().length)
        } else if (documentContent && cursorPosition.character > 0) {
            // When the cursor is not at the start of the line (position > 0) but there's no actual text at the indentation range
            // It means there are virtual spaces that is being rendered by the IDE
            // In this case, the indentation is determined by the cursorPosition
            this.#log('Indent is nullish and the cursor position is greater than zero while inserting code')
            calculatedIndent = ' '.repeat(cursorPosition.character)
            hasVirtualSpace = true
            cursorPosition.character = 0
        }

        const textWithIndent = params.code
            .split('\n')
            .map((line, index) => {
                if (index === 0) {
                    return hasVirtualSpace && line ? calculatedIndent + line : line
                }
                // Only indent non-empty lines
                return line ? calculatedIndent + line : ''
            })
            .join('\n')

        const workspaceEdit: ApplyWorkspaceEditParams = {
            edit: {
                documentChanges: [
                    TextDocumentEdit.create({ uri: params.textDocument.uri, version: 0 }, [
                        TextEdit.insert(cursorPosition, textWithIndent),
                    ]),
                ],
            },
        }
        const applyResult = await this.#features.lsp.workspace.applyWorkspaceEdit(workspaceEdit)

        if (applyResult.applied) {
            this.#log(`Q Chat server inserted code successfully`)
            this.#telemetryController.enqueueCodeDiffEntry({ ...params, code: textWithIndent })
        } else {
            this.#log(
                `Q Chat server failed to insert code: ${applyResult.failureReason ?? 'No failure reason provided'}`
            )
        }
    }
    onCopyCodeToClipboard() {}

    onEndChat(params: EndChatParams, _token: CancellationToken): boolean {
        const { success } = this.#chatSessionManagementService.deleteSession(params.tabId)

        return success
    }

    async onFileClicked(params: FileClickParams) {
        // TODO: also pass in selection and handle on client side
        const workspaceRoot = workspaceUtils.getWorkspaceFolderPaths(this.#features.lsp)[0]
        let absolutePath = path.join(workspaceRoot, params.filePath)

        const toolUseId = params.messageId
        const toolUse = toolUseId ? this.#triggerContext.getToolUseLookup().get(toolUseId) : undefined
        if (toolUse?.name === 'fsWrite') {
            // TODO: since the tool already executed, we need to reverse the old/new content for the diff
            this.#features.lsp.workspace.openFileDiff({
                originalFileUri: absolutePath,
                isDeleted: false,
                fileContent: toolUse.oldContent,
            })
        } else {
            // handle prompt file outside of workspace
            if (params.filePath.endsWith(promptFileExtension)) {
                const existsInWorkspace = await this.#features.workspace.fs.exists(absolutePath)
                if (!existsInWorkspace) {
                    absolutePath = path.join(getUserPromptsDirectory(), params.filePath)
                }
            }
            await this.#features.lsp.window.showDocument({ uri: params.filePath })
        }
    }

    onFollowUpClicked() {}

    onInfoLinkClick() {}

    onLinkClick() {}

    async onReady() {
        await this.#tabBarController.loadChats()
        try {
            const localProjectContextController = await LocalProjectContextController.getInstance()
            const contextItems = await localProjectContextController.getContextCommandItems()
            await this.#contextCommandsProvider.processContextCommandUpdate(contextItems)
            void this.#contextCommandsProvider.maybeUpdateCodeSymbols()
        } catch (error) {
            this.#log('Error initializing context commands: ' + error)
        }
    }

    onSendFeedback({ tabId, feedbackPayload }: FeedbackParams) {
        this.#features.telemetry.emitMetric({
            name: 'amazonq_sendFeedback',
            data: {
                comment: JSON.stringify({
                    type: 'codewhisperer-chat-answer-feedback',
                    conversationId: this.#telemetryController.getConversationId(tabId) ?? '',
                    messageId: feedbackPayload.messageId,
                    reason: feedbackPayload.selectedOption,
                    userComment: feedbackPayload.comment,
                }),
                // this is always Negative because only thumbs down has a form
                sentiment: 'Negative',
            },
        })
    }

    onSourceLinkClick() {}

    onTabAdd(params: TabAddParams) {
        this.#telemetryController.activeTabId = params.tabId

        this.#chatSessionManagementService.createSession(params.tabId)
    }

    onTabChange(params: TabChangeParams) {
        this.#telemetryController.emitConversationMetric({
            name: ChatTelemetryEventName.ExitFocusConversation,
            data: {},
        })

        this.#telemetryController.activeTabId = params.tabId

        this.#telemetryController.emitConversationMetric({
            name: ChatTelemetryEventName.EnterFocusConversation,
            data: {},
        })
    }

    onTabRemove(params: TabRemoveParams) {
        if (this.#telemetryController.activeTabId === params.tabId) {
            this.#telemetryController.emitConversationMetric({
                name: ChatTelemetryEventName.ExitFocusConversation,
                data: {},
            })
            this.#telemetryController.activeTabId = undefined
        }
        this.#chatHistoryDb.updateTabOpenState(params.tabId, false)
        this.#chatSessionManagementService.deleteSession(params.tabId)
        this.#telemetryController.removeConversation(params.tabId)
    }

    onQuickAction(params: QuickActionParams, _cancellationToken: CancellationToken) {
        switch (params.quickAction) {
            case QuickAction.Clear: {
                const sessionResult = this.#chatSessionManagementService.getSession(params.tabId)

                this.#telemetryController.emitChatMetric({
                    name: ChatTelemetryEventName.RunCommand,
                    data: {
                        cwsprChatCommandType: params.quickAction,
                    },
                })

                this.#telemetryController.removeConversation(params.tabId)
                this.#chatHistoryDb.clearTab(params.tabId)

                sessionResult.data?.clear()

                return {}
            }

            case QuickAction.Help:
                this.#telemetryController.emitChatMetric({
                    name: ChatTelemetryEventName.RunCommand,
                    data: {
                        cwsprChatCommandType: params.quickAction,
                    },
                })
                return {
                    messageId: uuid(),
                    body: HELP_MESSAGE,
                }
            default:
                return {}
        }
    }

    async onTabBarAction(params: TabBarActionParams) {
        return this.#tabBarController.onTabBarAction(params)
    }

    async #getInlineChatTriggerContext(params: InlineChatParams) {
        let triggerContext: TriggerContext = await this.#triggerContext.getNewTriggerContext(params)
        return triggerContext
    }

    async #getTriggerContext(params: ChatParams, metric: Metric<CombinedConversationEvent>) {
        const lastMessageTrigger = this.#telemetryController.getLastMessageTrigger(params.tabId)

        let triggerContext: TriggerContext

        // this is the only way we can detect a follow up action
        // we can reuse previous trigger information
        if (lastMessageTrigger?.followUpActions?.has(params.prompt?.prompt ?? '')) {
            await this.#telemetryController.emitInteractWithMessageMetric(params.tabId, {
                cwsprChatMessageId: lastMessageTrigger.messageId!,
                cwsprChatInteractionType: ChatInteractionType.ClickFollowUp,
            })

            triggerContext = lastMessageTrigger
        } else {
            triggerContext = await this.#triggerContext.getNewTriggerContext(params)
            triggerContext.triggerType = this.#telemetryController.getCurrentTrigger(params.tabId) ?? 'click'
        }

        metric.mergeWith({
            cwsprChatUserIntent: triggerContext?.userIntent,
            cwsprChatProgrammingLanguage: triggerContext?.programmingLanguage?.languageName,
            cwsprChatRequestLength: params.prompt?.prompt?.length ?? 0,
            cwsprChatTriggerInteraction: triggerContext?.triggerType,
            cwsprChatHasCodeSnippet: triggerContext.hasCodeSnippet ?? false,
            cwsprChatActiveEditorTotalCharacters: triggerContext.totalEditorCharacters ?? 0,
        })

        return triggerContext
    }

    async #processGenerateAssistantResponseResponse(
        response: GenerateAssistantResponseCommandOutput,
        metric: Metric<AddMessageEvent>,
        chatResultStream: AgenticChatResultStream,
        contextList?: FileList
    ): Promise<Result<AgenticChatResultWithMetadata, string>> {
        const requestId = response.$metadata.requestId!
        const chatEventParser = new AgenticChatEventParser(requestId, metric)
        const streamWriter = chatResultStream.getResultStreamWriter()

        for await (const chatEvent of response.generateAssistantResponseResponse!) {
            const result = chatEventParser.processPartialEvent(chatEvent, contextList)

            // terminate early when there is an error
            if (!result.success) {
                return result
            }

            if (chatEvent.assistantResponseEvent) {
                await streamWriter.write(result.data.chatResult)
            }
        }
        await streamWriter.close()

        metric.mergeWith({
            cwsprChatFullResponseLatency: metric.getTimeElapsed(),
            cwsprChatFollowUpCount: chatEventParser.totalEvents.followupPromptEvent,
            cwsprChatReferencesCount: chatEventParser.totalEvents.codeReferenceEvent,
            cwsprChatSourceLinkCount: chatEventParser.totalEvents.supplementaryWebLinksEvent,
            cwsprChatResponseLength: chatEventParser.body?.length ?? 0,
        })

        return chatEventParser.getResult()
    }

    async #processSendMessageResponseForInlineChat(
        response: SendMessageCommandOutput,
        metric: Metric<AddMessageEvent>,
        partialResultToken?: string | number
    ): Promise<Result<ChatResultWithMetadata, string>> {
        const requestId = response.$metadata.requestId!
        const chatEventParser = new ChatEventParser(requestId, metric)

        for await (const chatEvent of response.sendMessageResponse!) {
            const result = chatEventParser.processPartialEvent(chatEvent)

            // terminate early when there is an error
            if (!result.success) {
                return result
            }

            await this.#sendProgressToClient(result.data.chatResult, partialResultToken)
        }

        return chatEventParser.getResult()
    }

    onPromptInputOptionChange(params: PromptInputOptionChangeParams) {
        const sessionResult = this.#chatSessionManagementService.getSession(params.tabId)
        const { data: session, success } = sessionResult

        if (!success) {
            this.#log('onPromptInputOptionChange: on valid session found')
            return
        }

        session.pairProgrammingMode = !session.pairProgrammingMode
    }

    updateConfiguration = (newConfig: AmazonQWorkspaceConfig) => {
        this.#customizationArn = newConfig.customizationArn
        this.#log(`Chat configuration updated customizationArn to ${this.#customizationArn}`)
        /*
            The flag enableTelemetryEventsToDestination is set to true temporarily. It's value will be determined through destination
            configuration post all events migration to STE. It'll be replaced by qConfig['enableTelemetryEventsToDestination'] === true
        */
        // const enableTelemetryEventsToDestination = true
        // this.#telemetryService.updateEnableTelemetryEventsToDestination(enableTelemetryEventsToDestination)
        const updatedOptOutPreference = newConfig.optOutTelemetryPreference
        this.#telemetryService.updateOptOutPreference(updatedOptOutPreference)
        this.#log(`Chat configuration telemetry preference to ${updatedOptOutPreference}`)
    }

    #getTools(session: ChatSessionService) {
        const tools = this.#features.agent.getTools({ format: 'bedrock' })

        // it's disabled so filter out the write tools
        if (!session.pairProgrammingMode) {
            return tools.filter(tool => !['fsWrite', 'executeBash'].includes(tool.toolSpecification?.name || ''))
        }
        return tools
    }

    #createDeferred() {
        let resolve
        let reject
        const promise = new Promise((res, rej) => {
            resolve = res
            reject = (e: Error) => rej(e)
        })
        return { promise, resolve, reject }
    }

    #log(...messages: string[]) {
        this.#features.logging.log(messages.join(' '))
    }

    #debug(...messages: string[]) {
        this.#features.logging.debug(messages.join(' '))
    }
}<|MERGE_RESOLUTION|>--- conflicted
+++ resolved
@@ -521,7 +521,9 @@
                     session.setDeferredToolExecution(toolUse.toolUseId, deferred.resolve, deferred.reject)
                     this.#log(`Prompting for tool approval for tool: ${toolUse.name}`)
                     await deferred.promise
-                    await chatResultStream.writeResultBlock(this.#getUpdateBashConfirmResult(toolUse, true))
+                    if (toolUse.name === 'executeBash') {
+                        await chatResultStream.writeResultBlock(this.#getUpdateBashConfirmResult(toolUse, true))
+                    }
                 }
 
                 const result = await this.#features.agent.runTool(toolUse.name, toolUse.input, token)
@@ -563,14 +565,11 @@
                         break
                 }
             } catch (err) {
-<<<<<<< HEAD
-                // If we did not approve a tool to be used, bubble this up to interrupt agentic loop
-                if (err instanceof ToolApprovalException) {
-                    await chatResultStream.writeResultBlock(this.#getUpdateBashConfirmResult(toolUse, false))
-=======
                 // If we did not approve a tool to be used or the user stopped the response, bubble this up to interrupt agentic loop
                 if (CancellationError.isUserCancelled(err) || err instanceof ToolApprovalException) {
->>>>>>> 69742be4
+                    if (err instanceof ToolApprovalException) {
+                        await chatResultStream.writeResultBlock(this.#getUpdateBashConfirmResult(toolUse, false))
+                    }
                     throw err
                 }
                 const errMsg = err instanceof Error ? err.message : 'unknown error'
