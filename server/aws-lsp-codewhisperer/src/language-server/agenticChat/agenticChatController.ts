--- conflicted
+++ resolved
@@ -2266,17 +2266,12 @@
         })
     }
 
-<<<<<<< HEAD
     #getWritableStream(
         chatResultStream: AgenticChatResultStream,
         toolUse: ToolUse,
         commandCategory?: CommandCategory
     ): WritableStream | undefined {
-        if (toolUse.name === QCodeReview.toolName) {
-=======
-    #getWritableStream(chatResultStream: AgenticChatResultStream, toolUse: ToolUse): WritableStream | undefined {
         if (toolUse.name === CodeReview.toolName) {
->>>>>>> 18be6914
             return this.#getToolOverWritableStream(chatResultStream, toolUse)
         }
         if (toolUse.name !== EXECUTE_BASH) {
