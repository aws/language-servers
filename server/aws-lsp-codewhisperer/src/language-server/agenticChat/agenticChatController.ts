--- conflicted
+++ resolved
@@ -238,11 +238,8 @@
 import { IdleWorkspaceManager } from '../workspaceContext/IdleWorkspaceManager'
 import { SemanticSearch } from './tools/workspaceContext/semanticSearch'
 import { MemoryBankController } from './context/memorybank/memoryBankController'
-<<<<<<< HEAD
 import { WebSearch } from './tools/webSearch'
-=======
 import { WebFetch } from './tools/webFetch'
->>>>>>> c10123bf
 
 type ChatHandlers = Omit<
     LspHandlers<Chat>,
