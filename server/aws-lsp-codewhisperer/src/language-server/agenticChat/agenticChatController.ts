--- conflicted
+++ resolved
@@ -26,7 +26,6 @@
     TabAddParams,
     TabRemoveParams,
     TabChangeParams,
-    InlineChatParams,
 } from '@aws/language-server-runtimes/server-interface'
 import { v4 as uuid } from 'uuid'
 import {
@@ -217,14 +216,10 @@
         }
     }
 
-<<<<<<< HEAD
-    async onInlineChatPrompt(params: InlineChatParams): Promise<ChatResult | ResponseError<ChatResult>> {
-=======
     async onInlineChatPrompt(
         params: InlineChatParams,
         token: CancellationToken
     ): Promise<ChatResult | ResponseError<ChatResult>> {
->>>>>>> 7ef13b58
         return {}
     }
 
