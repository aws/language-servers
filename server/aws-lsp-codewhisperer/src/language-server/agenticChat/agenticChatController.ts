/**
 * Copied from ../chat/chatController.ts for the purpose of developing a divergent implementation.
 * Will be deleted or merged.
 */

import * as crypto from 'crypto'
import * as path from 'path'
import * as os from 'os'
import {
    ChatTriggerType,
    Origin,
    ToolResult,
    ToolResultContentBlock,
    ToolResultStatus,
    ToolUse,
    ToolUseEvent,
    ImageBlock,
} from '@amzn/codewhisperer-streaming'
import {
    FS_READ,
    FS_WRITE,
    FS_REPLACE,
    LIST_DIRECTORY,
    GREP_SEARCH,
    FILE_SEARCH,
    EXECUTE_BASH,
    CODE_REVIEW,
    BUTTON_RUN_SHELL_COMMAND,
    BUTTON_REJECT_SHELL_COMMAND,
    BUTTON_REJECT_MCP_TOOL,
    BUTTON_ALLOW_TOOLS,
    BUTTON_UNDO_CHANGES,
    BUTTON_UNDO_ALL_CHANGES,
    BUTTON_STOP_SHELL_COMMAND,
    BUTTON_PAIDTIER_UPGRADE_Q_LEARNMORE,
    BUTTON_PAIDTIER_UPGRADE_Q,
    SUFFIX_PERMISSION,
    SUFFIX_UNDOALL,
    SUFFIX_EXPLANATION,
    BUTTON_TRUST_COMMAND,
} from './constants/toolConstants'
import {
    SendMessageCommandInput,
    SendMessageCommandOutput,
    ChatCommandInput,
    ChatCommandOutput,
} from '../../shared/streamingClientService'
import {
    Button,
    Status,
    ButtonClickParams,
    ButtonClickResult,
    ChatMessage,
    chatRequestType,
    FileDetails,
    InlineChatResultParams,
    PromptInputOptionChangeParams,
    TextDocument,
    RuleClickParams,
    ListRulesParams,
    ActiveEditorChangedParams,
    PinnedContextParams,
    ChatUpdateParams,
    MessageType,
    ExecuteCommandParams,
    FollowUpClickParams,
    ListAvailableModelsParams,
    ListAvailableModelsResult,
    OpenFileDialogParams,
    OpenFileDialogResult,
} from '@aws/language-server-runtimes/protocol'
import {
    ApplyWorkspaceEditParams,
    ErrorCodes,
    FeedbackParams,
    InsertToCursorPositionParams,
    TextDocumentEdit,
    TextEdit,
    InlineChatParams,
    ConversationClickParams,
    ListConversationsParams,
    ListMcpServersParams,
    McpServerClickParams,
    TabBarActionParams,
    CreatePromptParams,
    FileClickParams,
} from '@aws/language-server-runtimes/protocol'
import {
    CancellationToken,
    Chat,
    ChatParams,
    ChatResult,
    FileList,
    EndChatParams,
    LSPErrorCodes,
    QuickActionParams,
    ResponseError,
    TabAddParams,
    TabRemoveParams,
    TabChangeParams,
    InlineChatResult,
} from '@aws/language-server-runtimes/server-interface'
import { v4 as uuid } from 'uuid'
import {
    AddMessageEvent,
    ChatConversationType,
    ChatInteractionType,
    ChatTelemetryEventName,
    CombinedConversationEvent,
    CompactHistoryActionType,
} from '../../shared/telemetry/types'
import { Features, LspHandlers, Result } from '../types'
import { ChatEventParser, ChatResultWithMetadata } from '../chat/chatEventParser'
import { createAuthFollowUpResult, getAuthFollowUpType, getDefaultChatResponse } from '../chat/utils'
import { ChatSessionManagementService } from '../chat/chatSessionManagementService'
import { ChatTelemetryController } from '../chat/telemetry/chatTelemetryController'
import { QuickAction } from '../chat/quickActions'
import { Metric } from '../../shared/telemetry/metric'
import {
    fmtError,
    getErrorMsg,
    getHttpStatusCode,
    getRequestID,
    getSsoConnectionType,
    isUsageLimitError,
    isNullish,
    getOriginFromClientInfo,
    getClientName,
    sanitizeInput,
    sanitizeRequestInput,
} from '../../shared/utils'
import { HELP_MESSAGE, loadingMessage } from '../chat/constants'
import { TelemetryService } from '../../shared/telemetry/telemetryService'
import {
    AmazonQError,
    AmazonQServicePendingProfileError,
    AmazonQServicePendingSigninError,
} from '../../shared/amazonQServiceManager/errors'
import { AmazonQBaseServiceManager } from '../../shared/amazonQServiceManager/BaseAmazonQServiceManager'
import { AmazonQTokenServiceManager } from '../../shared/amazonQServiceManager/AmazonQTokenServiceManager'
import { AmazonQWorkspaceConfig } from '../../shared/amazonQServiceManager/configurationUtils'
import { TabBarController } from './tabBarController'
import { ChatDatabase, MaxOverallCharacters, ToolResultValidationError } from './tools/chatDb/chatDb'
import {
    AgenticChatEventParser,
    ChatResultWithMetadata as AgenticChatResultWithMetadata,
} from './agenticChatEventParser'
import { ChatSessionService } from '../chat/chatSessionService'
import { AgenticChatResultStream, progressPrefix, ResultStreamWriter } from './agenticChatResultStream'
import { toolResultMessage } from './textFormatting'
import {
    AdditionalContentEntryAddition,
    AgenticChatTriggerContext,
    TriggerContext,
} from './context/agenticChatTriggerContext'
import { AdditionalContextProvider } from './context/additionalContextProvider'
import {
    getNewPromptFilePath,
    getNewRuleFilePath,
    getUserPromptsDirectory,
    promptFileExtension,
} from './context/contextUtils'
import { ContextCommandsProvider } from './context/contextCommandsProvider'
import { LocalProjectContextController } from '../../shared/localProjectContextController'
import { CancellationError, workspaceUtils } from '@aws/lsp-core'
import { FsRead, FsReadParams } from './tools/fsRead'
import { ListDirectory, ListDirectoryParams } from './tools/listDirectory'
import { FsWrite, FsWriteParams } from './tools/fsWrite'
import { commandCategories, ExecuteBash, ExecuteBashParams } from './tools/executeBash'
import { ExplanatoryParams, InvokeOutput, ToolApprovalException } from './tools/toolShared'
import { validatePathBasic, validatePathExists, validatePaths as validatePathsSync } from './utils/pathValidation'
import { GrepSearch, SanitizedRipgrepOutput } from './tools/grepSearch'
import { FileSearch, FileSearchParams } from './tools/fileSearch'
import { FsReplace, FsReplaceParams } from './tools/fsReplace'
import { loggingUtils, timeoutUtils } from '@aws/lsp-core'
import { diffLines } from 'diff'
import {
    GENERIC_ERROR_MS,
    LOADING_THRESHOLD_MS,
    GENERATE_ASSISTANT_RESPONSE_INPUT_LIMIT,
    OUTPUT_LIMIT_EXCEEDS_PARTIAL_MSG,
    RESPONSE_TIMEOUT_MS,
    RESPONSE_TIMEOUT_PARTIAL_MSG,
    DEFAULT_MODEL_ID,
    COMPACTION_BODY,
    COMPACTION_HEADER_BODY,
    DEFAULT_MACOS_RUN_SHORTCUT,
    DEFAULT_WINDOW_RUN_SHORTCUT,
    DEFAULT_MACOS_REJECT_SHORTCUT,
    DEFAULT_WINDOW_REJECT_SHORTCUT,
    DEFAULT_MACOS_STOP_SHORTCUT,
    DEFAULT_WINDOW_STOP_SHORTCUT,
    OUT_OF_WORKSPACE_WARNING_MSG,
    CREDENTIAL_FILE_WARNING_MSG,
    BINARY_FILE_WARNING_MSG,
} from './constants/constants'
import {
    AgenticChatError,
    customerFacingErrorCodes,
    getCustomerFacingErrorMessage,
    isRequestAbortedError,
    isThrottlingRelated,
    unactionableErrorCodes,
} from './errors'
import { URI } from 'vscode-uri'
import { CommandCategory } from './tools/executeBash'
import { UserWrittenCodeTracker } from '../../shared/userWrittenCodeTracker'
import { CodeReview } from './tools/qCodeAnalysis/codeReview'
import {
    CODE_REVIEW_FINDINGS_MESSAGE_SUFFIX,
    DISPLAY_FINDINGS_MESSAGE_SUFFIX,
} from './tools/qCodeAnalysis/codeReviewConstants'
import { McpEventHandler } from './tools/mcp/mcpEventHandler'
import { enabledMCP, createNamespacedToolName } from './tools/mcp/mcpUtils'
import { McpManager } from './tools/mcp/mcpManager'
import { McpTool } from './tools/mcp/mcpTool'
import {
    freeTierLimitUserMsg,
    onPaidTierLearnMore,
    paidTierManageSubscription,
    PaidTierMode,
    qProName,
} from '../paidTier/paidTier'
import {
    estimateCharacterCountFromImageBlock,
    Message as DbMessage,
    messageToStreamingMessage,
} from './tools/chatDb/util'
import { MODEL_OPTIONS, MODEL_OPTIONS_FOR_REGION } from './constants/modelSelection'
import { DEFAULT_IMAGE_VERIFICATION_OPTIONS, verifyServerImage } from '../../shared/imageVerification'
import { sanitize } from '@aws/lsp-core/out/util/path'
import { getLatestAvailableModel } from './utils/agenticChatControllerHelper'
import { ActiveUserTracker } from '../../shared/activeUserTracker'
import { UserContext } from '../../client/token/codewhispererbearertokenclient'
import { CodeWhispererServiceToken } from '../../shared/codeWhispererService'
<<<<<<< HEAD
import { McpPermissionType, MCPServerPermission } from './tools/mcp/mcpTypes'
import { DisplayFindings } from './tools/qCodeAnalysis/displayFindings'
=======
import { McpPermissionType } from './tools/mcp/mcpTypes'
>>>>>>> e9c34110

type ChatHandlers = Omit<
    LspHandlers<Chat>,
    | 'openTab'
    | 'sendChatUpdate'
    | 'sendContextCommands'
    | 'onListConversations'
    | 'onConversationClick'
    | 'onListMcpServers'
    | 'onMcpServerClick'
    | 'onTabBarAction'
    | 'getSerializedChat'
    | 'chatOptionsUpdate'
    | 'onListRules'
    | 'sendPinnedContext'
    | 'onActiveEditorChanged'
    | 'onPinnedContextAdd'
    | 'onPinnedContextRemove'
    | 'onOpenFileDialog'
    | 'onListAvailableModels'
    | 'sendSubscriptionDetails'
    | 'onSubscriptionUpgrade'
>

export class AgenticChatController implements ChatHandlers {
    #features: Features
    #chatSessionManagementService: ChatSessionManagementService
    #telemetryController: ChatTelemetryController
    #triggerContext: AgenticChatTriggerContext
    #customizationArn?: string
    #telemetryService: TelemetryService
    #serviceManager?: AmazonQBaseServiceManager
    #tabBarController: TabBarController
    #chatHistoryDb: ChatDatabase
    #additionalContextProvider: AdditionalContextProvider
    #contextCommandsProvider: ContextCommandsProvider
    #stoppedToolUses = new Set<string>()
    #userWrittenCodeTracker: UserWrittenCodeTracker | undefined
    #toolUseStartTimes: Record<string, number> = {}
    #toolUseLatencies: Array<{ toolName: string; toolUseId: string; latency: number }> = []
    #mcpEventHandler: McpEventHandler
    #paidTierMode: PaidTierMode | undefined
    #origin: Origin
    #activeUserTracker: ActiveUserTracker

    // latency metrics
    #llmRequestStartTime: number = 0
    #toolCallLatencies: number[] = []
    #toolStartTime: number = 0
    #timeToFirstChunk: number = -1
    #timeBetweenChunks: number[] = []
    #lastChunkTime: number = 0

    // A/B testing allocation
    #abTestingFetchingTimeout: NodeJS.Timeout | undefined
    #abTestingAllocation:
        | {
              experimentName: string
              userVariation: string
          }
        | undefined

    /**
     * Determines the appropriate message ID for a tool use based on tool type and name
     * @param toolType The type of tool being used
     * @param toolUse The tool use object
     * @returns The message ID to use
     */
    #getMessageIdForToolUse(toolType: string | undefined, toolUse: ToolUse): string {
        const toolUseId = toolUse.toolUseId!
        // Return plain toolUseId for executeBash, add "_permission" suffix for all other tools
        return toolUse.name === EXECUTE_BASH || toolType === EXECUTE_BASH
            ? toolUseId
            : `${toolUseId}${SUFFIX_PERMISSION}`
    }

    /**
     * Logs system information that can be helpful for debugging customer issues
     */
    private logSystemInformation(): void {
        const clientInfo = this.#features.lsp.getClientInitializeParams()?.clientInfo
        const systemInfo = {
            languageServerVersion: this.#features.runtime.serverInfo.version ?? 'unknown',
            clientName: clientInfo?.name ?? 'unknown',
            clientVersion: clientInfo?.version ?? 'unknown',
            OS: os.platform(),
            OSVersion: os.release(),
            ComputeEnv: process.env.COMPUTE_ENV ?? 'unknown',
            extensionVersion:
                this.#features.lsp.getClientInitializeParams()?.initializationOptions?.aws?.clientInfo?.extension
                    ?.version,
        }

        this.#features.logging.info(`System Information: ${JSON.stringify(systemInfo)}`)
    }

    /**
     * Determines the appropriate message ID for a compaction confirmation
     * @param messageId The original messageId
     * @returns The message ID to use
     */
    #getMessageIdForCompact(messageId: string): string {
        return `${messageId}_compact`
    }

    constructor(
        chatSessionManagementService: ChatSessionManagementService,
        features: Features,
        telemetryService: TelemetryService,
        serviceManager?: AmazonQBaseServiceManager
    ) {
        this.#features = features
        this.#chatSessionManagementService = chatSessionManagementService
        this.#triggerContext = new AgenticChatTriggerContext(features)
        this.#telemetryController = new ChatTelemetryController(features, telemetryService)
        this.#telemetryService = telemetryService
        this.#serviceManager = serviceManager
        this.#serviceManager?.onRegionChange(region => {
            // @ts-ignore
            this.#features.chat.chatOptionsUpdate({ region })
        })
        this.#chatHistoryDb = new ChatDatabase(features)
        this.#tabBarController = new TabBarController(
            features,
            this.#chatHistoryDb,
            telemetryService,
            (tabId: string) => this.sendPinnedContext(tabId)
        )

        this.#additionalContextProvider = new AdditionalContextProvider(features, this.#chatHistoryDb)
        this.#contextCommandsProvider = new ContextCommandsProvider(
            this.#features.logging,
            this.#features.chat,
            this.#features.workspace,
            this.#features.lsp
        )
        this.#mcpEventHandler = new McpEventHandler(features, telemetryService)
        this.#origin = getOriginFromClientInfo(getClientName(this.#features.lsp.getClientInitializeParams()))
        this.#activeUserTracker = ActiveUserTracker.getInstance(this.#features)
    }

    async onExecuteCommand(params: ExecuteCommandParams, _token: CancellationToken): Promise<any> {
        this.#log(`onExecuteCommand: ${params.command}`)
        switch (params.command) {
            case 'aws/chat/manageSubscription': {
                const awsAccountId = params.arguments?.[0]
                return this.onManageSubscription('', awsAccountId)
            }
            default:
                // Unknown command.
                return
        }
    }

    async onButtonClick(params: ButtonClickParams): Promise<ButtonClickResult> {
        this.#log(`onButtonClick event with params: ${JSON.stringify(params)}`)
        const session = this.#chatSessionManagementService.getSession(params.tabId)
        if (
            params.buttonId === BUTTON_RUN_SHELL_COMMAND ||
            params.buttonId === BUTTON_REJECT_SHELL_COMMAND ||
            params.buttonId === BUTTON_REJECT_MCP_TOOL ||
            params.buttonId === BUTTON_ALLOW_TOOLS ||
            params.buttonId === BUTTON_TRUST_COMMAND
        ) {
            if (!session.data) {
                return { success: false, failureReason: `could not find chat session for tab: ${params.tabId} ` }
            }
            // update permission if it's auto-run
            if (params.buttonId === BUTTON_TRUST_COMMAND) {
                // get result from metadata
                const toolName = params.metadata!['toolName']
                const new_permission = params.metadata!['permission']
                const serverName = params.metadata!['serverName']

                const current_permission = McpManager.instance.getToolPerm(serverName, toolName)
                // only trigger update if curren != previous
                if (current_permission !== new_permission) {
                    // generate perm object
                    const perm = await this.#mcpEventHandler.generateEmptyBuiltInToolPermission()

                    // load updated permission
                    perm.toolPerms[toolName] = new_permission as McpPermissionType

                    // update permission
                    try {
                        await McpManager.instance.updateServerPermission(serverName, perm)
                        // if the new permission is asks --> only update permission, dont continue
                        if (new_permission === 'ask') {
                            return {
                                success: true,
                            }
                        }
                    } catch (error) {
                        this.#features.logging.error(`Failed to save MCP permissions: ${error}`)
                        return {
                            success: false,
                            failureReason: `Failed to update permission for ${toolName}`,
                        }
                    }
                } else {
                    // break, because nothing happen
                    return {
                        success: true,
                    }
                }
            }
            // For 'allow-tools', remove suffix as permission card needs to be seperate from file list card
            const messageId =
                (params.buttonId === BUTTON_ALLOW_TOOLS || params.buttonId === BUTTON_TRUST_COMMAND) &&
                params.messageId.endsWith(SUFFIX_PERMISSION)
                    ? params.messageId.replace(SUFFIX_PERMISSION, '')
                    : params.messageId
            const handler = session.data.getDeferredToolExecution(messageId)
            if (!handler?.reject || !handler.resolve) {
                if (params.buttonId === BUTTON_TRUST_COMMAND) {
                    // change permission of a completed task --> no handler
                    // should not return an error because it's a expected behavior
                    return {
                        success: true,
                    }
                }
                return {
                    success: false,
                    failureReason: `could not find deferred tool execution for message: ${messageId} `,
                }
            }
            params.buttonId === BUTTON_REJECT_SHELL_COMMAND || params.buttonId === BUTTON_REJECT_MCP_TOOL
                ? (() => {
                      handler.reject(new ToolApprovalException('Command was rejected.', true))
                      this.#stoppedToolUses.add(messageId)
                  })()
                : handler.resolve()
            return {
                success: true,
            }
        } else if (params.buttonId === BUTTON_UNDO_CHANGES) {
            const toolUseId = params.messageId
            try {
                await this.#undoFileChange(toolUseId, session.data)
                this.#updateUndoButtonAfterClick(params.tabId, toolUseId, session.data)
                this.#telemetryController.emitInteractWithAgenticChat(
                    'RejectDiff',
                    params.tabId,
                    session.data?.pairProgrammingMode,
                    session.data?.getConversationType(),
                    this.#abTestingAllocation?.experimentName,
                    this.#abTestingAllocation?.userVariation
                )
            } catch (err: any) {
                return { success: false, failureReason: err.message }
            }
            return {
                success: true,
            }
        } else if (params.buttonId === BUTTON_UNDO_ALL_CHANGES) {
            const toolUseId = params.messageId.replace(SUFFIX_UNDOALL, '')
            await this.#undoAllFileChanges(params.tabId, toolUseId, session.data)
            return {
                success: true,
            }
        } else if (params.buttonId === BUTTON_STOP_SHELL_COMMAND) {
            this.#stoppedToolUses.add(params.messageId)
            await this.#renderStoppedShellCommand(params.tabId, params.messageId)
            return { success: true }
        } else if (params.buttonId === BUTTON_PAIDTIER_UPGRADE_Q_LEARNMORE) {
            onPaidTierLearnMore(this.#features.lsp, this.#features.logging)

            return { success: true }
        } else if (params.buttonId === BUTTON_PAIDTIER_UPGRADE_Q) {
            await this.onManageSubscription(params.tabId)

            return { success: true }
        } else {
            return {
                success: false,
                failureReason: 'not implemented',
            }
        }
    }

    async #undoFileChange(toolUseId: string, session: ChatSessionService | undefined): Promise<void> {
        this.#log(`Reverting file change for tooluseId: ${toolUseId}`)
        const toolUse = session?.toolUseLookup.get(toolUseId)

        const input = toolUse?.input as unknown as FsWriteParams | FsReplaceParams
        if (toolUse?.fileChange?.before) {
            await this.#features.workspace.fs.writeFile(input.path, toolUse.fileChange.before)
        } else {
            await this.#features.workspace.fs.rm(input.path)
            void LocalProjectContextController.getInstance().then(controller => {
                const filePath = URI.file(input.path).fsPath
                return controller.updateIndexAndContextCommand([filePath], false)
            })
        }
    }

    #updateUndoButtonAfterClick(tabId: string, toolUseId: string, session: ChatSessionService | undefined) {
        const cachedToolUse = session?.toolUseLookup.get(toolUseId)
        if (!cachedToolUse) {
            return
        }
        const fileList = cachedToolUse.chatResult?.header?.fileList
        const button = cachedToolUse.chatResult?.header?.buttons?.filter(button => button.id !== BUTTON_UNDO_CHANGES)

        const updatedHeader = {
            ...cachedToolUse.chatResult?.header,
            buttons: button,
            status: {
                status: 'error' as const,
                icon: 'cancel',
                text: 'Change discarded',
            },
            muted: true,
        }

        if (fileList && fileList.filePaths && fileList.details) {
            const updatedFileList = {
                ...fileList,
                muted: true,
            }
            const updatedDetails = { ...fileList.details }
            for (const filePath of fileList.filePaths) {
                if (updatedDetails[filePath]) {
                    ;(updatedDetails[filePath] as any) = {
                        ...updatedDetails[filePath],
                        clickable: false,
                    } as Partial<FileDetails>
                }
            }
            updatedFileList.details = updatedDetails
            updatedHeader.fileList = updatedFileList
        }

        this.#features.chat.sendChatUpdate({
            tabId,
            data: {
                messages: [
                    {
                        ...cachedToolUse.chatResult,
                        header: updatedHeader,
                    },
                ],
            },
        })
    }

    async #undoAllFileChanges(
        tabId: string,
        toolUseId: string,
        session: ChatSessionService | undefined
    ): Promise<void> {
        this.#log(`Reverting all file changes starting from ${toolUseId}`)
        const toUndo = session?.toolUseLookup.get(toolUseId)?.relatedToolUses
        if (!toUndo) {
            return
        }
        for (const messageId of [...toUndo].reverse()) {
            await this.onButtonClick({ buttonId: BUTTON_UNDO_CHANGES, messageId, tabId })
        }
    }

    async onOpenFileDialog(params: OpenFileDialogParams, token: CancellationToken): Promise<OpenFileDialogResult> {
        if (params.fileType === 'image') {
            // 1. Prompt user for file selection
            const supportedExtensions = DEFAULT_IMAGE_VERIFICATION_OPTIONS.supportedExtensions
            const filters = { 'Image Files': supportedExtensions }
            const result = await this.#features.lsp.window.showOpenDialog({
                canSelectFiles: true,
                canSelectFolders: false,
                canSelectMany: false,
                filters,
            })

            if (!result.uris || result.uris.length === 0) {
                return {
                    tabId: params.tabId,
                    filePaths: [],
                    fileType: params.fileType,
                    insertPosition: params.insertPosition,
                    errorMessage: 'No file selected.',
                }
            }

            const validFilePaths: string[] = []
            let errorMessage: string | undefined
            for (const filePath of result.uris) {
                // Extract filename from the URI for error messages
                const fileName = path.basename(filePath) || ''
                const sanitizedPath = sanitize(filePath)

                // Get file size and content for verification
                const size = await this.#features.workspace.fs.getFileSize(sanitizedPath)
                const fileContent = await this.#features.workspace.fs.readFile(sanitizedPath, {
                    encoding: 'binary',
                })
                const imageBuffer = Buffer.from(fileContent, 'binary')

                // Use centralized verification utility
                const verificationResult = await verifyServerImage(fileName, size.size, imageBuffer)

                if (verificationResult.isValid) {
                    validFilePaths.push(filePath)
                } else {
                    errorMessage = verificationResult.errors[0] // Use first error message
                }
            }

            if (validFilePaths.length === 0) {
                return {
                    tabId: params.tabId,
                    filePaths: [],
                    fileType: params.fileType,
                    insertPosition: params.insertPosition,
                    errorMessage: errorMessage || 'No valid image selected.',
                }
            }

            // All valid files
            return {
                tabId: params.tabId,
                filePaths: validFilePaths,
                fileType: params.fileType,
                insertPosition: params.insertPosition,
            }
        }
        return {
            tabId: params.tabId,
            filePaths: [],
            fileType: params.fileType,
            insertPosition: params.insertPosition,
        }
    }

    async onCreatePrompt(params: CreatePromptParams): Promise<void> {
        if (params.isRule) {
            let workspaceFolders = workspaceUtils.getWorkspaceFolderPaths(this.#features.workspace)
            let workspaceRulesDirectory = path.join(workspaceFolders[0], '.amazonq', 'rules')
            if (workspaceFolders.length > 0) {
                const newFilePath = getNewRuleFilePath(params.promptName, workspaceRulesDirectory)
                const newFileContent = ''
                try {
                    await this.#features.workspace.fs.mkdir(workspaceRulesDirectory, { recursive: true })
                    await this.#features.workspace.fs.writeFile(newFilePath, newFileContent, { mode: 0o600 })
                    await this.#features.lsp.window.showDocument({ uri: URI.file(newFilePath).toString() })
                } catch (e) {
                    this.#features.logging.warn(`Error creating rule file: ${e}`)
                }
                return
            }
        }

        const newFilePath = getNewPromptFilePath(params.promptName)
        const newFileContent = ''
        try {
            await this.#features.workspace.fs.mkdir(getUserPromptsDirectory(), { recursive: true })
            await this.#features.workspace.fs.writeFile(newFilePath, newFileContent, { mode: 0o600 })
            await this.#features.lsp.window.showDocument({ uri: URI.file(newFilePath).toString() })
        } catch (e) {
            this.#features.logging.warn(`Error creating prompt file: ${e}`)
        }
    }

    dispose() {
        this.#chatSessionManagementService.dispose()
        this.#telemetryController.dispose()
        this.#chatHistoryDb.close()
        this.#contextCommandsProvider?.dispose()
        this.#userWrittenCodeTracker?.dispose()
        this.#mcpEventHandler.dispose()
        this.#activeUserTracker.dispose()
        clearInterval(this.#abTestingFetchingTimeout)
    }

    async onListConversations(params: ListConversationsParams) {
        return this.#tabBarController.onListConversations(params)
    }

    async onConversationClick(params: ConversationClickParams) {
        return this.#tabBarController.onConversationClick(params)
    }

    async onRuleClick(params: RuleClickParams) {
        return this.#additionalContextProvider.onRuleClick(params)
    }

    async onListRules(params: ListRulesParams) {
        return this.#additionalContextProvider.onListRules(params)
    }

    async onListMcpServers(params: ListMcpServersParams) {
        return this.#mcpEventHandler.onListMcpServers(params)
    }

    async onMcpServerClick(params: McpServerClickParams) {
        return this.#mcpEventHandler.onMcpServerClick(params)
    }

    async onListAvailableModels(params: ListAvailableModelsParams): Promise<ListAvailableModelsResult> {
        const region = AmazonQTokenServiceManager.getInstance().getRegion()
        const models = region && MODEL_OPTIONS_FOR_REGION[region] ? MODEL_OPTIONS_FOR_REGION[region] : MODEL_OPTIONS

        const sessionResult = this.#chatSessionManagementService.getSession(params.tabId)
        const { data: session, success } = sessionResult
        if (!success) {
            return {
                tabId: params.tabId,
                models: models,
            }
        }

        const savedModelId = this.#chatHistoryDb.getModelId()
        const selectedModelId =
            savedModelId && models.some(model => model.id === savedModelId)
                ? savedModelId
                : getLatestAvailableModel(region).id
        session.modelId = selectedModelId
        return {
            tabId: params.tabId,
            models: models,
            selectedModelId: selectedModelId,
        }
    }

    async #sendProgressToClient(chunk: ChatResult | string, partialResultToken?: string | number) {
        if (!isNullish(partialResultToken)) {
            await this.#features.lsp.sendProgress(chatRequestType, partialResultToken, chunk)
        }
    }

    #getChatResultStream(partialResultToken?: string | number): AgenticChatResultStream {
        return new AgenticChatResultStream(async (result: ChatResult | string) => {
            return this.#sendProgressToClient(result, partialResultToken)
        })
    }

    async onChatPrompt(params: ChatParams, token: CancellationToken): Promise<ChatResult | ResponseError<ChatResult>> {
        // Phase 1: Initial Setup - This happens only once
        params.prompt.prompt = sanitizeInput(params.prompt.prompt || '')

        const maybeDefaultResponse = !params.prompt.command && getDefaultChatResponse(params.prompt.prompt)
        if (maybeDefaultResponse) {
            return maybeDefaultResponse
        }

        const sessionResult = this.#chatSessionManagementService.getSession(params.tabId)

        const { data: session, success } = sessionResult

        if (!success) {
            return new ResponseError<ChatResult>(ErrorCodes.InternalError, sessionResult.error)
        }

        const compactIds = session.getAllDeferredCompactMessageIds()
        await this.#invalidateCompactCommand(params.tabId, compactIds)
        session.rejectAllDeferredToolExecutions(new ToolApprovalException('Command ignored: new prompt', false))
        await this.#invalidateAllShellCommands(params.tabId, session)

        const metric = new Metric<CombinedConversationEvent>({
            cwsprChatConversationType: 'AgenticChat',
            experimentName: this.#abTestingAllocation?.experimentName,
            userVariation: this.#abTestingAllocation?.userVariation,
        })

        const isNewActiveUser = this.#activeUserTracker.isNewActiveUser()
        if (isNewActiveUser) {
            this.#telemetryController.emitActiveUser()
        }

        try {
            const triggerContext = await this.#getTriggerContext(params, metric)
            if (triggerContext.programmingLanguage?.languageName) {
                this.#userWrittenCodeTracker?.recordUsageCount(triggerContext.programmingLanguage.languageName)
            }
            const isNewConversation = !session.conversationId
            session.contextListSent = false
            if (isNewConversation) {
                // agentic chat does not support conversationId in API response,
                // so we set it to random UUID per session, as other chat functionality
                // depends on it
                session.conversationId = uuid()
            }
            const chatResultStream = this.#getChatResultStream(params.partialResultToken)
            token.onCancellationRequested(async () => {
                this.#log('cancellation requested')

                // Abort all operations immediately
                session.abortRequest()
                const compactIds = session.getAllDeferredCompactMessageIds()
                await this.#invalidateCompactCommand(params.tabId, compactIds)
                void this.#invalidateAllShellCommands(params.tabId, session)
                session.rejectAllDeferredToolExecutions(new CancellationError('user'))

                // Then update UI to inform the user
                await this.#showUndoAllIfRequired(chatResultStream, session)
                await chatResultStream.updateOngoingProgressResult('Canceled')

                // Finally, send telemetry/metrics
                this.#telemetryController.emitInteractWithAgenticChat(
                    'StopChat',
                    params.tabId,
                    session.pairProgrammingMode,
                    session.getConversationType(),
                    this.#abTestingAllocation?.experimentName,
                    this.#abTestingAllocation?.userVariation
                )
                metric.setDimension('languageServerVersion', this.#features.runtime.serverInfo.version)
                metric.setDimension('codewhispererCustomizationArn', this.#customizationArn)
                metric.setDimension('enabled', session.pairProgrammingMode)
                await this.#telemetryController.emitAddMessageMetric(params.tabId, metric.metric, 'Cancelled')
            })
            session.setConversationType('AgenticChat')

            const additionalContext = await this.#additionalContextProvider.getAdditionalContext(
                triggerContext,
                params.tabId,
                params.context
            )
            // Add active file to context list if it's not already there
            const activeFile =
                triggerContext.text &&
                triggerContext.relativeFilePath &&
                triggerContext.activeFilePath &&
                !additionalContext.some(item => item.path === triggerContext.activeFilePath)
                    ? [
                          {
                              name: path.basename(triggerContext.relativeFilePath),
                              description: '',
                              type: 'file',
                              relativePath: triggerContext.relativeFilePath,
                              path: triggerContext.activeFilePath,
                              startLine: -1,
                              endLine: -1,
                          },
                      ]
                    : []

            // Combine additional context with active file and get file list to display at top of response
            const contextItems = [...additionalContext, ...activeFile]
            triggerContext.documentReference = this.#additionalContextProvider.getFileListFromContext(contextItems)

            const customContext = await this.#additionalContextProvider.getImageBlocksFromContext(
                params.context,
                params.tabId
            )

            let finalResult
            if (params.prompt.command === QuickAction.Compact) {
                // Get the compaction request input
                const compactionRequestInput = this.#getCompactionRequestInput(session)
                // Generate a unique ID for this prompt
                const promptId = crypto.randomUUID()
                session.setCurrentPromptId(promptId)

                // Start the compaction call
                finalResult = await this.#runCompaction(
                    compactionRequestInput,
                    session,
                    metric,
                    chatResultStream,
                    params.tabId,
                    promptId,
                    CompactHistoryActionType.Manual,
                    session.conversationId,
                    token,
                    triggerContext.documentReference
                )
            } else {
                // Get the initial request input
                const initialRequestInput = await this.#prepareRequestInput(
                    params,
                    session,
                    triggerContext,
                    additionalContext,
                    chatResultStream,
                    customContext
                )

                // Generate a unique ID for this prompt
                const promptId = crypto.randomUUID()
                session.setCurrentPromptId(promptId)

                // Start the agent loop
                finalResult = await this.#runAgentLoop(
                    initialRequestInput,
                    session,
                    metric,
                    chatResultStream,
                    params.tabId,
                    promptId,
                    session.conversationId,
                    token,
                    triggerContext.documentReference,
                    additionalContext
                )
            }

            // Result Handling - This happens only once
            return await this.#handleFinalResult(
                finalResult,
                session,
                params.tabId,
                metric,
                triggerContext,
                isNewConversation,
                chatResultStream
            )
        } catch (err) {
            // HACK: the chat-client needs to have a partial event with the associated messageId sent before it can accept the final result.
            // Without this, the `working` indicator never goes away.
            // Note: buttons being explicitly empty is required for this hack to work.
            const errorMessageId = `error-message-id-${uuid()}`
            await this.#sendProgressToClient(
                {
                    type: 'answer',
                    body: '',
                    messageId: errorMessageId,
                    buttons: [],
                },
                params.partialResultToken
            )
            if (this.isUserAction(err, token)) {
                /**
                 * when the session is aborted it generates an error.
                 * we need to resolve this error with an answer so the
                 * stream stops
                 */
                return {
                    type: 'answer',
                    body: '',
                    messageId: errorMessageId,
                    buttons: [],
                }
            }
            return this.#handleRequestError(
                session.conversationId,
                err,
                errorMessageId,
                params.tabId,
                metric,
                session.pairProgrammingMode
            )
        }
    }

    /**
     * Prepares the initial request input for the chat prompt
     */
    async #prepareRequestInput(
        params: ChatParams,
        session: ChatSessionService,
        triggerContext: TriggerContext,
        additionalContext: AdditionalContentEntryAddition[],
        chatResultStream: AgenticChatResultStream,
        images: ImageBlock[]
    ): Promise<ChatCommandInput> {
        this.#debug('Preparing request input')
        // Get profileArn from the service manager if available
        const profileArn = this.#serviceManager?.getActiveProfileArn()
        const requestInput = await this.#triggerContext.getChatParamsFromTrigger(
            params,
            triggerContext,
            ChatTriggerType.MANUAL,
            this.#customizationArn,
            chatResultStream,
            profileArn,
            this.#getTools(session),
            additionalContext,
            session.modelId,
            this.#origin,
            images
        )
        return requestInput
    }

    /**
     * Prepares the initial request input for the chat prompt
     */
    #getCompactionRequestInput(session: ChatSessionService): ChatCommandInput {
        this.#debug('Preparing compaction request input')
        // Get profileArn from the service manager if available
        const profileArn = this.#serviceManager?.getActiveProfileArn()
        const requestInput = this.#triggerContext.getCompactionChatCommandInput(
            profileArn,
            this.#getTools(session),
            session.modelId,
            this.#origin
        )
        return requestInput
    }

    /**
     * Runs the compaction, making requests and processing tool uses until completion
     */
    #shouldCompact(currentRequestCount: number): boolean {
        // 80% of 570K limit
        if (currentRequestCount > 456_000) {
            this.#debug(`Current request total character count is: ${currentRequestCount}, prompting user to compact`)
            return true
        } else {
            return false
        }
    }

    /**
     * Runs the compaction to compact history into a single summary
     */
    async #runCompaction(
        compactionRequestInput: ChatCommandInput,
        session: ChatSessionService,
        metric: Metric<CombinedConversationEvent>,
        chatResultStream: AgenticChatResultStream,
        tabId: string,
        promptId: string,
        type: CompactHistoryActionType,
        conversationIdentifier?: string,
        token?: CancellationToken,
        documentReference?: FileList
    ): Promise<Result<AgenticChatResultWithMetadata, string>> {
        let currentRequestInput = { ...compactionRequestInput }
        let finalResult: Result<AgenticChatResultWithMetadata, string> | null = null
        metric.recordStart()

        this.#debug(`Running compaction for conversation id:`, conversationIdentifier || '')

        this.#timeToFirstChunk = -1
        this.#timeBetweenChunks = []

        // Check for cancellation
        if (this.#isPromptCanceled(token, session, promptId)) {
            this.#debug('Stopping compaction loop - cancelled by user')
            throw new CancellationError('user')
        }

        const currentMessage = currentRequestInput.conversationState?.currentMessage
        let messages: DbMessage[] = []
        let characterCount = 0
        if (currentMessage) {
            //  Get and process the messages from history DB to maintain invariants for service requests
            try {
                const { history: historyMessages, historyCount: historyCharCount } =
                    this.#chatHistoryDb.fixAndGetHistory(tabId, conversationIdentifier ?? '', currentMessage, [])
                messages = historyMessages
                characterCount = historyCharCount
            } catch (err) {
                if (err instanceof ToolResultValidationError) {
                    this.#features.logging.error(`Tool validation error: ${err.message}`)
                    return (
                        finalResult || {
                            success: false,
                            error: 'Compaction loop failed to produce a final result',
                            data: { chatResult: {}, toolUses: {} },
                        }
                    )
                }
            }
        }

        currentRequestInput.conversationState!.history = messages.map(msg => messageToStreamingMessage(msg))

        const resultStreamWriter = chatResultStream.getResultStreamWriter()

        if (currentRequestInput.conversationState!.history.length == 0) {
            // early terminate
            await resultStreamWriter.write({
                type: 'answer',
                body: 'History is empty, there is nothing to compact.',
                messageId: uuid(),
            })
            return {
                success: true,
                data: {
                    chatResult: {},
                    toolUses: {},
                },
            }
        } else {
            await resultStreamWriter.write({
                type: 'answer',
                body: 'Compacting your chat history, this may take a moment.',
                messageId: uuid(),
            })
        }
        await resultStreamWriter.close()

        session.setConversationType('AgenticChatWithCompaction')
        const conversationType = session.getConversationType() as ChatConversationType
        metric.setDimension('cwsprChatConversationType', conversationType)
        this.#telemetryController.emitCompactHistory(
            type,
            characterCount,
            this.#features.runtime.serverInfo.version ?? ''
        )

        // Add loading message before making the request
        const loadingMessageId = `loading-${uuid()}`
        await chatResultStream.writeResultBlock({ ...loadingMessage, messageId: loadingMessageId })

        this.#debug(`Compacting history with ${characterCount} characters`)
        this.#llmRequestStartTime = Date.now()
        // Phase 3: Request Execution
        currentRequestInput = sanitizeRequestInput(currentRequestInput)
        this.#debug(`Compaction Request: ${JSON.stringify(currentRequestInput, undefined, 2)}`)
        const response = await session.getChatResponse(currentRequestInput)
        if (response.$metadata.requestId) {
            metric.mergeWith({
                requestIds: [response.$metadata.requestId],
            })
        }
        this.#features.logging.info(`Compaction ResponseMetadata: ${loggingUtils.formatObj(response.$metadata)}`)
        await chatResultStream.removeResultBlock(loadingMessageId)

        // Phase 4: Response Processing
        const result = await this.#processAgenticChatResponseWithTimeout(
            response,
            metric.mergeWith({
                cwsprChatResponseCode: response.$metadata.httpStatusCode,
                cwsprChatMessageId: response.$metadata.requestId,
            }),
            chatResultStream,
            session,
            documentReference,
            true
        )

        const llmLatency = Date.now() - this.#llmRequestStartTime
        this.#debug(`LLM Response Latency for compaction: ${llmLatency}`)
        this.#telemetryController.emitAgencticLoop_InvokeLLM(
            response.$metadata.requestId!,
            conversationIdentifier ?? '',
            'AgenticChatWithCompaction',
            undefined,
            undefined,
            'Succeeded',
            this.#features.runtime.serverInfo.version ?? '',
            session.modelId,
            llmLatency,
            [],
            this.#timeToFirstChunk,
            this.#timeBetweenChunks,
            session.pairProgrammingMode
        )

        // replace the history with summary in history DB
        if (result.data?.chatResult.body !== undefined) {
            this.#chatHistoryDb.replaceWithSummary(tabId, 'cwc', conversationIdentifier ?? '', {
                body: result.data?.chatResult.body,
                type: 'prompt' as any,
                shouldDisplayMessage: true,
                timestamp: new Date(),
            })
        } else {
            this.#features.logging.warn('No ChatResult body in response, skipping adding to history')
        }

        return result
    }

    /**
     * Runs the agent loop, making requests and processing tool uses until completion
     */
    async #runAgentLoop(
        initialRequestInput: ChatCommandInput,
        session: ChatSessionService,
        metric: Metric<CombinedConversationEvent>,
        chatResultStream: AgenticChatResultStream,
        tabId: string,
        promptId: string,
        conversationIdentifier?: string,
        token?: CancellationToken,
        documentReference?: FileList,
        additionalContext?: AdditionalContentEntryAddition[]
    ): Promise<Result<AgenticChatResultWithMetadata, string>> {
        let currentRequestInput = { ...initialRequestInput }
        let finalResult: Result<AgenticChatResultWithMetadata, string> | null = null
        let iterationCount = 0
        let shouldDisplayMessage = true
        let currentRequestCount = 0
        const pinnedContext = additionalContext?.filter(item => item.pinned)

        metric.recordStart()
        this.logSystemInformation()
        while (true) {
            iterationCount++
            this.#debug(`Agent loop iteration ${iterationCount} for conversation id:`, conversationIdentifier || '')

            this.#toolCallLatencies = []
            this.#timeToFirstChunk = -1
            this.#timeBetweenChunks = []

            // Check for cancellation
            if (this.#isPromptCanceled(token, session, promptId)) {
                this.#debug('Stopping agent loop - cancelled by user')
                throw new CancellationError('user')
            }

            this.truncateRequest(currentRequestInput, additionalContext)
            const currentMessage = currentRequestInput.conversationState?.currentMessage
            const conversationId = conversationIdentifier ?? ''
            if (!currentMessage || !conversationId) {
                this.#debug(
                    `Warning: ${!currentMessage ? 'currentMessage' : ''}${!currentMessage && !conversationId ? ' and ' : ''}${!conversationId ? 'conversationIdentifier' : ''} is empty in agent loop iteration ${iterationCount}.`
                )
            }
            let messages: DbMessage[] = []
            // Prepend pinned context to history as a fake message pair
            // This ensures pinned context doesn't get added to history file, and fulfills API contract requiring message pairs.
            let pinnedContextMessages = await this.#additionalContextProvider.convertPinnedContextToChatMessages(
                pinnedContext,
                this.#features.workspace.getWorkspaceFolder
            )

            if (currentMessage) {
                //  Get and process the messages from history DB to maintain invariants for service requests
                try {
                    const {
                        history: historyMessages,
                        historyCount: historyCharacterCount,
                        currentCount: currentInputCount,
                    } = this.#chatHistoryDb.fixAndGetHistory(
                        tabId,
                        conversationId,
                        currentMessage,
                        pinnedContextMessages
                    )
                    messages = historyMessages
                    currentRequestCount = currentInputCount + historyCharacterCount
                    this.#debug(`Request total character count: ${currentRequestCount}`)
                } catch (err) {
                    if (err instanceof ToolResultValidationError) {
                        this.#features.logging.warn(`Tool validation error: ${err.message}`)
                        break
                    }
                }
            }

            // Do not include chatHistory for requests going to Mynah Backend
            currentRequestInput.conversationState!.history = currentRequestInput.conversationState?.currentMessage
                ?.userInputMessage?.userIntent
                ? []
                : messages.map(msg => messageToStreamingMessage(msg))

            // Add loading message before making the request
            const loadingMessageId = `loading-${uuid()}`
            await chatResultStream.writeResultBlock({ ...loadingMessage, messageId: loadingMessageId })

            this.#llmRequestStartTime = Date.now()
            // Phase 3: Request Execution
            currentRequestInput = sanitizeRequestInput(currentRequestInput)
            // Note: these logs are very noisy, but contain information redacted on the backend.
            this.#debug(
                `generateAssistantResponse/SendMessage Request: ${JSON.stringify(currentRequestInput, this.#imageReplacer, 2)}`
            )
            const response = await session.getChatResponse(currentRequestInput)
            if (response.$metadata.requestId) {
                metric.mergeWith({
                    requestIds: [response.$metadata.requestId],
                })
            }
            this.#features.logging.info(
                `generateAssistantResponse/SendMessage ResponseMetadata: ${loggingUtils.formatObj(response.$metadata)}`
            )
            await chatResultStream.removeResultBlock(loadingMessageId)

            // Add the current user message to the history DB
            if (currentMessage && conversationIdentifier) {
                if (this.#isPromptCanceled(token, session, promptId)) {
                    // Only skip adding message to history, continue executing to avoid unexpected stop for the conversation
                    this.#debug('Skipping adding user message to history - cancelled by user')
                } else {
                    this.#chatHistoryDb.addMessage(tabId, 'cwc', conversationIdentifier, {
                        body: currentMessage.userInputMessage?.content ?? '',
                        type: 'prompt' as any,
                        userIntent: currentMessage.userInputMessage?.userIntent,
                        origin: currentMessage.userInputMessage?.origin,
                        userInputMessageContext: currentMessage.userInputMessage?.userInputMessageContext,
                        shouldDisplayMessage:
                            shouldDisplayMessage &&
                            !currentMessage.userInputMessage?.content?.startsWith('You are Amazon Q'),
                        timestamp: new Date(),
                        images: currentMessage.userInputMessage?.images,
                    })
                }
            }
            shouldDisplayMessage = true
            // Phase 4: Response Processing
            const result = await this.#processAgenticChatResponseWithTimeout(
                response,
                metric.mergeWith({
                    cwsprChatResponseCode: response.$metadata.httpStatusCode,
                    cwsprChatMessageId: response.$metadata.requestId,
                }),
                chatResultStream,
                session,
                documentReference
            )
            const llmLatency = Date.now() - this.#llmRequestStartTime
            this.#debug(`LLM Response Latency: ${llmLatency}`)
            // This is needed to handle the case where the response stream times out
            // and we want to auto-retry
            if (!result.success && result.error.startsWith(RESPONSE_TIMEOUT_PARTIAL_MSG)) {
                const content =
                    'You took too long to respond - try to split up the work into smaller steps. Do not apologize.'
                if (this.#isPromptCanceled(token, session, promptId)) {
                    // Only skip adding message to the history DB, continue executing to avoid unexpected stop for the conversation
                    this.#debug('Skipping adding messages to history - cancelled by user')
                } else {
                    this.#chatHistoryDb.addMessage(tabId, 'cwc', conversationIdentifier ?? '', {
                        body: 'Response timed out - message took too long to generate',
                        type: 'answer',
                        shouldDisplayMessage: false,
                        timestamp: new Date(),
                    })
                }
                currentRequestInput = this.#updateRequestInputWithToolResults(currentRequestInput, [], content)
                shouldDisplayMessage = false
                // set the in progress tool use UI status to Error
                await chatResultStream.updateOngoingProgressResult('Error')
                continue
            }

            // Add the current assistantResponse message to the history DB
            if (result.data?.chatResult.body !== undefined) {
                if (this.#isPromptCanceled(token, session, promptId)) {
                    // Only skip adding message to the history DB, continue executing to avoid unexpected stop for the conversation
                    this.#debug('Skipping adding messages to history - cancelled by user')
                } else {
                    this.#chatHistoryDb.addMessage(tabId, 'cwc', conversationIdentifier ?? '', {
                        body: result.data?.chatResult.body,
                        type: 'answer' as any,
                        codeReference: result.data.chatResult.codeReference,
                        relatedContent:
                            result.data.chatResult.relatedContent?.content &&
                            result.data.chatResult.relatedContent.content.length > 0
                                ? result.data?.chatResult.relatedContent
                                : undefined,
                        toolUses: Object.keys(result.data?.toolUses!)
                            .filter(k => result.data!.toolUses[k].stop)
                            .map(k => ({
                                toolUseId: result.data!.toolUses[k].toolUseId,
                                name: result.data!.toolUses[k].name,
                                input: result.data!.toolUses[k].input,
                            })),
                        shouldDisplayMessage: shouldDisplayMessage,
                        timestamp: new Date(),
                    })
                }
            } else {
                this.#features.logging.warn('No ChatResult body in response, skipping adding to history')
            }

            // Check if we have any tool uses that need to be processed
            const pendingToolUses = this.#getPendingToolUses(result.data?.toolUses || {})

            if (pendingToolUses.length === 0) {
                this.recordChunk('agent_loop_done')
                // No more tool uses, we're done
                this.#telemetryController.emitAgencticLoop_InvokeLLM(
                    response.$metadata.requestId!,
                    conversationId,
                    'AgenticChat',
                    undefined,
                    undefined,
                    'Succeeded',
                    this.#features.runtime.serverInfo.version ?? '',
                    session.modelId,
                    llmLatency,
                    this.#toolCallLatencies,
                    this.#timeToFirstChunk,
                    this.#timeBetweenChunks,
                    session.pairProgrammingMode,
                    this.#abTestingAllocation?.experimentName,
                    this.#abTestingAllocation?.userVariation
                )
                finalResult = result
                break
            }

            let content = ''
            let toolResults: ToolResult[]
            session.setConversationType('AgenticChatWithToolUse')
            if (result.success) {
                // Process tool uses and update the request input for the next iteration
                toolResults = await this.#processToolUses(pendingToolUses, chatResultStream, session, tabId, token)
                if (toolResults.some(toolResult => this.#shouldSendBackErrorContent(toolResult))) {
                    content = 'There was an error processing one or more tool uses. Try again, do not apologize.'
                    shouldDisplayMessage = false
                }
                const toolCallLatency = Date.now() - this.#toolStartTime
                this.#toolCallLatencies.push(toolCallLatency)
                const conversationType = session.getConversationType() as ChatConversationType
                metric.setDimension('cwsprChatConversationType', conversationType)
                metric.setDimension('requestIds', metric.metric.requestIds)
                const toolNames = this.#toolUseLatencies.map(item => item.toolName)
                const toolUseIds = this.#toolUseLatencies.map(item => item.toolUseId)

                const builtInToolNames = new Set(this.#features.agent.getBuiltInToolNames())
                const permission: string[] = []

                for (const toolName of toolNames) {
                    if (builtInToolNames.has(toolName)) {
                        permission.push(McpManager.instance.getToolPerm('Built-in', toolName))
                    } else {
                        // TODO: determine mcp-server of the current tool to get permission
                    }
                }

                this.#telemetryController.emitAgencticLoop_InvokeLLM(
                    response.$metadata.requestId!,
                    conversationId,
                    'AgenticChatWithToolUse',
                    toolNames ?? undefined,
                    toolUseIds ?? undefined,
                    'Succeeded',
                    this.#features.runtime.serverInfo.version ?? '',
                    session.modelId,
                    llmLatency,
                    this.#toolCallLatencies,
                    this.#timeToFirstChunk,
                    this.#timeBetweenChunks,
                    session.pairProgrammingMode,
                    this.#abTestingAllocation?.experimentName,
                    this.#abTestingAllocation?.userVariation,
                    permission
                )
            } else {
                // Send an error card to UI?
                toolResults = pendingToolUses.map(toolUse => ({
                    toolUseId: toolUse.toolUseId,
                    status: ToolResultStatus.ERROR,
                    content: [{ text: result.error }],
                }))
                this.#telemetryController.emitAgencticLoop_InvokeLLM(
                    response.$metadata.requestId!,
                    conversationId,
                    'AgenticChatWithToolUse',
                    undefined,
                    undefined,
                    'Failed',
                    this.#features.runtime.serverInfo.version ?? '',
                    session.modelId,
                    llmLatency,
                    this.#toolCallLatencies,
                    this.#timeToFirstChunk,
                    this.#timeBetweenChunks,
                    session.pairProgrammingMode,
                    this.#abTestingAllocation?.experimentName,
                    this.#abTestingAllocation?.userVariation
                )
                if (result.error.startsWith('ToolUse input is invalid JSON:')) {
                    content =
                        'Your toolUse input is incomplete, try again. If the error happens consistently, break this task down into multiple tool uses with smaller input. Do not apologize.'
                    shouldDisplayMessage = false
                }
                // set the in progress tool use UI status to Error
                await chatResultStream.updateOngoingProgressResult('Error')
            }
            if (result.success && this.#toolUseLatencies.length > 0) {
                // Clear latencies for the next LLM call
                this.#toolUseLatencies = []
            }
            currentRequestInput = this.#updateRequestInputWithToolResults(currentRequestInput, toolResults, content)
        }

        if (this.#shouldCompact(currentRequestCount)) {
            this.#telemetryController.emitCompactNudge(
                currentRequestCount,
                this.#features.runtime.serverInfo.version ?? ''
            )
            const messageId = this.#getMessageIdForCompact(uuid())
            const confirmationResult = this.#processCompactConfirmation(messageId, currentRequestCount)
            const cachedButtonBlockId = await chatResultStream.writeResultBlock(confirmationResult)
            await this.waitForCompactApproval(messageId, chatResultStream, cachedButtonBlockId, session)
            // Get the compaction request input
            const compactionRequestInput = this.#getCompactionRequestInput(session)
            // Start the compaction call
            return await this.#runCompaction(
                compactionRequestInput,
                session,
                metric,
                chatResultStream,
                tabId,
                promptId,
                CompactHistoryActionType.Nudge,
                session.conversationId,
                token,
                documentReference
            )
        }

        return (
            finalResult || {
                success: false,
                error: 'Agent loop failed to produce a final result',
                data: { chatResult: {}, toolUses: {} },
            }
        )
    }

    truncatePinnedContext(remainingCharacterBudget: number, pinnedContext?: AdditionalContentEntryAddition[]): number {
        if (!pinnedContext) {
            return remainingCharacterBudget
        }

        for (const [i, pinnedContextEntry] of pinnedContext.entries()) {
            const pinnedContextEntryLength = pinnedContextEntry.innerContext?.length || 0
            if (remainingCharacterBudget >= pinnedContextEntryLength) {
                remainingCharacterBudget -= pinnedContextEntryLength
            } else {
                // Budget exceeded, truncate the array at this point
                pinnedContext.splice(i)
                remainingCharacterBudget = 0
                break
            }
        }

        return remainingCharacterBudget
    }

    /**
     * performs truncation of request before sending to backend service.
     * Returns the remaining character budget for chat history.
     * @param request
     */
    truncateRequest(request: ChatCommandInput, additionalContext?: AdditionalContentEntryAddition[]): number {
        // TODO: Confirm if this limit applies to SendMessage and rename this constant
        let remainingCharacterBudget = GENERATE_ASSISTANT_RESPONSE_INPUT_LIMIT
        if (!request?.conversationState?.currentMessage?.userInputMessage) {
            return remainingCharacterBudget
        }
        const message = request.conversationState?.currentMessage?.userInputMessage?.content

        // 1. prioritize user input message
        let truncatedUserInputMessage = ''
        if (message) {
            if (message.length > GENERATE_ASSISTANT_RESPONSE_INPUT_LIMIT) {
                this.#debug(`Truncating userInputMessage to ${GENERATE_ASSISTANT_RESPONSE_INPUT_LIMIT} characters}`)
                truncatedUserInputMessage = message.substring(0, GENERATE_ASSISTANT_RESPONSE_INPUT_LIMIT)
                remainingCharacterBudget = remainingCharacterBudget - truncatedUserInputMessage.length
                request.conversationState.currentMessage.userInputMessage.content = truncatedUserInputMessage
            } else {
                remainingCharacterBudget = remainingCharacterBudget - message.length
            }
        }

        // 2. try to fit @context and images into budget together
        const docs =
            request.conversationState.currentMessage.userInputMessage.userInputMessageContext?.editorState
                ?.relevantDocuments ?? []
        const images = request.conversationState.currentMessage.userInputMessage.images ?? []

        // Combine docs and images, preserving the order from additionalContext
        let combined
        if (additionalContext && additionalContext.length > 0) {
            let docIdx = 0
            let imageIdx = 0
            combined = additionalContext
                .map(entry => {
                    if (entry.type === 'image') {
                        return { type: 'image', value: images[imageIdx++] }
                    } else {
                        return { type: 'doc', value: docs[docIdx++] }
                    }
                })
                .filter(item => item.value !== undefined)
        } else {
            combined = [
                ...docs.map(d => ({ type: 'doc', value: d })),
                ...images.map(i => ({ type: 'image', value: i })),
            ]
        }

        const truncatedDocs: typeof docs = []
        const truncatedImages: typeof images = []
        for (const item of combined) {
            let itemLength = 0
            if (item.type === 'doc') {
                itemLength = (item.value as any)?.text?.length || 0
                if (remainingCharacterBudget >= itemLength) {
                    truncatedDocs.push(item.value as (typeof docs)[number])
                    remainingCharacterBudget -= itemLength
                }
            } else if (item.type === 'image') {
                // Type guard: only call on ImageBlock
                if (item.value && typeof item.value === 'object' && 'format' in item.value && 'source' in item.value) {
                    itemLength = estimateCharacterCountFromImageBlock(item.value)
                    if (remainingCharacterBudget >= itemLength) {
                        truncatedImages.push(item.value as (typeof images)[number])
                        remainingCharacterBudget -= itemLength
                    }
                }
            }
        }

        // Assign truncated lists back to request
        if (
            request.conversationState.currentMessage.userInputMessage.userInputMessageContext?.editorState
                ?.relevantDocuments
        ) {
            request.conversationState.currentMessage.userInputMessage.userInputMessageContext.editorState.relevantDocuments =
                truncatedDocs
        }

        if (
            request.conversationState.currentMessage.userInputMessage.images !== undefined &&
            request.conversationState.currentMessage.userInputMessage.images.length > 0
        ) {
            request.conversationState.currentMessage.userInputMessage.images = truncatedImages
        }

        // 3. try to fit current file context
        let truncatedCurrentDocument = undefined
        if (request.conversationState.currentMessage.userInputMessage.userInputMessageContext?.editorState?.document) {
            const docLength =
                request.conversationState.currentMessage.userInputMessage.userInputMessageContext?.editorState?.document
                    .text?.length || 0
            if (remainingCharacterBudget > docLength) {
                truncatedCurrentDocument =
                    request.conversationState.currentMessage.userInputMessage.userInputMessageContext?.editorState
                        ?.document
                remainingCharacterBudget = remainingCharacterBudget - docLength
            }
            request.conversationState.currentMessage.userInputMessage.userInputMessageContext.editorState.document =
                truncatedCurrentDocument
        }

        const pinnedContext = additionalContext?.filter(item => item.pinned)

        // 4. try to fit pinned context into budget
        if (pinnedContext && pinnedContext.length > 0) {
            remainingCharacterBudget = this.truncatePinnedContext(remainingCharacterBudget, pinnedContext)
        }
        return remainingCharacterBudget
    }

    /**
     * Extracts tool uses that need to be processed
     */
    #getPendingToolUses(toolUses: Record<string, ToolUse & { stop: boolean }>): Array<ToolUse & { stop: boolean }> {
        return Object.values(toolUses).filter(toolUse => toolUse.stop)
    }

    /**
     * Creates a promise that does not resolve until the user accepts or rejects the tool usage.
     * @param toolUseId
     * @param toolUseName
     * @param resultStream
     * @param promptBlockId id of approval block. This allows us to overwrite the buttons with 'accepted' or 'rejected' text.
     * @param session
     */
    async waitForToolApproval(
        toolUse: ToolUse,
        resultStream: AgenticChatResultStream,
        promptBlockId: number,
        session: ChatSessionService,
        toolName: string,
<<<<<<< HEAD
        commandCategory?: CommandCategory,
=======
>>>>>>> e9c34110
        tabId?: string
    ) {
        const deferred = this.#createDeferred()
        session.setDeferredToolExecution(toolUse.toolUseId!, deferred.resolve, deferred.reject)
        this.#log(`Prompting for tool approval for tool: ${toolName ?? toolUse.name}`)
        await deferred.promise
        // Note: we want to overwrite the button block because it already exists in the stream.
        await resultStream.overwriteResultBlock(
<<<<<<< HEAD
            this.#getUpdateToolConfirmResult(toolUse, true, toolName, undefined, commandCategory, tabId),
=======
            this.#getUpdateToolConfirmResult(toolUse, true, toolName, tabId),
>>>>>>> e9c34110
            promptBlockId
        )
    }

    /**
     * Processes tool uses by running the tools and collecting results
     */
    async #processToolUses(
        toolUses: Array<ToolUse & { stop: boolean }>,
        chatResultStream: AgenticChatResultStream,
        session: ChatSessionService,
        tabId: string,
        token?: CancellationToken
    ): Promise<ToolResult[]> {
        const results: ToolResult[] = []

        for (const toolUse of toolUses) {
            // Store buttonBlockId to use it in `catch` block if needed
            let cachedButtonBlockId
            if (!toolUse.name || !toolUse.toolUseId) continue
            session.toolUseLookup.set(toolUse.toolUseId, toolUse)

            // Record the start time for this tool use for latency calculation
            if (toolUse.toolUseId) {
                this.#toolUseStartTimes[toolUse.toolUseId] = Date.now()
            }

            try {
                // TODO: Can we move this check in the event parser before the stream completes?
                const availableToolNames = this.#getTools(session).map(tool => tool.toolSpecification.name)
                if (!availableToolNames.includes(toolUse.name)) {
                    throw new Error(`Tool ${toolUse.name} is not available in the current mode`)
                }

                this.recordChunk(`tool_execution_start - ${toolUse.name}`)
                this.#toolStartTime = Date.now()

                // remove progress UI
                await chatResultStream.removeResultBlockAndUpdateUI(progressPrefix + toolUse.toolUseId)

                // fsRead and listDirectory write to an existing card and could show nothing in the current position
                if (![FS_WRITE, FS_REPLACE, FS_READ, LIST_DIRECTORY].includes(toolUse.name)) {
                    await this.#showUndoAllIfRequired(chatResultStream, session)
                }
                // fsWrite can take a long time, so we render fsWrite  Explanatory upon partial streaming responses.
                if (toolUse.name !== FS_WRITE && toolUse.name !== FS_REPLACE) {
                    const { explanation } = toolUse.input as unknown as ExplanatoryParams
                    if (explanation) {
                        await chatResultStream.writeResultBlock({
                            type: 'directive',
                            messageId: toolUse.toolUseId + SUFFIX_EXPLANATION,
                            body: explanation,
                        })
                    }
                }

                // for later use
                let finalCommandCategory: CommandCategory | undefined

                switch (toolUse.name) {
                    case FS_READ:
                    case LIST_DIRECTORY:
                    case GREP_SEARCH:
                    case FILE_SEARCH:
                    case FS_WRITE:
                    case FS_REPLACE:
                    case EXECUTE_BASH: {
                        const toolMap = {
                            [FS_READ]: { Tool: FsRead },
                            [LIST_DIRECTORY]: { Tool: ListDirectory },
                            [FS_WRITE]: { Tool: FsWrite },
                            [FS_REPLACE]: { Tool: FsReplace },
                            [EXECUTE_BASH]: { Tool: ExecuteBash },
                            [GREP_SEARCH]: { Tool: GrepSearch },
                            [FILE_SEARCH]: { Tool: FileSearch },
                        }

                        const { Tool } = toolMap[toolUse.name as keyof typeof toolMap]
                        const tool = new Tool(this.#features)

                        // For MCP tools, get the permission from McpManager
                        const permission = McpManager.instance.getToolPerm('Built-in', toolUse.name)
                        // If permission is 'alwaysAllow', we don't need to ask for acceptance
                        const builtInPermission = permission !== 'alwaysAllow'

                        // Get the approved paths from the session
                        const approvedPaths = session.approvedPaths

                        // Pass the approved paths to the tool's requiresAcceptance method
                        const { requiresAcceptance, warning, commandCategory } = await tool.requiresAcceptance(
                            toolUse.input as any,
                            approvedPaths
                        )

                        finalCommandCategory = commandCategory

                        const isExecuteBash = toolUse.name === EXECUTE_BASH

                        // check if tool execution's path is out of workspace
                        const isOutOfWorkSpace = warning === OUT_OF_WORKSPACE_WARNING_MSG
                        // check if tool involved secured files
                        const isSecuredFilesInvoled =
                            warning === BINARY_FILE_WARNING_MSG || warning === CREDENTIAL_FILE_WARNING_MSG

                        // Honor built-in permission if available, otherwise use tool's requiresAcceptance
                        let toolRequiresAcceptance =
                            (builtInPermission || isOutOfWorkSpace || isSecuredFilesInvoled) ?? requiresAcceptance

                        // if the command is read-only and in-workspace --> flip back to no approval needed
                        if (
                            isExecuteBash &&
                            commandCategory === CommandCategory.ReadOnly &&
                            !isOutOfWorkSpace &&
                            !requiresAcceptance
                        ) {
                            toolRequiresAcceptance = false
                        }

                        if (toolRequiresAcceptance || isExecuteBash) {
                            // for executeBash, we till send the confirmation message without action buttons
                            const confirmationResult = this.#processToolConfirmation(
                                toolUse,
                                toolRequiresAcceptance,
                                warning,
                                commandCategory,
                                toolUse.name,
<<<<<<< HEAD
                                builtInPermission,
=======
                                undefined,
>>>>>>> e9c34110
                                tabId
                            )
                            cachedButtonBlockId = await chatResultStream.writeResultBlock(confirmationResult)

                            if (isExecuteBash) {
                                this.#telemetryController.emitInteractWithAgenticChat(
                                    'GeneratedCommand',
                                    tabId,
                                    session.pairProgrammingMode,
                                    session.getConversationType(),
                                    this.#abTestingAllocation?.experimentName,
                                    this.#abTestingAllocation?.userVariation
                                )
                            }
                            if (toolRequiresAcceptance) {
                                await this.waitForToolApproval(
                                    toolUse,
                                    chatResultStream,
                                    cachedButtonBlockId,
                                    session,
                                    toolUse.name,
<<<<<<< HEAD
                                    commandCategory
=======
                                    tabId
>>>>>>> e9c34110
                                )
                            }
                            if (isExecuteBash) {
                                this.#telemetryController.emitInteractWithAgenticChat(
                                    'RunCommand',
                                    tabId,
                                    session.pairProgrammingMode,
                                    session.getConversationType(),
                                    this.#abTestingAllocation?.experimentName,
                                    this.#abTestingAllocation?.userVariation
                                )
                            }
                        }
                        break
                    }
                    case CodeReview.toolName:
                    case DisplayFindings.toolName:
                        // no need to write tool message for CodeReview or DisplayFindings
                        break
                    // — DEFAULT ⇒ Only MCP tools, but can also handle generic tool execution messages
                    default:
                        // Get original server and tool names from the mapping
                        const originalNames = McpManager.instance.getOriginalToolNames(toolUse.name)

                        // Remove explanation field from toolUse.input for MCP tools
                        // many MCP servers do not support explanation field and it will break the tool if this is altered
                        if (
                            originalNames &&
                            toolUse.input &&
                            typeof toolUse.input === 'object' &&
                            'explanation' in toolUse.input
                        ) {
                            const { explanation, ...inputWithoutExplanation } = toolUse.input as any
                            toolUse.input = inputWithoutExplanation
                        }

                        if (originalNames) {
                            const { serverName, toolName } = originalNames
                            const def = McpManager.instance
                                .getAllTools()
                                .find(d => d.serverName === serverName && d.toolName === toolName)
                            if (def) {
                                const mcpTool = new McpTool(this.#features, def)
                                const { requiresAcceptance, warning } = await mcpTool.requiresAcceptance(
                                    serverName,
                                    toolName
                                )
                                if (requiresAcceptance) {
                                    const confirmation = this.#processToolConfirmation(
                                        toolUse,
                                        requiresAcceptance,
                                        warning,
                                        undefined,
<<<<<<< HEAD
                                        toolName, // Pass the original tool name here,
=======
                                        toolName, // Pass the original tool name here
>>>>>>> e9c34110
                                        undefined,
                                        tabId
                                    )
                                    cachedButtonBlockId = await chatResultStream.writeResultBlock(confirmation)
                                    await this.waitForToolApproval(
                                        toolUse,
                                        chatResultStream,
                                        cachedButtonBlockId,
                                        session,
                                        toolName,
                                        tabId
                                    )
                                }

                                // Store the blockId in the session for later use
                                if (toolUse.toolUseId) {
                                    // Use a type assertion to add the runningCardBlockId property
                                    const toolUseWithBlockId = {
                                        ...toolUse,
                                        cachedButtonBlockId,
                                    } as typeof toolUse & { cachedButtonBlockId: number }

                                    session.toolUseLookup.set(toolUse.toolUseId, toolUseWithBlockId)
                                }
                                break
                            }
                        }
                        break
                }

                if (toolUse.name === FS_WRITE || toolUse.name === FS_REPLACE) {
                    const input = toolUse.input as unknown as FsWriteParams | FsReplaceParams
                    const document = await this.#triggerContext.getTextDocumentFromPath(input.path, true, true)

                    session.toolUseLookup.set(toolUse.toolUseId, {
                        ...toolUse,
                        fileChange: { before: document?.getText() },
                    })
                }

                if (toolUse.name === CodeReview.toolName) {
                    try {
                        let initialInput = JSON.parse(JSON.stringify(toolUse.input))
                        let ruleArtifacts = await this.#additionalContextProvider.collectWorkspaceRules(tabId)
                        if (ruleArtifacts !== undefined || ruleArtifacts !== null) {
                            this.#features.logging.info(`RuleArtifacts: ${JSON.stringify(ruleArtifacts)}`)
                            let pathsToRulesMap = ruleArtifacts.map(ruleArtifact => ({ path: ruleArtifact.id }))
                            this.#features.logging.info(`PathsToRules: ${JSON.stringify(pathsToRulesMap)}`)
                            initialInput['ruleArtifacts'] = pathsToRulesMap
                        }
                        toolUse.input = initialInput
                    } catch (e) {
                        this.#features.logging.warn(`could not parse CodeReview tool input: ${e}`)
                    }
                }

                // After approval, add the path to the approved paths in the session
                const inputPath = (toolUse.input as any)?.path || (toolUse.input as any)?.cwd
                if (inputPath) {
                    session.addApprovedPath(inputPath)
                }

                const ws = this.#getWritableStream(chatResultStream, toolUse, finalCommandCategory)
                const result = await this.#features.agent.runTool(toolUse.name, toolUse.input, token, ws)

                let toolResultContent: ToolResultContentBlock

                if (typeof result === 'string') {
                    toolResultContent = { text: result }
                } else if (Array.isArray(result)) {
                    toolResultContent = { json: { items: result } }
                } else if (typeof result === 'object') {
                    toolResultContent = { json: result }
                } else toolResultContent = { text: JSON.stringify(result) }
                this.#validateToolResult(toolUse, toolResultContent)

                results.push({
                    toolUseId: toolUse.toolUseId,
                    status: 'success',
                    content: [toolResultContent],
                })

                switch (toolUse.name) {
                    case FS_READ:
                    case LIST_DIRECTORY:
                    case FILE_SEARCH:
                        const initialListDirResult = this.#processReadOrListOrSearch(toolUse, chatResultStream)
                        if (initialListDirResult) {
                            await chatResultStream.writeResultBlock(initialListDirResult)
                        }
                        break
                    // no need to write tool result for listDir,fsRead,fileSearch into chat stream
                    case EXECUTE_BASH:
                        // no need to write tool result for listDir and fsRead into chat stream
                        // executeBash will stream the output instead of waiting until the end
                        break
                    case GREP_SEARCH:
                        const grepSearchResult = this.#processGrepSearchResult(toolUse, result, chatResultStream)
                        if (grepSearchResult) {
                            await chatResultStream.writeResultBlock(grepSearchResult)
                        }
                        break
                    case FS_REPLACE:
                    case FS_WRITE:
                        const input = toolUse.input as unknown as FsWriteParams | FsReplaceParams
                        // Load from the filesystem instead of workspace.
                        // Workspace is likely out of date - when files
                        // are modified external to the IDE, many IDEs
                        // will only update their file contents (which
                        // then propagates to the LSP) if/when that
                        // document receives focus.
                        const doc = await this.#triggerContext.getTextDocumentFromPath(input.path, false, true)
                        const chatResult = await this.#getFsWriteChatResult(toolUse, doc, session)
                        const cachedToolUse = session.toolUseLookup.get(toolUse.toolUseId)
                        if (cachedToolUse) {
                            session.toolUseLookup.set(toolUse.toolUseId, {
                                ...cachedToolUse,
                                chatResult,
                                fileChange: { ...cachedToolUse.fileChange, after: doc?.getText() },
                            })
                        }
                        this.#telemetryController.emitInteractWithAgenticChat(
                            'GeneratedDiff',
                            tabId,
                            session.pairProgrammingMode,
                            session.getConversationType(),
                            this.#abTestingAllocation?.experimentName,
                            this.#abTestingAllocation?.userVariation
                        )
                        await chatResultStream.writeResultBlock(chatResult)
                        break
                    case CodeReview.toolName:
                        // no need to write tool result for code review, this is handled by model via chat
                        // Push result in message so that it is picked by IDE plugin to show in issues panel
                        const codeReviewResult = result as InvokeOutput
                        if (
                            codeReviewResult?.output?.kind === 'json' &&
                            codeReviewResult.output.success &&
                            (codeReviewResult.output.content as any)?.findingsByFile
                        ) {
                            await chatResultStream.writeResultBlock({
                                type: 'tool',
                                messageId: toolUse.toolUseId + CODE_REVIEW_FINDINGS_MESSAGE_SUFFIX,
                                body: (codeReviewResult.output.content as any).findingsByFile,
                            })
                        }
                        break
                    case DisplayFindings.toolName:
                        // no need to write tool result for code review, this is handled by model via chat
                        // Push result in message so that it is picked by IDE plugin to show in issues panel
                        const displayFindingsResult = result as InvokeOutput
                        if (
                            displayFindingsResult?.output?.kind === 'json' &&
                            displayFindingsResult.output.success &&
                            displayFindingsResult.output.content !== undefined
                        ) {
                            await chatResultStream.writeResultBlock({
                                type: 'tool',
                                messageId: toolUse.toolUseId + DISPLAY_FINDINGS_MESSAGE_SUFFIX,
                                body: JSON.stringify(displayFindingsResult.output.content),
                            })
                        }
                        break
                    // — DEFAULT ⇒ MCP tools
                    default:
                        await this.#handleMcpToolResult(toolUse, result, session, chatResultStream, tabId)
                        break
                }
                this.#updateUndoAllState(toolUse, session)

                if (toolUse.name && toolUse.toolUseId) {
                    // Calculate latency if we have a start time for this tool use
                    let latency: number | undefined = undefined
                    if (this.#toolUseStartTimes[toolUse.toolUseId]) {
                        latency = Date.now() - this.#toolUseStartTimes[toolUse.toolUseId]
                        delete this.#toolUseStartTimes[toolUse.toolUseId]

                        if (latency !== undefined) {
                            this.#toolUseLatencies.push({
                                toolName: toolUse.name,
                                toolUseId: toolUse.toolUseId,
                                latency: latency,
                            })
                        }
                    }

                    this.#telemetryController.emitToolUseSuggested(
                        toolUse,
                        session.conversationId ?? '',
                        this.#features.runtime.serverInfo.version ?? '',
                        latency,
                        session.pairProgrammingMode,
                        this.#abTestingAllocation?.experimentName,
                        this.#abTestingAllocation?.userVariation,
                        'Succeeded'
                    )
                }
            } catch (err) {
                await this.#showUndoAllIfRequired(chatResultStream, session)
                if (this.isUserAction(err, token)) {
                    // Handle ToolApprovalException for any tool
                    if (err instanceof ToolApprovalException && cachedButtonBlockId) {
                        await chatResultStream.overwriteResultBlock(
                            this.#getUpdateToolConfirmResult(toolUse, false, toolUse.name),
                            cachedButtonBlockId
                        )
                        if (err.shouldShowMessage) {
                            await chatResultStream.writeResultBlock({
                                type: 'answer',
                                messageId: `reject-message-${toolUse.toolUseId}`,
                                body: err.message || 'Command was rejected.',
                            })
                        }
                    } else if (err instanceof ToolApprovalException) {
                        this.#features.logging.warn('Failed to update tool block: no blockId is available.')
                    }

                    // Handle CancellationError
                    if (err instanceof CancellationError) {
                        results.push({
                            toolUseId: toolUse.toolUseId,
                            status: ToolResultStatus.ERROR,
                            content: [{ text: 'Command stopped by user' }],
                        })
                        continue
                    }

                    // Rethrow error for executeBash or any named tool
                    if (toolUse.name === EXECUTE_BASH || toolUse.name) {
                        throw err
                    }
                } else {
                    // only emit if this is an actual tool error (not a user rejecting/canceling tool)
                    this.#telemetryController.emitToolUseSuggested(
                        toolUse,
                        session.conversationId ?? '',
                        this.#features.runtime.serverInfo.version ?? '',
                        undefined,
                        session.pairProgrammingMode,
                        this.#abTestingAllocation?.experimentName,
                        this.#abTestingAllocation?.userVariation,
                        'Failed'
                    )
                }

                // display fs write failure status in the UX of that file card
                if ((toolUse.name === FS_WRITE || toolUse.name === FS_REPLACE) && toolUse.toolUseId) {
                    const existingCard = chatResultStream.getMessageBlockId(toolUse.toolUseId)
                    const fsParam = toolUse.input as unknown as FsWriteParams | FsReplaceParams
                    if (fsParam.path) {
                        const fileName = path.basename(fsParam.path)
                        const customerFacingError = getCustomerFacingErrorMessage(err)
                        const errorResult = {
                            type: 'tool',
                            messageId: toolUse.toolUseId,
                            header: {
                                fileList: {
                                    filePaths: [fileName],
                                    details: {
                                        [fileName]: {
                                            description: fsParam.path,
                                        },
                                    },
                                },
                                status: {
                                    status: 'error',
                                    icon: 'cancel-circle',
                                    text: 'Error',
                                    description: customerFacingError,
                                },
                            },
                        } as ChatResult

                        if (existingCard) {
                            await chatResultStream.overwriteResultBlock(errorResult, existingCard)
                        } else {
                            await chatResultStream.writeResultBlock(errorResult)
                        }
                    }
                } else if (toolUse.name === EXECUTE_BASH && toolUse.toolUseId) {
                    const existingCard = chatResultStream.getMessageBlockId(toolUse.toolUseId)
                    const command = (toolUse.input as unknown as ExecuteBashParams).command
                    const completedErrorResult = {
                        type: 'tool',
                        messageId: toolUse.toolUseId,
                        body: `\`\`\`shell\n${command}\n\`\`\``,
                        header: {
                            body: 'shell',
                            status: {
                                status: 'success',
                                icon: 'ok',
                                text: 'Completed',
                            },
                            buttons: [],
                        },
                    } as ChatResult

                    if (existingCard) {
                        await chatResultStream.overwriteResultBlock(completedErrorResult, existingCard)
                    } else {
                        this.#features.chat.sendChatUpdate({
                            tabId,
                            state: { inProgress: false },
                            data: {
                                messages: [completedErrorResult],
                            },
                        })
                    }
                    this.#stoppedToolUses.add(toolUse.toolUseId)
                }
                const errMsg = err instanceof Error ? err.message : 'unknown error'
                this.#log(`Error running tool ${toolUse.name}:`, errMsg)
                results.push({
                    toolUseId: toolUse.toolUseId,
                    status: ToolResultStatus.ERROR,
                    content: [{ json: { error: err instanceof Error ? err.message : 'Unknown error' } }],
                })
            }
        }

        return results
    }

    #shouldSendBackErrorContent(toolResult: ToolResult) {
        if (toolResult.status === ToolResultStatus.ERROR) {
            for (const content of toolResult.content ?? []) {
                if (content.json && JSON.stringify(content.json).includes(OUTPUT_LIMIT_EXCEEDS_PARTIAL_MSG)) {
                    // do not send the content response back for this case to avoid unnecessary messages
                    return false
                }
            }
            return true
        }
        return false
    }

    /**
     * Updates the currentUndoAllId state in the session
     */
    #updateUndoAllState(toolUse: ToolUse, session: ChatSessionService) {
        if (toolUse.name === FS_READ || toolUse.name === LIST_DIRECTORY) {
            return
        }
        if (toolUse.name === FS_WRITE || toolUse.name === FS_REPLACE) {
            if (session.currentUndoAllId === undefined) {
                session.currentUndoAllId = toolUse.toolUseId
            }
            if (session.currentUndoAllId) {
                const prev = session.toolUseLookup.get(session.currentUndoAllId)
                if (prev && toolUse.toolUseId) {
                    const relatedToolUses = prev.relatedToolUses || new Set()
                    relatedToolUses.add(toolUse.toolUseId)

                    session.toolUseLookup.set(session.currentUndoAllId, {
                        ...prev,
                        relatedToolUses,
                    })
                }
            }
        } else {
            session.currentUndoAllId = undefined
        }
    }

    /**
     * Shows an "Undo all changes" button if there are multiple related file changes
     * that can be undone together.
     */
    async #showUndoAllIfRequired(chatResultStream: AgenticChatResultStream, session: ChatSessionService) {
        if (session.currentUndoAllId === undefined) {
            return
        }

        const toUndo = session.toolUseLookup.get(session.currentUndoAllId)?.relatedToolUses
        if (!toUndo || toUndo.size <= 1) {
            session.currentUndoAllId = undefined
            return
        }

        await chatResultStream.writeResultBlock({
            type: 'answer',
            messageId: `${session.currentUndoAllId}${SUFFIX_UNDOALL}`,
            buttons: [
                {
                    id: BUTTON_UNDO_ALL_CHANGES,
                    text: 'Undo all changes',
                    icon: 'undo',
                    status: 'clear',
                    keepCardAfterClick: false,
                },
            ],
        })
        session.currentUndoAllId = undefined
    }

    /**
     * Determines if error is thrown as a result of a user action (Ex. rejecting tool, stop button)
     * @param err
     * @returns
     */
    isUserAction(err: unknown, token?: CancellationToken, session?: ChatSessionService): boolean {
        return (
            !isUsageLimitError(err) &&
            (CancellationError.isUserCancelled(err) ||
                err instanceof ToolApprovalException ||
                isRequestAbortedError(err) ||
                (token?.isCancellationRequested ?? false))
        )
    }

    #isPromptCanceled(token: CancellationToken | undefined, session: ChatSessionService, promptId: string): boolean {
        return token?.isCancellationRequested === true || !session.isCurrentPrompt(promptId)
    }

    #validateToolResult(toolUse: ToolUse, result: ToolResultContentBlock) {
        let maxToolResponseSize
        switch (toolUse.name) {
            case FS_READ:
            case EXECUTE_BASH:
                // fsRead and executeBash already have truncation logic
                return
            case LIST_DIRECTORY:
                maxToolResponseSize = 50_000
                break
            default:
                maxToolResponseSize = 100_000
                break
        }
        if (
            (result.text && result.text.length > maxToolResponseSize) ||
            (result.json && JSON.stringify(result.json).length > maxToolResponseSize)
        ) {
            throw Error(`${toolUse.name} ${OUTPUT_LIMIT_EXCEEDS_PARTIAL_MSG} ${maxToolResponseSize}`)
        }
    }

    /**
     * Get a description for the tooltip based on command category
     * @param commandCategory The category of the command
     * @returns A descriptive message for the tooltip
     */
    #getCommandCategoryDescription(category: CommandCategory): string | undefined {
        switch (category) {
            case CommandCategory.Mutate:
                return 'This command may modify your code and/or files.'
            case CommandCategory.Destructive:
                return 'This command may cause significant data loss or damage.'
            default:
                return undefined
        }
    }

    #getToolOverWritableStream(
        chatResultStream: AgenticChatResultStream,
        toolUse: ToolUse
    ): WritableStream | undefined {
        const toolMsgId = toolUse.toolUseId!

        return new WritableStream({
            write: async chunk => {
                if (this.#stoppedToolUses.has(toolMsgId)) return

                await chatResultStream.removeResultBlockAndUpdateUI(toolMsgId)

                await chatResultStream.writeResultBlock({
                    type: 'tool',
                    messageId: toolMsgId,
                    body: chunk,
                })
            },
            close: async () => {
                if (this.#stoppedToolUses.has(toolMsgId)) return

                await chatResultStream.removeResultBlockAndUpdateUI(toolMsgId)

                this.#stoppedToolUses.add(toolMsgId)
            },
        })
    }

    #getWritableStream(
        chatResultStream: AgenticChatResultStream,
        toolUse: ToolUse,
        commandCategory?: CommandCategory
    ): WritableStream | undefined {
        if (toolUse.name === CodeReview.toolName) {
            return this.#getToolOverWritableStream(chatResultStream, toolUse)
        }
        if (toolUse.name !== EXECUTE_BASH) {
            return
        }

        const toolMsgId = toolUse.toolUseId!
        const chatMsgId = chatResultStream.getResult().messageId
        let headerEmitted = false

        const initialHeader: ChatMessage['header'] = {
            body: 'shell',
            buttons: [this.#renderStopShellCommandButton()],
        }

        const completedHeader: ChatMessage['header'] = {
            body: 'shell',
            status: {
                status: 'success',
                icon: 'ok',
                text: 'Completed',
                ...(toolUse.name === EXECUTE_BASH
                    ? { description: this.#getCommandCategoryDescription(commandCategory ?? CommandCategory.ReadOnly) }
                    : {}),
            },
            buttons: [],
        }

        return new WritableStream({
            write: async chunk => {
                if (this.#stoppedToolUses.has(toolMsgId)) return

                await chatResultStream.writeResultBlock({
                    type: 'tool',
                    messageId: toolMsgId,
                    body: chunk,
                    header: headerEmitted ? undefined : initialHeader,
                })

                headerEmitted = true
            },

            close: async () => {
                if (this.#stoppedToolUses.has(toolMsgId)) return

                await chatResultStream.writeResultBlock({
                    type: 'tool',
                    messageId: toolMsgId,
                    body: '```',
                    header: completedHeader,
                })

                await chatResultStream.writeResultBlock({
                    type: 'answer',
                    messageId: chatMsgId,
                    body: '',
                    header: undefined,
                })

                this.#stoppedToolUses.add(toolMsgId)
            },
        })
    }

    /**
     * Creates an updated ChatResult for tool confirmation based on tool type
     * @param toolUse The tool use object
     * @param isAccept Whether the tool was accepted or rejected
     * @param toolType Optional tool type for specialized handling
     * @returns ChatResult with appropriate confirmation UI
     */
    #getUpdateToolConfirmResult(
        toolUse: ToolUse,
        isAccept: boolean,
        originalToolName: string,
        toolType?: string,
<<<<<<< HEAD
        commandCategory?: CommandCategory,
=======
>>>>>>> e9c34110
        tabId?: string
    ): ChatResult {
        const toolName = originalToolName ?? (toolType || toolUse.name)
        const quickSettings = this.#buildQuickSettings(toolUse, toolName!, toolType, tabId)
        // Handle bash commands with special formatting
        if (toolName === EXECUTE_BASH) {
            return {
                messageId: toolUse.toolUseId,
                type: 'tool',
                body: '```shell\n' + (toolUse.input as unknown as ExecuteBashParams).command,
                header: {
                    body: 'shell',
                    ...(isAccept
                        ? {}
                        : {
                              status: {
                                  status: 'error',
                                  icon: 'cancel',
                                  text: 'Rejected',
                              },
                          }),
                    buttons: isAccept ? [this.#renderStopShellCommandButton()] : [],
                },
                quickSettings,
            }
        }

        // For file operations and other tools, create appropriate confirmation UI
        let header: {
            body: string | undefined
            status: { status: 'info' | 'success' | 'warning' | 'error'; icon: string; text: string }
        }
        let body: string | undefined
        switch (toolName) {
            case FS_REPLACE:
            case FS_WRITE:
            case FS_READ:
            case LIST_DIRECTORY:
                header = {
                    body: undefined,
                    status: {
                        status: 'success',
                        icon: 'ok',
                        text: 'Allowed',
                    },
                }
                break

            case FILE_SEARCH:
                const searchPath = (toolUse.input as unknown as FileSearchParams).path
                header = {
                    body: 'File Search',
                    status: {
                        status: isAccept ? 'success' : 'error',
                        icon: isAccept ? 'ok' : 'cancel',
                        text: isAccept ? 'Allowed' : 'Rejected',
                    },
                }
                body = `File search ${isAccept ? 'allowed' : 'rejected'}: \`${searchPath}\``
                break

            default:
                // Default tool (not only MCP)
                const quickSettings = this.#buildQuickSettings(toolUse, toolName, toolType, tabId)
                return {
                    type: 'tool',
                    messageId: toolUse.toolUseId!,
                    summary: {
                        content: {
                            header: {
                                icon: 'tools',
                                body: `${originalToolName ?? (toolType || toolUse.name)}`,
                                status: {
                                    status: isAccept ? 'success' : 'error',
                                    icon: isAccept ? 'ok' : 'cancel',
                                    text: isAccept ? 'Completed' : 'Rejected',
                                },
                                quickSettings,
                                fileList: undefined,
                            },
                            quickSettings,
                        },
                        collapsedContent: [
                            {
                                header: {
                                    body: 'Parameters',
                                    status: undefined,
                                },
                                body: `\`\`\`json\n${JSON.stringify(toolUse.input, null, 2)}\n\`\`\``,
                            },
                        ],
                    },
                }
        }

        return {
            messageId: this.#getMessageIdForToolUse(toolType, toolUse),
            type: 'tool',
            body,
            header,
        }
    }

    async #renderStoppedShellCommand(tabId: string, messageId: string): Promise<void> {
        const session = this.#chatSessionManagementService.getSession(tabId).data
        const toolUse = session?.toolUseLookup.get(messageId)
        const command = (toolUse!.input as unknown as ExecuteBashParams).command
        await this.#features.chat.sendChatUpdate({
            tabId,
            state: { inProgress: false },
            data: {
                messages: [
                    {
                        messageId,
                        type: 'tool',
                        body: `\`\`\`shell\n${command}\n\`\`\``,
                        header: {
                            body: 'shell',
                            status: {
                                status: 'error',
                                icon: 'stop',
                                text: 'Stopped',
                            },
                            buttons: [],
                        },
                    },
                ],
            },
        })
    }

    #processCompactConfirmation(messageId: string, characterCount: number): ChatResult {
        const buttons = [{ id: 'allow-tools', text: 'Allow', icon: 'ok', status: 'clear' }]
        const header = {
            icon: 'warning',
            iconForegroundStatus: 'warning',
            body: COMPACTION_HEADER_BODY,
            buttons,
        } as any
        const body = COMPACTION_BODY(Math.round((characterCount / MaxOverallCharacters) * 100))
        return {
            type: 'tool',
            messageId,
            header,
            body,
        }
    }

    /**
     * Creates a promise that does not resolve until the user accepts or rejects the compaction usage.
     * @param messageId
     * @param resultStream
     * @param promptBlockId id of approval block. This allows us to overwrite the buttons with 'accepted' or 'rejected' text.
     */
    async waitForCompactApproval(
        messageId: string,
        resultStream: AgenticChatResultStream,
        promptBlockId: number,
        session: ChatSessionService
    ) {
        const deferred = this.#createDeferred()
        session.setDeferredToolExecution(messageId, deferred.resolve, deferred.reject)
        this.#log(`Prompting for compaction approval for messageId: ${messageId}`)
        await deferred.promise
        // Note: we want to overwrite the button block because it already exists in the stream.
        await resultStream.overwriteResultBlock(this.#getUpdateCompactConfirmResult(messageId), promptBlockId)
    }

    /**
     * Creates an updated ChatResult for compaction confirmation
     * @param messageId The messageId
     * @returns ChatResult with appropriate confirmation UI
     */
    #getUpdateCompactConfirmResult(messageId: string): ChatResult {
        let header: {
            body: string | undefined
            status: { status: 'info' | 'success' | 'warning' | 'error'; icon: string; text: string }
        }
        let body: string | undefined

        header = {
            body: undefined,
            status: {
                status: 'success',
                icon: 'ok',
                text: 'Allowed',
            },
        }

        return {
            messageId,
            type: 'tool',
            body,
            header,
        }
    }

    #renderStopShellCommandButton() {
        const stopKey = this.#getKeyBinding('aws.amazonq.stopCmdExecution')
        return {
            id: BUTTON_STOP_SHELL_COMMAND,
            text: 'Stop',
            icon: 'stop',
            ...(stopKey ? { description: `Stop:  ${stopKey}` } : {}),
        }
    }

    #getKeyBinding(commandId: string): string | null {
        // Check for feature flag
        const shortcut =
            this.#features.lsp.getClientInitializeParams()?.initializationOptions?.aws?.awsClientCapabilities?.q
                ?.shortcut
        if (!shortcut) {
            return null
        }
        let defaultKey = ''
        const OS = os.platform()

        switch (commandId) {
            case 'aws.amazonq.runCmdExecution':
                defaultKey = OS === 'darwin' ? DEFAULT_MACOS_RUN_SHORTCUT : DEFAULT_WINDOW_RUN_SHORTCUT
                break
            case 'aws.amazonq.rejectCmdExecution':
                defaultKey = OS === 'darwin' ? DEFAULT_MACOS_REJECT_SHORTCUT : DEFAULT_WINDOW_REJECT_SHORTCUT
                break
            case 'aws.amazonq.stopCmdExecution':
                defaultKey = OS === 'darwin' ? DEFAULT_MACOS_STOP_SHORTCUT : DEFAULT_WINDOW_STOP_SHORTCUT
                break
            default:
                this.#log(`#getKeyBinding: ${commandId} shortcut is supported by Q `)
                break
        }

        if (defaultKey === '') {
            return null
        }

        //TODO: handle case: user change default keybind, suggestion: read `keybinding.json` provided by VSC

        return defaultKey
    }

    #buildQuickSettings(toolUse: ToolUse, toolName: string, toolType?: string, tabId?: string) {
        const originalNames = McpManager.instance.getOriginalToolNames(toolUse.name!)
        let serverName = 'Built-in'
        let descriptionLinkText = 'More control, modify the commands'
        if (originalNames) {
            serverName = originalNames.serverName
            toolName = originalNames.toolName
            descriptionLinkText = 'Advanced'
        }
        const permission = McpManager.instance.getToolPerm(serverName, toolName)
        return {
<<<<<<< HEAD
            type: 'select' as 'select' | 'checkbox' | 'radio',
=======
            type: 'select' as 'select' | 'checkbox' | 'radio', // will update this later
>>>>>>> e9c34110
            messageId: this.#getMessageIdForToolUse(toolType, toolUse),
            tabId: tabId!,
            description: '',
            descriptionLink: {
                id: 'open-mcp-server',
                text: descriptionLinkText,
                destination: serverName,
            },
            options: [
                { id: 'ask', label: 'Ask to run', value: `${serverName}@${toolName}`, selected: permission === 'ask' },
                {
                    id: 'alwaysAllow',
                    label: 'Always allow',
                    value: `${serverName}@${toolName}`,
                    selected: permission === 'alwaysAllow',
                },
            ],
        }
    }

    #processToolConfirmation(
        toolUse: ToolUse,
        requiresAcceptance: Boolean,
        warning?: string,
        commandCategory?: CommandCategory,
        toolType?: string,
        builtInPermission?: boolean,
        tabId?: string
    ): ChatResult {
        const toolName = toolType || toolUse.name
        let buttons: Button[] = []
        let header: {
            body: string
            buttons: Button[]
            icon?: string
            iconForegroundStatus?: string
            status?: {
                status?: Status
                position?: 'left' | 'right'
                description?: string
                icon?: string
                text?: string
            }
        }
        let body: string | undefined
        const quickSettings = this.#buildQuickSettings(toolUse, toolName!, toolType, tabId)
        // Configure tool-specific UI elements
        switch (toolName) {
            case 'executeBash': {
                const commandString = (toolUse.input as unknown as ExecuteBashParams).command
                const runKey = this.#getKeyBinding('aws.amazonq.runCmdExecution')
                const rejectKey = this.#getKeyBinding('aws.amazonq.rejectCmdExecution')

                buttons = requiresAcceptance
                    ? [
                          {
                              id: BUTTON_RUN_SHELL_COMMAND,
                              text: 'Run',
                              icon: 'play',
                              ...(runKey ? { description: `Run:  ${runKey}` } : {}),
                          },
                          {
                              id: BUTTON_REJECT_SHELL_COMMAND,
                              status: 'dimmed-clear' as Status,
                              text: 'Reject',
                              icon: 'cancel',
                              ...(rejectKey ? { description: `Reject:  ${rejectKey}` } : {}),
                          },
                      ]
                    : []

                const statusIcon =
                    commandCategory === CommandCategory.Destructive
                        ? 'warning'
                        : commandCategory === CommandCategory.Mutate
                          ? 'info'
                          : 'none'
                const statusType =
                    commandCategory === CommandCategory.Destructive
                        ? 'warning'
                        : commandCategory === CommandCategory.Mutate
                          ? 'info'
                          : undefined

                header = {
                    status: {
                        icon: statusIcon,
                        status: statusType,
                        position: 'left',
                        description: this.#getCommandCategoryDescription(commandCategory ?? CommandCategory.ReadOnly),
                    },
                    body: 'shell',
                    buttons,
                }
                body = '```shell\n' + commandString
                break
            }

            case FS_WRITE: {
                const writeFilePath = (toolUse.input as unknown as FsWriteParams).path

                // Validate the path using our synchronous utility
                validatePathBasic(writeFilePath)

                this.#debug(`Processing ${toolUse.name} for path: ${writeFilePath}`)
                buttons = [{ id: BUTTON_ALLOW_TOOLS, text: 'Allow', icon: 'ok', status: 'clear' }]
                header = {
                    icon: 'warning',
                    iconForegroundStatus: 'warning',
                    body: builtInPermission
                        ? '#### Allow file modification'
                        : '#### Allow file modification outside of your workspace',
                    buttons,
                }
                body = builtInPermission
                    ? `I need permission to modify files.\n\`${writeFilePath}\``
                    : `I need permission to modify files outside of your workspace.\n\`${writeFilePath}\``
                break
            }

            case FS_REPLACE: {
                const writeFilePath = (toolUse.input as unknown as FsReplaceParams).path

                // For replace, we need to verify the file exists
                validatePathExists(writeFilePath)

                this.#debug(`Processing ${toolUse.name} for path: ${writeFilePath}`)
                buttons = [{ id: BUTTON_ALLOW_TOOLS, text: 'Allow', icon: 'ok', status: 'clear' }]
                header = {
                    icon: 'warning',
                    iconForegroundStatus: 'warning',
                    body: builtInPermission
                        ? '#### Allow file modification'
                        : '#### Allow file modification outside of your workspace',
                    buttons,
                }
                body = builtInPermission
                    ? `I need permission to modify files.\n\`${writeFilePath}\``
                    : `I need permission to modify files outside of your workspace.\n\`${writeFilePath}\``
                break
            }

            case FS_READ:
            case LIST_DIRECTORY: {
                buttons = [{ id: BUTTON_ALLOW_TOOLS, text: 'Allow', icon: 'ok', status: 'clear' }]
                header = {
                    icon: 'tools',
                    iconForegroundStatus: 'tools',
                    body: builtInPermission
                        ? '#### Allow read-only tools'
                        : '#### Allow read-only tools outside your workspace',
                    buttons,
                }

                if (toolName === FS_READ) {
                    const paths = (toolUse.input as unknown as FsReadParams).paths

                    // Validate paths using our synchronous utility
                    validatePathsSync(paths)

                    this.#debug(`Processing ${toolUse.name} for paths: ${JSON.stringify(paths)}`)
                    const formattedPaths: string[] = []
                    paths.forEach(element => formattedPaths.push(`\`${element}\``))
                    body = builtInPermission
                        ? `I need permission to read files.\n${formattedPaths.join('\n')}`
                        : `I need permission to read files outside the workspace.\n${formattedPaths.join('\n')}`
                } else if (toolName === 'listDirectory') {
                    const readFilePath = (toolUse.input as unknown as ListDirectoryParams).path

                    // Validate the path using our synchronous utility
                    validatePathExists(readFilePath)

                    this.#debug(`Processing ${toolUse.name} for path: ${readFilePath}`)
                    body = builtInPermission
                        ? `I need permission to list directories.\n\`${readFilePath}\``
                        : `I need permission to list directories outside the workspace.\n\`${readFilePath}\``
                } else {
                    const readFilePath = (toolUse.input as unknown as ListDirectoryParams).path
                    body = builtInPermission
                        ? `I need permission to search files.\n\`${readFilePath}\``
                        : `I need permission to search files outside the workspace.\n\`${readFilePath}\``
                }
                break
            }

            default: {
                // — DEFAULT ⇒ MCP tools
                buttons = [{ id: BUTTON_ALLOW_TOOLS, text: 'Allow', icon: 'ok', status: 'clear' }]
                header = {
                    icon: 'tools',
                    iconForegroundStatus: 'warning',
                    body: `#### ${toolName}`,
                    buttons,
                }
                body = ' '
                break
            }
        }

        // Determine if this is a built-in tool or MCP tool
        const isStandardTool = toolName !== undefined && this.#features.agent.getBuiltInToolNames().includes(toolName)

        if (isStandardTool) {
            return {
                type: 'tool',
                messageId: this.#getMessageIdForToolUse(toolType, toolUse),
                header,
                body: warning ? (toolName === EXECUTE_BASH ? '' : '\n\n') + body : body,
                quickSettings,
            }
        } else {
            return {
                type: 'tool',
                messageId: toolUse.toolUseId,
                summary: {
                    content: {
                        header: {
                            icon: 'tools',
                            body: `${toolName}`,
                            buttons: [
                                { id: BUTTON_ALLOW_TOOLS, text: 'Run', icon: 'play', status: 'clear' },
                                {
                                    id: BUTTON_REJECT_MCP_TOOL,
                                    text: 'Reject',
                                    icon: 'cancel',
                                    status: 'dimmed-clear' as Status,
                                },
                            ],
                        },
                        quickSettings,
                    },
                    collapsedContent: [
                        {
                            header: { body: 'Parameters' },
                            body: `\`\`\`json\n${JSON.stringify(toolUse.input, null, 2)}\n\`\`\``,
                        },
                    ],
                },
            }
        }
    }

    async #getFsWriteChatResult(
        toolUse: ToolUse,
        doc: TextDocument | undefined,
        session: ChatSessionService
    ): Promise<ChatMessage> {
        const input = toolUse.input as unknown as FsWriteParams | FsReplaceParams
        const oldContent = session.toolUseLookup.get(toolUse.toolUseId!)?.fileChange?.before ?? ''
        // Get just the filename instead of the full path
        const fileName = path.basename(input.path)
        const diffChanges = diffLines(oldContent, doc?.getText() ?? '')
        const changes = diffChanges.reduce(
            (acc, { count = 0, added, removed }) => {
                if (added) {
                    acc.added += count
                } else if (removed) {
                    acc.deleted += count
                }
                return acc
            },
            { added: 0, deleted: 0 }
        )
        return {
            type: 'tool',
            messageId: toolUse.toolUseId,
            header: {
                fileList: {
                    filePaths: [fileName],
                    details: {
                        [fileName]: {
                            changes,
                            description: input.path,
                        },
                    },
                },
                buttons: [{ id: BUTTON_UNDO_CHANGES, text: 'Undo', icon: 'undo' }],
            },
        }
    }

    #processReadOrListOrSearch(toolUse: ToolUse, chatResultStream: AgenticChatResultStream): ChatMessage | undefined {
        let messageIdToUpdate = toolUse.toolUseId!
        const currentId = chatResultStream.getMessageIdToUpdateForTool(toolUse.name!)

        if (currentId) {
            messageIdToUpdate = currentId
        } else {
            chatResultStream.setMessageIdToUpdateForTool(toolUse.name!, messageIdToUpdate)
        }
        let currentPaths = []
        if (toolUse.name === FS_READ) {
            currentPaths = (toolUse.input as unknown as FsReadParams)?.paths
        } else {
            currentPaths.push((toolUse.input as unknown as ListDirectoryParams | FileSearchParams)?.path)
        }

        if (!currentPaths) return

        for (const currentPath of currentPaths) {
            const existingPaths = chatResultStream.getMessageOperation(messageIdToUpdate)?.filePaths || []
            // Check if path already exists in the list
            const isPathAlreadyProcessed = existingPaths.some(path => path.relativeFilePath === currentPath)
            if (!isPathAlreadyProcessed) {
                const currentFileDetail = {
                    relativeFilePath: currentPath,
                    lineRanges: [{ first: -1, second: -1 }],
                }
                chatResultStream.addMessageOperation(messageIdToUpdate, toolUse.name!, [
                    ...existingPaths,
                    currentFileDetail,
                ])
            }
        }
        let title: string
        const itemCount = chatResultStream.getMessageOperation(messageIdToUpdate)?.filePaths.length
        const filePathsPushed = chatResultStream.getMessageOperation(messageIdToUpdate)?.filePaths ?? []
        if (!itemCount) {
            title = 'Gathering context'
        } else {
            title =
                toolUse.name === FS_READ
                    ? `${itemCount} file${itemCount > 1 ? 's' : ''} read`
                    : toolUse.name === FILE_SEARCH
                      ? `${itemCount} ${itemCount === 1 ? 'directory' : 'directories'} searched`
                      : `${itemCount} ${itemCount === 1 ? 'directory' : 'directories'} listed`
        }
        const details: Record<string, FileDetails> = {}
        for (const item of filePathsPushed) {
            details[item.relativeFilePath] = {
                lineRanges: item.lineRanges,
                description: item.relativeFilePath,
            }
        }

        const fileList: FileList = {
            rootFolderTitle: title,
            filePaths: filePathsPushed.map(item => item.relativeFilePath),
            details,
        }
        return {
            type: 'tool',
            fileList,
            messageId: messageIdToUpdate,
            body: '',
        }
    }

    /**
     * Process grep search results and format them for display in the chat UI
     */
    #processGrepSearchResult(
        toolUse: ToolUse,
        result: any,
        chatResultStream: AgenticChatResultStream
    ): ChatMessage | undefined {
        if (toolUse.name !== GREP_SEARCH) {
            return undefined
        }

        let messageIdToUpdate = toolUse.toolUseId!
        const currentId = chatResultStream.getMessageIdToUpdateForTool(toolUse.name!)

        if (currentId) {
            messageIdToUpdate = currentId
        } else {
            chatResultStream.setMessageIdToUpdateForTool(toolUse.name!, messageIdToUpdate)
        }

        // Extract search results from the tool output
        const output = result.output.content as SanitizedRipgrepOutput
        if (!output || !output.fileMatches || !Array.isArray(output.fileMatches)) {
            return {
                type: 'tool',
                messageId: messageIdToUpdate,
                body: 'No search results found.',
            }
        }

        // Process the matches into a structured format
        const matches = output.fileMatches
        const fileDetails: Record<string, FileDetails> = {}

        // Create file details directly from matches
        for (const match of matches) {
            const filePath = match.filePath
            if (!filePath) continue

            fileDetails[`${filePath} (${match.matches.length} ${match.matches.length <= 1 ? 'result' : 'results'})`] = {
                description: filePath,
                lineRanges: [{ first: -1, second: -1 }],
            }
        }

        // Create sorted array of file paths
        const sortedFilePaths = Object.keys(fileDetails)

        // Create the context list for display
        const query = (toolUse.input as any)?.query || 'search term'

        const contextList: FileList = {
            rootFolderTitle: `Grepped for "${query}", ${output.matchCount}  ${output.matchCount <= 1 ? 'result' : 'results'} found`,
            filePaths: sortedFilePaths,
            details: fileDetails,
        }

        return {
            type: 'tool',
            fileList: contextList,
            messageId: messageIdToUpdate,
            body: '',
        }
    }

    /**
     * Updates the request input with tool results for the next iteration
     */
    #updateRequestInputWithToolResults(
        requestInput: ChatCommandInput,
        toolResults: ToolResult[],
        content: string
    ): ChatCommandInput {
        // Create a deep copy of the request input
        const updatedRequestInput = structuredClone(requestInput) as ChatCommandInput

        // Add tool results to the request
        updatedRequestInput.conversationState!.currentMessage!.userInputMessage!.userInputMessageContext!.toolResults =
            []
        updatedRequestInput.conversationState!.currentMessage!.userInputMessage!.content = content
        // don't pass in IDE context again in the followup toolUse/toolResult loop as it confuses the model and is not necessary
        updatedRequestInput.conversationState!.currentMessage!.userInputMessage!.userInputMessageContext!.editorState =
            {
                ...updatedRequestInput.conversationState!.currentMessage!.userInputMessage!.userInputMessageContext!
                    .editorState,
                document: undefined,
                relevantDocuments: undefined,
                cursorState: undefined,
                useRelevantDocuments: false,
            }

        // Clear images to avoid passing them again in follow-up toolUse/toolResult loops, as it is may confuse the model
        updatedRequestInput.conversationState!.currentMessage!.userInputMessage!.images = []

        for (const toolResult of toolResults) {
            this.#debug(`ToolResult: ${JSON.stringify(toolResult)}`)
            updatedRequestInput.conversationState!.currentMessage!.userInputMessage!.userInputMessageContext!.toolResults.push(
                {
                    ...toolResult,
                }
            )
        }

        return updatedRequestInput
    }

    /**
     * Handles the final result after the agent loop completes
     */
    async #handleFinalResult(
        result: Result<AgenticChatResultWithMetadata, string>,
        session: ChatSessionService,
        tabId: string,
        metric: Metric<CombinedConversationEvent>,
        triggerContext: TriggerContext,
        isNewConversation: boolean,
        chatResultStream: AgenticChatResultStream
    ): Promise<ChatResult> {
        if (!result.success) {
            throw new AgenticChatError(result.error, 'FailedResult')
        }
        const conversationId = session.conversationId
        this.#debug('Final session conversation id:', conversationId || '')

        if (conversationId) {
            this.#telemetryController.setConversationId(tabId, conversationId)

            if (isNewConversation) {
                this.#telemetryController.updateTriggerInfo(tabId, {
                    startTrigger: {
                        hasUserSnippet: metric.metric.cwsprChatHasCodeSnippet ?? false,
                        triggerType: triggerContext.triggerType,
                    },
                })

                this.#telemetryController.emitStartConversationMetric(tabId, metric.metric)
            }
        }

        metric.setDimension('codewhispererCustomizationArn', this.#customizationArn)
        metric.setDimension('languageServerVersion', this.#features.runtime.serverInfo.version)
        metric.setDimension('enabled', session.pairProgrammingMode)
        const profileArn = this.#serviceManager?.getActiveProfileArn()
        if (profileArn) {
            this.#telemetryService.updateProfileArn(profileArn)
        }
        const modelId = session.modelId
        if (modelId) {
            this.#telemetryService.updateModelId(modelId)
        }
        if (triggerContext.contextInfo) {
            metric.mergeWith({
                cwsprChatHasContextList: triggerContext.documentReference?.filePaths?.length ? true : false,
                cwsprChatFolderContextCount: triggerContext.contextInfo.contextCount.folderContextCount,
                cwsprChatFileContextCount: triggerContext.contextInfo.contextCount.fileContextCount,
                cwsprChatRuleContextCount: triggerContext.contextInfo.contextCount.activeRuleContextCount,
                cwsprChatTotalRuleContextCount: triggerContext.contextInfo.contextCount.totalRuleContextCount,
                cwsprChatPromptContextCount: triggerContext.contextInfo.contextCount.promptContextCount,
                cwsprChatFileContextLength: triggerContext.contextInfo.contextLength.fileContextLength,
                cwsprChatRuleContextLength: triggerContext.contextInfo.contextLength.ruleContextLength,
                cwsprChatPromptContextLength: triggerContext.contextInfo.contextLength.promptContextLength,
                cwsprChatCodeContextCount: triggerContext.contextInfo.contextCount.codeContextCount,
                cwsprChatCodeContextLength: triggerContext.contextInfo.contextLength.codeContextLength,
                cwsprChatFocusFileContextLength: triggerContext.text?.length,
                cwsprChatPinnedCodeContextCount: triggerContext.contextInfo.pinnedContextCount.codeContextCount,
                cwsprChatPinnedFileContextCount: triggerContext.contextInfo.pinnedContextCount.fileContextCount,
                cwsprChatPinnedFolderContextCount: triggerContext.contextInfo.pinnedContextCount.folderContextCount,
                cwsprChatPinnedPromptContextCount: triggerContext.contextInfo.pinnedContextCount.promptContextCount,
            })
        }
        await this.#telemetryController.emitAddMessageMetric(tabId, metric.metric, 'Succeeded')

        this.#telemetryController.updateTriggerInfo(tabId, {
            lastMessageTrigger: {
                ...triggerContext,
                messageId: result.data?.chatResult.messageId,
                followUpActions: new Set(
                    result.data?.chatResult.followUp?.options
                        ?.map(option => option.prompt ?? '')
                        .filter(prompt => prompt.length > 0)
                ),
            },
        })

        return chatResultStream.getResult()
    }

    /**
     * Handles errors that occur during the request
     */
    async #handleRequestError(
        conversationId: string | undefined,
        err: any,
        errorMessageId: string,
        tabId: string,
        metric: Metric<CombinedConversationEvent>,
        agenticCodingMode: boolean
    ): Promise<ChatResult | ResponseError<ChatResult>> {
        const errorMessage = getErrorMsg(err)
        const requestID = getRequestID(err) ?? ''
        metric.setDimension('cwsprChatResponseCode', getHttpStatusCode(err) ?? 0)
        metric.setDimension('languageServerVersion', this.#features.runtime.serverInfo.version)
        metric.setDimension('codewhispererCustomizationArn', this.#customizationArn)
        metric.setDimension('enabled', agenticCodingMode)

        metric.metric.requestIds = [requestID]
        metric.metric.cwsprChatMessageId = errorMessageId
        metric.metric.cwsprChatConversationId = conversationId
        await this.#telemetryController.emitAddMessageMetric(tabId, metric.metric, 'Failed')

        if (isUsageLimitError(err)) {
            if (this.#paidTierMode !== 'paidtier') {
                this.setPaidTierMode(tabId, 'freetier-limit')
            }
            return new ResponseError<ChatResult>(LSPErrorCodes.RequestFailed, err.message, {
                type: 'answer',
                body: `AmazonQUsageLimitError: Monthly limit reached. ${requestID ? `\n\nRequest ID: ${requestID}` : ''}`,
                messageId: 'monthly-usage-limit',
                buttons: [],
            })
        }

        if (isThrottlingRelated(err)) {
            this.#telemetryController.emitMessageResponseError(
                tabId,
                metric.metric,
                requestID,
                err.message,
                agenticCodingMode
            )
            new ResponseError<ChatResult>(LSPErrorCodes.RequestFailed, err.message, {
                type: 'answer',
                body: requestID ? `${err.message} \n\nRequest ID: ${requestID}` : err.message,
                messageId: errorMessageId,
                buttons: [],
            })
        }

        // use custom error message for unactionable errors (user-dependent errors like PromptCharacterLimit)
        if (err.code && err.code in unactionableErrorCodes) {
            const customErrMessage = unactionableErrorCodes[err.code as keyof typeof unactionableErrorCodes]
            this.#telemetryController.emitMessageResponseError(
                tabId,
                metric.metric,
                requestID,
                customErrMessage,
                agenticCodingMode
            )
        } else {
            this.#telemetryController.emitMessageResponseError(
                tabId,
                metric.metric,
                requestID,
                errorMessage ?? GENERIC_ERROR_MS,
                agenticCodingMode
            )
        }

        let authFollowType: ReturnType<typeof getAuthFollowUpType> = undefined
        // first check if there is an AmazonQ related auth follow up
        if (err.cause instanceof AmazonQError) {
            authFollowType = getAuthFollowUpType(err.cause)
        }

        // if not check full error for auth follow up
        if (!authFollowType) {
            authFollowType = getAuthFollowUpType(err)
        }

        if (authFollowType) {
            this.#log(`Q auth error: ${getErrorMsg(err)}`)

            return createAuthFollowUpResult(authFollowType)
        }

        if (isUsageLimitError(err) || customerFacingErrorCodes.includes(err.code)) {
            this.#features.logging.error(`${loggingUtils.formatErr(err)}`)
            if (err.code === 'InputTooLong') {
                // Clear the chat history in the database for this tab
                this.#chatHistoryDb.clearTab(tabId)
            }
            const errorBody =
                err.code === 'QModelResponse' && requestID
                    ? `${err.message} \n\nRequest ID: ${requestID} `
                    : err.message
            const responseData: ChatResult = {
                type: 'answer',
                body: errorBody,
                messageId: errorMessageId,
                buttons: [],
            }
            if (err.code === 'QModelResponse') {
                // special case for throttling where we show error card instead of chat message
                if (
                    err.message ===
                    `The model you selected is temporarily unavailable. Please switch to a different model and try again.`
                ) {
                    this.#features.chat.sendChatUpdate({
                        tabId: tabId,
                        data: { messages: [{ messageId: 'modelUnavailable' }] },
                    })
                    const emptyChatResult: ChatResult = {
                        type: 'answer',
                        body: '',
                        messageId: errorMessageId,
                        buttons: [],
                    }
                    return emptyChatResult
                }
                if (err.message === `I am experiencing high traffic, please try again shortly.`) {
                    this.#features.chat.sendChatUpdate({
                        tabId: tabId,
                        data: { messages: [{ messageId: 'modelThrottled' }] },
                    })
                    const emptyChatResult: ChatResult = {
                        type: 'answer',
                        body: '',
                        messageId: errorMessageId,
                        buttons: [],
                    }
                    return emptyChatResult
                }
                return responseData
            }
            return new ResponseError<ChatResult>(LSPErrorCodes.RequestFailed, err.message, responseData)
        }
        this.#features.logging.error(`Unknown Error: ${loggingUtils.formatErr(err)}`)
        return new ResponseError<ChatResult>(LSPErrorCodes.RequestFailed, err.message, {
            type: 'answer',
            body: requestID ? `${GENERIC_ERROR_MS} \n\nRequest ID: ${requestID}` : GENERIC_ERROR_MS,
            messageId: errorMessageId,
            buttons: [],
        })
    }

    async onInlineChatPrompt(
        params: InlineChatParams,
        token: CancellationToken
    ): Promise<InlineChatResult | ResponseError<InlineChatResult>> {
        // TODO: This metric needs to be removed later, just added for now to be able to create a ChatEventParser object
        const metric = new Metric<AddMessageEvent>({
            cwsprChatConversationType: 'Chat',
        })
        const triggerContext = await this.#getInlineChatTriggerContext(params)

        let response: ChatCommandOutput
        let requestInput: ChatCommandInput

        try {
            requestInput = await this.#triggerContext.getChatParamsFromTrigger(
                params,
                triggerContext,
                ChatTriggerType.INLINE_CHAT,
                this.#customizationArn
            )

            if (!this.#serviceManager) {
                throw new Error('amazonQServiceManager is not initialized')
            }

            const client = this.#serviceManager.getStreamingClient()
            response = await client.sendMessage(requestInput as SendMessageCommandInput)
            this.#log('Response for inline chat', JSON.stringify(response.$metadata), JSON.stringify(response))
        } catch (err) {
            if (err instanceof AmazonQServicePendingSigninError || err instanceof AmazonQServicePendingProfileError) {
                this.#log(`Q Inline Chat SSO Connection error: ${getErrorMsg(err)}`)
                return new ResponseError<ChatResult>(LSPErrorCodes.RequestFailed, err.message)
            }
            this.#log(`Q api request error ${err instanceof Error ? JSON.stringify(err) : 'unknown'}`)
            return new ResponseError<ChatResult>(
                LSPErrorCodes.RequestFailed,
                err instanceof Error ? err.message : 'Unknown request error'
            )
        }

        try {
            const result = await this.#processSendMessageResponseForInlineChat(
                response,
                metric,
                params.partialResultToken
            )

            return result.success
                ? {
                      ...result.data.chatResult,
                      requestId: response.$metadata.requestId,
                  }
                : new ResponseError<ChatResult>(LSPErrorCodes.RequestFailed, result.error)
        } catch (err) {
            this.#log(
                'Error encountered during inline chat response streaming:',
                err instanceof Error ? err.message : 'unknown'
            )
            return new ResponseError<ChatResult>(
                LSPErrorCodes.RequestFailed,
                err instanceof Error ? err.message : 'Unknown error occurred during inline chat response stream'
            )
        }
    }

    async onInlineChatResult(params: InlineChatResultParams) {
        await this.#telemetryService.emitInlineChatResultLog(params)
    }

    async onActiveEditorChanged(params: ActiveEditorChangedParams): Promise<void> {
        if (this.#telemetryController.activeTabId) {
            this.sendPinnedContext(this.#telemetryController.activeTabId)
        }
    }

    async onCodeInsertToCursorPosition(params: InsertToCursorPositionParams) {
        // Implementation based on https://github.com/aws/aws-toolkit-vscode/blob/1814cc84228d4bf20270574c5980b91b227f31cf/packages/core/src/amazonq/commons/controllers/contentController.ts#L38
        if (!params.textDocument || !params.cursorPosition || !params.code) {
            const missingParams = []

            if (!params.textDocument) missingParams.push('textDocument')
            if (!params.cursorPosition) missingParams.push('cursorPosition')
            if (!params.code) missingParams.push('code')

            this.#log(
                `Q Chat server failed to insert code.Missing required parameters for insert code: ${missingParams.join(', ')}`
            )
            return
        }

        let cursorPosition = params.cursorPosition

        const indentRange = {
            start: { line: cursorPosition.line, character: 0 },
            end: cursorPosition,
        }
        const documentContent = await this.#features.workspace.getTextDocument(params.textDocument.uri)
        // linePrefix is the raw text that is between the start of the line and the current cursor position
        let linePrefix = documentContent?.getText(indentRange)
        // calculatedIndent is the indent we calculate inside this function and apply to the text to be inserted
        let calculatedIndent = ''
        let hasVirtualSpace = false

        if (linePrefix) {
            // If linePrefix object is not empty, there are two possibilities:
            // Case 1: If linePrefix contains only whitespace: Use the entire linePrefix as is for the indent
            // Case 2: If linePrefix contains non-whitespace characters: Extract leading whitespace from linePrefix (if any), ignore rest of text
            calculatedIndent =
                linePrefix.trim().length == 0
                    ? linePrefix
                    : ' '.repeat(linePrefix.length - linePrefix.trimStart().length)
        } else if (documentContent && cursorPosition.character > 0) {
            // When the cursor is not at the start of the line (position > 0) but there's no actual text at the indentation range
            // It means there are virtual spaces that is being rendered by the IDE
            // In this case, the indentation is determined by the cursorPosition
            this.#log('Indent is nullish and the cursor position is greater than zero while inserting code')
            calculatedIndent = ' '.repeat(cursorPosition.character)
            hasVirtualSpace = true
            cursorPosition.character = 0
        }

        const textWithIndent = params.code
            .split('\n')
            .map((line, index) => {
                if (index === 0) {
                    return hasVirtualSpace && line ? calculatedIndent + line : line
                }
                // Only indent non-empty lines
                return line ? calculatedIndent + line : ''
            })
            .join('\n')

        const workspaceEdit: ApplyWorkspaceEditParams = {
            edit: {
                documentChanges: [
                    TextDocumentEdit.create({ uri: params.textDocument.uri, version: 0 }, [
                        TextEdit.insert(cursorPosition, textWithIndent),
                    ]),
                ],
            },
        }

        this.#userWrittenCodeTracker?.onQStartsMakingEdits()
        const applyResult = await this.#features.lsp.workspace.applyWorkspaceEdit(workspaceEdit)
        this.#userWrittenCodeTracker?.onQFinishesEdits()

        if (applyResult.applied) {
            this.#log(`Q Chat server inserted code successfully`)
            this.#telemetryController.enqueueCodeDiffEntry({ ...params, code: textWithIndent })
        } else {
            this.#log(
                `Q Chat server failed to insert code: ${applyResult.failureReason ?? 'No failure reason provided'}`
            )
        }
    }
    onCopyCodeToClipboard() {}

    onEndChat(params: EndChatParams, _token: CancellationToken): boolean {
        const { success } = this.#chatSessionManagementService.deleteSession(params.tabId)

        return success
    }

    async onFileClicked(params: FileClickParams) {
        const session = this.#chatSessionManagementService.getSession(params.tabId)
        const toolUseId = params.messageId
        const toolUse = toolUseId ? session.data?.toolUseLookup.get(toolUseId) : undefined

        if (toolUse?.name === FS_WRITE || toolUse?.name === FS_REPLACE) {
            const input = toolUse.input as unknown as FsWriteParams | FsReplaceParams
            this.#features.lsp.workspace.openFileDiff({
                originalFileUri: input.path,
                originalFileContent: toolUse.fileChange?.before,
                isDeleted: false,
                fileContent: toolUse.fileChange?.after,
            })
        } else if (toolUse?.name === FS_READ) {
            await this.#features.lsp.window.showDocument({ uri: URI.file(params.filePath).toString() })
        } else {
            const absolutePath = params.fullPath ?? (await this.#resolveAbsolutePath(params.filePath))
            if (absolutePath) {
                await this.#features.lsp.window.showDocument({ uri: URI.file(absolutePath).toString() })
            }
        }
    }

    async onFollowUpClicked(params: FollowUpClickParams) {
        this.#log(`onFollowUpClicked: ${JSON.stringify(params)}`)

        // if (params.followUp.type === '...') {
        //     ...
        // }
    }

    onInfoLinkClick() {}

    onLinkClick() {}

    /**
     * After the Chat UI (mynah-ui) is ready.
     */
    async onReady() {
        await this.restorePreviousChats()
        try {
            const localProjectContextController = await LocalProjectContextController.getInstance()
            const contextItems = await localProjectContextController.getContextCommandItems()
            await this.#contextCommandsProvider.processContextCommandUpdate(contextItems)
            void this.#contextCommandsProvider.maybeUpdateCodeSymbols()
        } catch (error) {
            this.#log('Error initializing context commands: ' + error)
        }
    }

    onSendFeedback({ tabId, feedbackPayload }: FeedbackParams) {
        this.#features.telemetry.emitMetric({
            name: 'amazonq_sendFeedback',
            data: {
                comment: JSON.stringify({
                    type: 'codewhisperer-chat-answer-feedback',
                    conversationId: this.#telemetryController.getConversationId(tabId) ?? '',
                    messageId: feedbackPayload.messageId,
                    reason: feedbackPayload.selectedOption,
                    userComment: feedbackPayload.comment,
                }),
                // this is always Negative because only thumbs down has a form
                sentiment: 'Negative',
            },
        })
    }

    onSourceLinkClick() {}

    /**
     * @deprecated use aws/chat/listAvailableModels server request instead
     */
    #legacySetModelId(tabId: string, session: ChatSessionService) {
        // Since model selection is mandatory, the only time modelId is not set is when the chat history is empty.
        // In that case, we use the default modelId.
        let modelId = this.#chatHistoryDb.getModelId() ?? DEFAULT_MODEL_ID

        const region = AmazonQTokenServiceManager.getInstance().getRegion()
        if (region === 'eu-central-1') {
            // Only 3.7 Sonnet is available in eu-central-1 for now
            modelId = 'CLAUDE_3_7_SONNET_20250219_V1_0'
            // @ts-ignore
            this.#features.chat.chatOptionsUpdate({ region })
        }
        this.#features.chat.chatOptionsUpdate({ modelId: modelId, tabId: tabId })
        session.modelId = modelId
    }

    onTabAdd(params: TabAddParams) {
        this.#telemetryController.activeTabId = params.tabId

        if (!params.restoredTab) {
            this.sendPinnedContext(params.tabId)
        }

        const sessionResult = this.#chatSessionManagementService.createSession(params.tabId)
        const { data: session, success } = sessionResult
        if (!success) {
            return new ResponseError<ChatResult>(ErrorCodes.InternalError, sessionResult.error)
        }
        this.#legacySetModelId(params.tabId, session)

        // Get the saved pair programming mode from the database or default to true if not found
        const savedPairProgrammingMode = this.#chatHistoryDb.getPairProgrammingMode()
        session.pairProgrammingMode = savedPairProgrammingMode !== undefined ? savedPairProgrammingMode : true

        // Update the client with the initial pair programming mode
        this.#features.chat.chatOptionsUpdate({
            tabId: params.tabId,
            // Type assertion to support pairProgrammingMode
            ...(session.pairProgrammingMode !== undefined ? { pairProgrammingMode: session.pairProgrammingMode } : {}),
        } as ChatUpdateParams)

        if (success && session) {
            // Set the logging object on the session
            session.setLogging(this.#features.logging)
        }
        this.setPaidTierMode(params.tabId)
    }

    onTabChange(params: TabChangeParams) {
        this.#telemetryController.emitConversationMetric({
            name: ChatTelemetryEventName.ExitFocusConversation,
            data: {},
        })

        this.#telemetryController.activeTabId = params.tabId

        this.sendPinnedContext(params.tabId)

        this.#telemetryController.emitConversationMetric({
            name: ChatTelemetryEventName.EnterFocusConversation,
            data: {},
        })

        this.setPaidTierMode(params.tabId)
    }

    sendPinnedContext(tabId: string) {
        this.#additionalContextProvider.sendPinnedContext(tabId)
    }

    onTabRemove(params: TabRemoveParams) {
        if (this.#telemetryController.activeTabId === params.tabId) {
            this.#telemetryController.emitConversationMetric({
                name: ChatTelemetryEventName.ExitFocusConversation,
                data: {},
            })
            this.#telemetryController.activeTabId = undefined
        }
        this.#chatHistoryDb.updateTabOpenState(params.tabId, false)
        this.#chatSessionManagementService.deleteSession(params.tabId)
        this.#telemetryController.removeConversation(params.tabId)
    }

    onQuickAction(params: QuickActionParams, _cancellationToken: CancellationToken) {
        switch (params.quickAction) {
            case QuickAction.Clear: {
                const sessionResult = this.#chatSessionManagementService.getSession(params.tabId)

                this.#telemetryController.emitChatMetric({
                    name: ChatTelemetryEventName.RunCommand,
                    data: {
                        cwsprChatCommandType: params.quickAction,
                    },
                })

                this.#telemetryController.removeConversation(params.tabId)
                this.#chatHistoryDb.clearTab(params.tabId)

                sessionResult.data?.clear()

                return {}
            }

            case QuickAction.Help:
                this.#telemetryController.emitChatMetric({
                    name: ChatTelemetryEventName.RunCommand,
                    data: {
                        cwsprChatCommandType: params.quickAction,
                    },
                })
                return {
                    messageId: uuid(),
                    body: HELP_MESSAGE,
                }

            default:
                return {}
        }
    }

    onPinnedContextAdd(params: PinnedContextParams) {
        this.#additionalContextProvider.onPinnedContextAdd(params)
    }

    onPinnedContextRemove(params: PinnedContextParams) {
        this.#additionalContextProvider.onPinnedContextRemove(params)
    }

    async onTabBarAction(params: TabBarActionParams) {
        return this.#tabBarController.onTabBarAction(params)
    }

    async #getInlineChatTriggerContext(params: InlineChatParams) {
        let triggerContext: TriggerContext = await this.#triggerContext.getNewTriggerContext(params)
        return triggerContext
    }

    async #resolveAbsolutePath(relativePath: string): Promise<string | undefined> {
        try {
            const workspaceFolders = workspaceUtils.getWorkspaceFolderPaths(this.#features.workspace)
            for (const workspaceRoot of workspaceFolders) {
                const candidatePath = path.join(workspaceRoot, relativePath)
                if (await this.#features.workspace.fs.exists(candidatePath)) {
                    return candidatePath
                }
            }

            // handle prompt file outside of workspace
            if (relativePath.endsWith(promptFileExtension)) {
                return path.join(getUserPromptsDirectory(), relativePath)
            }

            this.#features.logging.error(`File not found: ${relativePath}`)
        } catch (e: any) {
            this.#features.logging.error(`Error resolving absolute path: ${e.message}`)
        }

        return undefined
    }

    async #getTriggerContext(params: ChatParams, metric: Metric<CombinedConversationEvent>) {
        const lastMessageTrigger = this.#telemetryController.getLastMessageTrigger(params.tabId)

        let triggerContext: TriggerContext

        // this is the only way we can detect a follow up action
        // we can reuse previous trigger information
        if (lastMessageTrigger?.followUpActions?.has(params.prompt?.prompt ?? '')) {
            await this.#telemetryController.emitInteractWithMessageMetric(params.tabId, {
                cwsprChatMessageId: lastMessageTrigger.messageId!,
                cwsprChatInteractionType: ChatInteractionType.ClickFollowUp,
            })

            triggerContext = lastMessageTrigger
        } else {
            triggerContext = await this.#triggerContext.getNewTriggerContext(params)
            triggerContext.triggerType = this.#telemetryController.getCurrentTrigger(params.tabId) ?? 'click'
        }

        metric.mergeWith({
            cwsprChatUserIntent: triggerContext?.userIntent,
            cwsprChatProgrammingLanguage: triggerContext?.programmingLanguage?.languageName,
            cwsprChatRequestLength: params.prompt?.prompt?.length ?? 0,
            cwsprChatTriggerInteraction: triggerContext?.triggerType,
            cwsprChatHasCodeSnippet: triggerContext.hasCodeSnippet ?? false,
            cwsprChatActiveEditorTotalCharacters: triggerContext.totalEditorCharacters ?? 0,
        })

        return triggerContext
    }

    async #invalidateCompactCommand(tabId: string, messageIds: string[]) {
        for (const messageId of messageIds) {
            await this.#features.chat.sendChatUpdate({
                tabId,
                state: { inProgress: false },
                data: {
                    messages: [
                        {
                            messageId,
                            type: 'tool',
                            body: 'Compaction is skipped.',
                            header: {
                                body: COMPACTION_HEADER_BODY,
                                status: { icon: 'block', text: 'Ignored' },
                                buttons: [],
                            },
                        },
                    ],
                },
            })
        }
    }

    async #invalidateAllShellCommands(tabId: string, session: ChatSessionService) {
        for (const [toolUseId, toolUse] of session.toolUseLookup.entries()) {
            if (toolUse.name !== EXECUTE_BASH || this.#stoppedToolUses.has(toolUseId)) continue

            const params = toolUse.input as unknown as ExecuteBashParams
            const command = params.command

            await this.#features.chat.sendChatUpdate({
                tabId,
                state: { inProgress: false },
                data: {
                    messages: [
                        {
                            messageId: toolUseId,
                            type: 'tool',
                            body: `\`\`\`shell\n${command}\n\`\`\``,
                            header: {
                                body: 'shell',
                                status: { icon: 'block', text: 'Ignored' },
                                buttons: [],
                            },
                        },
                    ],
                },
            })

            this.#stoppedToolUses.add(toolUseId)
        }
    }

    /**
     * Shows a "limit reached" message in the client, with action buttons.
     */
    showFreeTierLimitMsgOnClient(tabId?: string) {
        const upgradeBtn = { title: `Subscribe to ${qProName}` }
        const learnBtn = { title: 'Learn More' }
        this.#features.lsp.window
            .showMessageRequest({
                type: MessageType.Warning,
                message: freeTierLimitUserMsg,
                actions: [upgradeBtn, learnBtn],
            })
            .then(r => {
                if (r?.title === upgradeBtn.title) {
                    return this.onManageSubscription(tabId ?? '')
                } else if (r?.title === learnBtn.title) {
                    onPaidTierLearnMore(this.#features.lsp, this.#features.logging)
                }
            })
            .catch((e: any) => {
                if (e instanceof timeoutUtils.AsyncTimeoutError) {
                    return // Message is optional, does not require user action.
                }
                this.#log(`setPaidTierMode: showMessageRequest failed: ${(e as Error).message}`)
            })
    }

    /**
     * Updates the "Upgrade Q" (subscription tier) state of the UI in the chat component. If `mode` is not given, the user's subscription status is checked by calling the Q service.
     *
     * `mode` behavior:
     *  - 'freetier': chat-ui clears "limit reached" UI, if any.
     *  - 'freetier-limit':
     *      - client (IDE) shows a message.
     *      - chat-ui shows a chat card.
     *  - 'paidtier': disable any "free-tier limit" UI.
     *  - 'upgrade-pending': chat-ui shows a progress spinner.
     */
    setPaidTierMode(tabId?: string, mode?: PaidTierMode) {
        const isBuilderId = getSsoConnectionType(this.#features.credentialsProvider) === 'builderId'
        if (!isBuilderId) {
            return
        }

        if (mode === 'freetier' && this.#paidTierMode === 'freetier-limit') {
            // mode = 'freetier-limit' // Sticky while 'freetier'.
        } else if (mode === 'freetier-limit' && mode !== this.#paidTierMode) {
            this.showFreeTierLimitMsgOnClient(tabId)
        } else if (!mode) {
            // Note: intentionally async.
            this.#serviceManager
                ?.getCodewhispererService()
                .getSubscriptionStatus(true)
                .then(o => {
                    this.#log(`setPaidTierMode: getSubscriptionStatus: ${o.status} ${o.encodedVerificationUrl}`)
                    this.setPaidTierMode(tabId, o.status !== 'none' ? 'paidtier' : 'freetier')
                })
                .catch(err => {
                    this.#log(`setPaidTierMode: getSubscriptionStatus failed: ${JSON.stringify(err)}`)
                })
            // mode = isFreeTierUser ? 'freetier' : 'paidtier'
            return
        }

        this.#paidTierMode = mode
        this.#log(`setPaidTierMode: mode=${mode}`)

        const o: ChatUpdateParams = {
            tabId: tabId ?? '',
            // data: { messages: [] },
        }
        // Special flag recognized by `chat-client/src/client/mynahUi.ts`.
        ;(o as any).paidTierMode = mode
        this.#features.chat.sendChatUpdate(o)
    }

    /**
     * Handles when a builder-id (not IdC) user invoked "Manage Subscription" or "Upgrade Q".
     *
     * - Navigates to the "Manage Subscription" page for PAID-TIER user.
     * - Starts the "Upgrade Q" flow for a FREE-TIER user:
     *   1. `awsAccountId` was provided by the IDE extension.
     *   2. Call `createSubscriptionToken(awsAccountId)`.
     *   3. Set the UI to show "Waiting…" progress indicator.
     *   4. Return result, and...
     *   5. ASYNCHRONOUSLY poll subscription status until success.
     *      - Update the UI on success/failure.
     *
     * If `awsAccountId` is not given:
     * - For FREE-TIER user: prompts for AWS account.
     * - For PAID-TIER user: navigates to the "Manage Subscription" AWS console page.
     *
     * @param awsAccountId AWS account ID to create subscription for
     * @returns `undefined` on success, or error message on failure.
     */
    async onManageSubscription(tabId: string, awsAccountId?: string): Promise<string | undefined> {
        const client = this.#serviceManager?.getCodewhispererService()
        if (!awsAccountId) {
            // If no awsAccountId was provided:
            // 1. Check if the user is subscribed.
            //    - If not subscribed, start the "Upgrade Q" flow (request awsAccountId).
            //    - If subscribed, navigate user to the generic "Manage Subscriptions" AWS console page.
            //
            // Note: intentionally async.
            client
                ?.getSubscriptionStatus()
                .then(o => {
                    this.#log(`onManageSubscription: getSubscriptionStatus: ${o.status} ${o.encodedVerificationUrl}`)

                    if (o.status !== 'none') {
                        // Paid-tier user: navigate them to the "Manage Subscriptions" AWS console page.
                        const uri = paidTierManageSubscription
                        this.#features.lsp.window
                            .showDocument({
                                external: true, // Client is expected to open the URL in a web browser.
                                uri: uri,
                            })
                            .catch(e => {
                                this.#log(`onManageSubscription: showDocument failed: ${fmtError(e)}`)
                            })
                    } else {
                        // Free-tier user: navigate them to "Upgrade Q" flow in AWS console.
                        const uri = o.encodedVerificationUrl

                        if (!uri) {
                            this.#log('onManageSubscription: missing encodedVerificationUrl in server response')
                            this.#features.lsp.window
                                .showMessage({
                                    message: 'Subscription request failed.',
                                    type: MessageType.Error,
                                })
                                .catch(e => {
                                    this.#log(`onManageSubscription: showMessage failed: ${(e as Error).message}`)
                                })
                            return 'missing encodedVerificationUrl in server response'
                        }

                        try {
                            URI.parse(uri)
                        } catch (e) {
                            this.#log(
                                `onManageSubscription: invalid encodedVerificationUrl: '${uri}': ${(e as Error).message}`
                            )
                            return 'invalid encodedVerificationUrl'
                        }

                        this.#log(
                            `onManageSubscription: createSubscriptionToken status: ${o.status} encodedVerificationUrl: '${uri}'`
                        )
                        // Set UI to "progress" mode.
                        this.setPaidTierMode(tabId, 'upgrade-pending')

                        // Navigate user to the browser, where they will complete "Upgrade Q" flow.
                        this.#features.lsp.window
                            .showDocument({
                                external: true, // Client is expected to open the URL in a web browser.
                                uri: uri,
                            })
                            .catch(e => {
                                this.#log(`showDocument failed: ${(e as Error).message}`)
                            })

                        // Now asynchronously wait for the user to complete the "Upgrade Q" flow.
                        client
                            .waitUntilSubscriptionActive()
                            .then(r => {
                                if (r !== true) {
                                    this.setPaidTierMode(tabId, 'freetier')

                                    this.#features.lsp.window
                                        .showMessage({
                                            message: 'Timeout or cancellation while waiting for Amazon Q subscription',
                                            type: MessageType.Error,
                                        })
                                        .catch(e => {
                                            this.#log(
                                                `onManageSubscription: showMessage failed: ${(e as Error).message}`
                                            )
                                        })

                                    return
                                }

                                this.setPaidTierMode(tabId, 'paidtier')

                                this.#features.lsp.window
                                    .showMessage({
                                        message: `Upgraded to ${qProName}`,
                                        type: MessageType.Info,
                                    })
                                    .catch(e => {
                                        this.#log(`onManageSubscription: showMessage failed: ${(e as Error).message}`)
                                    })
                            })
                            .catch((e: any) => {
                                this.#log(
                                    `onManageSubscription: waitUntilSubscriptionActive failed: ${(e as Error).message}`
                                )
                            })
                    }
                })
                .catch(e => {
                    this.#log(`onManageSubscription: getSubscriptionStatus failed: ${JSON.stringify(e)}`)
                    // TOOD: for visibility, the least-bad option is showMessage, which appears as an IDE notification.
                    // But it likely makes sense to route this to chat ERROR_MESSAGE mynahApi.showError(), so the message will appear in chat.
                    // https://github.com/aws/language-servers/blob/1b154570c9cf1eb1d56141095adea4459426b774/chat-client/src/client/chat.ts#L176-L178
                    // I did find a way to route that from here, yet.
                    this.#features.lsp.window
                        .showMessage({
                            message: `onManageSubscription: getSubscriptionStatus failed: ${fmtError(e)}`,
                            type: MessageType.Error,
                        })
                        .catch(e => {
                            this.#log(`onManageSubscription: showMessage failed: ${(e as Error).message}`)
                        })
                })

            return
        }
    }

    async #processAgenticChatResponseWithTimeout(
        response: ChatCommandOutput,
        metric: Metric<AddMessageEvent>,
        chatResultStream: AgenticChatResultStream,
        session: ChatSessionService,
        contextList?: FileList,
        isCompaction?: boolean
    ): Promise<Result<AgenticChatResultWithMetadata, string>> {
        const abortController = new AbortController()
        let timeoutId: NodeJS.Timeout | undefined
        const timeoutPromise = new Promise<never>((_, reject) => {
            timeoutId = setTimeout(() => {
                abortController.abort()
                reject(
                    new AgenticChatError(
                        `${RESPONSE_TIMEOUT_PARTIAL_MSG} ${RESPONSE_TIMEOUT_MS}ms`,
                        'ResponseProcessingTimeout'
                    )
                )
            }, RESPONSE_TIMEOUT_MS)
        })
        const streamWriter = chatResultStream.getResultStreamWriter()
        const processResponsePromise = this.#processAgenticChatResponse(
            response,
            metric,
            chatResultStream,
            streamWriter,
            session,
            contextList,
            abortController.signal,
            isCompaction
        )
        try {
            const result = await Promise.race([processResponsePromise, timeoutPromise])
            clearTimeout(timeoutId)
            return result
        } catch (err) {
            clearTimeout(timeoutId)
            await streamWriter.close()
            if (err instanceof AgenticChatError && err.code === 'ResponseProcessingTimeout') {
                return { success: false, error: err.message }
            }
            throw err
        }
    }

    async #showToolUseIntermediateResult(
        data: AgenticChatResultWithMetadata,
        chatResultStream: AgenticChatResultStream,
        streamWriter: ResultStreamWriter
    ) {
        // extract the key value from incomplete JSON response stream
        function extractKey(incompleteJson: string, key: string): string | undefined {
            const pattern = new RegExp(`"${key}":\\s*"([^"]*)"`, 'g')
            const match = pattern.exec(incompleteJson)
            return match?.[1]
        }
        const toolUses = Object.values(data.toolUses)
        for (const toolUse of toolUses) {
            if ((toolUse.name === FS_WRITE || toolUse.name === FS_REPLACE) && typeof toolUse.input === 'string') {
                const filepath = extractKey(toolUse.input, 'path')
                const msgId = progressPrefix + toolUse.toolUseId
                // render fs write UI as soon as fs write starts
                if (filepath && !chatResultStream.hasMessage(msgId)) {
                    const fileName = path.basename(filepath)
                    await streamWriter.close()
                    await chatResultStream.writeResultBlock({
                        type: 'tool',
                        messageId: msgId,
                        header: {
                            fileList: {
                                filePaths: [fileName],
                                details: {
                                    [fileName]: {
                                        description: filepath,
                                    },
                                },
                            },
                            status: {
                                status: 'info',
                                icon: 'progress',
                                text: '',
                            },
                        },
                    })
                }
                // render the tool use explanatory as soon as this is received for fsWrite/fsReplace
                const explanation = extractKey(toolUse.input, 'explanation')
                const messageId = progressPrefix + toolUse.toolUseId + SUFFIX_EXPLANATION
                if (explanation && !chatResultStream.hasMessage(messageId)) {
                    await streamWriter.close()
                    await chatResultStream.writeResultBlock({
                        type: 'directive',
                        messageId: messageId,
                        body: explanation,
                    })
                }
            }
        }
    }

    async #processAgenticChatResponse(
        response: ChatCommandOutput,
        metric: Metric<AddMessageEvent>,
        chatResultStream: AgenticChatResultStream,
        streamWriter: ResultStreamWriter,
        session: ChatSessionService,
        contextList?: FileList,
        abortSignal?: AbortSignal,
        isCompaction?: boolean
    ): Promise<Result<AgenticChatResultWithMetadata, string>> {
        const requestId = response.$metadata.requestId!
        const chatEventParser = new AgenticChatEventParser(requestId, metric, this.#features.logging)

        // Display context transparency list once at the beginning of response
        // Use a flag to track if contextList has been sent already to avoid ux flickering
        if (!isCompaction && contextList?.filePaths && contextList.filePaths.length > 0 && !session.contextListSent) {
            await streamWriter.write({ body: '', contextList })
            session.contextListSent = true
        }
        const toolUseStartTimes: Record<string, number> = {}
        const toolUseLoadingTimeouts: Record<string, NodeJS.Timeout> = {}
        let chatEventStream = undefined
        if ('generateAssistantResponseResponse' in response) {
            chatEventStream = response.generateAssistantResponseResponse
        } else if ('sendMessageResponse' in response) {
            chatEventStream = response.sendMessageResponse
        }
        let isEmptyResponse = true
        for await (const chatEvent of chatEventStream!) {
            isEmptyResponse = false
            if (abortSignal?.aborted) {
                throw new Error('Operation was aborted')
            }
            // assistantResponseEvent is present in ChatResponseStream - used by both SendMessage and GenerateAssistantResponse
            // https://code.amazon.com/packages/AWSVectorConsolasPlatformModel/blobs/mainline/--/model/types/conversation_types.smithy
            if (chatEvent.assistantResponseEvent) {
                await this.#showUndoAllIfRequired(chatResultStream, session)
            }
            const result = chatEventParser.processPartialEvent(chatEvent)

            // terminate early when there is an error
            if (!result.success) {
                await streamWriter.close()
                return result
            }

            // Track when chunks appear to user
            if (chatEvent.assistantResponseEvent && result.data.chatResult.body) {
                this.recordChunk('chunk')
            }

            // update the UI with response
            if (chatEvent.assistantResponseEvent || chatEvent.codeReferenceEvent) {
                await streamWriter.write(result.data.chatResult)
            }

            if (chatEvent.toolUseEvent) {
                await this.#showLoadingIfRequired(
                    chatEvent.toolUseEvent,
                    streamWriter,
                    toolUseStartTimes,
                    toolUseLoadingTimeouts
                )
                await this.#showToolUseIntermediateResult(result.data, chatResultStream, streamWriter)
            }
        }
        if (isEmptyResponse) {
            // If the response is empty, we need to send an empty answer message to remove the Working... indicator
            await streamWriter.write({ type: 'answer', body: '', messageId: uuid() })
        }

        if (isCompaction) {
            // Show a dummy message to the UI for compaction completion
            await streamWriter.write({
                type: 'answer',
                body: 'Conversation history has been compacted successfully!',
                messageId: uuid(),
            })
        }
        await streamWriter.close()

        metric.mergeWith({
            cwsprChatFullResponseLatency: metric.getTimeElapsed(),
            cwsprChatFollowUpCount: chatEventParser.totalEvents.followupPromptEvent,
            cwsprChatReferencesCount: chatEventParser.totalEvents.codeReferenceEvent,
            cwsprChatSourceLinkCount: chatEventParser.totalEvents.supplementaryWebLinksEvent,
            cwsprChatResponseLength: chatEventParser.body?.length ?? 0,
        })

        return chatEventParser.getResult()
    }

    /**
     * This is needed to handle the case where a toolUseEvent takes a long time to resolve the stream and looks like
     * nothing is happening.
     */
    async #showLoadingIfRequired(
        toolUseEvent: ToolUseEvent,
        streamWriter: ResultStreamWriter,
        toolUseStartTimes: Record<string, number>,
        toolUseLoadingTimeouts: Record<string, NodeJS.Timeout>
    ) {
        const canWrite = new Set(this.#features.agent.getBuiltInWriteToolNames())
        if (toolUseEvent.name && canWrite.has(toolUseEvent.name)) {
            return
        }

        const toolUseId = toolUseEvent.toolUseId
        if (!toolUseEvent.stop && toolUseId) {
            if (!toolUseStartTimes[toolUseId]) {
                toolUseStartTimes[toolUseId] = Date.now()
                // Also record in the class-level toolUseStartTimes for latency calculation
                if (!this.#toolUseStartTimes[toolUseId]) {
                    this.#toolUseStartTimes[toolUseId] = Date.now()
                }
                this.#debug(`ToolUseEvent ${toolUseId} started`)
                toolUseLoadingTimeouts[toolUseId] = setTimeout(async () => {
                    this.#debug(
                        `ToolUseEvent ${toolUseId} is taking longer than ${LOADING_THRESHOLD_MS}ms, showing loading indicator`
                    )
                    await streamWriter.write({ ...loadingMessage, messageId: `loading-${toolUseId}` })
                }, LOADING_THRESHOLD_MS)
            }
        } else if (toolUseEvent.stop && toolUseId) {
            if (toolUseStartTimes[toolUseId]) {
                const duration = Date.now() - toolUseStartTimes[toolUseId]
                this.#debug(`ToolUseEvent ${toolUseId} finished streaming after ${duration}ms`)
                if (toolUseLoadingTimeouts[toolUseId]) {
                    clearTimeout(toolUseLoadingTimeouts[toolUseId])
                    delete toolUseLoadingTimeouts[toolUseId]
                }
                delete toolUseStartTimes[toolUseId]
            }
        }
    }

    async #processSendMessageResponseForInlineChat(
        response: SendMessageCommandOutput,
        metric: Metric<AddMessageEvent>,
        partialResultToken?: string | number
    ): Promise<Result<ChatResultWithMetadata, string>> {
        const requestId = response.$metadata.requestId!
        const chatEventParser = new ChatEventParser(requestId, metric)

        for await (const chatEvent of response.sendMessageResponse!) {
            const result = chatEventParser.processPartialEvent(chatEvent)

            // terminate early when there is an error
            if (!result.success) {
                return result
            }

            await this.#sendProgressToClient(result.data.chatResult, partialResultToken)
        }

        return chatEventParser.getResult()
    }

    /**
     * Calculates time to first chunk and time between chunks
     */
    recordChunk(chunkType: string) {
        if (this.#timeToFirstChunk === -1) {
            this.#timeToFirstChunk = Date.now() - this.#llmRequestStartTime
            this.#lastChunkTime = Date.now()
        } else {
            const timeBetweenChunks = Date.now() - this.#lastChunkTime
            this.#timeBetweenChunks.push(timeBetweenChunks)
            this.#lastChunkTime = Date.now()
            if (chunkType !== 'chunk') {
                this.#debug(
                    `Time between chunks [${chunkType}]: ${timeBetweenChunks}ms (total chunks: ${this.#timeBetweenChunks.length})`
                )
            }
        }
    }

    onPromptInputOptionChange(params: PromptInputOptionChangeParams) {
        const sessionResult = this.#chatSessionManagementService.getSession(params.tabId)
        const { data: session, success } = sessionResult

        if (!success) {
            this.#log('onPromptInputOptionChange: on valid session found')
            return
        }

        session.pairProgrammingMode = params.optionsValues['pair-programmer-mode'] === 'true'
        session.modelId = params.optionsValues['model-selection']

        this.#chatHistoryDb.setModelId(session.modelId)
        this.#chatHistoryDb.setPairProgrammingMode(session.pairProgrammingMode)
    }

    updateConfiguration = (newConfig: AmazonQWorkspaceConfig) => {
        this.#customizationArn = newConfig.customizationArn
        if (newConfig.sendUserWrittenCodeMetrics) {
            this.#userWrittenCodeTracker = UserWrittenCodeTracker.getInstance(this.#telemetryService)
        }
        this.#log(`Chat configuration updated customizationArn to ${this.#customizationArn}`)
        /*
            The flag enableTelemetryEventsToDestination is set to true temporarily. It's value will be determined through destination
            configuration post all events migration to STE. It'll be replaced by qConfig['enableTelemetryEventsToDestination'] === true
        */
        // const enableTelemetryEventsToDestination = true
        // this.#telemetryService.updateEnableTelemetryEventsToDestination(enableTelemetryEventsToDestination)
        const updatedOptOutPreference = newConfig.optOutTelemetryPreference
        this.#telemetryService.updateOptOutPreference(updatedOptOutPreference)
        this.#log(`Chat configuration telemetry preference to ${updatedOptOutPreference}`)

        // Force a service request to get current Q user subscription status.
        this.#paidTierMode = undefined
    }

    #getTools(session: ChatSessionService) {
        const builtInWriteTools = new Set(this.#features.agent.getBuiltInWriteToolNames())
        const allTools = this.#features.agent.getTools({ format: 'bedrock' })
        if (!enabledMCP(this.#features.lsp.getClientInitializeParams())) {
            if (!session.pairProgrammingMode) {
                return allTools.filter(tool => !builtInWriteTools.has(tool.toolSpecification?.name || ''))
            }
            return allTools
        }

        // Clear tool name mapping to avoid conflicts from previous registrations
        McpManager.instance.clearToolNameMapping()

        const tempMapping = new Map<string, { serverName: string; toolName: string }>()

        // Read Only Tools = All Tools - Restricted Tools (MCP + Write Tools)
        // TODO: mcp tool spec name will be server___tool.
        // TODO: Will also need to handle rare edge cases of long server name + long tool name > 64 char
        const allNamespacedTools = new Set<string>()
        const mcpToolSpecNames = new Set(
            McpManager.instance
                .getAllTools()
                .map(tool => createNamespacedToolName(tool.serverName, tool.toolName, allNamespacedTools, tempMapping))
        )

        McpManager.instance.setToolNameMapping(tempMapping)
        const restrictedToolNames = new Set([...mcpToolSpecNames, ...builtInWriteTools])

        const readOnlyTools = allTools.filter(tool => {
            const toolName = tool.toolSpecification.name
            return !restrictedToolNames.has(toolName)
        })
        return session.pairProgrammingMode ? allTools : readOnlyTools
    }

    async restorePreviousChats() {
        try {
            await this.#tabBarController.loadChats()
        } catch (error) {
            this.#log('Error restoring previous chats: ' + error)
        }
    }

    #createDeferred() {
        let resolve
        let reject
        const promise = new Promise((res, rej) => {
            resolve = res
            reject = (e: Error) => rej(e)
        })
        return { promise, resolve, reject }
    }

    /**
     * Handles the result of an MCP tool execution
     * @param toolUse The tool use object
     * @param result The result from running the tool
     * @param session The chat session
     * @param chatResultStream The chat result stream for writing/updating blocks
     */
    async #handleMcpToolResult(
        toolUse: ToolUse,
        result: any,
        session: ChatSessionService,
        chatResultStream: AgenticChatResultStream,
        tabId?: string
    ): Promise<void> {
        // Early return if name or toolUseId is undefined
        if (!toolUse.name || !toolUse.toolUseId) {
            this.#log(`Cannot handle MCP tool result: missing name or toolUseId`)
            return
        }

        // Get original server and tool names from the mapping
        const originalNames = McpManager.instance.getOriginalToolNames(toolUse.name)
        const quickSettings = this.#buildQuickSettings(toolUse, toolUse.name, toolUse.name, tabId)
        if (originalNames) {
            const { serverName, toolName } = originalNames
            const def = McpManager.instance
                .getAllTools()
                .find(d => d.serverName === serverName && d.toolName === toolName)
            if (def) {
                // Format the tool result and input as JSON strings
                const toolInput = JSON.stringify(toolUse.input, null, 2)
                const toolResultContent = typeof result === 'string' ? result : JSON.stringify(result, null, 2)

                const toolResultCard: ChatMessage = {
                    type: 'tool',
                    messageId: toolUse.toolUseId,
                    summary: {
                        content: {
                            header: {
                                icon: 'tools',
                                body: `${toolName}`,
                                fileList: undefined,
                            },
                            quickSettings,
                        },
                        collapsedContent: [
                            {
                                header: {
                                    body: 'Parameters',
                                },
                                body: `\`\`\`json\n${toolInput}\n\`\`\``,
                            },
                            {
                                header: {
                                    body: 'Result',
                                },
                                body: `\`\`\`json\n${toolResultContent}\n\`\`\``,
                            },
                        ],
                    },
                }

                // Get the stored blockId for this tool use
                const cachedToolUse = session.toolUseLookup.get(toolUse.toolUseId)
                const cachedButtonBlockId = (cachedToolUse as any)?.cachedButtonBlockId

                if (cachedButtonBlockId !== undefined) {
                    // Update the existing card with the results
                    await chatResultStream.overwriteResultBlock(toolResultCard, cachedButtonBlockId)
                } else {
                    // Fallback to creating a new card
                    this.#log(`Warning: No blockId found for tool use ${toolUse.toolUseId}, creating new card`)
                    await chatResultStream.writeResultBlock(toolResultCard)
                }
                return
            }
        }

        // Fallback for tools not found in mapping
        await chatResultStream.writeResultBlock({
            type: 'tool',
            messageId: toolUse.toolUseId,
            body: toolResultMessage(toolUse, result),
        })
    }

    scheduleABTestingFetching(userContext: UserContext | undefined) {
        if (!userContext) {
            return
        }

        this.#abTestingFetchingTimeout = setInterval(() => {
            let codeWhispererServiceToken: CodeWhispererServiceToken
            try {
                codeWhispererServiceToken = AmazonQTokenServiceManager.getInstance().getCodewhispererService()
            } catch (error) {
                // getCodewhispererService only returns the cwspr client if the service manager was initialized
                // i.e. profile was selected otherwise it throws an error
                // we will not evaluate a/b status until profile is selected and service manager is fully initialized
                return
            }

            // Clear interval once we have the CodewhispererService
            clearInterval(this.#abTestingFetchingTimeout)
            this.#abTestingFetchingTimeout = undefined

            codeWhispererServiceToken
                .listFeatureEvaluations({ userContext })
                .then(result => {
                    const feature = result.featureEvaluations?.find(
                        feature => feature.feature === 'MaestroWorkspaceContext'
                    )
                    if (feature) {
                        this.#abTestingAllocation = {
                            experimentName: feature.feature,
                            userVariation: feature.variation,
                        }
                    }
                })
                .catch(error => {
                    this.#features.logging.debug(`Error fetching AB testing result: ${error}`)
                })
        }, 5000)
    }

    #log(...messages: string[]) {
        this.#features.logging.log(messages.join(' '))
    }

    #debug(...messages: string[]) {
        this.#features.logging.debug(messages.join(' '))
    }

    // Helper function to sanitize the 'images' field for logging by replacing large binary data (e.g., Uint8Array) with a concise summary.
    // This prevents logs from being overwhelmed by raw byte arrays and keeps log output readable.
    #imageReplacer(key: string, value: any): string | any {
        if (key === 'bytes' && value && typeof value.length === 'number') {
            return `[Uint8Array, length: ${value.length}]`
        }
        return value
    }
}<|MERGE_RESOLUTION|>--- conflicted
+++ resolved
@@ -233,12 +233,8 @@
 import { ActiveUserTracker } from '../../shared/activeUserTracker'
 import { UserContext } from '../../client/token/codewhispererbearertokenclient'
 import { CodeWhispererServiceToken } from '../../shared/codeWhispererService'
-<<<<<<< HEAD
 import { McpPermissionType, MCPServerPermission } from './tools/mcp/mcpTypes'
 import { DisplayFindings } from './tools/qCodeAnalysis/displayFindings'
-=======
-import { McpPermissionType } from './tools/mcp/mcpTypes'
->>>>>>> e9c34110
 
 type ChatHandlers = Omit<
     LspHandlers<Chat>,
@@ -1694,10 +1690,7 @@
         promptBlockId: number,
         session: ChatSessionService,
         toolName: string,
-<<<<<<< HEAD
         commandCategory?: CommandCategory,
-=======
->>>>>>> e9c34110
         tabId?: string
     ) {
         const deferred = this.#createDeferred()
@@ -1706,11 +1699,7 @@
         await deferred.promise
         // Note: we want to overwrite the button block because it already exists in the stream.
         await resultStream.overwriteResultBlock(
-<<<<<<< HEAD
             this.#getUpdateToolConfirmResult(toolUse, true, toolName, undefined, commandCategory, tabId),
-=======
-            this.#getUpdateToolConfirmResult(toolUse, true, toolName, tabId),
->>>>>>> e9c34110
             promptBlockId
         )
     }
@@ -1837,11 +1826,7 @@
                                 warning,
                                 commandCategory,
                                 toolUse.name,
-<<<<<<< HEAD
                                 builtInPermission,
-=======
-                                undefined,
->>>>>>> e9c34110
                                 tabId
                             )
                             cachedButtonBlockId = await chatResultStream.writeResultBlock(confirmationResult)
@@ -1863,11 +1848,8 @@
                                     cachedButtonBlockId,
                                     session,
                                     toolUse.name,
-<<<<<<< HEAD
-                                    commandCategory
-=======
+                                    commandCategory,
                                     tabId
->>>>>>> e9c34110
                                 )
                             }
                             if (isExecuteBash) {
@@ -1921,11 +1903,7 @@
                                         requiresAcceptance,
                                         warning,
                                         undefined,
-<<<<<<< HEAD
                                         toolName, // Pass the original tool name here,
-=======
-                                        toolName, // Pass the original tool name here
->>>>>>> e9c34110
                                         undefined,
                                         tabId
                                     )
@@ -1936,6 +1914,7 @@
                                         cachedButtonBlockId,
                                         session,
                                         toolName,
+                                        undefined,
                                         tabId
                                     )
                                 }
@@ -2488,10 +2467,7 @@
         isAccept: boolean,
         originalToolName: string,
         toolType?: string,
-<<<<<<< HEAD
         commandCategory?: CommandCategory,
-=======
->>>>>>> e9c34110
         tabId?: string
     ): ChatResult {
         const toolName = originalToolName ?? (toolType || toolUse.name)
@@ -2745,11 +2721,7 @@
         }
         const permission = McpManager.instance.getToolPerm(serverName, toolName)
         return {
-<<<<<<< HEAD
             type: 'select' as 'select' | 'checkbox' | 'radio',
-=======
-            type: 'select' as 'select' | 'checkbox' | 'radio', // will update this later
->>>>>>> e9c34110
             messageId: this.#getMessageIdForToolUse(toolType, toolUse),
             tabId: tabId!,
             description: '',
