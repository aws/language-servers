/**
 * Copied from ../chat/chatController.ts for the purpose of developing a divergent implementation.
 * Will be deleted or merged.
 */

import {
    ChatTriggerType,
    GenerateAssistantResponseCommandInput,
    GenerateAssistantResponseCommandOutput,
<<<<<<< HEAD
    SendMessageCommandInput as SendMessageCommandInputCodeWhispererStreaming,
=======
    SendMessageCommandInput,
    SendMessageCommandOutput,
    ToolResult,
    ToolResultContentBlock,
    ToolUse,
>>>>>>> 49e717cc
} from '@amzn/codewhisperer-streaming'
import { chatRequestType, InlineChatResultParams } from '@aws/language-server-runtimes/protocol'
import {
    ApplyWorkspaceEditParams,
    ErrorCodes,
    FeedbackParams,
    InsertToCursorPositionParams,
    TextDocumentEdit,
    TextEdit,
    InlineChatParams,
    ConversationClickParams,
    ListConversationsParams,
    TabBarActionParams,
    CancellationToken,
    Chat,
    ChatParams,
    ChatResult,
    EndChatParams,
    LSPErrorCodes,
    QuickActionParams,
    ResponseError,
    TabAddParams,
    TabRemoveParams,
    TabChangeParams,
    InlineChatResult,
} from '@aws/language-server-runtimes/server-interface'
import { v4 as uuid } from 'uuid'
import {
    AddMessageEvent,
    ChatInteractionType,
    ChatTelemetryEventName,
    CombinedConversationEvent,
} from '../../shared/telemetry/types'
import { Features, LspHandlers, Result } from '../types'
import { ChatEventParser, ChatResultWithMetadata } from '../chat/chatEventParser'
import { createAuthFollowUpResult, getAuthFollowUpType, getDefaultChatResponse } from '../chat/utils'
import { ChatSessionManagementService } from '../chat/chatSessionManagementService'
import { ChatTelemetryController } from '../chat/telemetry/chatTelemetryController'
import { QuickAction } from '../chat/quickActions'
import { Metric } from '../../shared/telemetry/metric'
import { getErrorMessage, isAwsError, isNullish, isObject } from '../../shared/utils'
import { QChatTriggerContext, TriggerContext } from '../chat/contexts/triggerContext'
import { HELP_MESSAGE } from '../chat/constants'
import { TelemetryService } from '../../shared/telemetry/telemetryService'
import {
    AmazonQServicePendingProfileError,
    AmazonQServicePendingSigninError,
} from '../../shared/amazonQServiceManager/errors'
import { AmazonQTokenServiceManager } from '../../shared/amazonQServiceManager/AmazonQTokenServiceManager'
import { AmazonQWorkspaceConfig } from '../../shared/amazonQServiceManager/configurationUtils'
import { TabBarController } from './tabBarController'
import { ChatDatabase } from './tools/chatDb/chatDb'
<<<<<<< HEAD
import { SendMessageCommandInput, SendMessageCommandOutput } from '../../shared/streamingClientService'
import { AgenticChatEventParser } from './agenticChatEventParser'
=======
import {
    AgenticChatEventParser,
    ChatResultWithMetadata as AgenticChatResultWithMetadata,
} from './agenticChatEventParser'
import { ChatSessionService } from '../chat/chatSessionService'
>>>>>>> 49e717cc

type ChatHandlers = Omit<
    LspHandlers<Chat>,
    | 'openTab'
    | 'sendChatUpdate'
    | 'onFileClicked'
    | 'sendContextCommands'
    | 'onCreatePrompt'
    | 'getSerializedChat'
    | 'chatOptionsUpdate'
>

export class AgenticChatController implements ChatHandlers {
    #features: Features
    #chatSessionManagementService: ChatSessionManagementService
    #telemetryController: ChatTelemetryController
    #triggerContext: QChatTriggerContext
    #customizationArn?: string
    #telemetryService: TelemetryService
    #amazonQServiceManager?: AmazonQTokenServiceManager
    #tabBarController: TabBarController
    #chatHistoryDb: ChatDatabase

    constructor(
        chatSessionManagementService: ChatSessionManagementService,
        features: Features,
        telemetryService: TelemetryService,
        amazonQServiceManager?: AmazonQTokenServiceManager
    ) {
        this.#features = features
        this.#chatSessionManagementService = chatSessionManagementService
        this.#triggerContext = new QChatTriggerContext(features.workspace, features.logging)
        this.#telemetryController = new ChatTelemetryController(features, telemetryService)
        this.#telemetryService = telemetryService
        this.#amazonQServiceManager = amazonQServiceManager
        this.#chatHistoryDb = new ChatDatabase(features)
        this.#tabBarController = new TabBarController(features, this.#chatHistoryDb)
    }

    dispose() {
        this.#chatSessionManagementService.dispose()
        this.#telemetryController.dispose()
        this.#chatHistoryDb.close()
    }

    async onListConversations(params: ListConversationsParams) {
        return this.#tabBarController.onListConversations(params)
    }

    async onConversationClick(params: ConversationClickParams) {
        return this.#tabBarController.onConversationClick(params)
    }

    async onChatPrompt(params: ChatParams, token: CancellationToken): Promise<ChatResult | ResponseError<ChatResult>> {
        // Phase 1: Initial Setup - This happens only once
        const maybeDefaultResponse = getDefaultChatResponse(params.prompt.prompt)

        if (maybeDefaultResponse) {
            return maybeDefaultResponse
        }

        const sessionResult = this.#chatSessionManagementService.getSession(params.tabId)

        const { data: session, success } = sessionResult

        if (!success) {
            return new ResponseError<ChatResult>(ErrorCodes.InternalError, sessionResult.error)
        }

        const metric = new Metric<CombinedConversationEvent>({
            cwsprChatConversationType: 'Chat',
        })

        const triggerContext = await this.#getTriggerContext(params, metric)
        const isNewConversation = !session.conversationId

        token.onCancellationRequested(() => {
            this.#log('cancellation requested')
            session.abortRequest()
        })

        const conversationIdentifier = session?.conversationId ?? 'New conversation'

        try {
            // Get the initial request input
            const initialRequestInput = await this.#prepareRequestInput(params, session, triggerContext)

            // Start the agent loop
            const finalResult = await this.#runAgentLoop(
                initialRequestInput,
                session,
                metric,
                params.partialResultToken,
                conversationIdentifier,
                token
            )

            // Phase 5: Result Handling - This happens only once
            return await this.#handleFinalResult(
                finalResult,
                session,
                params,
                metric,
                triggerContext,
                isNewConversation
            )
        } catch (err) {
            return this.#handleRequestError(err, params.tabId, metric)
        }
    }

    /**
     * Prepares the initial request input for the chat prompt
     */
    async #prepareRequestInput(
        params: ChatParams,
        session: ChatSessionService,
        triggerContext: TriggerContext
    ): Promise<GenerateAssistantResponseCommandInput> {
        this.#debug('Preparing request input')
        const profileArn = AmazonQTokenServiceManager.getInstance(this.#features).getActiveProfileArn()
        const requestInput = this.#triggerContext.getChatParamsFromTrigger(
            params,
            triggerContext,
            ChatTriggerType.MANUAL,
            this.#customizationArn,
            profileArn,
            this.#features.agent.getTools({ format: 'bedrock' })
        )

        if (!session.localHistoryHydrated && requestInput.conversationState) {
            requestInput.conversationState.history = this.#chatHistoryDb.getMessages(params.tabId, 10)
            session.localHistoryHydrated = true
        }

        return requestInput
    }

    /**
     * Runs the agent loop, making requests and processing tool uses until completion
     */
    async #runAgentLoop(
        initialRequestInput: GenerateAssistantResponseCommandInput,
        session: ChatSessionService,
        metric: Metric<CombinedConversationEvent>,
        partialResultToken?: string | number,
        conversationIdentifier?: string,
        token?: CancellationToken
    ): Promise<Result<AgenticChatResultWithMetadata, string>> {
        let currentRequestInput = { ...initialRequestInput }
        let finalResult: Result<AgenticChatResultWithMetadata, string> | null = null
        let iterationCount = 0
        const maxIterations = 10 // Safety limit to prevent infinite loops

        metric.recordStart()

        while (iterationCount < maxIterations) {
            iterationCount++
            this.#debug(`Agent loop iteration ${iterationCount} for conversation id:`, conversationIdentifier || '')

            // Check for cancellation
            if (token?.isCancellationRequested) {
                this.#debug('Request cancelled during agent loop')
                break
            }

            // Phase 3: Request Execution
            this.#debug(`Request Input: ${JSON.stringify(currentRequestInput)}`)
            const response = await session.generateAssistantResponse(currentRequestInput)
            this.#debug(`Response received for iteration ${iterationCount}:`, JSON.stringify(response.$metadata))

            // Phase 4: Response Processing
            const result = await this.#processGenerateAssistantResponseResponse(
                response,
                metric.mergeWith({
                    cwsprChatResponseCode: response.$metadata.httpStatusCode,
                    cwsprChatMessageId: response.$metadata.requestId,
                }),
                partialResultToken
            )

            // Store the conversation ID from the first response
            if (iterationCount === 1 && result.data?.conversationId) {
                session.conversationId = result.data.conversationId
            }

            // Check if we have any tool uses that need to be processed
            const pendingToolUses = this.#getPendingToolUses(result.data?.toolUses || {})

            if (pendingToolUses.length === 0) {
                // No more tool uses, we're done
                finalResult = result
                break
            }

            const currentMessage = currentRequestInput.conversationState?.currentMessage

            // Process tool uses and update the request input for the next iteration
            const toolResults = await this.#processToolUses(pendingToolUses)
            currentRequestInput = this.#updateRequestInputWithToolResults(currentRequestInput, toolResults)

            if (!currentRequestInput.conversationState!.history) {
                currentRequestInput.conversationState!.history = []
            }

            currentRequestInput.conversationState!.history.push({
                userInputMessage: {
                    content: currentMessage?.userInputMessage?.content,
                    origin: currentMessage?.userInputMessage?.origin,
                    userIntent: currentMessage?.userInputMessage?.userIntent,
                    userInputMessageContext: currentMessage?.userInputMessage?.userInputMessageContext,
                },
            })

            currentRequestInput.conversationState!.history.push({
                assistantResponseMessage: {
                    content: result.data?.chatResult.body,
                    toolUses: Object.keys(result.data?.toolUses!).map(k => ({
                        toolUseId: result.data!.toolUses[k].toolUseId,
                        name: result.data!.toolUses[k].name,
                        input: result.data!.toolUses[k].input,
                    })),
                },
            })
        }

        if (iterationCount >= maxIterations) {
            this.#log('Agent loop reached maximum iterations limit')
        }

        return (
            finalResult || {
                success: false,
                error: 'Agent loop failed to produce a final result',
                data: { chatResult: {}, toolUses: {} },
            }
        )
    }

    /**
     * Extracts tool uses that need to be processed
     */
    #getPendingToolUses(toolUses: Record<string, ToolUse & { stop: boolean }>): Array<ToolUse & { stop: boolean }> {
        return Object.values(toolUses).filter(toolUse => toolUse.stop)
    }

    /**
     * Processes tool uses by running the tools and collecting results
     */
    async #processToolUses(toolUses: Array<ToolUse & { stop: boolean }>): Promise<ToolResult[]> {
        const results: ToolResult[] = []

        for (const toolUse of toolUses) {
            if (!toolUse.name || !toolUse.toolUseId) continue

            try {
                this.#debug(`Running tool ${toolUse.name} with input:`, JSON.stringify(toolUse.input))

                const result = await this.#features.agent.runTool(toolUse.name, toolUse.input)
                let toolResultContent: ToolResultContentBlock

                if (typeof result === 'string') {
                    toolResultContent = { text: result }
                } else if (Array.isArray(result)) {
                    toolResultContent = { json: { items: result } }
                } else if (typeof result === 'object') {
                    toolResultContent = { json: result }
                } else toolResultContent = { text: JSON.stringify(result) }

                results.push({
                    toolUseId: toolUse.toolUseId,
                    status: 'success',
                    content: [toolResultContent],
                })

                this.#debug(`Tool ${toolUse.name} completed with result:`, JSON.stringify(result))
            } catch (err) {
                this.#log(`Error running tool ${toolUse.name}:`, err instanceof Error ? err.message : 'unknown error')
                results.push({
                    toolUseId: toolUse.toolUseId,
                    status: 'error',
                    content: [{ json: { error: err instanceof Error ? err.message : 'Unknown error' } }],
                })
            }
        }

        return results
    }

    /**
     * Updates the request input with tool results for the next iteration
     */
    #updateRequestInputWithToolResults(
        requestInput: GenerateAssistantResponseCommandInput,
        toolResults: ToolResult[]
    ): GenerateAssistantResponseCommandInput {
        // Create a deep copy of the request input
        const updatedRequestInput = JSON.parse(JSON.stringify(requestInput)) as GenerateAssistantResponseCommandInput

        // Add tool results to the request
        updatedRequestInput.conversationState!.currentMessage!.userInputMessage!.userInputMessageContext!.toolResults =
            []
        updatedRequestInput.conversationState!.currentMessage!.userInputMessage!.content = ''

        for (const toolResult of toolResults) {
            this.#debug(`ToolResult: ${JSON.stringify(toolResult)}`)
            updatedRequestInput.conversationState!.currentMessage!.userInputMessage!.userInputMessageContext!.toolResults.push(
                {
                    ...toolResult,
                }
            )
        }

        return updatedRequestInput
    }

    /**
     * Handles the final result after the agent loop completes
     */
    async #handleFinalResult(
        result: Result<AgenticChatResultWithMetadata, string>,
        session: ChatSessionService,
        params: ChatParams,
        metric: Metric<CombinedConversationEvent>,
        triggerContext: TriggerContext,
        isNewConversation: boolean
    ): Promise<ChatResult | ResponseError<ChatResult>> {
        if (!result.success) {
            return new ResponseError<ChatResult>(LSPErrorCodes.RequestFailed, result.error)
        }

        const conversationId = session.conversationId
        this.#debug('Final session conversation id:', conversationId || '')

        if (conversationId) {
            this.#telemetryController.setConversationId(params.tabId, conversationId)

            if (isNewConversation) {
                this.#telemetryController.updateTriggerInfo(params.tabId, {
                    startTrigger: {
                        hasUserSnippet: metric.metric.cwsprChatHasCodeSnippet ?? false,
                        triggerType: triggerContext.triggerType,
                    },
                })

                this.#telemetryController.emitStartConversationMetric(params.tabId, metric.metric)
            }
        }

        metric.setDimension('codewhispererCustomizationArn', this.#customizationArn)
        await this.#telemetryController.emitAddMessageMetric(params.tabId, metric.metric)

        this.#telemetryController.updateTriggerInfo(params.tabId, {
            lastMessageTrigger: {
                ...triggerContext,
                messageId: result.data?.chatResult.messageId,
                followUpActions: new Set(
                    result.data?.chatResult.followUp?.options
                        ?.map(option => option.prompt ?? '')
                        .filter(prompt => prompt.length > 0)
                ),
            },
        })

        // Save question/answer interaction to chat history
        if (params.prompt.prompt && conversationId && result.data?.chatResult.body) {
            this.#chatHistoryDb.addMessage(params.tabId, 'cwc', conversationId, {
                body: params.prompt.prompt,
                type: 'prompt' as any,
            })

            this.#chatHistoryDb.addMessage(params.tabId, 'cwc', conversationId, {
                body: result.data.chatResult.body,
                type: 'answer' as any,
                codeReference: result.data.chatResult.codeReference,
                relatedContent:
                    result.data.chatResult.relatedContent?.content &&
                    result.data.chatResult.relatedContent.content.length > 0
                        ? result.data?.chatResult.relatedContent
                        : undefined,
            })
        }

        return result.data.chatResult
    }

    /**
     * Handles errors that occur during the request
     */
    #handleRequestError(
        err: any,
        tabId: string,
        metric: Metric<CombinedConversationEvent>
    ): ChatResult | ResponseError<ChatResult> {
        if (isAwsError(err) || (isObject(err) && 'statusCode' in err && typeof err.statusCode === 'number')) {
            metric.setDimension('cwsprChatRepsonseCode', err.statusCode ?? 400)
            this.#telemetryController.emitMessageResponseError(tabId, metric.metric)
        }

        if (err instanceof AmazonQServicePendingSigninError) {
            this.#log(`Q Chat SSO Connection error: ${getErrorMessage(err)}`)
            return createAuthFollowUpResult('full-auth')
        }

        if (err instanceof AmazonQServicePendingProfileError) {
            this.#log(`Q Chat SSO Connection error: ${getErrorMessage(err)}`)
            const followUpResult = createAuthFollowUpResult('use-supported-auth')
            // Access first element in array
            if (followUpResult.followUp?.options) {
                followUpResult.followUp.options[0].pillText = 'Select Q Developer Profile'
            }
            return followUpResult
        }

        const authFollowType = getAuthFollowUpType(err)
        if (authFollowType) {
            this.#log(`Q auth error: ${getErrorMessage(err)}`)
            return createAuthFollowUpResult(authFollowType)
        }

        this.#log(`Q api request error ${err instanceof Error ? JSON.stringify(err) : 'unknown'}`)
        this.#debug(`Q api request error stack ${err instanceof Error ? JSON.stringify(err.stack) : 'unknown'}`)
        this.#debug(`Q api request error cause ${err instanceof Error ? JSON.stringify(err.cause) : 'unknown'}`)
        return new ResponseError<ChatResult>(
            LSPErrorCodes.RequestFailed,
            err instanceof Error ? err.message : 'Unknown request error'
        )
    }

    async onInlineChatPrompt(
        params: InlineChatParams,
        token: CancellationToken
    ): Promise<InlineChatResult | ResponseError<InlineChatResult>> {
        // TODO: This metric needs to be removed later, just added for now to be able to create a ChatEventParser object
        const metric = new Metric<AddMessageEvent>({
            cwsprChatConversationType: 'Chat',
        })
        const triggerContext = await this.#getInlineChatTriggerContext(params)

        let response: SendMessageCommandOutput
        let requestInput: SendMessageCommandInput

        try {
            requestInput = this.#triggerContext.getChatParamsFromTrigger(
                params,
                triggerContext,
                ChatTriggerType.INLINE_CHAT,
                this.#customizationArn
            )

            if (!this.#amazonQServiceManager) {
                throw new Error('amazonQServiceManager is not initialized')
            }

            const client = this.#amazonQServiceManager.getStreamingClient()
            response = await client.sendMessage(requestInput as SendMessageCommandInputCodeWhispererStreaming)
            this.#log('Response for inline chat', JSON.stringify(response.$metadata), JSON.stringify(response))
        } catch (err) {
            if (err instanceof AmazonQServicePendingSigninError || err instanceof AmazonQServicePendingProfileError) {
                this.#log(`Q Inline Chat SSO Connection error: ${getErrorMessage(err)}`)
                return new ResponseError<ChatResult>(LSPErrorCodes.RequestFailed, err.message)
            }
            this.#log(`Q api request error ${err instanceof Error ? JSON.stringify(err) : 'unknown'}`)
            return new ResponseError<ChatResult>(
                LSPErrorCodes.RequestFailed,
                err instanceof Error ? err.message : 'Unknown request error'
            )
        }

        try {
            const result = await this.#processSendMessageResponseForInlineChat(
                response,
                metric,
                params.partialResultToken
            )

            return result.success
                ? {
                      ...result.data.chatResult,
                      requestId: response.$metadata.requestId,
                  }
                : new ResponseError<ChatResult>(LSPErrorCodes.RequestFailed, result.error)
        } catch (err) {
            this.#log(
                'Error encountered during inline chat response streaming:',
                err instanceof Error ? err.message : 'unknown'
            )
            return new ResponseError<ChatResult>(
                LSPErrorCodes.RequestFailed,
                err instanceof Error ? err.message : 'Unknown error occurred during inline chat response stream'
            )
        }
    }

    async onInlineChatResult(handler: InlineChatResultParams) {}

    async onCodeInsertToCursorPosition(params: InsertToCursorPositionParams) {
        // Implementation based on https://github.com/aws/aws-toolkit-vscode/blob/1814cc84228d4bf20270574c5980b91b227f31cf/packages/core/src/amazonq/commons/controllers/contentController.ts#L38
        if (!params.textDocument || !params.cursorPosition || !params.code) {
            const missingParams = []

            if (!params.textDocument) missingParams.push('textDocument')
            if (!params.cursorPosition) missingParams.push('cursorPosition')
            if (!params.code) missingParams.push('code')

            this.#log(
                `Q Chat server failed to insert code. Missing required parameters for insert code: ${missingParams.join(', ')}`
            )

            return
        }

        let cursorPosition = params.cursorPosition

        const indentRange = {
            start: { line: cursorPosition.line, character: 0 },
            end: cursorPosition,
        }
        const documentContent = await this.#features.workspace.getTextDocument(params.textDocument.uri)
        // linePrefix is the raw text that is between the start of the line and the current cursor position
        let linePrefix = documentContent?.getText(indentRange)
        // calculatedIndent is the indent we calculate inside this function and apply to the text to be inserted
        let calculatedIndent = ''
        let hasVirtualSpace = false

        if (linePrefix) {
            // If linePrefix object is not empty, there are two possibilities:
            // Case 1: If linePrefix contains only whitespace: Use the entire linePrefix as is for the indent
            // Case 2: If linePrefix contains non-whitespace characters: Extract leading whitespace from linePrefix (if any), ignore rest of text
            calculatedIndent =
                linePrefix.trim().length == 0
                    ? linePrefix
                    : ' '.repeat(linePrefix.length - linePrefix.trimStart().length)
        } else if (documentContent && cursorPosition.character > 0) {
            // When the cursor is not at the start of the line (position > 0) but there's no actual text at the indentation range
            // It means there are virtual spaces that is being rendered by the IDE
            // In this case, the indentation is determined by the cursorPosition
            this.#log('Indent is nullish and the cursor position is greater than zero while inserting code')
            calculatedIndent = ' '.repeat(cursorPosition.character)
            hasVirtualSpace = true
            cursorPosition.character = 0
        }

        const textWithIndent = params.code
            .split('\n')
            .map((line, index) => {
                if (index === 0) {
                    return hasVirtualSpace && line ? calculatedIndent + line : line
                }
                // Only indent non-empty lines
                return line ? calculatedIndent + line : ''
            })
            .join('\n')

        const workspaceEdit: ApplyWorkspaceEditParams = {
            edit: {
                documentChanges: [
                    TextDocumentEdit.create({ uri: params.textDocument.uri, version: 0 }, [
                        TextEdit.insert(cursorPosition, textWithIndent),
                    ]),
                ],
            },
        }
        const applyResult = await this.#features.lsp.workspace.applyWorkspaceEdit(workspaceEdit)

        if (applyResult.applied) {
            this.#log(`Q Chat server inserted code successfully`)
            this.#telemetryController.enqueueCodeDiffEntry({ ...params, code: textWithIndent })
        } else {
            this.#log(
                `Q Chat server failed to insert code: ${applyResult.failureReason ?? 'No failure reason provided'}`
            )
        }
    }
    onCopyCodeToClipboard() {}

    onEndChat(params: EndChatParams, _token: CancellationToken): boolean {
        const { success } = this.#chatSessionManagementService.deleteSession(params.tabId)

        return success
    }

    onFollowUpClicked() {}

    onInfoLinkClick() {}

    onLinkClick() {}

    async onReady() {
        await this.#tabBarController.loadChats()
    }

    onSendFeedback({ tabId, feedbackPayload }: FeedbackParams) {
        this.#features.telemetry.emitMetric({
            name: 'amazonq_sendFeedback',
            data: {
                comment: JSON.stringify({
                    type: 'codewhisperer-chat-answer-feedback',
                    conversationId: this.#telemetryController.getConversationId(tabId) ?? '',
                    messageId: feedbackPayload.messageId,
                    reason: feedbackPayload.selectedOption,
                    userComment: feedbackPayload.comment,
                }),
                // this is always Negative because only thumbs down has a form
                sentiment: 'Negative',
            },
        })
    }

    onSourceLinkClick() {}

    onTabAdd(params: TabAddParams) {
        this.#telemetryController.activeTabId = params.tabId

        this.#chatSessionManagementService.createSession(params.tabId)
    }

    onTabChange(params: TabChangeParams) {
        this.#telemetryController.emitConversationMetric({
            name: ChatTelemetryEventName.ExitFocusConversation,
            data: {},
        })

        this.#telemetryController.activeTabId = params.tabId

        this.#telemetryController.emitConversationMetric({
            name: ChatTelemetryEventName.EnterFocusConversation,
            data: {},
        })
    }

    onTabRemove(params: TabRemoveParams) {
        if (this.#telemetryController.activeTabId === params.tabId) {
            this.#telemetryController.emitConversationMetric({
                name: ChatTelemetryEventName.ExitFocusConversation,
                data: {},
            })
            this.#telemetryController.activeTabId = undefined
        }
        this.#chatHistoryDb.updateTabOpenState(params.tabId, false)
        this.#chatSessionManagementService.deleteSession(params.tabId)
        this.#telemetryController.removeConversation(params.tabId)
    }

    onQuickAction(params: QuickActionParams, _cancellationToken: CancellationToken) {
        switch (params.quickAction) {
            case QuickAction.Clear: {
                const sessionResult = this.#chatSessionManagementService.getSession(params.tabId)

                this.#telemetryController.emitChatMetric({
                    name: ChatTelemetryEventName.RunCommand,
                    data: {
                        cwsprChatCommandType: params.quickAction,
                    },
                })

                this.#telemetryController.removeConversation(params.tabId)
                this.#chatHistoryDb.clearTab(params.tabId)

                sessionResult.data?.clear()

                return {}
            }

            case QuickAction.Help:
                this.#telemetryController.emitChatMetric({
                    name: ChatTelemetryEventName.RunCommand,
                    data: {
                        cwsprChatCommandType: params.quickAction,
                    },
                })
                return {
                    messageId: uuid(),
                    body: HELP_MESSAGE,
                }
            default:
                return {}
        }
    }

    async onTabBarAction(params: TabBarActionParams) {
        return this.#tabBarController.onTabBarAction(params)
    }

    async #getInlineChatTriggerContext(params: InlineChatParams) {
        let triggerContext: TriggerContext = await this.#triggerContext.getNewTriggerContext(params)
        return triggerContext
    }

    async #getTriggerContext(params: ChatParams, metric: Metric<CombinedConversationEvent>) {
        const lastMessageTrigger = this.#telemetryController.getLastMessageTrigger(params.tabId)

        let triggerContext: TriggerContext

        // this is the only way we can detect a follow up action
        // we can reuse previous trigger information
        if (lastMessageTrigger?.followUpActions?.has(params.prompt?.prompt ?? '')) {
            await this.#telemetryController.emitInteractWithMessageMetric(params.tabId, {
                cwsprChatMessageId: lastMessageTrigger.messageId!,
                cwsprChatInteractionType: ChatInteractionType.ClickFollowUp,
            })

            triggerContext = lastMessageTrigger
        } else {
            triggerContext = await this.#triggerContext.getNewTriggerContext(params)
            triggerContext.triggerType = this.#telemetryController.getCurrentTrigger(params.tabId) ?? 'click'
        }

        metric.mergeWith({
            cwsprChatUserIntent: triggerContext?.userIntent,
            cwsprChatProgrammingLanguage: triggerContext?.programmingLanguage?.languageName,
            cwsprChatRequestLength: params.prompt?.prompt?.length ?? 0,
            cwsprChatTriggerInteraction: triggerContext?.triggerType,
            cwsprChatHasCodeSnippet: triggerContext.hasCodeSnippet ?? false,
            cwsprChatActiveEditorTotalCharacters: triggerContext.totalEditorCharacters ?? 0,
        })

        return triggerContext
    }

    async #processGenerateAssistantResponseResponse(
        response: GenerateAssistantResponseCommandOutput,
        metric: Metric<AddMessageEvent>,
        partialResultToken?: string | number
    ): Promise<Result<AgenticChatResultWithMetadata, string>> {
        const requestId = response.$metadata.requestId!
        const chatEventParser = new AgenticChatEventParser(requestId, metric)

        for await (const chatEvent of response.generateAssistantResponseResponse!) {
            const result = chatEventParser.processPartialEvent(chatEvent)

            // terminate early when there is an error
            if (!result.success) {
                return result
            }

            if (!isNullish(partialResultToken)) {
                await this.#features.lsp.sendProgress(chatRequestType, partialResultToken, result.data.chatResult)
            }
        }

        metric.mergeWith({
            cwsprChatFullResponseLatency: metric.getTimeElapsed(),
            cwsprChatFollowUpCount: chatEventParser.totalEvents.followupPromptEvent,
            cwsprChatReferencesCount: chatEventParser.totalEvents.codeReferenceEvent,
            cwsprChatSourceLinkCount: chatEventParser.totalEvents.supplementaryWebLinksEvent,
            cwsprChatResponseLength: chatEventParser.body?.length ?? 0,
        })

        return chatEventParser.getResult()
    }

    async #processSendMessageResponseForInlineChat(
        response: SendMessageCommandOutput,
        metric: Metric<AddMessageEvent>,
        partialResultToken?: string | number
    ): Promise<Result<ChatResultWithMetadata, string>> {
        const requestId = response.$metadata.requestId!
        const chatEventParser = new ChatEventParser(requestId, metric)

        for await (const chatEvent of response.sendMessageResponse!) {
            const result = chatEventParser.processPartialEvent(chatEvent)

            // terminate early when there is an error
            if (!result.success) {
                return result
            }

            if (!isNullish(partialResultToken)) {
                await this.#features.lsp.sendProgress(chatRequestType, partialResultToken, result.data.chatResult)
            }
        }

        return chatEventParser.getResult()
    }

    updateConfiguration = (newConfig: AmazonQWorkspaceConfig) => {
        this.#customizationArn = newConfig.customizationArn
        this.#log(`Chat configuration updated customizationArn to ${this.#customizationArn}`)
        /*
            The flag enableTelemetryEventsToDestination is set to true temporarily. It's value will be determined through destination
            configuration post all events migration to STE. It'll be replaced by qConfig['enableTelemetryEventsToDestination'] === true
        */
        // const enableTelemetryEventsToDestination = true
        // this.#telemetryService.updateEnableTelemetryEventsToDestination(enableTelemetryEventsToDestination)
        const updatedOptOutPreference = newConfig.optOutTelemetryPreference
        this.#telemetryService.updateOptOutPreference(updatedOptOutPreference)
        this.#log(`Chat configuration telemetry preference to ${updatedOptOutPreference}`)
    }

    #log(...messages: string[]) {
        this.#features.logging.log(messages.join(' '))
    }

    #debug(...messages: string[]) {
        this.#features.logging.debug(messages.join(' '))
    }
}<|MERGE_RESOLUTION|>--- conflicted
+++ resolved
@@ -7,15 +7,10 @@
     ChatTriggerType,
     GenerateAssistantResponseCommandInput,
     GenerateAssistantResponseCommandOutput,
-<<<<<<< HEAD
     SendMessageCommandInput as SendMessageCommandInputCodeWhispererStreaming,
-=======
-    SendMessageCommandInput,
-    SendMessageCommandOutput,
     ToolResult,
     ToolResultContentBlock,
     ToolUse,
->>>>>>> 49e717cc
 } from '@amzn/codewhisperer-streaming'
 import { chatRequestType, InlineChatResultParams } from '@aws/language-server-runtimes/protocol'
 import {
@@ -68,16 +63,12 @@
 import { AmazonQWorkspaceConfig } from '../../shared/amazonQServiceManager/configurationUtils'
 import { TabBarController } from './tabBarController'
 import { ChatDatabase } from './tools/chatDb/chatDb'
-<<<<<<< HEAD
 import { SendMessageCommandInput, SendMessageCommandOutput } from '../../shared/streamingClientService'
-import { AgenticChatEventParser } from './agenticChatEventParser'
-=======
 import {
     AgenticChatEventParser,
     ChatResultWithMetadata as AgenticChatResultWithMetadata,
 } from './agenticChatEventParser'
 import { ChatSessionService } from '../chat/chatSessionService'
->>>>>>> 49e717cc
 
 type ChatHandlers = Omit<
     LspHandlers<Chat>,
