--- conflicted
+++ resolved
@@ -55,12 +55,9 @@
 import { AmazonQTokenServiceManager } from '../../shared/amazonQServiceManager/AmazonQTokenServiceManager'
 import { AmazonQBaseServiceManager } from '../../shared/amazonQServiceManager/BaseAmazonQServiceManager'
 import { AmazonQWorkspaceConfig } from '../../shared/amazonQServiceManager/configurationUtils'
-<<<<<<< HEAD
 import { SendMessageCommandInput, SendMessageCommandOutput } from '../../shared/streamingClientService'
-=======
 import { TabBarController } from './tabBarController'
 import { ChatDatabase } from './tools/chatDb/chatDb'
->>>>>>> bf944e08
 
 type ChatHandlers = Omit<
     LspHandlers<Chat>,
@@ -81,13 +78,9 @@
     #triggerContext: QChatTriggerContext
     #customizationArn?: string
     #telemetryService: TelemetryService
-<<<<<<< HEAD
     #amazonQServiceManager?: AmazonQBaseServiceManager
-=======
-    #amazonQServiceManager?: AmazonQTokenServiceManager
     #tabBarController: TabBarController
     #chatHistoryDb: ChatDatabase
->>>>>>> bf944e08
 
     constructor(
         chatSessionManagementService: ChatSessionManagementService,
