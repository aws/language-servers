--- conflicted
+++ resolved
@@ -98,9 +98,6 @@
 import { getNewPromptFilePath, getUserPromptsDirectory, promptFileExtension } from './context/contextUtils'
 import { ContextCommandsProvider } from './context/contextCommandsProvider'
 import { LocalProjectContextController } from '../../shared/localProjectContextController'
-<<<<<<< HEAD
-import { workspaceUtils } from '@aws/lsp-core'
-=======
 import { CancellationError, workspaceUtils } from '@aws/lsp-core'
 import { FsRead, FsReadParams } from './tools/fsRead'
 import { ListDirectory, ListDirectoryParams } from './tools/listDirectory'
@@ -113,7 +110,6 @@
 import { genericErrorMsg, maxAgentLoopIterations } from './constants'
 import { URI } from 'vscode-uri'
 import { AgenticChatError } from './errors'
->>>>>>> a7bfc1a0
 
 type ChatHandlers = Omit<
     LspHandlers<Chat>,
@@ -510,10 +506,6 @@
             // Phase 3: Request Execution
             this.#log(`Q Model Request: ${JSON.stringify(currentRequestInput)}`)
             const response = await session.generateAssistantResponse(currentRequestInput)
-<<<<<<< HEAD
-            this.#debug(`Response received for iteration ${iterationCount}:`, JSON.stringify(response.$metadata))
-            this.#debug(`Document reference: ${JSON.stringify(documentReference)}`)
-=======
             this.#log(`Q Model Response: ${JSON.stringify(response)}`)
 
             //  Add the current user message to the history DB
@@ -526,7 +518,6 @@
                     userInputMessageContext: currentMessage.userInputMessage?.userInputMessageContext,
                 })
             }
->>>>>>> a7bfc1a0
 
             // Phase 4: Response Processing
             const result = await this.#processGenerateAssistantResponseResponse(
@@ -539,7 +530,6 @@
                 session,
                 documentReference
             )
-            this.#debug(`Chat Result: ${JSON.stringify(result)}`)
 
             //  Add the current assistantResponse message to the history DB
             if (result.data?.chatResult.body !== undefined) {
@@ -1345,7 +1335,7 @@
         }
 
         metric.setDimension('codewhispererCustomizationArn', this.#customizationArn)
-<<<<<<< HEAD
+        metric.setDimension('languageServerVersion', this.#features.runtime.serverInfo.version)
         if (triggerContext.contextInfo) {
             metric.mergeWith({
                 cwsprChatHasContextList: triggerContext.documentReference?.filePaths?.length ? true : false,
@@ -1358,9 +1348,6 @@
                 cwsprChatPromptContextLength: triggerContext.contextInfo.contextLength.promptContextLength,
             })
         }
-=======
-        metric.setDimension('languageServerVersion', this.#features.runtime.serverInfo.version)
->>>>>>> a7bfc1a0
         await this.#telemetryController.emitAddMessageMetric(params.tabId, metric.metric)
 
         this.#telemetryController.updateTriggerInfo(params.tabId, {
@@ -1601,19 +1588,6 @@
     }
 
     async onFileClicked(params: FileClickParams) {
-<<<<<<< HEAD
-        // TODO: also pass in selection and handle on client side
-        const workspaceRoot = workspaceUtils.getWorkspaceFolderPaths(this.#features.lsp)[0]
-        let absolutePath = path.join(workspaceRoot, params.filePath)
-        // handle prompt file outside of workspace
-        if (params.filePath.endsWith(promptFileExtension)) {
-            const existsInWorkspace = await this.#features.workspace.fs.exists(absolutePath)
-            if (!existsInWorkspace) {
-                absolutePath = path.join(getUserPromptsDirectory(), params.filePath)
-            }
-        }
-        await this.#features.lsp.window.showDocument({ uri: absolutePath })
-=======
         const session = this.#chatSessionManagementService.getSession(params.tabId)
         const toolUseId = params.messageId
         const toolUse = toolUseId ? session.data?.toolUseLookup.get(toolUseId) : undefined
@@ -1634,7 +1608,6 @@
                 await this.#features.lsp.window.showDocument({ uri: URI.file(absolutePath).toString() })
             }
         }
->>>>>>> a7bfc1a0
     }
 
     onFollowUpClicked() {}
