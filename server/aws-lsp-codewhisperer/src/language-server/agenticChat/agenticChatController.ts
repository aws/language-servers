--- conflicted
+++ resolved
@@ -177,11 +177,8 @@
     RESPONSE_TIMEOUT_MS,
     RESPONSE_TIMEOUT_PARTIAL_MSG,
     DEFAULT_MODEL_ID,
-<<<<<<< HEAD
-=======
     COMPACTION_BODY,
     COMPACTION_HEADER_BODY,
->>>>>>> 40699382
     DEFAULT_MACOS_RUN_SHORTCUT,
     DEFAULT_WINDOW_RUN_SHORTCUT,
     DEFAULT_MACOS_REJECT_SHORTCUT,
@@ -2200,11 +2197,7 @@
 
         const initialHeader: ChatMessage['header'] = {
             body: 'shell',
-<<<<<<< HEAD
-            buttons: [this.#renderStopShellCommandButton()],
-=======
             buttons: [{ id: BUTTON_STOP_SHELL_COMMAND, text: 'Cancel', icon: 'stop' }],
->>>>>>> 40699382
         }
 
         const completedHeader: ChatMessage['header'] = {
@@ -2281,11 +2274,7 @@
                                   text: 'Rejected',
                               },
                           }),
-<<<<<<< HEAD
-                    buttons: isAccept ? [this.#renderStopShellCommandButton()] : [],
-=======
                     buttons: isAccept ? [{ id: BUTTON_STOP_SHELL_COMMAND, text: 'Cancel', icon: 'stop' }] : [],
->>>>>>> 40699382
                 },
             }
         }
@@ -2392,8 +2381,6 @@
         })
     }
 
-<<<<<<< HEAD
-=======
     #processCompactConfirmation(messageId: string): ChatResult {
         const buttons = [{ id: 'allow-tools', text: 'Allow', icon: 'ok', status: 'clear' }]
         const header = {
@@ -2460,16 +2447,11 @@
         }
     }
 
->>>>>>> 40699382
     #renderStopShellCommandButton() {
         const stopKey = this.#getKeyBinding('aws.amazonq.stopCmdExecution')
         return {
             id: 'stop-shell-command',
-<<<<<<< HEAD
-            text: 'Stop',
-=======
             text: 'Cancel',
->>>>>>> 40699382
             icon: 'stop',
             ...(stopKey ? { description: `Stop:  ${stopKey}` } : {}),
         }
@@ -2549,16 +2531,12 @@
 
                 buttons = requiresAcceptance
                     ? [
-<<<<<<< HEAD
                           {
-                              id: 'run-shell-command',
+                              id: BUTTON_RUN_SHELL_COMMAND,
                               text: 'Run',
                               icon: 'play',
                               ...(runKey ? { description: `Run:  ${runKey}` } : {}),
                           },
-=======
-                          { id: BUTTON_RUN_SHELL_COMMAND, text: 'Run', icon: 'play' },
->>>>>>> 40699382
                           {
                               id: BUTTON_REJECT_SHELL_COMMAND,
                               status: 'dimmed-clear' as Status,
