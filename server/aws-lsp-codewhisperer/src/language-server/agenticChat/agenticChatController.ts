/**
 * Copied from ../chat/chatController.ts for the purpose of developing a divergent implementation.
 * Will be deleted or merged.
 */

import * as path from 'path'
import {
    ChatTriggerType,
    GenerateAssistantResponseCommandInput,
    GenerateAssistantResponseCommandOutput,
    SendMessageCommandInput,
    SendMessageCommandInput as SendMessageCommandInputCodeWhispererStreaming,
    SendMessageCommandOutput,
    ToolResult,
    ToolResultContentBlock,
    ToolUse,
} from '@amzn/codewhisperer-streaming'
import {
    Button,
    ButtonClickParams,
    ButtonClickResult,
    ChatMessage,
    chatRequestType,
    FileDetails,
    InlineChatResultParams,
    PromptInputOptionChangeParams,
} from '@aws/language-server-runtimes/protocol'
import {
    ApplyWorkspaceEditParams,
    ErrorCodes,
    FeedbackParams,
    InsertToCursorPositionParams,
    TextDocumentEdit,
    TextEdit,
    InlineChatParams,
    ConversationClickParams,
    ListConversationsParams,
    TabBarActionParams,
    CreatePromptParams,
    FileClickParams,
} from '@aws/language-server-runtimes/protocol'
import {
    CancellationToken,
    Chat,
    ChatParams,
    ChatResult,
    FileList,
    EndChatParams,
    LSPErrorCodes,
    QuickActionParams,
    ResponseError,
    TabAddParams,
    TabRemoveParams,
    TabChangeParams,
    InlineChatResult,
} from '@aws/language-server-runtimes/server-interface'
import { v4 as uuid } from 'uuid'
import {
    AddMessageEvent,
    ChatInteractionType,
    ChatTelemetryEventName,
    CombinedConversationEvent,
} from '../../shared/telemetry/types'
import { Features, LspHandlers, Result } from '../types'
import { ChatEventParser, ChatResultWithMetadata } from '../chat/chatEventParser'
import { createAuthFollowUpResult, getAuthFollowUpType, getDefaultChatResponse } from '../chat/utils'
import { ChatSessionManagementService } from '../chat/chatSessionManagementService'
import { ChatTelemetryController } from '../chat/telemetry/chatTelemetryController'
import { QuickAction } from '../chat/quickActions'
import { Metric } from '../../shared/telemetry/metric'
import { getErrorMessage, isAwsError, isNullish, isObject } from '../../shared/utils'
import { HELP_MESSAGE } from '../chat/constants'
import { TelemetryService } from '../../shared/telemetry/telemetryService'
import {
    AmazonQServicePendingProfileError,
    AmazonQServicePendingSigninError,
} from '../../shared/amazonQServiceManager/errors'
import { AmazonQTokenServiceManager } from '../../shared/amazonQServiceManager/AmazonQTokenServiceManager'
import { AmazonQWorkspaceConfig } from '../../shared/amazonQServiceManager/configurationUtils'
import { TabBarController } from './tabBarController'
import { ChatDatabase } from './tools/chatDb/chatDb'
import {
    AgenticChatEventParser,
    ChatResultWithMetadata as AgenticChatResultWithMetadata,
} from './agenticChatEventParser'
import { ChatSessionService } from '../chat/chatSessionService'
import { AgenticChatResultStream } from './agenticChatResultStream'
import { executeToolMessage, toolErrorMessage, toolResultMessage } from './textFormatting'
import {
    AdditionalContentEntryAddition,
    AgenticChatTriggerContext,
    TriggerContext,
} from './context/agenticChatTriggerContext'
import { AdditionalContextProvider } from './context/addtionalContextProvider'
import { getNewPromptFilePath, getUserPromptsDirectory, promptFileExtension } from './context/contextUtils'
import { ContextCommandsProvider } from './context/contextCommandsProvider'
import { LocalProjectContextController } from '../../shared/localProjectContextController'
import { CancellationError, workspaceUtils } from '@aws/lsp-core'
import { FsRead, FsReadParams } from './tools/fsRead'
import { ListDirectory, ListDirectoryParams } from './tools/listDirectory'
import { FsWrite, FsWriteParams, getDiffChanges } from './tools/fsWrite'
import { ExecuteBash, ExecuteBashOutput, ExecuteBashParams } from './tools/executeBash'
import { ExplanatoryParams, InvokeOutput, ToolApprovalException } from './tools/toolShared'
<<<<<<< HEAD
import { FileSearch, FileSearchParams } from './tools/fileSearch'
=======
import { GrepSearch, SanitizedRipgrepOutput } from './tools/grepSearch'
>>>>>>> f21700a6

type ChatHandlers = Omit<
    LspHandlers<Chat>,
    | 'openTab'
    | 'sendChatUpdate'
    | 'sendContextCommands'
    | 'onListConversations'
    | 'onConversationClick'
    | 'onTabBarAction'
    | 'getSerializedChat'
    | 'chatOptionsUpdate'
>

export class AgenticChatController implements ChatHandlers {
    #features: Features
    #chatSessionManagementService: ChatSessionManagementService
    #telemetryController: ChatTelemetryController
    #triggerContext: AgenticChatTriggerContext
    #customizationArn?: string
    #telemetryService: TelemetryService
    #amazonQServiceManager?: AmazonQTokenServiceManager
    #tabBarController: TabBarController
    #chatHistoryDb: ChatDatabase
    #additionalContextProvider: AdditionalContextProvider
    #contextCommandsProvider: ContextCommandsProvider

    constructor(
        chatSessionManagementService: ChatSessionManagementService,
        features: Features,
        telemetryService: TelemetryService,
        amazonQServiceManager?: AmazonQTokenServiceManager
    ) {
        this.#features = features
        this.#chatSessionManagementService = chatSessionManagementService
        this.#triggerContext = new AgenticChatTriggerContext(features)
        this.#telemetryController = new ChatTelemetryController(features, telemetryService)
        this.#telemetryService = telemetryService
        this.#amazonQServiceManager = amazonQServiceManager
        this.#chatHistoryDb = new ChatDatabase(features)
        this.#tabBarController = new TabBarController(features, this.#chatHistoryDb)
        this.#additionalContextProvider = new AdditionalContextProvider(features.workspace, features.lsp)
        this.#contextCommandsProvider = new ContextCommandsProvider(
            this.#features.logging,
            this.#features.chat,
            this.#features.workspace
        )
    }

    async onButtonClick(params: ButtonClickParams): Promise<ButtonClickResult> {
        this.#log(`onButtonClick event with params: ${JSON.stringify(params)}`)
        if (
            params.buttonId === 'run-shell-command' ||
            params.buttonId === 'reject-shell-command' ||
            params.buttonId === 'allow-tools'
        ) {
            const session = this.#chatSessionManagementService.getSession(params.tabId)
            if (!session.data) {
                return { success: false, failureReason: `could not find chat session for tab: ${params.tabId} ` }
            }
            const handler = session.data.getDeferredToolExecution(params.messageId)
            if (!handler?.reject || !handler.resolve) {
                return {
                    success: false,
                    failureReason: `could not find deferred tool execution for message: ${params.messageId} `,
                }
            }
            params.buttonId === 'reject-shell-command' ? handler.reject(new ToolApprovalException()) : handler.resolve()
            return {
                success: true,
            }
        } else if (params.buttonId === 'undo-changes') {
            const toolUseId = params.messageId
            try {
                await this.#undoFileChange(toolUseId)
                const cachedToolUse = this.#triggerContext.getToolUseLookup().get(toolUseId)
                if (cachedToolUse) {
                    this.#features.chat.sendChatUpdate({
                        tabId: params.tabId,
                        data: {
                            messages: [
                                {
                                    ...cachedToolUse.chatResult,
                                    header: {
                                        ...cachedToolUse.chatResult?.header,
                                        buttons: cachedToolUse.chatResult?.header?.buttons?.filter(
                                            button => button.id !== 'undo-changes'
                                        ),
                                        status: { status: 'error', icon: 'cancel', text: 'Change discarded' },
                                    },
                                },
                            ],
                        },
                    })
                }
            } catch (err: any) {
                return { success: false, failureReason: err.message }
            }
            return {
                success: true,
            }
        } else {
            return {
                success: false,
                failureReason: 'not implemented',
            }
        }
    }

    async #undoFileChange(toolUseId: string): Promise<void> {
        this.#log(`Reverting file change for tooluseId: ${toolUseId}`)
        const toolUse = this.#triggerContext.getToolUseLookup().get(toolUseId)

        const input = toolUse?.input as unknown as FsWriteParams
        if (toolUse?.oldContent) {
            await this.#features.workspace.fs.writeFile(input.path, toolUse.oldContent)
        } else {
            await this.#features.workspace.fs.rm(input.path)
        }
    }

    async onCreatePrompt(params: CreatePromptParams): Promise<void> {
        const newFilePath = getNewPromptFilePath(params.promptName)
        const newFileContent = ''
        try {
            await this.#features.workspace.fs.writeFile(newFilePath, newFileContent, { mode: 0o600 })
            await this.#features.lsp.window.showDocument({ uri: newFilePath })
        } catch (e) {
            this.#features.logging.warn(`Error creating prompt file: ${e}`)
        }
    }

    dispose() {
        this.#chatSessionManagementService.dispose()
        this.#telemetryController.dispose()
        this.#chatHistoryDb.close()
        this.#contextCommandsProvider?.dispose()
    }

    async onListConversations(params: ListConversationsParams) {
        return this.#tabBarController.onListConversations(params)
    }

    async onConversationClick(params: ConversationClickParams) {
        return this.#tabBarController.onConversationClick(params)
    }

    async #sendProgressToClient(chunk: ChatResult | string, partialResultToken?: string | number) {
        if (!isNullish(partialResultToken)) {
            await this.#features.lsp.sendProgress(chatRequestType, partialResultToken, chunk)
        }
    }

    #getChatResultStream(partialResultToken?: string | number): AgenticChatResultStream {
        return new AgenticChatResultStream(async (result: ChatResult | string) => {
            return this.#sendProgressToClient(result, partialResultToken)
        })
    }

    async onChatPrompt(params: ChatParams, token: CancellationToken): Promise<ChatResult | ResponseError<ChatResult>> {
        // Phase 1: Initial Setup - This happens only once
        const maybeDefaultResponse = getDefaultChatResponse(params.prompt.prompt)
        if (maybeDefaultResponse) {
            return maybeDefaultResponse
        }

        const sessionResult = this.#chatSessionManagementService.getSession(params.tabId)

        const { data: session, success } = sessionResult

        if (!success) {
            return new ResponseError<ChatResult>(ErrorCodes.InternalError, sessionResult.error)
        }

        const metric = new Metric<CombinedConversationEvent>({
            cwsprChatConversationType: 'AgenticChat',
        })

        const triggerContext = await this.#getTriggerContext(params, metric)
        const isNewConversation = !session.conversationId
        if (isNewConversation) {
            // agentic chat does not support conversationId in API response,
            // so we set it to random UUID per session, as other chat functionality
            // depends on it
            session.conversationId = uuid()
        }

        token.onCancellationRequested(() => {
            this.#log('cancellation requested')
            session.abortRequest()
            session.rejectAllDeferredToolExecutions(new CancellationError('user'))
        })

        const chatResultStream = this.#getChatResultStream(params.partialResultToken)
        try {
            const additionalContext = await this.#additionalContextProvider.getAdditionalContext(
                triggerContext,
                (params.prompt as any).context
            )
            if (additionalContext.length) {
                triggerContext.documentReference =
                    this.#additionalContextProvider.getFileListFromContext(additionalContext)
            }
            // Get the initial request input
            const initialRequestInput = await this.#prepareRequestInput(
                params,
                session,
                triggerContext,
                additionalContext,
                chatResultStream
            )

            // Start the agent loop
            const finalResult = await this.#runAgentLoop(
                initialRequestInput,
                session,
                metric,
                chatResultStream,
                params.tabId,
                session.conversationId,
                token,
                triggerContext.documentReference
            )

            // Phase 5: Result Handling - This happens only once
            return await this.#handleFinalResult(
                finalResult,
                session,
                params,
                metric,
                triggerContext,
                isNewConversation,
                chatResultStream
            )
        } catch (err) {
            // TODO: On ToolValidationException, we want to show custom mynah-ui components making it clear it was cancelled.
            if (CancellationError.isUserCancelled(err) || err instanceof ToolApprovalException) {
                /**
                 * when the session is aborted it generates an error.
                 * we need to resolve this error with an answer so the
                 * stream stops
                 */
                return {
                    type: 'answer',
                    body: '',
                }
            }
            return this.#handleRequestError(err, params.tabId, metric)
        }
    }

    /**
     * Prepares the initial request input for the chat prompt
     */
    async #prepareRequestInput(
        params: ChatParams,
        session: ChatSessionService,
        triggerContext: TriggerContext,
        additionalContext: AdditionalContentEntryAddition[],
        chatResultStream: AgenticChatResultStream
    ): Promise<GenerateAssistantResponseCommandInput> {
        this.#debug('Preparing request input')
        const profileArn = AmazonQTokenServiceManager.getInstance(this.#features).getActiveProfileArn()
        const requestInput = await this.#triggerContext.getChatParamsFromTrigger(
            params,
            triggerContext,
            ChatTriggerType.MANUAL,
            this.#customizationArn,
            chatResultStream,
            profileArn,
            [],
            this.#getTools(session),
            additionalContext
        )

        return requestInput
    }

    /**
     * Runs the agent loop, making requests and processing tool uses until completion
     */
    async #runAgentLoop(
        initialRequestInput: GenerateAssistantResponseCommandInput,
        session: ChatSessionService,
        metric: Metric<CombinedConversationEvent>,
        chatResultStream: AgenticChatResultStream,
        tabId: string,
        conversationIdentifier?: string,
        token?: CancellationToken,
        documentReference?: FileList
    ): Promise<Result<AgenticChatResultWithMetadata, string>> {
        let currentRequestInput = { ...initialRequestInput }
        let finalResult: Result<AgenticChatResultWithMetadata, string> | null = null
        let iterationCount = 0
        const maxIterations = 100 // Safety limit to prevent infinite loops
        metric.recordStart()

        while (iterationCount < maxIterations) {
            iterationCount++
            this.#debug(`Agent loop iteration ${iterationCount} for conversation id:`, conversationIdentifier || '')

            // Check for cancellation
            if (token?.isCancellationRequested) {
                throw new CancellationError('user')
            }

            const currentMessage = currentRequestInput.conversationState?.currentMessage
            const conversationId = conversationIdentifier ?? ''

            if (!currentMessage || !conversationId) {
                this.#debug(
                    `Warning: ${!currentMessage ? 'currentMessage' : ''}${!currentMessage && !conversationId ? ' and ' : ''}${!conversationId ? 'conversationIdentifier' : ''} is empty in agent loop iteration ${iterationCount}.`
                )
            }

            //  Fix the history to maintain invariants
            if (currentMessage) {
                this.#chatHistoryDb.fixHistory(tabId, currentMessage, conversationIdentifier ?? '')
            }

            //  Retrieve the history from DB; Do not include chatHistory for requests going to Mynah Backend
            currentRequestInput.conversationState!.history = currentRequestInput.conversationState?.currentMessage
                ?.userInputMessage?.userIntent
                ? []
                : this.#chatHistoryDb.getMessages(tabId)

            //  Add the current user message to the history DB
            if (currentMessage && conversationIdentifier) {
                this.#chatHistoryDb.addMessage(tabId, 'cwc', conversationIdentifier, {
                    body: currentMessage.userInputMessage?.content ?? '',
                    type: 'prompt' as any,
                    userIntent: currentMessage.userInputMessage?.userIntent,
                    origin: currentMessage.userInputMessage?.origin,
                    userInputMessageContext: currentMessage.userInputMessage?.userInputMessageContext,
                })
            }

            // Phase 3: Request Execution
            this.#debug(`Request Input: ${JSON.stringify(currentRequestInput)}`)

            const response = await session.generateAssistantResponse(currentRequestInput)
            this.#debug(`Response received for iteration ${iterationCount}:`, JSON.stringify(response.$metadata))

            // Phase 4: Response Processing
            const result = await this.#processGenerateAssistantResponseResponse(
                response,
                metric.mergeWith({
                    cwsprChatResponseCode: response.$metadata.httpStatusCode,
                    cwsprChatMessageId: response.$metadata.requestId,
                }),
                chatResultStream,
                documentReference
            )

            //  Add the current assistantResponse message to the history DB
            if (result.data?.chatResult.body !== undefined) {
                this.#chatHistoryDb.addMessage(tabId, 'cwc', conversationIdentifier ?? '', {
                    body: result.data?.chatResult.body,
                    type: 'answer' as any,
                    codeReference: result.data.chatResult.codeReference,
                    relatedContent:
                        result.data.chatResult.relatedContent?.content &&
                        result.data.chatResult.relatedContent.content.length > 0
                            ? result.data?.chatResult.relatedContent
                            : undefined,
                    toolUses: Object.keys(result.data?.toolUses!).map(k => ({
                        toolUseId: result.data!.toolUses[k].toolUseId,
                        name: result.data!.toolUses[k].name,
                        input: result.data!.toolUses[k].input,
                    })),
                })
            }

            // Check if we have any tool uses that need to be processed
            const pendingToolUses = this.#getPendingToolUses(result.data?.toolUses || {})

            if (pendingToolUses.length === 0) {
                // No more tool uses, we're done
                finalResult = result
                break
            }

            // Process tool uses and update the request input for the next iteration
            const toolResults = await this.#processToolUses(pendingToolUses, chatResultStream, session, tabId, token)
            currentRequestInput = this.#updateRequestInputWithToolResults(currentRequestInput, toolResults)
        }

        if (iterationCount >= maxIterations) {
            this.#log('Agent loop reached maximum iterations limit')
        }

        return (
            finalResult || {
                success: false,
                error: 'Agent loop failed to produce a final result',
                data: { chatResult: {}, toolUses: {} },
            }
        )
    }

    /**
     * Extracts tool uses that need to be processed
     */
    #getPendingToolUses(toolUses: Record<string, ToolUse & { stop: boolean }>): Array<ToolUse & { stop: boolean }> {
        return Object.values(toolUses).filter(toolUse => toolUse.stop)
    }
    /**
     * Creates a promise that does not resolve until the user accepts or rejects the tool usage.
     * @param toolUseId
     * @param toolUseName
     * @param resultStream
     * @param promptBlockId id of approval block. This allows us to overwrite the buttons with 'accepted' or 'rejected' text.
     * @param session
     */
    async waitForToolApproval(
        toolUse: ToolUse,
        resultStream: AgenticChatResultStream,
        promptBlockId: number,
        session: ChatSessionService
    ) {
        const deferred = this.#createDeferred()
        session.setDeferredToolExecution(toolUse.toolUseId!, deferred.resolve, deferred.reject)
        this.#log(`Prompting for tool approval for tool: ${toolUse.name}`)
        await deferred.promise
        if (toolUse.name === 'executeBash') {
            // Note: we want to overwrite the button block because it already exists in the stream.
            await resultStream.overwriteResultBlock(this.#getUpdateBashConfirmResult(toolUse, true), promptBlockId)
        }
    }

    /**
     * Processes tool uses by running the tools and collecting results
     */
    async #processToolUses(
        toolUses: Array<ToolUse & { stop: boolean }>,
        chatResultStream: AgenticChatResultStream,
        session: ChatSessionService,
        tabId: string,
        token?: CancellationToken
    ): Promise<ToolResult[]> {
        const results: ToolResult[] = []
        let buttonBlockId
        let loadingMessageId

        for (const toolUse of toolUses) {
            if (!toolUse.name || !toolUse.toolUseId) continue
            this.#triggerContext.getToolUseLookup().set(toolUse.toolUseId, toolUse)

            try {
                const { explanation } = toolUse.input as unknown as ExplanatoryParams
                if (explanation) {
                    await chatResultStream.writeResultBlock({
                        type: 'directive',
                        messageId: toolUse.toolUseId + '_explanation',
                        body: explanation,
                    })
                }
                switch (toolUse.name) {
                    case 'fsRead':
                    case 'listDirectory':
<<<<<<< HEAD
                    case 'fileSearch':
=======
                    case 'grepSearch':
>>>>>>> f21700a6
                    case 'fsWrite':
                    case 'executeBash': {
                        const toolMap = {
                            fsRead: { Tool: FsRead },
                            listDirectory: { Tool: ListDirectory },
                            fsWrite: { Tool: FsWrite },
                            executeBash: { Tool: ExecuteBash },
<<<<<<< HEAD
                            fileSearch: { Tool: FileSearch },
=======
                            grepSearch: { Tool: GrepSearch },
>>>>>>> f21700a6
                        }

                        const { Tool } = toolMap[toolUse.name as keyof typeof toolMap]
                        const tool = new Tool(this.#features)
                        const { requiresAcceptance, warning } = await tool.requiresAcceptance(toolUse.input as any)

                        if (requiresAcceptance || toolUse.name === 'executeBash') {
                            // for executeBash, we till send the confirmation message without action buttons
                            const confirmationResult = this.#processToolConfirmation(
                                toolUse,
                                requiresAcceptance,
                                warning
                            )
                            const buttonBlockId = await chatResultStream.writeResultBlock(confirmationResult)
                            if (requiresAcceptance) {
                                await this.waitForToolApproval(toolUse, chatResultStream, buttonBlockId, session)
                            }
                        }
                        break
                    }
                    default:
                        await chatResultStream.writeResultBlock({
                            type: 'tool',
                            body: `${executeToolMessage(toolUse)}`,
                            messageId: toolUse.toolUseId,
                        })
                        break
                }

                if (['fsRead', 'listDirectory', 'fileSearch'].includes(toolUse.name)) {
                    const initialListDirResult = this.#processReadOrListOrSearch(toolUse, chatResultStream)
                    if (initialListDirResult) {
                        await chatResultStream.writeResultBlock(initialListDirResult)
                    }
                } else if (toolUse.name === 'fsWrite') {
                    const input = toolUse.input as unknown as FsWriteParams
                    const document = await this.#triggerContext.getTextDocument(input.path)
                    this.#triggerContext
                        .getToolUseLookup()
                        .set(toolUse.toolUseId, { ...toolUse, oldContent: document?.getText() })
                }

                // show thinking spinner when tool is running
                loadingMessageId = `loading-${toolUse.toolUseId}`
                await chatResultStream.writeResultBlock({ messageId: loadingMessageId })
                this.#features.chat.sendChatUpdate({ tabId, state: { inProgress: true } })

                const ws = this.#getWritableStream(chatResultStream, toolUse)
                const result = await this.#features.agent.runTool(toolUse.name, toolUse.input, token, ws)

                // remove the temp loading message when tool finishes
                await chatResultStream.removeResultBlock(loadingMessageId)
                this.#features.chat.sendChatUpdate({ tabId, state: { inProgress: false } })
                let toolResultContent: ToolResultContentBlock

                if (typeof result === 'string') {
                    toolResultContent = { text: result }
                } else if (Array.isArray(result)) {
                    toolResultContent = { json: { items: result } }
                } else if (typeof result === 'object') {
                    toolResultContent = { json: result }
                } else toolResultContent = { text: JSON.stringify(result) }
                this.#validateToolResult(toolUse, toolResultContent)

                results.push({
                    toolUseId: toolUse.toolUseId,
                    status: 'success',
                    content: [toolResultContent],
                })

                switch (toolUse.name) {
                    case 'fsRead':
                    case 'listDirectory':
                    case 'fileSearch':
                    // no need to write tool result for listDir,fsRead,fileSearch into chat stream
                    case 'executeBash':
                        // no need to write tool result for listDir and fsRead into chat stream
                        // executeBash will stream the output instead of waiting until the end
                        break
                    case 'grepSearch':
                        const grepSearchResult = this.#processGrepSearchResult(toolUse, result, chatResultStream)
                        if (grepSearchResult) {
                            await chatResultStream.writeResultBlock(grepSearchResult)
                        }
                        break
                    case 'fsWrite':
                        const chatResult = await this.#getFsWriteChatResult(toolUse)
                        const toolUseLookup = this.#triggerContext.getToolUseLookup()
                        const cachedToolUse = toolUseLookup.get(toolUse.toolUseId)
                        if (cachedToolUse) {
                            toolUseLookup.set(toolUse.toolUseId, { ...cachedToolUse, chatResult })
                        }
                        await chatResultStream.writeResultBlock(chatResult)
                        break
                    default:
                        await chatResultStream.writeResultBlock({
                            type: 'tool',
                            body: toolResultMessage(toolUse, result),
                            messageId: toolUse.toolUseId,
                        })
                        break
                }

                if (toolUse.name) {
                    this.#telemetryController.emitToolUseSuggested(toolUse, session.conversationId || '')
                }
            } catch (err) {
                if (loadingMessageId) {
                    await chatResultStream.removeResultBlock(loadingMessageId)
                    this.#features.chat.sendChatUpdate({ tabId, state: { inProgress: false } })
                }
                // If we did not approve a tool to be used or the user stopped the response, bubble this up to interrupt agentic loop
                if (CancellationError.isUserCancelled(err) || err instanceof ToolApprovalException) {
                    if (err instanceof ToolApprovalException && toolUse.name === 'executeBash') {
                        if (buttonBlockId) {
                            await chatResultStream.overwriteResultBlock(
                                this.#getUpdateBashConfirmResult(toolUse, false),
                                buttonBlockId
                            )
                        } else {
                            this.#features.logging.log('Failed to update executeBash block: no blockId is available.')
                        }
                    }
                    throw err
                }
                const errMsg = err instanceof Error ? err.message : 'unknown error'
                await chatResultStream.writeResultBlock({
                    body: toolErrorMessage(toolUse, errMsg),
                })
                this.#log(`Error running tool ${toolUse.name}:`, errMsg)
                results.push({
                    toolUseId: toolUse.toolUseId,
                    status: 'error',
                    content: [{ json: { error: err instanceof Error ? err.message : 'Unknown error' } }],
                })
            }
        }

        return results
    }

    #validateToolResult(toolUse: ToolUse, result: ToolResultContentBlock) {
        let maxToolResponseSize
        switch (toolUse.name) {
            case 'fsRead':
                maxToolResponseSize = 200_000
                break
            case 'listDirectory':
                maxToolResponseSize = 30_000
                break
            default:
                maxToolResponseSize = 100_000
                break
        }
        if (
            (result.text && result.text.length > maxToolResponseSize) ||
            (result.json && JSON.stringify(result.json).length > maxToolResponseSize)
        ) {
            throw Error(`${toolUse.name} output exceeds maximum character limit of ${maxToolResponseSize}`)
        }
    }

    #getWritableStream(chatResultStream: AgenticChatResultStream, toolUse: ToolUse): WritableStream | undefined {
        if (toolUse.name !== 'executeBash') {
            return
        }
        return new WritableStream({
            start: async () => {
                await chatResultStream.writeResultBlock({
                    type: 'tool',
                    body: '```console',
                    messageId: toolUse.toolUseId,
                })
            },
            write: async chunk => {
                await chatResultStream.writeResultBlock({
                    type: 'tool',
                    body: chunk,
                    messageId: toolUse.toolUseId,
                })
            },
            close: async () => {
                await chatResultStream.writeResultBlock({
                    type: 'tool',
                    body: '```',
                    messageId: toolUse.toolUseId,
                })
            },
        })
    }

    #getUpdateBashConfirmResult(toolUse: ToolUse, isAccept: boolean): ChatResult {
        return {
            messageId: toolUse.toolUseId,
            type: 'tool',
            body: '```shell\n' + (toolUse.input as unknown as ExecuteBashParams).command + '\n```',
            header: {
                body: 'shell',
                status: {
                    status: isAccept ? 'success' : 'error',
                    icon: isAccept ? 'ok' : 'cancel',
                    text: isAccept ? 'Accepted' : 'Rejected',
                },
            },
        }
    }

    #processToolConfirmation(
        toolUse: ToolUse,
        requiresAcceptance: Boolean,
        warning?: string,
        toolType?: string
    ): ChatResult {
        let buttons: Button[] = []
        let header: { body: string; buttons: Button[] }
        let body: string

        switch (toolType || toolUse.name) {
            case 'executeBash':
                buttons = requiresAcceptance
                    ? [
                          {
                              id: 'reject-shell-command',
                              text: 'Reject',
                              icon: 'cancel',
                          },
                          {
                              id: 'run-shell-command',
                              text: 'Run',
                              icon: 'play',
                          },
                      ]
                    : []
                header = {
                    body: 'shell',
                    buttons,
                }
                const commandString = (toolUse.input as unknown as ExecuteBashParams).command
                body = '```shell\n' + commandString + '\n```'
                break

            case 'fsWrite':
                buttons = [
                    {
                        id: 'allow-tools', // Reusing the same ID for simplicity, could be changed to 'allow-write-tools'
                        text: 'Allow',
                        icon: 'ok',
                        status: 'clear',
                    },
                ]
                header = {
                    body: '#### ⚠️ Allow file modification outside of your workspace',
                    buttons,
                }
                const writeFilePath = (toolUse.input as unknown as FsWriteParams).path
                body = `I need permission to modify files in your workspace.\n\`${writeFilePath}\``
                break

            case 'fsRead':
            case 'listDirectory':
            default:
                buttons = [
                    {
                        id: 'allow-tools',
                        text: 'Allow',
                        icon: 'ok',
                        status: 'clear',
                    },
                ]
                header = {
                    body: '#### ⚠️ Allow read-only tools outside your workspace',
                    buttons,
                }
                // ⚠️ Warning: This accesses files outside the workspace
                const readFilePath = (toolUse.input as unknown as FsReadParams | ListDirectoryParams).path
                body = `I need permission to read files and list directories outside the workspace.\n\`${readFilePath}\``
                break
        }

        return {
            type: 'tool',
            messageId: toolUse.toolUseId,
            header,
            body: warning ? warning + (toolType === 'executeBash' ? '' : '\n\n') + body : body,
        }
    }

    async #getFsWriteChatResult(toolUse: ToolUse): Promise<ChatMessage> {
        const input = toolUse.input as unknown as FsWriteParams
        const oldContent = this.#triggerContext.getToolUseLookup().get(toolUse.toolUseId!)?.oldContent ?? ''
        const diffChanges = getDiffChanges(input, oldContent)
        // Get just the filename instead of the full path
        const fileName = path.basename(input.path)
        const changes = diffChanges.reduce(
            (acc, { count = 0, added, removed }) => {
                if (added) {
                    acc.added += count
                } else if (removed) {
                    acc.deleted += count
                }
                return acc
            },
            { added: 0, deleted: 0 }
        )
        return {
            type: 'tool',
            messageId: toolUse.toolUseId,
            header: {
                fileList: {
                    filePaths: [fileName],
                    details: {
                        [fileName]: {
                            changes,
                            description: input.path,
                        },
                    },
                },
                buttons: [{ id: 'undo-changes', text: 'Undo', icon: 'undo' }],
            },
        }
    }

    #processReadOrListOrSearch(toolUse: ToolUse, chatResultStream: AgenticChatResultStream): ChatMessage | undefined {
        let messageIdToUpdate = toolUse.toolUseId!
        const currentId = chatResultStream.getMessageIdToUpdateForTool(toolUse.name!)

        if (currentId) {
            messageIdToUpdate = currentId
        } else {
            chatResultStream.setMessageIdToUpdateForTool(toolUse.name!, messageIdToUpdate)
        }

        const currentPath = (toolUse.input as unknown as FsReadParams | ListDirectoryParams | FileSearchParams)?.path
        if (!currentPath) return
        const existingPaths = chatResultStream.getMessageOperation(messageIdToUpdate)?.filePaths || []
        // Check if path already exists in the list
        const isPathAlreadyProcessed = existingPaths.some(path => path.relativeFilePath === currentPath)
        if (!isPathAlreadyProcessed) {
            const currentFileDetail = {
                relativeFilePath: currentPath,
                lineRanges: [{ first: -1, second: -1 }],
            }
            chatResultStream.addMessageOperation(messageIdToUpdate, toolUse.name!, [
                ...existingPaths,
                currentFileDetail,
            ])
        }
        let title: string
        const itemCount = chatResultStream.getMessageOperation(messageIdToUpdate)?.filePaths.length
        const filePathsPushed = chatResultStream.getMessageOperation(messageIdToUpdate)?.filePaths ?? []
        if (!itemCount) {
            title = 'Gathering context'
        } else {
            title =
                toolUse.name === 'fsRead'
                    ? `${itemCount} file${itemCount > 1 ? 's' : ''} read`
                    : toolUse.name === 'fileSearch'
                      ? `${itemCount} ${itemCount === 1 ? 'directory' : 'directories'} searched`
                      : `${itemCount} ${itemCount === 1 ? 'directory' : 'directories'} listed`
        }
        const fileDetails: Record<string, FileDetails> = {}
        for (const item of filePathsPushed) {
            fileDetails[item.relativeFilePath] = {
                lineRanges: item.lineRanges,
            }
        }

        const contextList: FileList = {
            rootFolderTitle: title,
            filePaths: filePathsPushed.map(item => item.relativeFilePath),
            details: fileDetails,
        }
        return {
            type: 'tool',
            contextList,
            messageId: messageIdToUpdate,
            body: '',
        }
    }

    /**
     * Process grep search results and format them for display in the chat UI
     */
    #processGrepSearchResult(
        toolUse: ToolUse,
        result: InvokeOutput,
        chatResultStream: AgenticChatResultStream
    ): ChatMessage | undefined {
        if (toolUse.name !== 'grepSearch') {
            return undefined
        }

        let messageIdToUpdate = toolUse.toolUseId!
        const currentId = chatResultStream.getMessageIdToUpdateForTool(toolUse.name!)

        if (currentId) {
            messageIdToUpdate = currentId
        } else {
            chatResultStream.setMessageIdToUpdateForTool(toolUse.name!, messageIdToUpdate)
        }

        // Extract search results from the tool output
        const output = result.output.content as SanitizedRipgrepOutput
        if (!output || !output.fileMatches || !Array.isArray(output.fileMatches)) {
            return {
                type: 'tool',
                messageId: messageIdToUpdate,
                body: 'No search results found.',
            }
        }

        // Process the matches into a structured format
        const matches = output.fileMatches
        const fileDetails: Record<string, FileDetails> = {}

        // Create file details directly from matches
        for (const match of matches) {
            const filePath = match.filePath
            if (!filePath) continue

            fileDetails[filePath] = {
                description: `(${match.matchCount} results)`,
                lineRanges: [{ first: -1, second: -1 }],
            }
        }

        // Create sorted array of file paths
        const sortedFilePaths = Object.keys(fileDetails)

        // Create the context list for display
        const query = (toolUse.input as any)?.query || 'search term'
        const matchCount = matches.length

        const contextList: FileList = {
            rootFolderTitle: `Searched for "${query}", ${output.totalMatchCount} found`,
            filePaths: sortedFilePaths,
            details: fileDetails,
        }

        return {
            type: 'tool',
            contextList,
            messageId: messageIdToUpdate,
            body: '',
        }
    }

    /**
     * Updates the request input with tool results for the next iteration
     */
    #updateRequestInputWithToolResults(
        requestInput: GenerateAssistantResponseCommandInput,
        toolResults: ToolResult[]
    ): GenerateAssistantResponseCommandInput {
        // Create a deep copy of the request input
        const updatedRequestInput = JSON.parse(JSON.stringify(requestInput)) as GenerateAssistantResponseCommandInput

        // Add tool results to the request
        updatedRequestInput.conversationState!.currentMessage!.userInputMessage!.userInputMessageContext!.toolResults =
            []
        updatedRequestInput.conversationState!.currentMessage!.userInputMessage!.content = ''

        for (const toolResult of toolResults) {
            this.#debug(`ToolResult: ${JSON.stringify(toolResult)}`)
            updatedRequestInput.conversationState!.currentMessage!.userInputMessage!.userInputMessageContext!.toolResults.push(
                {
                    ...toolResult,
                }
            )
        }

        return updatedRequestInput
    }

    /**
     * Handles the final result after the agent loop completes
     */
    async #handleFinalResult(
        result: Result<AgenticChatResultWithMetadata, string>,
        session: ChatSessionService,
        params: ChatParams,
        metric: Metric<CombinedConversationEvent>,
        triggerContext: TriggerContext,
        isNewConversation: boolean,
        chatResultStream: AgenticChatResultStream
    ): Promise<ChatResult | ResponseError<ChatResult>> {
        if (!result.success) {
            return new ResponseError<ChatResult>(LSPErrorCodes.RequestFailed, result.error)
        }
        const conversationId = session.conversationId
        this.#debug('Final session conversation id:', conversationId || '')

        if (conversationId) {
            this.#telemetryController.setConversationId(params.tabId, conversationId)

            if (isNewConversation) {
                this.#telemetryController.updateTriggerInfo(params.tabId, {
                    startTrigger: {
                        hasUserSnippet: metric.metric.cwsprChatHasCodeSnippet ?? false,
                        triggerType: triggerContext.triggerType,
                    },
                })

                this.#telemetryController.emitStartConversationMetric(params.tabId, metric.metric)
            }
        }

        metric.setDimension('codewhispererCustomizationArn', this.#customizationArn)
        await this.#telemetryController.emitAddMessageMetric(params.tabId, metric.metric)

        this.#telemetryController.updateTriggerInfo(params.tabId, {
            lastMessageTrigger: {
                ...triggerContext,
                messageId: result.data?.chatResult.messageId,
                followUpActions: new Set(
                    result.data?.chatResult.followUp?.options
                        ?.map(option => option.prompt ?? '')
                        .filter(prompt => prompt.length > 0)
                ),
            },
        })

        return chatResultStream.getResult()
    }

    /**
     * Handles errors that occur during the request
     */
    #handleRequestError(
        err: any,
        tabId: string,
        metric: Metric<CombinedConversationEvent>
    ): ChatResult | ResponseError<ChatResult> {
        if (isAwsError(err) || (isObject(err) && 'statusCode' in err && typeof err.statusCode === 'number')) {
            metric.setDimension('cwsprChatRepsonseCode', err.statusCode ?? 400)
            this.#telemetryController.emitMessageResponseError(tabId, metric.metric, err.requestId, err.message)
        }

        if (err instanceof AmazonQServicePendingSigninError) {
            this.#log(`Q Chat SSO Connection error: ${getErrorMessage(err)}`)
            return createAuthFollowUpResult('full-auth')
        }

        if (err instanceof AmazonQServicePendingProfileError) {
            this.#log(`Q Chat SSO Connection error: ${getErrorMessage(err)}`)
            const followUpResult = createAuthFollowUpResult('use-supported-auth')
            // Access first element in array
            if (followUpResult.followUp?.options) {
                followUpResult.followUp.options[0].pillText = 'Select Q Developer Profile'
            }
            return followUpResult
        }

        const authFollowType = getAuthFollowUpType(err)
        if (authFollowType) {
            this.#log(`Q auth error: ${getErrorMessage(err)}`)
            return createAuthFollowUpResult(authFollowType)
        }

        this.#log(`Q api request error ${err instanceof Error ? JSON.stringify(err) : 'unknown'}`)
        this.#debug(`Q api request error stack ${err instanceof Error ? JSON.stringify(err.stack) : 'unknown'}`)
        this.#debug(`Q api request error cause ${err instanceof Error ? JSON.stringify(err.cause) : 'unknown'}`)
        return new ResponseError<ChatResult>(
            LSPErrorCodes.RequestFailed,
            err instanceof Error ? err.message : 'Unknown request error'
        )
    }

    async onInlineChatPrompt(
        params: InlineChatParams,
        token: CancellationToken
    ): Promise<InlineChatResult | ResponseError<InlineChatResult>> {
        // TODO: This metric needs to be removed later, just added for now to be able to create a ChatEventParser object
        const metric = new Metric<AddMessageEvent>({
            cwsprChatConversationType: 'Chat',
        })
        const triggerContext = await this.#getInlineChatTriggerContext(params)

        let response: SendMessageCommandOutput
        let requestInput: SendMessageCommandInput

        try {
            requestInput = await this.#triggerContext.getChatParamsFromTrigger(
                params,
                triggerContext,
                ChatTriggerType.INLINE_CHAT,
                this.#customizationArn
            )

            if (!this.#amazonQServiceManager) {
                throw new Error('amazonQServiceManager is not initialized')
            }

            const client = this.#amazonQServiceManager.getStreamingClient()
            response = await client.sendMessage(requestInput as SendMessageCommandInputCodeWhispererStreaming)
            this.#log('Response for inline chat', JSON.stringify(response.$metadata), JSON.stringify(response))
        } catch (err) {
            if (err instanceof AmazonQServicePendingSigninError || err instanceof AmazonQServicePendingProfileError) {
                this.#log(`Q Inline Chat SSO Connection error: ${getErrorMessage(err)}`)
                return new ResponseError<ChatResult>(LSPErrorCodes.RequestFailed, err.message)
            }
            this.#log(`Q api request error ${err instanceof Error ? JSON.stringify(err) : 'unknown'}`)
            return new ResponseError<ChatResult>(
                LSPErrorCodes.RequestFailed,
                err instanceof Error ? err.message : 'Unknown request error'
            )
        }

        try {
            const result = await this.#processSendMessageResponseForInlineChat(
                response,
                metric,
                params.partialResultToken
            )

            return result.success
                ? {
                      ...result.data.chatResult,
                      requestId: response.$metadata.requestId,
                  }
                : new ResponseError<ChatResult>(LSPErrorCodes.RequestFailed, result.error)
        } catch (err) {
            this.#log(
                'Error encountered during inline chat response streaming:',
                err instanceof Error ? err.message : 'unknown'
            )
            return new ResponseError<ChatResult>(
                LSPErrorCodes.RequestFailed,
                err instanceof Error ? err.message : 'Unknown error occurred during inline chat response stream'
            )
        }
    }

    async onInlineChatResult(handler: InlineChatResultParams) {}

    async onCodeInsertToCursorPosition(params: InsertToCursorPositionParams) {
        // Implementation based on https://github.com/aws/aws-toolkit-vscode/blob/1814cc84228d4bf20270574c5980b91b227f31cf/packages/core/src/amazonq/commons/controllers/contentController.ts#L38
        if (!params.textDocument || !params.cursorPosition || !params.code) {
            const missingParams = []

            if (!params.textDocument) missingParams.push('textDocument')
            if (!params.cursorPosition) missingParams.push('cursorPosition')
            if (!params.code) missingParams.push('code')

            this.#log(
                `Q Chat server failed to insert code. Missing required parameters for insert code: ${missingParams.join(', ')}`
            )

            return
        }

        let cursorPosition = params.cursorPosition

        const indentRange = {
            start: { line: cursorPosition.line, character: 0 },
            end: cursorPosition,
        }
        const documentContent = await this.#features.workspace.getTextDocument(params.textDocument.uri)
        // linePrefix is the raw text that is between the start of the line and the current cursor position
        let linePrefix = documentContent?.getText(indentRange)
        // calculatedIndent is the indent we calculate inside this function and apply to the text to be inserted
        let calculatedIndent = ''
        let hasVirtualSpace = false

        if (linePrefix) {
            // If linePrefix object is not empty, there are two possibilities:
            // Case 1: If linePrefix contains only whitespace: Use the entire linePrefix as is for the indent
            // Case 2: If linePrefix contains non-whitespace characters: Extract leading whitespace from linePrefix (if any), ignore rest of text
            calculatedIndent =
                linePrefix.trim().length == 0
                    ? linePrefix
                    : ' '.repeat(linePrefix.length - linePrefix.trimStart().length)
        } else if (documentContent && cursorPosition.character > 0) {
            // When the cursor is not at the start of the line (position > 0) but there's no actual text at the indentation range
            // It means there are virtual spaces that is being rendered by the IDE
            // In this case, the indentation is determined by the cursorPosition
            this.#log('Indent is nullish and the cursor position is greater than zero while inserting code')
            calculatedIndent = ' '.repeat(cursorPosition.character)
            hasVirtualSpace = true
            cursorPosition.character = 0
        }

        const textWithIndent = params.code
            .split('\n')
            .map((line, index) => {
                if (index === 0) {
                    return hasVirtualSpace && line ? calculatedIndent + line : line
                }
                // Only indent non-empty lines
                return line ? calculatedIndent + line : ''
            })
            .join('\n')

        const workspaceEdit: ApplyWorkspaceEditParams = {
            edit: {
                documentChanges: [
                    TextDocumentEdit.create({ uri: params.textDocument.uri, version: 0 }, [
                        TextEdit.insert(cursorPosition, textWithIndent),
                    ]),
                ],
            },
        }
        const applyResult = await this.#features.lsp.workspace.applyWorkspaceEdit(workspaceEdit)

        if (applyResult.applied) {
            this.#log(`Q Chat server inserted code successfully`)
            this.#telemetryController.enqueueCodeDiffEntry({ ...params, code: textWithIndent })
        } else {
            this.#log(
                `Q Chat server failed to insert code: ${applyResult.failureReason ?? 'No failure reason provided'}`
            )
        }
    }
    onCopyCodeToClipboard() {}

    onEndChat(params: EndChatParams, _token: CancellationToken): boolean {
        const { success } = this.#chatSessionManagementService.deleteSession(params.tabId)

        return success
    }

    async onFileClicked(params: FileClickParams) {
        // TODO: also pass in selection and handle on client side
        const workspaceRoot = workspaceUtils.getWorkspaceFolderPaths(this.#features.lsp)[0]
        let absolutePath = path.join(workspaceRoot, params.filePath)

        const toolUseId = params.messageId
        const toolUse = toolUseId ? this.#triggerContext.getToolUseLookup().get(toolUseId) : undefined
        if (toolUse?.name === 'fsWrite') {
            const input = toolUse.input as unknown as FsWriteParams
            // TODO: since the tool already executed, we need to reverse the old/new content for the diff
            this.#features.lsp.workspace.openFileDiff({
                originalFileUri: input.path,
                isDeleted: false,
                fileContent: toolUse.oldContent,
            })
        } else if (toolUse?.name === 'fsRead') {
            await this.#features.lsp.window.showDocument({ uri: params.filePath })
        } else {
            // handle prompt file outside of workspace
            if (params.filePath.endsWith(promptFileExtension)) {
                const existsInWorkspace = await this.#features.workspace.fs.exists(absolutePath)
                if (!existsInWorkspace) {
                    absolutePath = path.join(getUserPromptsDirectory(), params.filePath)
                }
            }
            await this.#features.lsp.window.showDocument({ uri: absolutePath })
        }
    }

    onFollowUpClicked() {}

    onInfoLinkClick() {}

    onLinkClick() {}

    async onReady() {
        await this.#tabBarController.loadChats()
        try {
            const localProjectContextController = await LocalProjectContextController.getInstance()
            const contextItems = await localProjectContextController.getContextCommandItems()
            await this.#contextCommandsProvider.processContextCommandUpdate(contextItems)
            void this.#contextCommandsProvider.maybeUpdateCodeSymbols()
        } catch (error) {
            this.#log('Error initializing context commands: ' + error)
        }
    }

    onSendFeedback({ tabId, feedbackPayload }: FeedbackParams) {
        this.#features.telemetry.emitMetric({
            name: 'amazonq_sendFeedback',
            data: {
                comment: JSON.stringify({
                    type: 'codewhisperer-chat-answer-feedback',
                    conversationId: this.#telemetryController.getConversationId(tabId) ?? '',
                    messageId: feedbackPayload.messageId,
                    reason: feedbackPayload.selectedOption,
                    userComment: feedbackPayload.comment,
                }),
                // this is always Negative because only thumbs down has a form
                sentiment: 'Negative',
            },
        })
    }

    onSourceLinkClick() {}

    onTabAdd(params: TabAddParams) {
        this.#telemetryController.activeTabId = params.tabId

        this.#chatSessionManagementService.createSession(params.tabId)
    }

    onTabChange(params: TabChangeParams) {
        this.#telemetryController.emitConversationMetric({
            name: ChatTelemetryEventName.ExitFocusConversation,
            data: {},
        })

        this.#telemetryController.activeTabId = params.tabId

        this.#telemetryController.emitConversationMetric({
            name: ChatTelemetryEventName.EnterFocusConversation,
            data: {},
        })
    }

    onTabRemove(params: TabRemoveParams) {
        if (this.#telemetryController.activeTabId === params.tabId) {
            this.#telemetryController.emitConversationMetric({
                name: ChatTelemetryEventName.ExitFocusConversation,
                data: {},
            })
            this.#telemetryController.activeTabId = undefined
        }
        this.#chatHistoryDb.updateTabOpenState(params.tabId, false)
        this.#chatSessionManagementService.deleteSession(params.tabId)
        this.#telemetryController.removeConversation(params.tabId)
    }

    onQuickAction(params: QuickActionParams, _cancellationToken: CancellationToken) {
        switch (params.quickAction) {
            case QuickAction.Clear: {
                const sessionResult = this.#chatSessionManagementService.getSession(params.tabId)

                this.#telemetryController.emitChatMetric({
                    name: ChatTelemetryEventName.RunCommand,
                    data: {
                        cwsprChatCommandType: params.quickAction,
                    },
                })

                this.#telemetryController.removeConversation(params.tabId)
                this.#chatHistoryDb.clearTab(params.tabId)

                sessionResult.data?.clear()

                return {}
            }

            case QuickAction.Help:
                this.#telemetryController.emitChatMetric({
                    name: ChatTelemetryEventName.RunCommand,
                    data: {
                        cwsprChatCommandType: params.quickAction,
                    },
                })
                return {
                    messageId: uuid(),
                    body: HELP_MESSAGE,
                }
            default:
                return {}
        }
    }

    async onTabBarAction(params: TabBarActionParams) {
        return this.#tabBarController.onTabBarAction(params)
    }

    async #getInlineChatTriggerContext(params: InlineChatParams) {
        let triggerContext: TriggerContext = await this.#triggerContext.getNewTriggerContext(params)
        return triggerContext
    }

    async #getTriggerContext(params: ChatParams, metric: Metric<CombinedConversationEvent>) {
        const lastMessageTrigger = this.#telemetryController.getLastMessageTrigger(params.tabId)

        let triggerContext: TriggerContext

        // this is the only way we can detect a follow up action
        // we can reuse previous trigger information
        if (lastMessageTrigger?.followUpActions?.has(params.prompt?.prompt ?? '')) {
            await this.#telemetryController.emitInteractWithMessageMetric(params.tabId, {
                cwsprChatMessageId: lastMessageTrigger.messageId!,
                cwsprChatInteractionType: ChatInteractionType.ClickFollowUp,
            })

            triggerContext = lastMessageTrigger
        } else {
            triggerContext = await this.#triggerContext.getNewTriggerContext(params)
            triggerContext.triggerType = this.#telemetryController.getCurrentTrigger(params.tabId) ?? 'click'
        }

        metric.mergeWith({
            cwsprChatUserIntent: triggerContext?.userIntent,
            cwsprChatProgrammingLanguage: triggerContext?.programmingLanguage?.languageName,
            cwsprChatRequestLength: params.prompt?.prompt?.length ?? 0,
            cwsprChatTriggerInteraction: triggerContext?.triggerType,
            cwsprChatHasCodeSnippet: triggerContext.hasCodeSnippet ?? false,
            cwsprChatActiveEditorTotalCharacters: triggerContext.totalEditorCharacters ?? 0,
        })

        return triggerContext
    }

    async #processGenerateAssistantResponseResponse(
        response: GenerateAssistantResponseCommandOutput,
        metric: Metric<AddMessageEvent>,
        chatResultStream: AgenticChatResultStream,
        contextList?: FileList
    ): Promise<Result<AgenticChatResultWithMetadata, string>> {
        const requestId = response.$metadata.requestId!
        const chatEventParser = new AgenticChatEventParser(requestId, metric)
        const streamWriter = chatResultStream.getResultStreamWriter()

        // Display context transparency list once at the beginning of response
        if (contextList) {
            await streamWriter.write({ body: '', contextList })
        }

        for await (const chatEvent of response.generateAssistantResponseResponse!) {
            const result = chatEventParser.processPartialEvent(chatEvent)

            // terminate early when there is an error
            if (!result.success) {
                return result
            }

            if (chatEvent.assistantResponseEvent) {
                await streamWriter.write(result.data.chatResult)
            }
        }
        await streamWriter.close()

        metric.mergeWith({
            cwsprChatFullResponseLatency: metric.getTimeElapsed(),
            cwsprChatFollowUpCount: chatEventParser.totalEvents.followupPromptEvent,
            cwsprChatReferencesCount: chatEventParser.totalEvents.codeReferenceEvent,
            cwsprChatSourceLinkCount: chatEventParser.totalEvents.supplementaryWebLinksEvent,
            cwsprChatResponseLength: chatEventParser.body?.length ?? 0,
        })

        return chatEventParser.getResult()
    }

    async #processSendMessageResponseForInlineChat(
        response: SendMessageCommandOutput,
        metric: Metric<AddMessageEvent>,
        partialResultToken?: string | number
    ): Promise<Result<ChatResultWithMetadata, string>> {
        const requestId = response.$metadata.requestId!
        const chatEventParser = new ChatEventParser(requestId, metric)

        for await (const chatEvent of response.sendMessageResponse!) {
            const result = chatEventParser.processPartialEvent(chatEvent)

            // terminate early when there is an error
            if (!result.success) {
                return result
            }

            await this.#sendProgressToClient(result.data.chatResult, partialResultToken)
        }

        return chatEventParser.getResult()
    }

    onPromptInputOptionChange(params: PromptInputOptionChangeParams) {
        const sessionResult = this.#chatSessionManagementService.getSession(params.tabId)
        const { data: session, success } = sessionResult

        if (!success) {
            this.#log('onPromptInputOptionChange: on valid session found')
            return
        }

        session.pairProgrammingMode = !session.pairProgrammingMode
    }

    updateConfiguration = (newConfig: AmazonQWorkspaceConfig) => {
        this.#customizationArn = newConfig.customizationArn
        this.#log(`Chat configuration updated customizationArn to ${this.#customizationArn}`)
        /*
            The flag enableTelemetryEventsToDestination is set to true temporarily. It's value will be determined through destination
            configuration post all events migration to STE. It'll be replaced by qConfig['enableTelemetryEventsToDestination'] === true
        */
        // const enableTelemetryEventsToDestination = true
        // this.#telemetryService.updateEnableTelemetryEventsToDestination(enableTelemetryEventsToDestination)
        const updatedOptOutPreference = newConfig.optOutTelemetryPreference
        this.#telemetryService.updateOptOutPreference(updatedOptOutPreference)
        this.#log(`Chat configuration telemetry preference to ${updatedOptOutPreference}`)
    }

    #getTools(session: ChatSessionService) {
        const tools = this.#features.agent.getTools({ format: 'bedrock' })

        // it's disabled so filter out the write tools
        if (!session.pairProgrammingMode) {
            return tools.filter(tool => !['fsWrite', 'executeBash'].includes(tool.toolSpecification?.name || ''))
        }
        return tools
    }

    #createDeferred() {
        let resolve
        let reject
        const promise = new Promise((res, rej) => {
            resolve = res
            reject = (e: Error) => rej(e)
        })
        return { promise, resolve, reject }
    }

    #log(...messages: string[]) {
        this.#features.logging.log(messages.join(' '))
    }

    #debug(...messages: string[]) {
        this.#features.logging.debug(messages.join(' '))
    }
}<|MERGE_RESOLUTION|>--- conflicted
+++ resolved
@@ -101,11 +101,8 @@
 import { FsWrite, FsWriteParams, getDiffChanges } from './tools/fsWrite'
 import { ExecuteBash, ExecuteBashOutput, ExecuteBashParams } from './tools/executeBash'
 import { ExplanatoryParams, InvokeOutput, ToolApprovalException } from './tools/toolShared'
-<<<<<<< HEAD
 import { FileSearch, FileSearchParams } from './tools/fileSearch'
-=======
 import { GrepSearch, SanitizedRipgrepOutput } from './tools/grepSearch'
->>>>>>> f21700a6
 
 type ChatHandlers = Omit<
     LspHandlers<Chat>,
@@ -565,11 +562,8 @@
                 switch (toolUse.name) {
                     case 'fsRead':
                     case 'listDirectory':
-<<<<<<< HEAD
                     case 'fileSearch':
-=======
                     case 'grepSearch':
->>>>>>> f21700a6
                     case 'fsWrite':
                     case 'executeBash': {
                         const toolMap = {
@@ -577,11 +571,8 @@
                             listDirectory: { Tool: ListDirectory },
                             fsWrite: { Tool: FsWrite },
                             executeBash: { Tool: ExecuteBash },
-<<<<<<< HEAD
                             fileSearch: { Tool: FileSearch },
-=======
                             grepSearch: { Tool: GrepSearch },
->>>>>>> f21700a6
                         }
 
                         const { Tool } = toolMap[toolUse.name as keyof typeof toolMap]
