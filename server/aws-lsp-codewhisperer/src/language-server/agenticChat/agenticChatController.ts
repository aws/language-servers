--- conflicted
+++ resolved
@@ -29,13 +29,10 @@
     InlineChatResultParams,
     PromptInputOptionChangeParams,
     TextDocument,
-<<<<<<< HEAD
-=======
     RuleClickParams,
     ListRulesParams,
     ActiveEditorChangedParams,
     PinnedContextParams,
->>>>>>> 25e7a5ab
     ChatUpdateParams,
     MessageType,
     ExecuteCommandParams,
@@ -164,10 +161,7 @@
     PaidTierMode,
     qProName,
 } from '../paidTier/paidTier'
-<<<<<<< HEAD
-=======
 import { Message as DbMessage, messageToStreamingMessage } from './tools/chatDb/util'
->>>>>>> 25e7a5ab
 
 type ChatHandlers = Omit<
     LspHandlers<Chat>,
@@ -463,8 +457,6 @@
         return this.#tabBarController.onConversationClick(params)
     }
 
-<<<<<<< HEAD
-=======
     async onRuleClick(params: RuleClickParams) {
         return this.#additionalContextProvider.onRuleClick(params)
     }
@@ -473,7 +465,6 @@
         return this.#additionalContextProvider.onListRules(params)
     }
 
->>>>>>> 25e7a5ab
     async onListMcpServers(params: ListMcpServersParams) {
         return this.#mcpEventHandler.onListMcpServers(params)
     }
@@ -1163,12 +1154,8 @@
                                         toolUse,
                                         chatResultStream,
                                         cachedButtonBlockId,
-<<<<<<< HEAD
-                                        session
-=======
                                         session,
                                         toolName
->>>>>>> 25e7a5ab
                                     )
                                 }
 
@@ -1300,11 +1287,7 @@
                     // Handle ToolApprovalException for any tool
                     if (err instanceof ToolApprovalException && cachedButtonBlockId) {
                         await chatResultStream.overwriteResultBlock(
-<<<<<<< HEAD
-                            this.#getUpdateToolConfirmResult(toolUse, false),
-=======
                             this.#getUpdateToolConfirmResult(toolUse, false, toolUse.name),
->>>>>>> 25e7a5ab
                             cachedButtonBlockId
                         )
                         if (err.shouldShowMessage) {
@@ -1664,11 +1647,7 @@
                 break
 
             default:
-<<<<<<< HEAD
-                // Default tool (not MCP)
-=======
                 // Default tool (not only MCP)
->>>>>>> 25e7a5ab
                 return {
                     type: 'tool',
                     messageId: toolUse.toolUseId!,
@@ -1676,11 +1655,7 @@
                         content: {
                             header: {
                                 icon: 'tools',
-<<<<<<< HEAD
-                                body: `${toolUse.name}`,
-=======
                                 body: `${toolName}`,
->>>>>>> 25e7a5ab
                                 status: {
                                     status: isAccept ? 'success' : 'error',
                                     icon: isAccept ? 'ok' : 'cancel',
@@ -2584,13 +2559,10 @@
         })
 
         this.setPaidTierMode(params.tabId)
-<<<<<<< HEAD
-=======
     }
 
     sendPinnedContext(tabId: string) {
         this.#additionalContextProvider.sendPinnedContext(tabId)
->>>>>>> 25e7a5ab
     }
 
     onTabRemove(params: TabRemoveParams) {
@@ -2638,22 +2610,6 @@
                     body: HELP_MESSAGE,
                 }
 
-<<<<<<< HEAD
-            // "Manage Subscription" (paid-tier user), or "Upgrade Q" (free-tier user)
-            case QuickAction.Manage:
-                this.#telemetryController.emitChatMetric({
-                    name: ChatTelemetryEventName.RunCommand,
-                    data: {
-                        cwsprChatCommandType: params.quickAction,
-                        cwsprChatCommandName: '/manage',
-                    },
-                })
-
-                void this.onManageSubscription(params.tabId)
-
-                return {}
-=======
->>>>>>> 25e7a5ab
             default:
                 return {}
         }
