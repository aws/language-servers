/**
 * Copied from ../chat/chatController.ts for the purpose of developing a divergent implementation.
 * Will be deleted or merged.
 */

import * as crypto from 'crypto'
import * as path from 'path'
import * as os from 'os'
import {
    ChatTriggerType,
    Origin,
    ToolResult,
    ToolResultContentBlock,
    ToolResultStatus,
    ToolUse,
    ToolUseEvent,
    ImageBlock,
} from '@amzn/codewhisperer-streaming'
import {
    FS_READ,
    FS_WRITE,
    FS_REPLACE,
    LIST_DIRECTORY,
    GREP_SEARCH,
    FILE_SEARCH,
    EXECUTE_BASH,
    BUTTON_RUN_SHELL_COMMAND,
    BUTTON_REJECT_SHELL_COMMAND,
    BUTTON_REJECT_MCP_TOOL,
    BUTTON_ALLOW_TOOLS,
    BUTTON_UNDO_CHANGES,
    BUTTON_UNDO_ALL_CHANGES,
    BUTTON_STOP_SHELL_COMMAND,
    BUTTON_PAIDTIER_UPGRADE_Q_LEARNMORE,
    BUTTON_PAIDTIER_UPGRADE_Q,
    SUFFIX_PERMISSION,
    SUFFIX_UNDOALL,
    SUFFIX_EXPLANATION,
} from './constants/toolConstants'
import {
    SendMessageCommandInput,
    SendMessageCommandOutput,
    ChatCommandInput,
    ChatCommandOutput,
} from '../../shared/streamingClientService'
import {
    Button,
    Status,
    ButtonClickParams,
    ButtonClickResult,
    ChatMessage,
    chatRequestType,
    FileDetails,
    InlineChatResultParams,
    PromptInputOptionChangeParams,
    TextDocument,
    RuleClickParams,
    ListRulesParams,
    ActiveEditorChangedParams,
    PinnedContextParams,
    ChatUpdateParams,
    MessageType,
    ExecuteCommandParams,
    FollowUpClickParams,
    ListAvailableModelsParams,
    ListAvailableModelsResult,
    OpenFileDialogParams,
    OpenFileDialogResult,
    ApplyWorkspaceEditParams,
    ErrorCodes,
    FeedbackParams,
    InsertToCursorPositionParams,
    TextDocumentEdit,
    TextEdit,
    InlineChatParams,
    ConversationClickParams,
    ListConversationsParams,
    ListMcpServersParams,
    McpServerClickParams,
    TabBarActionParams,
    CreatePromptParams,
    FileClickParams,
    Model,
} from '@aws/language-server-runtimes/protocol'
import {
    CancellationToken,
    Chat,
    ChatParams,
    ChatResult,
    FileList,
    EndChatParams,
    LSPErrorCodes,
    QuickActionParams,
    ResponseError,
    TabAddParams,
    TabRemoveParams,
    TabChangeParams,
    InlineChatResult,
} from '@aws/language-server-runtimes/server-interface'
import { v4 as uuid } from 'uuid'
import {
    AddMessageEvent,
    ChatConversationType,
    ChatInteractionType,
    ChatTelemetryEventName,
    CombinedConversationEvent,
    CompactHistoryActionType,
} from '../../shared/telemetry/types'
import { Features, LspHandlers, Result } from '../types'
import { ChatEventParser, ChatResultWithMetadata } from '../chat/chatEventParser'
import { createAuthFollowUpResult, getAuthFollowUpType, getDefaultChatResponse } from '../chat/utils'
import { ChatSessionManagementService } from '../chat/chatSessionManagementService'
import { ChatTelemetryController } from '../chat/telemetry/chatTelemetryController'
import { QuickAction } from '../chat/quickActions'
import { Metric } from '../../shared/telemetry/metric'
import {
    fmtError,
    getErrorMsg,
    getHttpStatusCode,
    getRequestID,
    getSsoConnectionType,
    isUsageLimitError,
    isNullish,
    getOriginFromClientInfo,
    getClientName,
    sanitizeInput,
    sanitizeRequestInput,
} from '../../shared/utils'
import { HELP_MESSAGE, loadingMessage } from '../chat/constants'
import { TelemetryService } from '../../shared/telemetry/telemetryService'
import {
    AmazonQError,
    AmazonQServicePendingProfileError,
    AmazonQServicePendingSigninError,
} from '../../shared/amazonQServiceManager/errors'
import { AmazonQBaseServiceManager } from '../../shared/amazonQServiceManager/BaseAmazonQServiceManager'
import { AmazonQTokenServiceManager } from '../../shared/amazonQServiceManager/AmazonQTokenServiceManager'
import { AmazonQWorkspaceConfig } from '../../shared/amazonQServiceManager/configurationUtils'
import { TabBarController } from './tabBarController'
import { ChatDatabase, ToolResultValidationError } from './tools/chatDb/chatDb'
import {
    AgenticChatEventParser,
    ChatResultWithMetadata as AgenticChatResultWithMetadata,
} from './agenticChatEventParser'
import { ChatSessionService } from '../chat/chatSessionService'
import { AgenticChatResultStream, progressPrefix, ResultStreamWriter } from './agenticChatResultStream'
import { toolResultMessage } from './textFormatting'
import {
    AdditionalContentEntryAddition,
    AgenticChatTriggerContext,
    TriggerContext,
} from './context/agenticChatTriggerContext'
import { AdditionalContextProvider } from './context/additionalContextProvider'
import {
    getNewPromptFilePath,
    getNewRuleFilePath,
    getUserPromptsDirectory,
    promptFileExtension,
} from './context/contextUtils'
import { ContextCommandsProvider } from './context/contextCommandsProvider'
import { LocalProjectContextController } from '../../shared/localProjectContextController'
import { CancellationError, workspaceUtils } from '@aws/lsp-core'
import { FsRead, FsReadParams } from './tools/fsRead'
import { ListDirectory, ListDirectoryParams } from './tools/listDirectory'
import { FsWrite, FsWriteParams } from './tools/fsWrite'
import { ExecuteBash, ExecuteBashParams } from './tools/executeBash'
import { ExplanatoryParams, InvokeOutput, ToolApprovalException } from './tools/toolShared'
import { validatePathBasic, validatePathExists, validatePaths as validatePathsSync } from './utils/pathValidation'
import { calculateModifiedLines } from './utils/fileModificationMetrics'
import { GrepSearch, SanitizedRipgrepOutput } from './tools/grepSearch'
import { FileSearch, FileSearchParams, isFileSearchParams } from './tools/fileSearch'
import { FsReplace, FsReplaceParams } from './tools/fsReplace'
import { loggingUtils, timeoutUtils } from '@aws/lsp-core'
import { diffLines } from 'diff'
import {
    GENERIC_ERROR_MS,
    LOADING_THRESHOLD_MS,
    GENERATE_ASSISTANT_RESPONSE_INPUT_LIMIT,
    OUTPUT_LIMIT_EXCEEDS_PARTIAL_MSG,
    RESPONSE_TIMEOUT_MS,
    RESPONSE_TIMEOUT_PARTIAL_MSG,
    COMPACTION_BODY,
    COMPACTION_HEADER_BODY,
    DEFAULT_MACOS_RUN_SHORTCUT,
    DEFAULT_WINDOW_RUN_SHORTCUT,
    DEFAULT_MACOS_REJECT_SHORTCUT,
    DEFAULT_WINDOW_REJECT_SHORTCUT,
    DEFAULT_MACOS_STOP_SHORTCUT,
    DEFAULT_WINDOW_STOP_SHORTCUT,
    COMPACTION_CHARACTER_THRESHOLD,
    MAX_OVERALL_CHARACTERS,
    FSREAD_MEMORY_BANK_MAX_PER_FILE,
    FSREAD_MEMORY_BANK_MAX_TOTAL,
    MID_LOOP_COMPACTION_HANDOFF_PROMPT,
    COMPACTION_PROMPT,
} from './constants/constants'
import {
    AgenticChatError,
    customerFacingErrorCodes,
    getCustomerFacingErrorMessage,
    isRequestAbortedError,
    isThrottlingRelated,
    unactionableErrorCodes,
} from './errors'
import { URI } from 'vscode-uri'
import { CommandCategory } from './tools/executeBash'
import { UserWrittenCodeTracker } from '../../shared/userWrittenCodeTracker'
import { CodeReview } from './tools/qCodeAnalysis/codeReview'
import {
    CODE_REVIEW_FINDINGS_MESSAGE_SUFFIX,
    DISPLAY_FINDINGS_MESSAGE_SUFFIX,
} from './tools/qCodeAnalysis/codeReviewConstants'
import { McpEventHandler } from './tools/mcp/mcpEventHandler'
import { enabledMCP, createNamespacedToolName } from './tools/mcp/mcpUtils'
import { McpManager } from './tools/mcp/mcpManager'
import { McpTool } from './tools/mcp/mcpTool'
import {
    freeTierLimitUserMsg,
    onPaidTierLearnMore,
    paidTierManageSubscription,
    PaidTierMode,
    qProName,
} from '../paidTier/paidTier'
import {
    estimateCharacterCountFromImageBlock,
    Message as DbMessage,
    messageToStreamingMessage,
} from './tools/chatDb/util'
import { FALLBACK_MODEL_OPTIONS, FALLBACK_MODEL_RECORD, BEDROCK_MODEL_TO_MODEL_ID } from './constants/modelSelection'
import { DEFAULT_IMAGE_VERIFICATION_OPTIONS, verifyServerImage } from '../../shared/imageVerification'
import { sanitize } from '@aws/lsp-core/out/util/path'
import { ActiveUserTracker } from '../../shared/activeUserTracker'
import { UserContext } from '@amzn/codewhisperer-runtime'
import { CodeWhispererServiceToken } from '../../shared/codeWhispererService'
import { DisplayFindings } from './tools/qCodeAnalysis/displayFindings'
import { IDE } from '../../shared/constants'
import { IdleWorkspaceManager } from '../workspaceContext/IdleWorkspaceManager'
import { SemanticSearch } from './tools/workspaceContext/semanticSearch'
import { MemoryBankController } from './context/memorybank/memoryBankController'

type ChatHandlers = Omit<
    LspHandlers<Chat>,
    | 'openTab'
    | 'sendChatUpdate'
    | 'sendContextCommands'
    | 'onListConversations'
    | 'onConversationClick'
    | 'onListMcpServers'
    | 'onMcpServerClick'
    | 'onTabBarAction'
    | 'getSerializedChat'
    | 'chatOptionsUpdate'
    | 'onListRules'
    | 'sendPinnedContext'
    | 'onActiveEditorChanged'
    | 'onPinnedContextAdd'
    | 'onPinnedContextRemove'
    | 'onOpenFileDialog'
    | 'onListAvailableModels'
    | 'sendSubscriptionDetails'
    | 'onSubscriptionUpgrade'
>

export class AgenticChatController implements ChatHandlers {
    #features: Features
    #chatSessionManagementService: ChatSessionManagementService
    #telemetryController: ChatTelemetryController
    #triggerContext: AgenticChatTriggerContext
    #customizationArn?: string
    #telemetryService: TelemetryService
    #serviceManager?: AmazonQBaseServiceManager
    #tabBarController: TabBarController
    #chatHistoryDb: ChatDatabase
    #additionalContextProvider: AdditionalContextProvider
    #contextCommandsProvider: ContextCommandsProvider
    #memoryBankController: MemoryBankController
    #stoppedToolUses = new Set<string>()
    #userWrittenCodeTracker: UserWrittenCodeTracker | undefined
    #toolUseStartTimes: Record<string, number> = {}
    #toolUseLatencies: Array<{ toolName: string; toolUseId: string; latency: number }> = []
    #mcpEventHandler: McpEventHandler
    #paidTierMode: PaidTierMode | undefined
    #origin: Origin
    #activeUserTracker: ActiveUserTracker

    // latency metrics
    #llmRequestStartTime: number = 0
    #toolCallLatencies: number[] = []
    #toolStartTime: number = 0
    #timeToFirstChunk: number = -1
    #timeBetweenChunks: number[] = []
    #lastChunkTime: number = 0

    // A/B testing allocation
    #abTestingFetchingTimeout: NodeJS.Timeout | undefined
    #abTestingAllocation:
        | {
              experimentName: string
              userVariation: string
          }
        | undefined

    /**
     * Determines the appropriate message ID for a tool use based on tool type and name
     * @param toolType The type of tool being used
     * @param toolUse The tool use object
     * @returns The message ID to use
     */
    #getMessageIdForToolUse(toolType: string | undefined, toolUse: ToolUse): string {
        const toolUseId = toolUse.toolUseId!
        // Return plain toolUseId for executeBash, add "_permission" suffix for all other tools
        return toolUse.name === EXECUTE_BASH || toolType === EXECUTE_BASH
            ? toolUseId
            : `${toolUseId}${SUFFIX_PERMISSION}`
    }

    /**
     * Logs system information that can be helpful for debugging customer issues
     */
    private logSystemInformation(): void {
        const clientInfo = this.#features.lsp.getClientInitializeParams()?.clientInfo
        const systemInfo = {
            languageServerVersion: this.#features.runtime.serverInfo.version ?? 'unknown',
            clientName: clientInfo?.name ?? 'unknown',
            clientVersion: clientInfo?.version ?? 'unknown',
            OS: os.platform(),
            OSVersion: os.release(),
            ComputeEnv: process.env.COMPUTE_ENV ?? 'unknown',
            extensionVersion:
                this.#features.lsp.getClientInitializeParams()?.initializationOptions?.aws?.clientInfo?.extension
                    ?.version,
        }

        this.#features.logging.info(`System Information: ${JSON.stringify(systemInfo)}`)
    }

    /**
     * Determines the appropriate message ID for a compaction confirmation
     * @param messageId The original messageId
     * @returns The message ID to use
     */
    #getMessageIdForCompact(messageId: string): string {
        return `${messageId}_compact`
    }

    constructor(
        chatSessionManagementService: ChatSessionManagementService,
        features: Features,
        telemetryService: TelemetryService,
        serviceManager?: AmazonQBaseServiceManager
    ) {
        this.#features = features
        this.#chatSessionManagementService = chatSessionManagementService
        this.#triggerContext = new AgenticChatTriggerContext(features)
        this.#telemetryController = new ChatTelemetryController(features, telemetryService)
        this.#telemetryService = telemetryService
        this.#serviceManager = serviceManager
        this.#serviceManager?.onRegionChange(region => {
            // @ts-ignore
            this.#features.chat.chatOptionsUpdate({ region })
        })
        this.#chatHistoryDb = ChatDatabase.getInstance(features)
        this.#tabBarController = new TabBarController(
            features,
            this.#chatHistoryDb,
            telemetryService,
            (tabId: string) => this.sendPinnedContext(tabId)
        )

        this.#additionalContextProvider = new AdditionalContextProvider(features, this.#chatHistoryDb)
        this.#contextCommandsProvider = new ContextCommandsProvider(
            this.#features.logging,
            this.#features.chat,
            this.#features.workspace,
            this.#features.lsp
        )
        this.#mcpEventHandler = new McpEventHandler(features, telemetryService)
        this.#origin = getOriginFromClientInfo(getClientName(this.#features.lsp.getClientInitializeParams()))
        this.#activeUserTracker = ActiveUserTracker.getInstance(this.#features)
        this.#memoryBankController = MemoryBankController.getInstance(features)
    }

    async onExecuteCommand(params: ExecuteCommandParams, _token: CancellationToken): Promise<any> {
        this.#log(`onExecuteCommand: ${params.command}`)
        switch (params.command) {
            case 'aws/chat/manageSubscription': {
                const awsAccountId = params.arguments?.[0]
                return this.onManageSubscription('', awsAccountId)
            }
            default:
                // Unknown command.
                return
        }
    }

    async onButtonClick(params: ButtonClickParams): Promise<ButtonClickResult> {
        this.#log(`onButtonClick event with params: ${JSON.stringify(params)}`)
        const session = this.#chatSessionManagementService.getSession(params.tabId)
        if (
            params.buttonId === BUTTON_RUN_SHELL_COMMAND ||
            params.buttonId === BUTTON_REJECT_SHELL_COMMAND ||
            params.buttonId === BUTTON_REJECT_MCP_TOOL ||
            params.buttonId === BUTTON_ALLOW_TOOLS
        ) {
            if (!session.data) {
                return { success: false, failureReason: `could not find chat session for tab: ${params.tabId} ` }
            }
            // For 'allow-tools', remove suffix as permission card needs to be seperate from file list card
            const messageId =
                params.buttonId === BUTTON_ALLOW_TOOLS && params.messageId.endsWith(SUFFIX_PERMISSION)
                    ? params.messageId.replace(SUFFIX_PERMISSION, '')
                    : params.messageId

            const handler = session.data.getDeferredToolExecution(messageId)
            if (!handler?.reject || !handler.resolve) {
                return {
                    success: false,
                    failureReason: `could not find deferred tool execution for message: ${messageId} `,
                }
            }
            params.buttonId === BUTTON_REJECT_SHELL_COMMAND || params.buttonId === BUTTON_REJECT_MCP_TOOL
                ? (() => {
                      handler.reject(new ToolApprovalException('Command was rejected.', true))
                      this.#stoppedToolUses.add(messageId)
                  })()
                : handler.resolve()
            return {
                success: true,
            }
        } else if (params.buttonId === BUTTON_UNDO_CHANGES) {
            const toolUseId = params.messageId
            try {
                await this.#undoFileChange(toolUseId, session.data)
                this.#updateUndoButtonAfterClick(params.tabId, toolUseId, session.data)
                this.#telemetryController.emitInteractWithAgenticChat(
                    'RejectDiff',
                    params.tabId,
                    session.data?.pairProgrammingMode,
                    session.data?.getConversationType(),
                    this.#abTestingAllocation?.experimentName,
                    this.#abTestingAllocation?.userVariation
                )
            } catch (err: any) {
                return { success: false, failureReason: err.message }
            }
            return {
                success: true,
            }
        } else if (params.buttonId === BUTTON_UNDO_ALL_CHANGES) {
            const toolUseId = params.messageId.replace(SUFFIX_UNDOALL, '')
            await this.#undoAllFileChanges(params.tabId, toolUseId, session.data)
            return {
                success: true,
            }
        } else if (params.buttonId === BUTTON_STOP_SHELL_COMMAND) {
            this.#stoppedToolUses.add(params.messageId)
            await this.#renderStoppedShellCommand(params.tabId, params.messageId)
            return { success: true }
        } else if (params.buttonId === BUTTON_PAIDTIER_UPGRADE_Q_LEARNMORE) {
            onPaidTierLearnMore(this.#features.lsp, this.#features.logging)

            return { success: true }
        } else if (params.buttonId === BUTTON_PAIDTIER_UPGRADE_Q) {
            await this.onManageSubscription(params.tabId)

            return { success: true }
        } else {
            return {
                success: false,
                failureReason: 'not implemented',
            }
        }
    }

    async #undoFileChange(toolUseId: string, session: ChatSessionService | undefined): Promise<void> {
        this.#log(`Reverting file change for tooluseId: ${toolUseId}`)
        const toolUse = session?.toolUseLookup.get(toolUseId)

        const input = toolUse?.input as unknown as FsWriteParams | FsReplaceParams
        if (toolUse?.fileChange?.before) {
            await this.#features.workspace.fs.writeFile(input.path, toolUse.fileChange.before)
        } else {
            await this.#features.workspace.fs.rm(input.path)
            void LocalProjectContextController.getInstance().then(controller => {
                const filePath = URI.file(input.path).fsPath
                return controller.updateIndexAndContextCommand([filePath], false)
            })
        }
    }

    #updateUndoButtonAfterClick(tabId: string, toolUseId: string, session: ChatSessionService | undefined) {
        const cachedToolUse = session?.toolUseLookup.get(toolUseId)
        if (!cachedToolUse) {
            return
        }
        const fileList = cachedToolUse.chatResult?.header?.fileList
        const button = cachedToolUse.chatResult?.header?.buttons?.filter(button => button.id !== BUTTON_UNDO_CHANGES)

        const updatedHeader = {
            ...cachedToolUse.chatResult?.header,
            buttons: button,
            status: {
                status: 'error' as const,
                icon: 'cancel',
                text: 'Change discarded',
            },
            muted: true,
        }

        if (fileList && fileList.filePaths && fileList.details) {
            const updatedFileList = {
                ...fileList,
                muted: true,
            }
            const updatedDetails = { ...fileList.details }
            for (const filePath of fileList.filePaths) {
                if (updatedDetails[filePath]) {
                    ;(updatedDetails[filePath] as any) = {
                        ...updatedDetails[filePath],
                        clickable: false,
                    } as Partial<FileDetails>
                }
            }
            updatedFileList.details = updatedDetails
            updatedHeader.fileList = updatedFileList
        }

        this.#features.chat.sendChatUpdate({
            tabId,
            data: {
                messages: [
                    {
                        ...cachedToolUse.chatResult,
                        header: updatedHeader,
                    },
                ],
            },
        })
    }

    async #undoAllFileChanges(
        tabId: string,
        toolUseId: string,
        session: ChatSessionService | undefined
    ): Promise<void> {
        this.#log(`Reverting all file changes starting from ${toolUseId}`)
        const toUndo = session?.toolUseLookup.get(toolUseId)?.relatedToolUses
        if (!toUndo) {
            return
        }
        for (const messageId of [...toUndo].reverse()) {
            await this.onButtonClick({ buttonId: BUTTON_UNDO_CHANGES, messageId, tabId })
        }
    }

    async onOpenFileDialog(params: OpenFileDialogParams, token: CancellationToken): Promise<OpenFileDialogResult> {
        if (params.fileType === 'image') {
            // 1. Prompt user for file selection
            const supportedExtensions = DEFAULT_IMAGE_VERIFICATION_OPTIONS.supportedExtensions
            const filters = { 'Image Files': supportedExtensions }
            const result = await this.#features.lsp.window.showOpenDialog({
                canSelectFiles: true,
                canSelectFolders: false,
                canSelectMany: false,
                filters,
            })

            if (!result.uris || result.uris.length === 0) {
                return {
                    tabId: params.tabId,
                    filePaths: [],
                    fileType: params.fileType,
                    insertPosition: params.insertPosition,
                    errorMessage: 'No file selected.',
                }
            }

            const validFilePaths: string[] = []
            let errorMessage: string | undefined
            for (const filePath of result.uris) {
                // Extract filename from the URI for error messages
                const fileName = path.basename(filePath) || ''
                const sanitizedPath = sanitize(filePath)

                // Get file size and content for verification
                const size = await this.#features.workspace.fs.getFileSize(sanitizedPath)
                const fileContent = await this.#features.workspace.fs.readFile(sanitizedPath, {
                    encoding: 'binary',
                })
                const imageBuffer = Buffer.from(fileContent, 'binary')

                // Use centralized verification utility
                const verificationResult = await verifyServerImage(fileName, size.size, imageBuffer)

                if (verificationResult.isValid) {
                    validFilePaths.push(filePath)
                } else {
                    errorMessage = verificationResult.errors[0] // Use first error message
                }
            }

            if (validFilePaths.length === 0) {
                return {
                    tabId: params.tabId,
                    filePaths: [],
                    fileType: params.fileType,
                    insertPosition: params.insertPosition,
                    errorMessage: errorMessage || 'No valid image selected.',
                }
            }

            // All valid files
            return {
                tabId: params.tabId,
                filePaths: validFilePaths,
                fileType: params.fileType,
                insertPosition: params.insertPosition,
            }
        }
        return {
            tabId: params.tabId,
            filePaths: [],
            fileType: params.fileType,
            insertPosition: params.insertPosition,
        }
    }

    async onCreatePrompt(params: CreatePromptParams): Promise<void> {
        if (params.isRule) {
            let workspaceFolders = workspaceUtils.getWorkspaceFolderPaths(this.#features.workspace)
            let workspaceRulesDirectory = path.join(workspaceFolders[0], '.amazonq', 'rules')
            if (workspaceFolders.length > 0) {
                const newFilePath = getNewRuleFilePath(params.promptName, workspaceRulesDirectory)
                const newFileContent = ''
                try {
                    await this.#features.workspace.fs.mkdir(workspaceRulesDirectory, { recursive: true })
                    await this.#features.workspace.fs.writeFile(newFilePath, newFileContent, { mode: 0o600 })
                    await this.#features.lsp.window.showDocument({ uri: URI.file(newFilePath).toString() })
                } catch (e) {
                    this.#features.logging.warn(`Error creating rule file: ${e}`)
                }
                return
            }
        }

        const newFilePath = getNewPromptFilePath(params.promptName)
        const newFileContent = ''
        try {
            await this.#features.workspace.fs.mkdir(getUserPromptsDirectory(), { recursive: true })
            await this.#features.workspace.fs.writeFile(newFilePath, newFileContent, { mode: 0o600 })
            await this.#features.lsp.window.showDocument({ uri: URI.file(newFilePath).toString() })
        } catch (e) {
            this.#features.logging.warn(`Error creating prompt file: ${e}`)
        }
    }

    dispose() {
        this.#chatSessionManagementService.dispose()
        this.#telemetryController.dispose()
        this.#chatHistoryDb.close()
        this.#contextCommandsProvider?.dispose()
        this.#userWrittenCodeTracker?.dispose()
        this.#mcpEventHandler.dispose()
        this.#activeUserTracker.dispose()
        clearInterval(this.#abTestingFetchingTimeout)
    }

    async onListConversations(params: ListConversationsParams) {
        return this.#tabBarController.onListConversations(params)
    }

    async onConversationClick(params: ConversationClickParams) {
        return this.#tabBarController.onConversationClick(params)
    }

    async onRuleClick(params: RuleClickParams) {
        return this.#additionalContextProvider.onRuleClick(params)
    }

    async onListRules(params: ListRulesParams) {
        return this.#additionalContextProvider.onListRules(params)
    }

    async onListMcpServers(params: ListMcpServersParams) {
        return this.#mcpEventHandler.onListMcpServers(params)
    }

    async onMcpServerClick(params: McpServerClickParams) {
        return this.#mcpEventHandler.onMcpServerClick(params)
    }

    /**
     * Fetches available models either from cache or API
     * If cache is valid (less than 5 minutes old), returns cached models
     * If cache is invalid or empty, makes an API call and stores results in cache
     * If the API throws errors (e.g., throttling), falls back to default models
     */
    async #fetchModelsWithCache(): Promise<{ models: Model[]; defaultModelId?: string; errorFromAPI: boolean }> {
        let models: Model[] = []
        let defaultModelId: string | undefined
        let errorFromAPI = false

        // Check if cache is valid (less than 5 minutes old)
        if (this.#chatHistoryDb.isCachedModelsValid()) {
            const cachedData = this.#chatHistoryDb.getCachedModels()
            if (cachedData && cachedData.models && cachedData.models.length > 0) {
                this.#log('Using cached models, last updated at:', new Date(cachedData.timestamp).toISOString())
                return {
                    models: cachedData.models,
                    defaultModelId: cachedData.defaultModelId,
                    errorFromAPI: false,
                }
            }
        }

        // If cache is invalid or empty, make an API call
        this.#log('Cache miss or expired, fetching models from API')
        try {
            const client = AmazonQTokenServiceManager.getInstance().getCodewhispererService()
            const responseResult = await client.listAvailableModels({
                origin: IDE,
                profileArn: AmazonQTokenServiceManager.getInstance().getConnectionType()
                    ? AmazonQTokenServiceManager.getInstance().getActiveProfileArn()
                    : undefined,
            })

            // Wait for the response to be completed before proceeding
            this.#log('Model Response: ', JSON.stringify(responseResult, null, 2))
            if (responseResult.models) {
<<<<<<< HEAD
                models = Object.values(responseResult.models).map(({ modelId, modelName }) => ({
                    id: modelId ?? 'unknown',
                    name: modelName ?? modelId ?? 'unknown',
=======
                models = Object.values(responseResult.models).map(({ modelId, modelName, description }) => ({
                    id: modelId ?? 'unknown',
                    name: modelName ?? modelId ?? 'unknown',
                    description: description ?? '',
>>>>>>> c2f76455
                }))
            }
            defaultModelId = responseResult.defaultModel?.modelId

            // Cache the models with defaultModelId
            this.#chatHistoryDb.setCachedModels(models, defaultModelId)
        } catch (err) {
            // In case of API throttling or other errors, fall back to hardcoded models
            this.#log('Error fetching models from API, using fallback models:', fmtError(err))
            errorFromAPI = true
            models = FALLBACK_MODEL_OPTIONS
        }

        return {
            models,
            defaultModelId,
            errorFromAPI,
        }
    }

    /**
     * This function handles the model selection process for the chat interface.
     * It first attempts to retrieve models from cache or API, then determines the appropriate model to select
     * based on the following priority:
     * 1. When errors occur or session is invalid: Use the default model as a fallback
     * 2. When user has previously selected a model: Use that model (or its mapped version if the model ID has changed)
     * 3. When there's a default model from the API: Use the server-recommended default model
     * 4. Last resort: Use the newest model defined in modelSelection constants
     *
     * This ensures users maintain consistent model selection across sessions while also handling
     * API failures and model ID migrations gracefully.
     */
    async onListAvailableModels(params: ListAvailableModelsParams): Promise<ListAvailableModelsResult> {
        // Get models from cache or API
        const { models, defaultModelId, errorFromAPI } = await this.#fetchModelsWithCache()

        // Get the first fallback model option as default
        const defaultModelOption = FALLBACK_MODEL_OPTIONS[0]
        const DEFAULT_MODEL_ID = defaultModelId || defaultModelOption?.id

        const sessionResult = this.#chatSessionManagementService.getSession(params.tabId)
        const { data: session, success } = sessionResult

        // Handle error cases by returning default model
        if (!success || errorFromAPI) {
            return {
                tabId: params.tabId,
                models: models,
                selectedModelId: DEFAULT_MODEL_ID,
            }
        }

        // Determine selected model ID based on priority
        let selectedModelId: string
        let modelId = this.#chatHistoryDb.getModelId()

        // Helper function to get model label from FALLBACK_MODEL_RECORD
        const getModelLabel = (modelKey: string) =>
            FALLBACK_MODEL_RECORD[modelKey as keyof typeof FALLBACK_MODEL_RECORD]?.label || modelKey

        // Helper function to map enum model ID to API model ID
        const getMappedModelId = (modelKey: string) =>
            BEDROCK_MODEL_TO_MODEL_ID[modelKey as keyof typeof BEDROCK_MODEL_TO_MODEL_ID] || modelKey

        // Determine selected model ID based on priority
        if (modelId) {
            const mappedModelId = getMappedModelId(modelId)

            // Priority 1: Use mapped modelId if it exists in available models from backend
            if (models.some(model => model.id === mappedModelId)) {
                selectedModelId = mappedModelId
            }
            // Priority 2: Use mapped version if modelId exists in FALLBACK_MODEL_RECORD and no backend models available
            else if (models.length === 0 && modelId in FALLBACK_MODEL_RECORD) {
                selectedModelId = getModelLabel(modelId)
            }
            // Priority 3: Fall back to default or system default
            else {
                selectedModelId = defaultModelId || getMappedModelId(DEFAULT_MODEL_ID)
            }
        } else {
            // No user-selected model - use API default or system default
            selectedModelId = defaultModelId || getMappedModelId(DEFAULT_MODEL_ID)
        }

        // Store the selected model in the session
        session.modelId = selectedModelId

        return {
            tabId: params.tabId,
            models: models,
            selectedModelId: selectedModelId,
        }
    }

    async #sendProgressToClient(chunk: ChatResult | string, partialResultToken?: string | number) {
        if (!isNullish(partialResultToken)) {
            await this.#features.lsp.sendProgress(chatRequestType, partialResultToken, chunk)
        }
    }

    #getChatResultStream(partialResultToken?: string | number): AgenticChatResultStream {
        return new AgenticChatResultStream(async (result: ChatResult | string) => {
            return this.#sendProgressToClient(result, partialResultToken)
        })
    }

    async onChatPrompt(params: ChatParams, token: CancellationToken): Promise<ChatResult | ResponseError<ChatResult>> {
        // Phase 1: Initial Setup - This happens only once
        params.prompt.prompt = sanitizeInput(params.prompt.prompt || '', true)

        IdleWorkspaceManager.recordActivityTimestamp()

        const sessionResult = this.#chatSessionManagementService.getSession(params.tabId)
        const { data: session, success } = sessionResult

        if (!success) {
            return new ResponseError<ChatResult>(ErrorCodes.InternalError, sessionResult.error)
        }

        // Memory Bank Creation Flow - Delegate to MemoryBankController
        if (this.#memoryBankController.isMemoryBankCreationRequest(params.prompt.prompt)) {
            this.#features.logging.info(`Memory Bank creation request detected for tabId: ${params.tabId}`)
            session.isMemoryBankGeneration = true

            // Store original prompt to prevent data loss on failure
            const originalPrompt = params.prompt.prompt

            try {
                const workspaceFolders = workspaceUtils.getWorkspaceFolderPaths(this.#features.workspace)
                const workspaceUri = workspaceFolders.length > 0 ? workspaceFolders[0] : ''

                if (!workspaceUri) {
                    throw new Error('No workspace folder found for Memory Bank creation')
                }

                // Check if memory bank already exists to provide appropriate user feedback
                const memoryBankExists = await this.#memoryBankController.memoryBankExists(workspaceUri)
                const actionType = memoryBankExists ? 'Regenerating' : 'Generating'
                this.#features.logging.info(`${actionType} Memory Bank for workspace: ${workspaceUri}`)

                const resultStream = this.#getChatResultStream(params.partialResultToken)
                await resultStream.writeResultBlock({
                    body: `Preparing to analyze your project...`,
                    type: 'answer',
                    messageId: crypto.randomUUID(),
                })

                const comprehensivePrompt = await this.#memoryBankController.prepareComprehensiveMemoryBankPrompt(
                    workspaceUri,
                    async (prompt: string) => {
                        // Direct LLM call for ranking - no agentic loop
                        try {
                            if (!this.#serviceManager) {
                                throw new Error('amazonQServiceManager is not initialized')
                            }

                            const client = this.#serviceManager.getStreamingClient()
                            const requestInput: SendMessageCommandInput = {
                                conversationState: {
                                    chatTriggerType: ChatTriggerType.MANUAL,
                                    currentMessage: {
                                        userInputMessage: {
                                            content: prompt,
                                        },
                                    },
                                },
                            }

                            const response = await client.sendMessage(requestInput)

                            let responseContent = ''
                            const maxResponseSize = 50000 // 50KB limit

                            if (response.sendMessageResponse) {
                                for await (const chatEvent of response.sendMessageResponse) {
                                    if (chatEvent.assistantResponseEvent?.content) {
                                        responseContent += chatEvent.assistantResponseEvent.content
                                        if (responseContent.length > maxResponseSize) {
                                            this.#features.logging.warn('LLM response exceeded size limit, truncating')
                                            break
                                        }
                                    }
                                }
                            }

                            return responseContent.trim()
                        } catch (error) {
                            this.#features.logging.error(`Memory Bank LLM ranking failed: ${error}`)
                            return '' // Empty string triggers TF-IDF fallback
                        }
                    }
                )

                // Only update prompt if we got a valid comprehensive prompt
                if (comprehensivePrompt && comprehensivePrompt.trim().length > 0) {
                    params.prompt.prompt = comprehensivePrompt
                } else {
                    this.#features.logging.warn('Empty comprehensive prompt received, using original prompt')
                    params.prompt.prompt = originalPrompt
                }
            } catch (error) {
                this.#features.logging.error(`Memory Bank preparation failed: ${error}`)
                // Restore original prompt to ensure no data loss
                params.prompt.prompt = originalPrompt
                // Reset memory bank flag since preparation failed
                session.isMemoryBankGeneration = false
            }
        }

        const maybeDefaultResponse = !params.prompt.command && getDefaultChatResponse(params.prompt.prompt)
        if (maybeDefaultResponse) {
            return maybeDefaultResponse
        }

        const compactIds = session.getAllDeferredCompactMessageIds()
        await this.#invalidateCompactCommand(params.tabId, compactIds)
        // Set compactionDeclined flag if there were pending compaction requests
        // This prevents endless compaction warning loops when user declines compaction once
        if (compactIds.length > 0) {
            session.compactionDeclined = true
        }
        session.rejectAllDeferredToolExecutions(new ToolApprovalException('Command ignored: new prompt', false))
        await this.#invalidateAllShellCommands(params.tabId, session)

        const metric = new Metric<CombinedConversationEvent>({
            cwsprChatConversationType: 'AgenticChat',
            experimentName: this.#abTestingAllocation?.experimentName,
            userVariation: this.#abTestingAllocation?.userVariation,
        })

        const isNewActiveUser = this.#activeUserTracker.isNewActiveUser()
        if (isNewActiveUser) {
            this.#telemetryController.emitActiveUser()
        }

        try {
            const triggerContext = await this.#getTriggerContext(params, metric)
            if (triggerContext.programmingLanguage?.languageName) {
                this.#userWrittenCodeTracker?.recordUsageCount(triggerContext.programmingLanguage.languageName)
            }
            const isNewConversation = !session.conversationId
            session.contextListSent = false
            if (isNewConversation) {
                // agentic chat does not support conversationId in API response,
                // so we set it to random UUID per session, as other chat functionality
                // depends on it
                session.conversationId = uuid()
            }
            const chatResultStream = this.#getChatResultStream(params.partialResultToken)
            token.onCancellationRequested(async () => {
                this.#log('cancellation requested')

                // Abort all operations immediately
                session.abortRequest()
                const compactIds = session.getAllDeferredCompactMessageIds()
                await this.#invalidateCompactCommand(params.tabId, compactIds)
                // Set compactionDeclined flag if there were pending compaction requests
                if (compactIds.length > 0) {
                    session.compactionDeclined = true
                }
                void this.#invalidateAllShellCommands(params.tabId, session)
                session.rejectAllDeferredToolExecutions(new CancellationError('user'))

                // Then update UI to inform the user
                await this.#showUndoAllIfRequired(chatResultStream, session)
                await chatResultStream.updateOngoingProgressResult('Canceled')

                // Finally, send telemetry/metrics
                this.#telemetryController.emitInteractWithAgenticChat(
                    'StopChat',
                    params.tabId,
                    session.pairProgrammingMode,
                    session.getConversationType(),
                    this.#abTestingAllocation?.experimentName,
                    this.#abTestingAllocation?.userVariation
                )
                metric.setDimension('languageServerVersion', this.#features.runtime.serverInfo.version)
                metric.setDimension('codewhispererCustomizationArn', this.#customizationArn)
                metric.setDimension('enabled', session.pairProgrammingMode)
                await this.#telemetryController.emitAddMessageMetric(params.tabId, metric.metric, 'Cancelled')
            })
            session.setConversationType('AgenticChat')

            const additionalContext = await this.#additionalContextProvider.getAdditionalContext(
                triggerContext,
                params.tabId,
                params.context,
                params.prompt.prompt
            )
            // Add active file to context list if it's not already there
            const activeFile =
                triggerContext.text &&
                triggerContext.relativeFilePath &&
                triggerContext.activeFilePath &&
                !additionalContext.some(item => item.path === triggerContext.activeFilePath)
                    ? [
                          {
                              name: path.basename(triggerContext.relativeFilePath),
                              description: '',
                              type: 'file',
                              relativePath: triggerContext.relativeFilePath,
                              path: triggerContext.activeFilePath,
                              startLine: -1,
                              endLine: -1,
                          },
                      ]
                    : []

            // Combine additional context with active file and get file list to display at top of response
            const contextItems = [...additionalContext, ...activeFile]
            triggerContext.documentReference = this.#additionalContextProvider.getFileListFromContext(contextItems)

            const customContext = await this.#additionalContextProvider.getImageBlocksFromContext(
                params.context,
                params.tabId
            )

            let finalResult
            if (params.prompt.command === QuickAction.Compact) {
                // Get the compaction request input
                const compactionRequestInput = this.#getCompactionRequestInput(session)
                // Generate a unique ID for this prompt
                const promptId = crypto.randomUUID()
                session.setCurrentPromptId(promptId)

                // Start the compaction call
                finalResult = await this.#runCompaction(
                    compactionRequestInput,
                    session,
                    metric,
                    chatResultStream,
                    params.tabId,
                    promptId,
                    CompactHistoryActionType.Manual,
                    session.conversationId,
                    token,
                    triggerContext.documentReference
                )
            } else {
                // Get the initial request input
                const initialRequestInput = await this.#prepareRequestInput(
                    params,
                    session,
                    triggerContext,
                    additionalContext,
                    chatResultStream,
                    customContext
                )

                // Generate a unique ID for this prompt
                const promptId = crypto.randomUUID()
                session.setCurrentPromptId(promptId)

                // Start the agent loop
                finalResult = await this.#runAgentLoop(
                    initialRequestInput,
                    session,
                    metric,
                    chatResultStream,
                    params.tabId,
                    promptId,
                    session.conversationId,
                    token,
                    triggerContext.documentReference,
                    additionalContext
                )
            }

            // Result Handling - This happens only once
            const result = await this.#handleFinalResult(
                finalResult,
                session,
                params.tabId,
                metric,
                triggerContext,
                isNewConversation,
                chatResultStream
            )

            // Reset compactionDeclined flag after successful completion
            if (session.compactionDeclined) {
                session.compactionDeclined = false
            }

            return result
        } catch (err) {
            // HACK: the chat-client needs to have a partial event with the associated messageId sent before it can accept the final result.
            // Without this, the `working` indicator never goes away.
            // Note: buttons being explicitly empty is required for this hack to work.
            const errorMessageId = `error-message-id-${uuid()}`
            await this.#sendProgressToClient(
                {
                    type: 'answer',
                    body: '',
                    messageId: errorMessageId,
                    buttons: [],
                },
                params.partialResultToken
            )
            if (this.isUserAction(err, token)) {
                /**
                 * when the session is aborted it generates an error.
                 * we need to resolve this error with an answer so the
                 * stream stops
                 */
                return {
                    type: 'answer',
                    body: '',
                    messageId: errorMessageId,
                    buttons: [],
                }
            }
            return this.#handleRequestError(
                session.conversationId,
                err,
                errorMessageId,
                params.tabId,
                metric,
                session.pairProgrammingMode
            )
        }
    }

    /**
     * Prepares the initial request input for the chat prompt
     */
    async #prepareRequestInput(
        params: ChatParams,
        session: ChatSessionService,
        triggerContext: TriggerContext,
        additionalContext: AdditionalContentEntryAddition[],
        chatResultStream: AgenticChatResultStream,
        images: ImageBlock[]
    ): Promise<ChatCommandInput> {
        this.#debug('Preparing request input')
        // Get profileArn from the service manager if available
        const profileArn = this.#serviceManager?.getActiveProfileArn()
        const requestInput = await this.#triggerContext.getChatParamsFromTrigger(
            params,
            triggerContext,
            ChatTriggerType.MANUAL,
            this.#customizationArn,
            chatResultStream,
            profileArn,
            this.#getTools(session),
            additionalContext,
            session.modelId,
            this.#origin,
            images
        )
        return requestInput
    }

    /**
     * Prepares the initial request input for the chat prompt
     */
    #getCompactionRequestInput(session: ChatSessionService, toolResults?: any[]): ChatCommandInput {
        this.#debug('Preparing compaction request input')
        // Get profileArn from the service manager if available
        const profileArn = this.#serviceManager?.getActiveProfileArn()
        const requestInput = this.#triggerContext.getCompactionChatCommandInput(
            profileArn,
            this.#getTools(session),
            session.modelId,
            this.#origin,
            toolResults
        )
        return requestInput
    }

    /**
     * Runs the compaction, making requests and processing tool uses until completion
     */
    #shouldCompact(currentRequestCount: number, session: ChatSessionService): boolean {
        const EFFECTIVE_COMPACTION_THRESHOLD = COMPACTION_CHARACTER_THRESHOLD - COMPACTION_PROMPT.length
        if (currentRequestCount > EFFECTIVE_COMPACTION_THRESHOLD && !session.compactionDeclined) {
            this.#debug(
                `Current request total character count is: ${currentRequestCount}, prompting user to compact (threshold: ${EFFECTIVE_COMPACTION_THRESHOLD})`
            )
            return true
        } else {
            return false
        }
    }

    /**
     * Runs the compaction to compact history into a single summary
     */
    async #runCompaction(
        compactionRequestInput: ChatCommandInput,
        session: ChatSessionService,
        metric: Metric<CombinedConversationEvent>,
        chatResultStream: AgenticChatResultStream,
        tabId: string,
        promptId: string,
        type: CompactHistoryActionType,
        conversationIdentifier?: string,
        token?: CancellationToken,
        documentReference?: FileList
    ): Promise<Result<AgenticChatResultWithMetadata, string>> {
        let currentRequestInput = { ...compactionRequestInput }
        let finalResult: Result<AgenticChatResultWithMetadata, string> | null = null
        metric.recordStart()

        this.#debug(`Running compaction for conversation id:`, conversationIdentifier || '')

        this.#timeToFirstChunk = -1
        this.#timeBetweenChunks = []

        // Check for cancellation
        if (this.#isPromptCanceled(token, session, promptId)) {
            this.#debug('Stopping compaction loop - cancelled by user')
            throw new CancellationError('user')
        }

        const currentMessage = currentRequestInput.conversationState?.currentMessage
        let messages: DbMessage[] = []
        let characterCount = 0
        if (currentMessage) {
            //  Get and process the messages from history DB to maintain invariants for service requests
            try {
                const { history: historyMessages, historyCount: historyCharCount } =
                    this.#chatHistoryDb.fixAndGetHistory(tabId, currentMessage, [])
                messages = historyMessages
                characterCount = historyCharCount
            } catch (err) {
                if (err instanceof ToolResultValidationError) {
                    this.#features.logging.error(`Tool validation error: ${err.message}`)
                    return (
                        finalResult || {
                            success: false,
                            error: 'Compaction loop failed to produce a final result',
                            data: { chatResult: {}, toolUses: {} },
                        }
                    )
                }
            }
        }

        currentRequestInput.conversationState!.history = messages.map(msg => messageToStreamingMessage(msg))

        const resultStreamWriter = chatResultStream.getResultStreamWriter()

        if (currentRequestInput.conversationState!.history.length == 0) {
            // early terminate
            await resultStreamWriter.write({
                type: 'answer',
                body: 'History is empty, there is nothing to compact.',
                messageId: uuid(),
            })
            return {
                success: true,
                data: {
                    chatResult: {},
                    toolUses: {},
                },
            }
        } else {
            await resultStreamWriter.write({
                type: 'answer',
                body: 'Compacting your chat history, this may take a moment.',
                messageId: uuid(),
            })
        }
        await resultStreamWriter.close()

        session.setConversationType('AgenticChatWithCompaction')
        const conversationType = session.getConversationType() as ChatConversationType
        metric.setDimension('cwsprChatConversationType', conversationType)
        this.#telemetryController.emitCompactHistory(
            type,
            characterCount,
            this.#features.runtime.serverInfo.version ?? ''
        )

        // Add loading message before making the request
        const loadingMessageId = `loading-${uuid()}`
        await chatResultStream.writeResultBlock({ ...loadingMessage, messageId: loadingMessageId })

        this.#debug(`Compacting history with ${characterCount} characters`)
        this.#llmRequestStartTime = Date.now()
        // Phase 3: Request Execution
        currentRequestInput = sanitizeRequestInput(currentRequestInput)
        this.#debug(`Compaction Request: ${JSON.stringify(currentRequestInput, undefined, 2)}`)
        const response = await session.getChatResponse(currentRequestInput)
        if (response.$metadata.requestId) {
            metric.mergeWith({
                requestIds: [response.$metadata.requestId],
            })
        }
        this.#features.logging.info(`Compaction ResponseMetadata: ${loggingUtils.formatObj(response.$metadata)}`)
        await chatResultStream.removeResultBlock(loadingMessageId)

        // Phase 4: Response Processing
        const result = await this.#processAgenticChatResponseWithTimeout(
            response,
            metric.mergeWith({
                cwsprChatResponseCode: response.$metadata.httpStatusCode,
                cwsprChatMessageId: response.$metadata.requestId,
            }),
            chatResultStream,
            session,
            documentReference,
            true
        )

        const llmLatency = Date.now() - this.#llmRequestStartTime
        this.#debug(`LLM Response Latency for compaction: ${llmLatency}`)
        this.#telemetryController.emitAgencticLoop_InvokeLLM(
            response.$metadata.requestId!,
            conversationIdentifier ?? '',
            'AgenticChatWithCompaction',
            undefined,
            undefined,
            'Succeeded',
            this.#features.runtime.serverInfo.version ?? '',
            session.modelId,
            llmLatency,
            [],
            this.#timeToFirstChunk,
            this.#timeBetweenChunks,
            session.pairProgrammingMode
        )

        // replace the history with summary in history DB
        if (result.data?.chatResult.body !== undefined) {
            this.#chatHistoryDb.replaceWithSummary(tabId, 'cwc', conversationIdentifier ?? '', {
                body: result.data?.chatResult.body,
                type: 'prompt' as ChatMessage['type'],
                shouldDisplayMessage: true,
                timestamp: new Date(),
            })
        } else {
            this.#features.logging.warn('No ChatResult body in response, skipping adding to history')
        }

        return result
    }

    /**
     * Runs the agent loop, making requests and processing tool uses until completion
     */
    async #runAgentLoop(
        initialRequestInput: ChatCommandInput,
        session: ChatSessionService,
        metric: Metric<CombinedConversationEvent>,
        chatResultStream: AgenticChatResultStream,
        tabId: string,
        promptId: string,
        conversationIdentifier?: string,
        token?: CancellationToken,
        documentReference?: FileList,
        additionalContext?: AdditionalContentEntryAddition[]
    ): Promise<Result<AgenticChatResultWithMetadata, string>> {
        let currentRequestInput = { ...initialRequestInput }
        let finalResult: Result<AgenticChatResultWithMetadata, string> | null = null
        let iterationCount = 0
        let shouldDisplayMessage = true
        let currentRequestCount = 0
        const pinnedContext = additionalContext?.filter(item => item.pinned)

        // Store initial non-empty prompt for compaction handoff
        const initialPrompt =
            initialRequestInput.conversationState?.currentMessage?.userInputMessage?.content?.trim() || ''

        metric.recordStart()
        this.logSystemInformation()
        while (true) {
            iterationCount++
            this.#debug(`Agent loop iteration ${iterationCount} for conversation id:`, conversationIdentifier || '')

            this.#toolCallLatencies = []
            this.#timeToFirstChunk = -1
            this.#timeBetweenChunks = []

            // Check for cancellation
            if (this.#isPromptCanceled(token, session, promptId)) {
                this.#debug('Stopping agent loop - cancelled by user')
                throw new CancellationError('user')
            }

            this.truncateRequest(currentRequestInput, additionalContext)
            const currentMessage = currentRequestInput.conversationState?.currentMessage
            const conversationId = conversationIdentifier ?? ''
            if (!currentMessage || !conversationId) {
                this.#debug(
                    `Warning: ${!currentMessage ? 'currentMessage' : ''}${!currentMessage && !conversationId ? ' and ' : ''}${!conversationId ? 'conversationIdentifier' : ''} is empty in agent loop iteration ${iterationCount}.`
                )
            }
            let messages: DbMessage[] = []
            // Prepend pinned context to history as a fake message pair
            // This ensures pinned context doesn't get added to history file, and fulfills API contract requiring message pairs.
            let pinnedContextMessages = await this.#additionalContextProvider.convertPinnedContextToChatMessages(
                pinnedContext,
                this.#features.workspace.getWorkspaceFolder
            )

            if (currentMessage) {
                //  Get and process the messages from history DB to maintain invariants for service requests
                try {
                    const {
                        history: historyMessages,
                        historyCount: historyCharacterCount,
                        currentCount: currentInputCount,
                    } = this.#chatHistoryDb.fixAndGetHistory(tabId, currentMessage, pinnedContextMessages)
                    messages = historyMessages
                    currentRequestCount = currentInputCount + historyCharacterCount
                    this.#debug(`Request total character count: ${currentRequestCount}`)
                } catch (err) {
                    if (err instanceof ToolResultValidationError) {
                        this.#features.logging.warn(`Tool validation error: ${err.message}`)
                        break
                    }
                }
            }

            // Do not include chatHistory for requests going to Mynah Backend
            currentRequestInput.conversationState!.history = currentRequestInput.conversationState?.currentMessage
                ?.userInputMessage?.userIntent
                ? []
                : messages.map(msg => messageToStreamingMessage(msg))

            // Add loading message before making the request
            const loadingMessageId = `loading-${uuid()}`
            await chatResultStream.writeResultBlock({ ...loadingMessage, messageId: loadingMessageId })

            this.#llmRequestStartTime = Date.now()
            // Phase 3: Request Execution
            currentRequestInput = sanitizeRequestInput(currentRequestInput)

            if (this.#shouldCompact(currentRequestCount, session)) {
                this.#features.logging.info(
                    `Entering mid-loop compaction at iteration ${iterationCount} with ${currentRequestCount} characters`
                )
                this.#telemetryController.emitMidLoopCompaction(
                    currentRequestCount,
                    iterationCount,
                    this.#features.runtime.serverInfo.version ?? ''
                )
                const messageId = this.#getMessageIdForCompact(uuid())
                const confirmationResult = this.#processCompactConfirmation(messageId, currentRequestCount)
                const cachedButtonBlockId = await chatResultStream.writeResultBlock(confirmationResult)
                await this.waitForCompactApproval(messageId, chatResultStream, cachedButtonBlockId, session)

                // Run compaction
                const toolResults =
                    currentRequestInput.conversationState?.currentMessage?.userInputMessage?.userInputMessageContext
                        ?.toolResults || []
                const compactionRequestInput = this.#getCompactionRequestInput(session, toolResults)
                const compactionResult = await this.#runCompaction(
                    compactionRequestInput,
                    session,
                    metric,
                    chatResultStream,
                    tabId,
                    promptId,
                    CompactHistoryActionType.Nudge,
                    session.conversationId,
                    token,
                    documentReference
                )

                if (!compactionResult.success) {
                    this.#features.logging.error(`Compaction failed: ${compactionResult.error}`)
                    return compactionResult
                }

                // Show compaction summary to user before continuing
                await chatResultStream.writeResultBlock({
                    type: 'answer',
                    body:
                        (compactionResult.data?.chatResult.body || '') +
                        '\n\nConversation history has been compacted successfully!',
                    messageId: uuid(),
                })

                currentRequestInput = this.#updateRequestInputWithToolResults(
                    currentRequestInput,
                    [],
                    MID_LOOP_COMPACTION_HANDOFF_PROMPT + initialPrompt
                )
                shouldDisplayMessage = false
                this.#features.logging.info(`Completed mid-loop compaction, restarting loop with handoff prompt`)
                continue
            }

            // Note: these logs are very noisy, but contain information redacted on the backend.
            this.#debug(
                `generateAssistantResponse/SendMessage Request: ${JSON.stringify(currentRequestInput, this.#imageReplacer, 2)}`
            )
            const response = await session.getChatResponse(currentRequestInput)
            if (response.$metadata.requestId) {
                metric.mergeWith({
                    requestIds: [response.$metadata.requestId],
                })
            }
            this.#features.logging.info(
                `generateAssistantResponse/SendMessage ResponseMetadata: ${loggingUtils.formatObj(response.$metadata)}`
            )
            await chatResultStream.removeResultBlock(loadingMessageId)

            // Add the current user message to the history DB
            if (currentMessage && conversationIdentifier) {
                if (this.#isPromptCanceled(token, session, promptId)) {
                    // Only skip adding message to history, continue executing to avoid unexpected stop for the conversation
                    this.#debug('Skipping adding user message to history - cancelled by user')
                } else {
                    this.#chatHistoryDb.addMessage(tabId, 'cwc', conversationIdentifier, {
                        body: currentMessage.userInputMessage?.content ?? '',
                        type: 'prompt' as ChatMessage['type'],
                        userIntent: currentMessage.userInputMessage?.userIntent,
                        origin: currentMessage.userInputMessage?.origin,
                        userInputMessageContext: currentMessage.userInputMessage?.userInputMessageContext,
                        shouldDisplayMessage:
                            shouldDisplayMessage &&
                            !currentMessage.userInputMessage?.content?.startsWith('You are Amazon Q'),
                        timestamp: new Date(),
                        images: currentMessage.userInputMessage?.images,
                    })
                }
            }
            shouldDisplayMessage = true
            // Phase 4: Response Processing
            const result = await this.#processAgenticChatResponseWithTimeout(
                response,
                metric.mergeWith({
                    cwsprChatResponseCode: response.$metadata.httpStatusCode,
                    cwsprChatMessageId: response.$metadata.requestId,
                }),
                chatResultStream,
                session,
                documentReference
            )
            const llmLatency = Date.now() - this.#llmRequestStartTime
            this.#debug(`LLM Response Latency: ${llmLatency}`)
            // This is needed to handle the case where the response stream times out
            // and we want to auto-retry
            if (!result.success && result.error.startsWith(RESPONSE_TIMEOUT_PARTIAL_MSG)) {
                const content =
                    'You took too long to respond - try to split up the work into smaller steps. Do not apologize.'
                if (this.#isPromptCanceled(token, session, promptId)) {
                    // Only skip adding message to the history DB, continue executing to avoid unexpected stop for the conversation
                    this.#debug('Skipping adding messages to history - cancelled by user')
                } else {
                    this.#chatHistoryDb.addMessage(tabId, 'cwc', conversationIdentifier ?? '', {
                        body: 'Response timed out - message took too long to generate',
                        type: 'answer',
                        shouldDisplayMessage: false,
                        timestamp: new Date(),
                    })
                }
                currentRequestInput = this.#updateRequestInputWithToolResults(currentRequestInput, [], content)
                shouldDisplayMessage = false
                // set the in progress tool use UI status to Error
                await chatResultStream.updateOngoingProgressResult('Error')

                // emit invokeLLM event with status Failed for timeout calls
                this.#telemetryController.emitAgencticLoop_InvokeLLM(
                    response.$metadata.requestId!,
                    conversationId,
                    'AgenticChat',
                    undefined,
                    undefined,
                    'Failed',
                    this.#features.runtime.serverInfo.version ?? '',
                    session.modelId,
                    llmLatency,
                    this.#toolCallLatencies,
                    this.#timeToFirstChunk,
                    this.#timeBetweenChunks,
                    session.pairProgrammingMode,
                    this.#abTestingAllocation?.experimentName,
                    this.#abTestingAllocation?.userVariation
                )
                continue
            }

            // Add the current assistantResponse message to the history DB
            if (result.data?.chatResult.body !== undefined) {
                if (this.#isPromptCanceled(token, session, promptId)) {
                    // Only skip adding message to the history DB, continue executing to avoid unexpected stop for the conversation
                    this.#debug('Skipping adding messages to history - cancelled by user')
                } else {
                    this.#chatHistoryDb.addMessage(tabId, 'cwc', conversationIdentifier ?? '', {
                        body: result.data?.chatResult.body,
                        type: 'answer' as ChatMessage['type'],
                        codeReference: result.data.chatResult.codeReference,
                        relatedContent:
                            result.data.chatResult.relatedContent?.content &&
                            result.data.chatResult.relatedContent.content.length > 0
                                ? result.data?.chatResult.relatedContent
                                : undefined,
                        toolUses: Object.keys(result.data?.toolUses!)
                            .filter(k => result.data!.toolUses[k].stop)
                            .map(k => ({
                                toolUseId: result.data!.toolUses[k].toolUseId,
                                name: result.data!.toolUses[k].name,
                                input: result.data!.toolUses[k].input,
                            })),
                        shouldDisplayMessage: shouldDisplayMessage,
                        timestamp: new Date(),
                    })
                }
            } else {
                this.#features.logging.warn('No ChatResult body in response, skipping adding to history')
            }

            // Check if we have any tool uses that need to be processed
            const pendingToolUses = this.#getPendingToolUses(result.data?.toolUses || {})

            if (pendingToolUses.length === 0) {
                this.recordChunk('agent_loop_done')
                // No more tool uses, we're done
                this.#telemetryController.emitAgencticLoop_InvokeLLM(
                    response.$metadata.requestId!,
                    conversationId,
                    'AgenticChat',
                    undefined,
                    undefined,
                    result.success ? 'Succeeded' : 'Failed',
                    this.#features.runtime.serverInfo.version ?? '',
                    session.modelId,
                    llmLatency,
                    this.#toolCallLatencies,
                    this.#timeToFirstChunk,
                    this.#timeBetweenChunks,
                    session.pairProgrammingMode,
                    this.#abTestingAllocation?.experimentName,
                    this.#abTestingAllocation?.userVariation
                )
                finalResult = result
                break
            }

            let content = ''
            let toolResults: ToolResult[]
            session.setConversationType('AgenticChatWithToolUse')
            if (result.success) {
                // Process tool uses and update the request input for the next iteration
                toolResults = await this.processToolUses(
                    pendingToolUses,
                    chatResultStream,
                    session,
                    tabId,
                    token,
                    additionalContext
                )
                if (toolResults.some(toolResult => this.#shouldSendBackErrorContent(toolResult))) {
                    content = 'There was an error processing one or more tool uses. Try again, do not apologize.'
                    shouldDisplayMessage = false
                }
                const toolCallLatency = Date.now() - this.#toolStartTime
                this.#toolCallLatencies.push(toolCallLatency)
                const conversationType = session.getConversationType() as ChatConversationType
                metric.setDimension('cwsprChatConversationType', conversationType)
                metric.setDimension('requestIds', metric.metric.requestIds)
                const toolNames = this.#toolUseLatencies.map(item => item.toolName)
                const toolUseIds = this.#toolUseLatencies.map(item => item.toolUseId)
                this.#telemetryController.emitAgencticLoop_InvokeLLM(
                    response.$metadata.requestId!,
                    conversationId,
                    'AgenticChatWithToolUse',
                    toolNames ?? undefined,
                    toolUseIds ?? undefined,
                    'Succeeded',
                    this.#features.runtime.serverInfo.version ?? '',
                    session.modelId,
                    llmLatency,
                    this.#toolCallLatencies,
                    this.#timeToFirstChunk,
                    this.#timeBetweenChunks,
                    session.pairProgrammingMode,
                    this.#abTestingAllocation?.experimentName,
                    this.#abTestingAllocation?.userVariation
                )
            } else {
                // Send an error card to UI?
                toolResults = pendingToolUses.map(toolUse => ({
                    toolUseId: toolUse.toolUseId,
                    status: ToolResultStatus.ERROR,
                    content: [{ text: result.error }],
                }))
                this.#telemetryController.emitAgencticLoop_InvokeLLM(
                    response.$metadata.requestId!,
                    conversationId,
                    'AgenticChatWithToolUse',
                    undefined,
                    undefined,
                    'Failed',
                    this.#features.runtime.serverInfo.version ?? '',
                    session.modelId,
                    llmLatency,
                    this.#toolCallLatencies,
                    this.#timeToFirstChunk,
                    this.#timeBetweenChunks,
                    session.pairProgrammingMode,
                    this.#abTestingAllocation?.experimentName,
                    this.#abTestingAllocation?.userVariation
                )
                if (result.error.startsWith('ToolUse input is invalid JSON:')) {
                    content =
                        'Your toolUse input is incomplete, try again. If the error happens consistently, break this task down into multiple tool uses with smaller input. Do not apologize.'
                    shouldDisplayMessage = false
                }
                // set the in progress tool use UI status to Error
                await chatResultStream.updateOngoingProgressResult('Error')
            }
            if (result.success && this.#toolUseLatencies.length > 0) {
                // Clear latencies for the next LLM call
                this.#toolUseLatencies = []
            }
            currentRequestInput = this.#updateRequestInputWithToolResults(currentRequestInput, toolResults, content)
        }

        if (this.#shouldCompact(currentRequestCount, session)) {
            this.#telemetryController.emitCompactNudge(
                currentRequestCount,
                this.#features.runtime.serverInfo.version ?? ''
            )
            const messageId = this.#getMessageIdForCompact(uuid())
            const confirmationResult = this.#processCompactConfirmation(messageId, currentRequestCount)
            const cachedButtonBlockId = await chatResultStream.writeResultBlock(confirmationResult)
            await this.waitForCompactApproval(messageId, chatResultStream, cachedButtonBlockId, session)
            // Get the compaction request input
            const compactionRequestInput = this.#getCompactionRequestInput(session)
            // Start the compaction call
            return await this.#runCompaction(
                compactionRequestInput,
                session,
                metric,
                chatResultStream,
                tabId,
                promptId,
                CompactHistoryActionType.Nudge,
                session.conversationId,
                token,
                documentReference
            )
        }

        return (
            finalResult || {
                success: false,
                error: 'Agent loop failed to produce a final result',
                data: { chatResult: {}, toolUses: {} },
            }
        )
    }

    truncatePinnedContext(remainingCharacterBudget: number, pinnedContext?: AdditionalContentEntryAddition[]): number {
        if (!pinnedContext) {
            return remainingCharacterBudget
        }

        for (const [i, pinnedContextEntry] of pinnedContext.entries()) {
            const pinnedContextEntryLength = pinnedContextEntry.innerContext?.length || 0
            if (remainingCharacterBudget >= pinnedContextEntryLength) {
                remainingCharacterBudget -= pinnedContextEntryLength
            } else {
                // Budget exceeded, truncate the array at this point
                pinnedContext.splice(i)
                remainingCharacterBudget = 0
                break
            }
        }

        return remainingCharacterBudget
    }

    /**
     * performs truncation of request before sending to backend service.
     * Returns the remaining character budget for chat history.
     * @param request
     */
    truncateRequest(request: ChatCommandInput, additionalContext?: AdditionalContentEntryAddition[]): number {
        // TODO: Confirm if this limit applies to SendMessage and rename this constant
        let remainingCharacterBudget = GENERATE_ASSISTANT_RESPONSE_INPUT_LIMIT
        if (!request?.conversationState?.currentMessage?.userInputMessage) {
            return remainingCharacterBudget
        }
        const message = request.conversationState?.currentMessage?.userInputMessage?.content

        // 1. prioritize user input message
        let truncatedUserInputMessage = ''
        if (message) {
            if (message.length > GENERATE_ASSISTANT_RESPONSE_INPUT_LIMIT) {
                this.#debug(`Truncating userInputMessage to ${GENERATE_ASSISTANT_RESPONSE_INPUT_LIMIT} characters}`)
                truncatedUserInputMessage = message.substring(0, GENERATE_ASSISTANT_RESPONSE_INPUT_LIMIT)
                remainingCharacterBudget = remainingCharacterBudget - truncatedUserInputMessage.length
                request.conversationState.currentMessage.userInputMessage.content = truncatedUserInputMessage
            } else {
                remainingCharacterBudget = remainingCharacterBudget - message.length
            }
        }

        // 2. try to fit @context and images into budget together
        const docs =
            request.conversationState.currentMessage.userInputMessage.userInputMessageContext?.editorState
                ?.relevantDocuments ?? []
        const images = request.conversationState.currentMessage.userInputMessage.images ?? []

        // Combine docs and images, preserving the order from additionalContext
        let combined
        if (additionalContext && additionalContext.length > 0) {
            let docIdx = 0
            let imageIdx = 0
            combined = additionalContext
                .map(entry => {
                    if (entry.type === 'image') {
                        return { type: 'image', value: images[imageIdx++] }
                    } else {
                        return { type: 'doc', value: docs[docIdx++] }
                    }
                })
                .filter(item => item.value !== undefined)
        } else {
            combined = [
                ...docs.map(d => ({ type: 'doc', value: d })),
                ...images.map(i => ({ type: 'image', value: i })),
            ]
        }

        const truncatedDocs: typeof docs = []
        const truncatedImages: typeof images = []
        for (const item of combined) {
            let itemLength = 0
            if (item.type === 'doc') {
                itemLength = (item.value as any)?.text?.length || 0
                if (remainingCharacterBudget >= itemLength) {
                    truncatedDocs.push(item.value as (typeof docs)[number])
                    remainingCharacterBudget -= itemLength
                }
            } else if (item.type === 'image') {
                // Type guard: only call on ImageBlock
                if (item.value && typeof item.value === 'object' && 'format' in item.value && 'source' in item.value) {
                    itemLength = estimateCharacterCountFromImageBlock(item.value)
                    if (remainingCharacterBudget >= itemLength) {
                        truncatedImages.push(item.value as (typeof images)[number])
                        remainingCharacterBudget -= itemLength
                    }
                }
            }
        }

        // Assign truncated lists back to request
        if (
            request.conversationState.currentMessage.userInputMessage.userInputMessageContext?.editorState
                ?.relevantDocuments
        ) {
            request.conversationState.currentMessage.userInputMessage.userInputMessageContext.editorState.relevantDocuments =
                truncatedDocs
        }

        if (
            request.conversationState.currentMessage.userInputMessage.images !== undefined &&
            request.conversationState.currentMessage.userInputMessage.images.length > 0
        ) {
            request.conversationState.currentMessage.userInputMessage.images = truncatedImages
        }

        // 3. try to fit current file context
        let truncatedCurrentDocument = undefined
        if (request.conversationState.currentMessage.userInputMessage.userInputMessageContext?.editorState?.document) {
            const docLength =
                request.conversationState.currentMessage.userInputMessage.userInputMessageContext?.editorState?.document
                    .text?.length || 0
            if (remainingCharacterBudget > docLength) {
                truncatedCurrentDocument =
                    request.conversationState.currentMessage.userInputMessage.userInputMessageContext?.editorState
                        ?.document
                remainingCharacterBudget = remainingCharacterBudget - docLength
            }
            request.conversationState.currentMessage.userInputMessage.userInputMessageContext.editorState.document =
                truncatedCurrentDocument
        }

        const pinnedContext = additionalContext?.filter(item => item.pinned)

        // 4. try to fit pinned context into budget
        if (pinnedContext && pinnedContext.length > 0) {
            remainingCharacterBudget = this.truncatePinnedContext(remainingCharacterBudget, pinnedContext)
        }
        return remainingCharacterBudget
    }

    /**
     * Extracts tool uses that need to be processed
     */
    #getPendingToolUses(toolUses: Record<string, ToolUse & { stop: boolean }>): Array<ToolUse & { stop: boolean }> {
        return Object.values(toolUses).filter(toolUse => toolUse.stop)
    }

    /**
     * Creates a promise that does not resolve until the user accepts or rejects the tool usage.
     * @param toolUseId
     * @param toolUseName
     * @param resultStream
     * @param promptBlockId id of approval block. This allows us to overwrite the buttons with 'accepted' or 'rejected' text.
     * @param session
     */
    async waitForToolApproval(
        toolUse: ToolUse,
        resultStream: AgenticChatResultStream,
        promptBlockId: number,
        session: ChatSessionService,
        toolName: string
    ) {
        const deferred = this.#createDeferred()
        session.setDeferredToolExecution(toolUse.toolUseId!, deferred.resolve, deferred.reject)
        this.#log(`Prompting for tool approval for tool: ${toolName ?? toolUse.name}`)
        await deferred.promise
        // Note: we want to overwrite the button block because it already exists in the stream.
        await resultStream.overwriteResultBlock(
            this.#getUpdateToolConfirmResult(toolUse, true, toolName),
            promptBlockId
        )
    }

    /**
     * Processes tool uses by running the tools and collecting results
     */
    async processToolUses(
        toolUses: Array<ToolUse & { stop: boolean }>,
        chatResultStream: AgenticChatResultStream,
        session: ChatSessionService,
        tabId: string,
        token?: CancellationToken,
        additionalContext?: AdditionalContentEntryAddition[]
    ): Promise<ToolResult[]> {
        const results: ToolResult[] = []

        for (const toolUse of toolUses) {
            // Store buttonBlockId to use it in `catch` block if needed
            let cachedButtonBlockId
            if (!toolUse.name || !toolUse.toolUseId) continue
            session.toolUseLookup.set(toolUse.toolUseId, toolUse)

            // Record the start time for this tool use for latency calculation
            if (toolUse.toolUseId) {
                this.#toolUseStartTimes[toolUse.toolUseId] = Date.now()
            }

            try {
                // TODO: Can we move this check in the event parser before the stream completes?
                const availableToolNames = this.#getTools(session).map(tool => tool.toolSpecification.name)
                if (!availableToolNames.includes(toolUse.name)) {
                    throw new Error(`Tool ${toolUse.name} is not available in the current mode`)
                }

                this.recordChunk(`tool_execution_start - ${toolUse.name}`)
                this.#toolStartTime = Date.now()

                // remove progress UI
                await chatResultStream.removeResultBlockAndUpdateUI(progressPrefix + toolUse.toolUseId)

                if (![FS_WRITE, FS_REPLACE].includes(toolUse.name)) {
                    await this.#showUndoAllIfRequired(chatResultStream, session)
                }
                // fsWrite can take a long time, so we render fsWrite  Explanatory upon partial streaming responses.
                if (toolUse.name !== FS_WRITE && toolUse.name !== FS_REPLACE) {
                    const { explanation } = toolUse.input as unknown as ExplanatoryParams
                    if (explanation) {
                        await chatResultStream.writeResultBlock({
                            type: 'directive',
                            messageId: toolUse.toolUseId + SUFFIX_EXPLANATION,
                            body: explanation,
                        })
                    }
                }
                switch (toolUse.name) {
                    case FS_READ:
                    case LIST_DIRECTORY:
                    case GREP_SEARCH:
                    case FILE_SEARCH:
                    case FS_WRITE:
                    case FS_REPLACE:
                    case EXECUTE_BASH: {
                        const toolMap = {
                            [FS_READ]: { Tool: FsRead },
                            [LIST_DIRECTORY]: { Tool: ListDirectory },
                            [FS_WRITE]: { Tool: FsWrite },
                            [FS_REPLACE]: { Tool: FsReplace },
                            [EXECUTE_BASH]: { Tool: ExecuteBash },
                            [GREP_SEARCH]: { Tool: GrepSearch },
                            [FILE_SEARCH]: { Tool: FileSearch },
                        }

                        const { Tool } = toolMap[toolUse.name as keyof typeof toolMap]
                        const tool =
                            toolUse.name === FS_READ && session.isMemoryBankGeneration
                                ? new Tool(
                                      this.#features,
                                      FSREAD_MEMORY_BANK_MAX_PER_FILE,
                                      FSREAD_MEMORY_BANK_MAX_TOTAL
                                  )
                                : new Tool(this.#features)

                        // For MCP tools, get the permission from McpManager
                        // const permission = McpManager.instance.getToolPerm('Built-in', toolUse.name)
                        // If permission is 'alwaysAllow', we don't need to ask for acceptance
                        // const builtInPermission = permission !== 'alwaysAllow'

                        // Get the approved paths from the session
                        const approvedPaths = session.approvedPaths

                        // Pass the approved paths to the tool's requiresAcceptance method
                        const { requiresAcceptance, warning, commandCategory } = await tool.requiresAcceptance(
                            toolUse.input as any,
                            approvedPaths
                        )

                        // Honor built-in permission if available, otherwise use tool's requiresAcceptance
                        // const requiresAcceptance = builtInPermission || toolRequiresAcceptance

                        if (requiresAcceptance || toolUse.name === EXECUTE_BASH) {
                            // for executeBash, we till send the confirmation message without action buttons
                            const confirmationResult = this.#processToolConfirmation(
                                toolUse,
                                requiresAcceptance,
                                warning,
                                commandCategory
                            )
                            cachedButtonBlockId = await chatResultStream.writeResultBlock(confirmationResult)
                            const isExecuteBash = toolUse.name === EXECUTE_BASH
                            if (isExecuteBash) {
                                this.#telemetryController.emitInteractWithAgenticChat(
                                    'GeneratedCommand',
                                    tabId,
                                    session.pairProgrammingMode,
                                    session.getConversationType(),
                                    this.#abTestingAllocation?.experimentName,
                                    this.#abTestingAllocation?.userVariation
                                )
                            }
                            if (requiresAcceptance) {
                                await this.waitForToolApproval(
                                    toolUse,
                                    chatResultStream,
                                    cachedButtonBlockId,
                                    session,
                                    toolUse.name
                                )
                            }
                            if (isExecuteBash) {
                                this.#telemetryController.emitInteractWithAgenticChat(
                                    'RunCommand',
                                    tabId,
                                    session.pairProgrammingMode,
                                    session.getConversationType(),
                                    this.#abTestingAllocation?.experimentName,
                                    this.#abTestingAllocation?.userVariation
                                )
                            }
                        }
                        break
                    }
                    case CodeReview.toolName:
                    case DisplayFindings.toolName:
                    // no need to write tool message for CodeReview or DisplayFindings
                    case SemanticSearch.toolName:
                        // For internal A/B we don't need tool message
                        break
                    // — DEFAULT ⇒ Only MCP tools, but can also handle generic tool execution messages
                    default:
                        // Get original server and tool names from the mapping
                        const originalNames = McpManager.instance.getOriginalToolNames(toolUse.name)

                        // Remove explanation field from toolUse.input for MCP tools
                        // many MCP servers do not support explanation field and it will break the tool if this is altered
                        if (
                            originalNames &&
                            toolUse.input &&
                            typeof toolUse.input === 'object' &&
                            'explanation' in toolUse.input
                        ) {
                            const { explanation, ...inputWithoutExplanation } = toolUse.input as any
                            toolUse.input = inputWithoutExplanation
                        }

                        if (originalNames) {
                            const { serverName, toolName } = originalNames
                            const def = McpManager.instance
                                .getAllTools()
                                .find(d => d.serverName === serverName && d.toolName === toolName)
                            if (def) {
                                const mcpTool = new McpTool(this.#features, def)
                                const { requiresAcceptance, warning } = await mcpTool.requiresAcceptance(
                                    serverName,
                                    toolName
                                )
                                if (requiresAcceptance) {
                                    const confirmation = this.#processToolConfirmation(
                                        toolUse,
                                        requiresAcceptance,
                                        warning,
                                        undefined,
                                        toolName // Pass the original tool name here
                                    )
                                    cachedButtonBlockId = await chatResultStream.writeResultBlock(confirmation)
                                    await this.waitForToolApproval(
                                        toolUse,
                                        chatResultStream,
                                        cachedButtonBlockId,
                                        session,
                                        toolName
                                    )
                                }

                                // Store the blockId in the session for later use
                                if (toolUse.toolUseId) {
                                    // Use a type assertion to add the runningCardBlockId property
                                    const toolUseWithBlockId = {
                                        ...toolUse,
                                        cachedButtonBlockId,
                                    } as typeof toolUse & { cachedButtonBlockId: number }

                                    session.toolUseLookup.set(toolUse.toolUseId, toolUseWithBlockId)
                                }
                                break
                            }
                        }
                        break
                }

                if (toolUse.name === FS_WRITE || toolUse.name === FS_REPLACE) {
                    const input = toolUse.input as unknown as FsWriteParams | FsReplaceParams
                    const document = await this.#triggerContext.getTextDocumentFromPath(input.path, true, true)

                    session.toolUseLookup.set(toolUse.toolUseId, {
                        ...toolUse,
                        fileChange: { before: document?.getText() },
                    })
                }

                if (toolUse.name === CodeReview.toolName) {
                    try {
                        let initialInput = JSON.parse(JSON.stringify(toolUse.input))

                        if (additionalContext !== undefined) {
                            initialInput['ruleArtifacts'] = additionalContext
                                .filter(c => c.type === 'rule')
                                .map(c => ({ path: c.path }))
                        }
                        initialInput['modelId'] = session.modelId
                        toolUse.input = initialInput
                    } catch (e) {
                        this.#features.logging.warn(`could not parse CodeReview tool input: ${e}`)
                    }
                }

                // After approval, add the path to the approved paths in the session
                const inputPath = (toolUse.input as any)?.path || (toolUse.input as any)?.cwd
                if (inputPath) {
                    session.addApprovedPath(inputPath)
                }

                const ws = this.#getWritableStream(chatResultStream, toolUse)
                const result = await this.#features.agent.runTool(toolUse.name, toolUse.input, token, ws)

                let toolResultContent: ToolResultContentBlock

                if (toolUse.name === CodeReview.toolName) {
                    // no need to write tool result for code review, this is handled by model via chat
                    // Push result in message so that it is picked by IDE plugin to show in issues panel
                    const codeReviewResult = result as InvokeOutput
                    if (
                        codeReviewResult?.output?.kind === 'json' &&
                        codeReviewResult.output.success &&
                        (codeReviewResult.output.content as any)?.findingsByFile
                    ) {
                        await chatResultStream.writeResultBlock({
                            type: 'tool',
                            messageId: toolUse.toolUseId + CODE_REVIEW_FINDINGS_MESSAGE_SUFFIX,
                            body: (codeReviewResult.output.content as any).findingsByFile,
                        })
                        codeReviewResult.output.content = {
                            codeReviewId: (codeReviewResult.output.content as any).codeReviewId,
                            message: (codeReviewResult.output.content as any).message,
                            findingsByFileSimplified: (codeReviewResult.output.content as any).findingsByFileSimplified,
                        }
                    }
                }

                if (typeof result === 'string') {
                    toolResultContent = { text: result }
                } else if (Array.isArray(result)) {
                    toolResultContent = { json: { items: result } }
                } else if (typeof result === 'object') {
                    toolResultContent = { json: result }
                } else toolResultContent = { text: JSON.stringify(result) }
                this.#validateToolResult(toolUse, toolResultContent)

                results.push({
                    toolUseId: toolUse.toolUseId,
                    status: 'success',
                    content: [toolResultContent],
                })

                switch (toolUse.name) {
                    case FS_READ:
                    case LIST_DIRECTORY:
                        const readToolResult = await this.#processReadTool(toolUse, chatResultStream)
                        if (readToolResult) {
                            await chatResultStream.writeResultBlock(readToolResult)
                        }
                        break
                    case FILE_SEARCH:
                        if (isFileSearchParams(toolUse.input)) {
                            await this.#processFileSearchTool(
                                toolUse.input,
                                toolUse.toolUseId,
                                result,
                                chatResultStream
                            )
                        }
                        break
                    // no need to write tool result for listDir,fsRead,fileSearch into chat stream
                    case EXECUTE_BASH:
                        // no need to write tool result for listDir and fsRead into chat stream
                        // executeBash will stream the output instead of waiting until the end
                        break
                    case GREP_SEARCH:
                        const grepSearchResult = this.#processGrepSearchResult(toolUse, result, chatResultStream)
                        if (grepSearchResult) {
                            await chatResultStream.writeResultBlock(grepSearchResult)
                        }
                        break
                    case FS_REPLACE:
                    case FS_WRITE:
                        const input = toolUse.input as unknown as FsWriteParams | FsReplaceParams
                        // Load from the filesystem instead of workspace.
                        // Workspace is likely out of date - when files
                        // are modified external to the IDE, many IDEs
                        // will only update their file contents (which
                        // then propagates to the LSP) if/when that
                        // document receives focus.
                        const doc = await this.#triggerContext.getTextDocumentFromPath(input.path, false, true)
                        const chatResult = await this.#getFsWriteChatResult(toolUse, doc, session)
                        const cachedToolUse = session.toolUseLookup.get(toolUse.toolUseId)
                        if (cachedToolUse) {
                            session.toolUseLookup.set(toolUse.toolUseId, {
                                ...cachedToolUse,
                                chatResult,
                                fileChange: { ...cachedToolUse.fileChange, after: doc?.getText() },
                            })
                        }
                        this.#telemetryController.emitInteractWithAgenticChat(
                            'GeneratedDiff',
                            tabId,
                            session.pairProgrammingMode,
                            session.getConversationType(),
                            this.#abTestingAllocation?.experimentName,
                            this.#abTestingAllocation?.userVariation
                        )
                        // Emit acceptedLineCount when write tool is used and code changes are accepted
                        const acceptedLineCount = calculateModifiedLines(toolUse, doc?.getText())
                        await this.#telemetryController.emitInteractWithMessageMetric(
                            tabId,
                            {
                                cwsprChatMessageId: chatResult.messageId ?? toolUse.toolUseId,
                                cwsprChatInteractionType: ChatInteractionType.AgenticCodeAccepted,
                                codewhispererCustomizationArn: this.#customizationArn,
                            },
                            acceptedLineCount
                        )
                        await chatResultStream.writeResultBlock(chatResult)
                        break
                    case CodeReview.toolName:
                        break
                    case DisplayFindings.toolName:
                        // no need to write tool result for code review, this is handled by model via chat
                        // Push result in message so that it is picked by IDE plugin to show in issues panel
                        const displayFindingsResult = result as InvokeOutput
                        if (
                            displayFindingsResult?.output?.kind === 'json' &&
                            displayFindingsResult.output.success &&
                            displayFindingsResult.output.content !== undefined
                        ) {
                            await chatResultStream.writeResultBlock({
                                type: 'tool',
                                messageId: toolUse.toolUseId + DISPLAY_FINDINGS_MESSAGE_SUFFIX,
                                body: JSON.stringify(displayFindingsResult.output.content),
                            })
                        }
                        break
                    case SemanticSearch.toolName:
                        await this.#handleSemanticSearchToolResult(toolUse, result, session, chatResultStream)
                        break
                    // — DEFAULT ⇒ MCP tools
                    default:
                        await this.#handleMcpToolResult(toolUse, result, session, chatResultStream)
                        break
                }
                this.#updateUndoAllState(toolUse, session)

                if (toolUse.name && toolUse.toolUseId) {
                    // Calculate latency if we have a start time for this tool use
                    let latency: number | undefined = undefined
                    if (this.#toolUseStartTimes[toolUse.toolUseId]) {
                        latency = Date.now() - this.#toolUseStartTimes[toolUse.toolUseId]
                        delete this.#toolUseStartTimes[toolUse.toolUseId]

                        if (latency !== undefined) {
                            this.#toolUseLatencies.push({
                                toolName: toolUse.name,
                                toolUseId: toolUse.toolUseId,
                                latency: latency,
                            })
                        }
                    }

                    this.#telemetryController.emitToolUseSuggested(
                        toolUse,
                        session.conversationId ?? '',
                        this.#features.runtime.serverInfo.version ?? '',
                        latency,
                        session.pairProgrammingMode,
                        this.#abTestingAllocation?.experimentName,
                        this.#abTestingAllocation?.userVariation,
                        'Succeeded'
                    )
                }
            } catch (err) {
                await this.#showUndoAllIfRequired(chatResultStream, session)
                if (this.isUserAction(err, token)) {
                    // Handle ToolApprovalException for any tool
                    if (err instanceof ToolApprovalException && cachedButtonBlockId) {
                        await chatResultStream.overwriteResultBlock(
                            this.#getUpdateToolConfirmResult(toolUse, false, toolUse.name),
                            cachedButtonBlockId
                        )
                        if (err.shouldShowMessage) {
                            await chatResultStream.writeResultBlock({
                                type: 'answer',
                                messageId: `reject-message-${toolUse.toolUseId}`,
                                body: err.message || 'Command was rejected.',
                            })
                        }
                    } else if (err instanceof ToolApprovalException) {
                        this.#features.logging.warn('Failed to update tool block: no blockId is available.')
                    }

                    // Handle CancellationError
                    if (err instanceof CancellationError) {
                        results.push({
                            toolUseId: toolUse.toolUseId,
                            status: ToolResultStatus.ERROR,
                            content: [{ text: 'Command stopped by user' }],
                        })
                        continue
                    }

                    // Rethrow error for executeBash or any named tool
                    if (toolUse.name === EXECUTE_BASH || toolUse.name) {
                        throw err
                    }
                } else {
                    // only emit if this is an actual tool error (not a user rejecting/canceling tool)
                    this.#telemetryController.emitToolUseSuggested(
                        toolUse,
                        session.conversationId ?? '',
                        this.#features.runtime.serverInfo.version ?? '',
                        undefined,
                        session.pairProgrammingMode,
                        this.#abTestingAllocation?.experimentName,
                        this.#abTestingAllocation?.userVariation,
                        'Failed'
                    )
                }

                // Handle MCP tool failures
                const originalNames = McpManager.instance.getOriginalToolNames(toolUse.name)
                if (originalNames && toolUse.toolUseId) {
                    const { toolName } = originalNames
                    const cachedToolUse = session.toolUseLookup.get(toolUse.toolUseId)
                    const cachedButtonBlockId = (cachedToolUse as any)?.cachedButtonBlockId
                    const customerFacingError = getCustomerFacingErrorMessage(err)

                    const errorResult = {
                        type: 'tool',
                        messageId: toolUse.toolUseId,
                        summary: {
                            content: {
                                header: {
                                    icon: 'tools',
                                    body: `${toolName}`,
                                    status: {
                                        status: 'error',
                                        icon: 'cancel-circle',
                                        text: 'Error',
                                        description: customerFacingError,
                                    },
                                },
                            },
                            collapsedContent: [
                                {
                                    header: { body: 'Parameters' },
                                    body: `\`\`\`json\n${JSON.stringify(toolUse.input, null, 2)}\n\`\`\``,
                                },
                                {
                                    header: { body: 'Error' },
                                    body: customerFacingError,
                                },
                            ],
                        },
                    } as ChatResult

                    if (cachedButtonBlockId !== undefined) {
                        await chatResultStream.overwriteResultBlock(errorResult, cachedButtonBlockId)
                    } else {
                        await chatResultStream.writeResultBlock(errorResult)
                    }
                }

                // display fs write failure status in the UX of that file card
                if ((toolUse.name === FS_WRITE || toolUse.name === FS_REPLACE) && toolUse.toolUseId) {
                    const existingCard = chatResultStream.getMessageBlockId(toolUse.toolUseId)
                    const fsParam = toolUse.input as unknown as FsWriteParams | FsReplaceParams
                    if (fsParam.path) {
                        const fileName = path.basename(fsParam.path)
                        const customerFacingError = getCustomerFacingErrorMessage(err)
                        const errorResult = {
                            type: 'tool',
                            messageId: toolUse.toolUseId,
                            header: {
                                fileList: {
                                    filePaths: [fileName],
                                    details: {
                                        [fileName]: {
                                            description: fsParam.path,
                                        },
                                    },
                                },
                                status: {
                                    status: 'error',
                                    icon: 'cancel-circle',
                                    text: 'Error',
                                    description: customerFacingError,
                                },
                            },
                        } as ChatResult

                        if (existingCard) {
                            await chatResultStream.overwriteResultBlock(errorResult, existingCard)
                        } else {
                            await chatResultStream.writeResultBlock(errorResult)
                        }
                    }
                } else if (toolUse.name === EXECUTE_BASH && toolUse.toolUseId) {
                    const existingCard = chatResultStream.getMessageBlockId(toolUse.toolUseId)
                    const command = (toolUse.input as unknown as ExecuteBashParams).command
                    const completedErrorResult = {
                        type: 'tool',
                        messageId: toolUse.toolUseId,
                        body: `\`\`\`shell\n${command}\n\`\`\``,
                        header: {
                            body: 'shell',
                            status: {
                                status: 'success',
                                icon: 'ok',
                                text: 'Completed',
                            },
                            buttons: [],
                        },
                    } as ChatResult

                    if (existingCard) {
                        await chatResultStream.overwriteResultBlock(completedErrorResult, existingCard)
                    } else {
                        this.#features.chat.sendChatUpdate({
                            tabId,
                            state: { inProgress: false },
                            data: {
                                messages: [completedErrorResult],
                            },
                        })
                    }
                    this.#stoppedToolUses.add(toolUse.toolUseId)
                }
                const errMsg = err instanceof Error ? err.message : 'unknown error'
                this.#log(`Error running tool ${toolUse.name}:`, errMsg)
                results.push({
                    toolUseId: toolUse.toolUseId,
                    status: ToolResultStatus.ERROR,
                    content: [{ json: { error: err instanceof Error ? err.message : 'Unknown error' } }],
                })
            }
        }

        return results
    }

    #shouldSendBackErrorContent(toolResult: ToolResult) {
        if (toolResult.status === ToolResultStatus.ERROR) {
            for (const content of toolResult.content ?? []) {
                if (content.json && JSON.stringify(content.json).includes(OUTPUT_LIMIT_EXCEEDS_PARTIAL_MSG)) {
                    // do not send the content response back for this case to avoid unnecessary messages
                    return false
                }
            }
            return true
        }
        return false
    }

    /**
     * Updates the currentUndoAllId state in the session
     */
    #updateUndoAllState(toolUse: ToolUse, session: ChatSessionService) {
        if (toolUse.name === FS_READ || toolUse.name === LIST_DIRECTORY) {
            return
        }
        if (toolUse.name === FS_WRITE || toolUse.name === FS_REPLACE) {
            if (session.currentUndoAllId === undefined) {
                session.currentUndoAllId = toolUse.toolUseId
            }
            if (session.currentUndoAllId) {
                const prev = session.toolUseLookup.get(session.currentUndoAllId)
                if (prev && toolUse.toolUseId) {
                    const relatedToolUses = prev.relatedToolUses || new Set()
                    relatedToolUses.add(toolUse.toolUseId)

                    session.toolUseLookup.set(session.currentUndoAllId, {
                        ...prev,
                        relatedToolUses,
                    })
                }
            }
        } else {
            session.currentUndoAllId = undefined
        }
    }

    /**
     * Shows an "Undo all changes" button if there are multiple related file changes
     * that can be undone together.
     */
    async #showUndoAllIfRequired(chatResultStream: AgenticChatResultStream, session: ChatSessionService) {
        if (session.currentUndoAllId === undefined) {
            return
        }

        const toUndo = session.toolUseLookup.get(session.currentUndoAllId)?.relatedToolUses
        if (!toUndo || toUndo.size <= 1) {
            session.currentUndoAllId = undefined
            return
        }

        await chatResultStream.writeResultBlock({
            type: 'answer',
            messageId: `${session.currentUndoAllId}${SUFFIX_UNDOALL}`,
            buttons: [
                {
                    id: BUTTON_UNDO_ALL_CHANGES,
                    text: 'Undo all changes',
                    icon: 'undo',
                    status: 'clear',
                    keepCardAfterClick: false,
                },
            ],
        })
        session.currentUndoAllId = undefined
    }

    /**
     * Determines if error is thrown as a result of a user action (Ex. rejecting tool, stop button)
     * @param err
     * @returns
     */
    isUserAction(err: unknown, token?: CancellationToken, session?: ChatSessionService): boolean {
        return (
            !isUsageLimitError(err) &&
            (CancellationError.isUserCancelled(err) ||
                err instanceof ToolApprovalException ||
                isRequestAbortedError(err) ||
                (token?.isCancellationRequested ?? false))
        )
    }

    #isPromptCanceled(token: CancellationToken | undefined, session: ChatSessionService, promptId: string): boolean {
        return token?.isCancellationRequested === true || !session.isCurrentPrompt(promptId)
    }

    #validateToolResult(toolUse: ToolUse, result: ToolResultContentBlock) {
        let maxToolResponseSize
        switch (toolUse.name) {
            case FS_READ:
            case EXECUTE_BASH:
                // fsRead and executeBash already have truncation logic
                return
            case LIST_DIRECTORY:
                maxToolResponseSize = 50_000
                break
            default:
                maxToolResponseSize = 100_000
                break
        }
        if (
            (result.text && result.text.length > maxToolResponseSize) ||
            (result.json && JSON.stringify(result.json).length > maxToolResponseSize)
        ) {
            throw Error(`${toolUse.name} ${OUTPUT_LIMIT_EXCEEDS_PARTIAL_MSG} ${maxToolResponseSize}`)
        }
    }

    /**
     * Get a description for the tooltip based on command category
     * @param commandCategory The category of the command
     * @returns A descriptive message for the tooltip
     */
    #getCommandCategoryDescription(category: CommandCategory): string | undefined {
        switch (category) {
            case CommandCategory.Mutate:
                return 'This command may modify your code and/or files.'
            case CommandCategory.Destructive:
                return 'This command may cause significant data loss or damage.'
            default:
                return undefined
        }
    }

    #getToolOverWritableStream(
        chatResultStream: AgenticChatResultStream,
        toolUse: ToolUse
    ): WritableStream | undefined {
        const toolMsgId = toolUse.toolUseId!

        return new WritableStream({
            write: async chunk => {
                if (this.#stoppedToolUses.has(toolMsgId)) return

                await chatResultStream.removeResultBlockAndUpdateUI(toolMsgId)

                await chatResultStream.writeResultBlock({
                    type: 'tool',
                    messageId: toolMsgId,
                    body: chunk,
                })
            },
            close: async () => {
                if (this.#stoppedToolUses.has(toolMsgId)) return

                await chatResultStream.removeResultBlockAndUpdateUI(toolMsgId)

                this.#stoppedToolUses.add(toolMsgId)
            },
        })
    }

    #getWritableStream(chatResultStream: AgenticChatResultStream, toolUse: ToolUse): WritableStream | undefined {
        if (toolUse.name === CodeReview.toolName) {
            return this.#getToolOverWritableStream(chatResultStream, toolUse)
        }
        if (toolUse.name !== EXECUTE_BASH) {
            return
        }

        const toolMsgId = toolUse.toolUseId!
        let headerEmitted = false

        const initialHeader: ChatMessage['header'] = {
            body: 'shell',
            buttons: [this.#renderStopShellCommandButton()],
        }

        const completedHeader: ChatMessage['header'] = {
            body: 'shell',
            status: { status: 'success', icon: 'ok', text: 'Completed' },
            buttons: [],
        }

        return new WritableStream({
            write: async chunk => {
                if (this.#stoppedToolUses.has(toolMsgId)) return

                await chatResultStream.writeResultBlock({
                    type: 'tool',
                    messageId: toolMsgId,
                    body: chunk,
                    header: headerEmitted ? undefined : initialHeader,
                })

                headerEmitted = true
            },

            close: async () => {
                if (this.#stoppedToolUses.has(toolMsgId)) return

                await chatResultStream.writeResultBlock({
                    type: 'tool',
                    messageId: toolMsgId,
                    body: '```',
                    header: completedHeader,
                })

                this.#stoppedToolUses.add(toolMsgId)
            },
        })
    }

    /**
     * Creates an updated ChatResult for tool confirmation based on tool type
     * @param toolUse The tool use object
     * @param isAccept Whether the tool was accepted or rejected
     * @param toolType Optional tool type for specialized handling
     * @returns ChatResult with appropriate confirmation UI
     */
    #getUpdateToolConfirmResult(
        toolUse: ToolUse,
        isAccept: boolean,
        originalToolName: string,
        toolType?: string
    ): ChatResult {
        const toolName = originalToolName ?? (toolType || toolUse.name)

        // Handle bash commands with special formatting
        if (toolName === EXECUTE_BASH) {
            return {
                messageId: toolUse.toolUseId,
                type: 'tool',
                body: '```shell\n' + (toolUse.input as unknown as ExecuteBashParams).command,
                header: {
                    body: 'shell',
                    ...(isAccept
                        ? {}
                        : {
                              status: {
                                  status: 'error',
                                  icon: 'cancel',
                                  text: 'Rejected',
                              },
                          }),
                    buttons: isAccept ? [this.#renderStopShellCommandButton()] : [],
                },
            }
        }

        // For file operations and other tools, create appropriate confirmation UI
        let header: {
            body: string | undefined
            status: { status: 'info' | 'success' | 'warning' | 'error'; icon: string; text: string }
        }
        let body: string | undefined

        switch (toolName) {
            case FS_REPLACE:
            case FS_WRITE:
            case FS_READ:
            case LIST_DIRECTORY:
                header = {
                    body: undefined,
                    status: {
                        status: 'success',
                        icon: 'ok',
                        text: 'Allowed',
                    },
                }
                break

            case FILE_SEARCH:
                const searchPath = (toolUse.input as unknown as FileSearchParams).path
                header = {
                    body: 'File Search',
                    status: {
                        status: isAccept ? 'success' : 'error',
                        icon: isAccept ? 'ok' : 'cancel',
                        text: isAccept ? 'Allowed' : 'Rejected',
                    },
                }
                body = `File search ${isAccept ? 'allowed' : 'rejected'}: \`${searchPath}\``
                break

            default:
                // Default tool (not only MCP)
                return {
                    type: 'tool',
                    messageId: toolUse.toolUseId!,
                    summary: {
                        content: {
                            header: {
                                icon: 'tools',
                                body: `${originalToolName ?? (toolType || toolUse.name)}`,
                                status: {
                                    status: isAccept ? 'success' : 'error',
                                    icon: isAccept ? 'ok' : 'cancel',
                                    text: isAccept ? 'Accepted' : 'Rejected',
                                },
                                fileList: undefined,
                            },
                        },
                        collapsedContent: [
                            {
                                header: {
                                    body: 'Parameters',
                                    status: undefined,
                                },
                                body: `\`\`\`json\n${JSON.stringify(toolUse.input, null, 2)}\n\`\`\``,
                            },
                        ],
                    },
                }
        }

        return {
            messageId: this.#getMessageIdForToolUse(toolType, toolUse),
            type: 'tool',
            body,
            header,
        }
    }

    async #renderStoppedShellCommand(tabId: string, messageId: string): Promise<void> {
        const session = this.#chatSessionManagementService.getSession(tabId).data
        const toolUse = session?.toolUseLookup.get(messageId)
        const command = (toolUse!.input as unknown as ExecuteBashParams).command
        await this.#features.chat.sendChatUpdate({
            tabId,
            state: { inProgress: false },
            data: {
                messages: [
                    {
                        messageId,
                        type: 'tool',
                        body: `\`\`\`shell\n${command}\n\`\`\``,
                        header: {
                            body: 'shell',
                            status: {
                                status: 'error',
                                icon: 'stop',
                                text: 'Stopped',
                            },
                            buttons: [],
                        },
                    },
                ],
            },
        })
    }

    #processCompactConfirmation(messageId: string, characterCount: number): ChatResult {
        const buttons = [{ id: 'allow-tools', text: 'Allow', icon: 'ok', status: 'clear' }]
        const header = {
            icon: 'warning',
            iconForegroundStatus: 'warning',
            body: COMPACTION_HEADER_BODY,
            buttons,
        } as any
        const body = COMPACTION_BODY(Math.round((characterCount / MAX_OVERALL_CHARACTERS) * 100))
        return {
            type: 'tool',
            messageId,
            header,
            body,
        }
    }

    /**
     * Creates a promise that does not resolve until the user accepts or rejects the compaction usage.
     * @param messageId
     * @param resultStream
     * @param promptBlockId id of approval block. This allows us to overwrite the buttons with 'accepted' or 'rejected' text.
     */
    async waitForCompactApproval(
        messageId: string,
        resultStream: AgenticChatResultStream,
        promptBlockId: number,
        session: ChatSessionService
    ) {
        const deferred = this.#createDeferred()
        session.setDeferredToolExecution(messageId, deferred.resolve, deferred.reject)
        this.#log(`Prompting for compaction approval for messageId: ${messageId}`)
        await deferred.promise
        session.removeDeferredToolExecution(messageId)
        // Note: we want to overwrite the button block because it already exists in the stream.
        await resultStream.overwriteResultBlock(this.#getUpdateCompactConfirmResult(messageId), promptBlockId)
    }

    /**
     * Creates an updated ChatResult for compaction confirmation
     * @param messageId The messageId
     * @returns ChatResult with appropriate confirmation UI
     */
    #getUpdateCompactConfirmResult(messageId: string): ChatResult {
        let header: {
            body: string | undefined
            status: { status: 'info' | 'success' | 'warning' | 'error'; icon: string; text: string }
        }
        let body: string | undefined

        header = {
            body: undefined,
            status: {
                status: 'success',
                icon: 'ok',
                text: 'Allowed',
            },
        }

        return {
            messageId,
            type: 'tool',
            body,
            header,
        }
    }

    #renderStopShellCommandButton() {
        const stopKey = this.#getKeyBinding('aws.amazonq.stopCmdExecution')
        return {
            id: BUTTON_STOP_SHELL_COMMAND,
            text: 'Stop',
            icon: 'stop',
            ...(stopKey ? { description: `Stop:  ${stopKey}` } : {}),
        }
    }

    #getKeyBinding(commandId: string): string | null {
        // Check for feature flag
        const shortcut =
            this.#features.lsp.getClientInitializeParams()?.initializationOptions?.aws?.awsClientCapabilities?.q
                ?.shortcut
        if (!shortcut) {
            return null
        }
        let defaultKey = ''
        const OS = os.platform()

        switch (commandId) {
            case 'aws.amazonq.runCmdExecution':
                defaultKey = OS === 'darwin' ? DEFAULT_MACOS_RUN_SHORTCUT : DEFAULT_WINDOW_RUN_SHORTCUT
                break
            case 'aws.amazonq.rejectCmdExecution':
                defaultKey = OS === 'darwin' ? DEFAULT_MACOS_REJECT_SHORTCUT : DEFAULT_WINDOW_REJECT_SHORTCUT
                break
            case 'aws.amazonq.stopCmdExecution':
                defaultKey = OS === 'darwin' ? DEFAULT_MACOS_STOP_SHORTCUT : DEFAULT_WINDOW_STOP_SHORTCUT
                break
            default:
                this.#log(`#getKeyBinding: ${commandId} shortcut is supported by Q `)
                break
        }

        if (defaultKey === '') {
            return null
        }

        //TODO: handle case: user change default keybind, suggestion: read `keybinding.json` provided by VSC

        return defaultKey
    }

    #processToolConfirmation(
        toolUse: ToolUse,
        requiresAcceptance: Boolean,
        warning?: string,
        commandCategory?: CommandCategory,
        toolType?: string,
        builtInPermission?: boolean
    ): ChatResult {
        const toolName = toolType || toolUse.name
        let buttons: Button[] = []
        let header: {
            body: string
            buttons: Button[]
            icon?: string
            iconForegroundStatus?: string
            status?: {
                status?: Status
                position?: 'left' | 'right'
                description?: string
                icon?: string
                text?: string
            }
        }
        let body: string | undefined

        // Configure tool-specific UI elements
        switch (toolName) {
            case EXECUTE_BASH: {
                const commandString = (toolUse.input as unknown as ExecuteBashParams).command
                // get feature flag
                const shortcut =
                    this.#features.lsp.getClientInitializeParams()?.initializationOptions?.aws?.awsClientCapabilities?.q
                        ?.shortcut

                const runKey = this.#getKeyBinding('aws.amazonq.runCmdExecution')
                const rejectKey = this.#getKeyBinding('aws.amazonq.rejectCmdExecution')

                buttons = requiresAcceptance
                    ? [
                          {
                              id: BUTTON_RUN_SHELL_COMMAND,
                              text: 'Run',
                              icon: 'play',
                              ...(runKey ? { description: `Run:  ${runKey}` } : {}),
                          },
                          {
                              id: BUTTON_REJECT_SHELL_COMMAND,
                              status: 'dimmed-clear' as Status,
                              text: 'Reject',
                              icon: 'cancel',
                              ...(rejectKey ? { description: `Reject:  ${rejectKey}` } : {}),
                          },
                      ]
                    : []

                const statusIcon =
                    commandCategory === CommandCategory.Destructive
                        ? 'warning'
                        : commandCategory === CommandCategory.Mutate
                          ? 'info'
                          : 'none'
                const statusType =
                    commandCategory === CommandCategory.Destructive
                        ? 'warning'
                        : commandCategory === CommandCategory.Mutate
                          ? 'info'
                          : undefined

                header = {
                    status: requiresAcceptance
                        ? {
                              icon: statusIcon,
                              status: statusType,
                              position: 'left',
                              description: this.#getCommandCategoryDescription(
                                  commandCategory ?? CommandCategory.ReadOnly
                              ),
                          }
                        : {},
                    body: 'shell',
                    buttons,
                }
                body = '```shell\n' + commandString
                break
            }

            case FS_WRITE: {
                const writeFilePath = (toolUse.input as unknown as FsWriteParams).path

                // Validate the path using our synchronous utility
                validatePathBasic(writeFilePath)

                this.#debug(`Processing ${toolUse.name} for path: ${writeFilePath}`)
                buttons = [{ id: BUTTON_ALLOW_TOOLS, text: 'Allow', icon: 'ok', status: 'clear' }]
                header = {
                    icon: 'warning',
                    iconForegroundStatus: 'warning',
                    body: builtInPermission
                        ? '#### Allow file modification'
                        : '#### Allow file modification outside of your workspace',
                    buttons,
                }
                body = builtInPermission
                    ? `I need permission to modify files.\n\`${writeFilePath}\``
                    : `I need permission to modify files outside of your workspace.\n\`${writeFilePath}\``
                break
            }

            case FS_REPLACE: {
                const writeFilePath = (toolUse.input as unknown as FsReplaceParams).path

                // For replace, we need to verify the file exists
                validatePathExists(writeFilePath)

                this.#debug(`Processing ${toolUse.name} for path: ${writeFilePath}`)
                buttons = [{ id: BUTTON_ALLOW_TOOLS, text: 'Allow', icon: 'ok', status: 'clear' }]
                header = {
                    icon: 'warning',
                    iconForegroundStatus: 'warning',
                    body: builtInPermission
                        ? '#### Allow file modification'
                        : '#### Allow file modification outside of your workspace',
                    buttons,
                }
                body = builtInPermission
                    ? `I need permission to modify files.\n\`${writeFilePath}\``
                    : `I need permission to modify files outside of your workspace.\n\`${writeFilePath}\``
                break
            }

            case FS_READ:
            case LIST_DIRECTORY: {
                buttons = [{ id: BUTTON_ALLOW_TOOLS, text: 'Allow', icon: 'ok', status: 'clear' }]
                header = {
                    icon: 'tools',
                    iconForegroundStatus: 'tools',
                    body: builtInPermission
                        ? '#### Allow read-only tools'
                        : '#### Allow read-only tools outside your workspace',
                    buttons,
                }

                if (toolName === FS_READ) {
                    const paths = (toolUse.input as unknown as FsReadParams).paths

                    // Validate paths using our synchronous utility
                    validatePathsSync(paths)

                    this.#debug(`Processing ${toolUse.name} for paths: ${JSON.stringify(paths)}`)
                    const formattedPaths: string[] = []
                    paths.forEach(element => formattedPaths.push(`\`${element}\``))
                    body = builtInPermission
                        ? `I need permission to read files.\n${formattedPaths.join('\n')}`
                        : `I need permission to read files outside the workspace.\n${formattedPaths.join('\n')}`
                } else {
                    const readFilePath = (toolUse.input as unknown as ListDirectoryParams).path

                    // Validate the path using our synchronous utility
                    validatePathExists(readFilePath)

                    this.#debug(`Processing ${toolUse.name} for path: ${readFilePath}`)
                    body = builtInPermission
                        ? `I need permission to list directories.\n\`${readFilePath}\``
                        : `I need permission to list directories outside the workspace.\n\`${readFilePath}\``
                }
                break
            }

            default: {
                // — DEFAULT ⇒ MCP tools
                buttons = [{ id: BUTTON_ALLOW_TOOLS, text: 'Allow', icon: 'ok', status: 'clear' }]
                header = {
                    icon: 'tools',
                    iconForegroundStatus: 'warning',
                    body: `#### ${toolName}`,
                    buttons,
                }
                body = ' '
                break
            }
        }

        // Determine if this is a built-in tool or MCP tool
        const isStandardTool = toolName !== undefined && this.#features.agent.getBuiltInToolNames().includes(toolName)

        if (isStandardTool) {
            return {
                type: 'tool',
                messageId: this.#getMessageIdForToolUse(toolType, toolUse),
                header,
                body: warning ? (toolName === EXECUTE_BASH ? '' : '\n\n') + body : body,
            }
        } else {
            return {
                type: 'tool',
                messageId: toolUse.toolUseId,
                summary: {
                    content: {
                        header: {
                            icon: 'tools',
                            body: `${toolName}`,
                            buttons: [
                                { id: BUTTON_ALLOW_TOOLS, text: 'Run', icon: 'play', status: 'clear' },
                                {
                                    id: BUTTON_REJECT_MCP_TOOL,
                                    text: 'Reject',
                                    icon: 'cancel',
                                    status: 'dimmed-clear' as Status,
                                },
                            ],
                        },
                    },
                    collapsedContent: [
                        {
                            header: { body: 'Parameters' },
                            body: `\`\`\`json\n${JSON.stringify(toolUse.input, null, 2)}\n\`\`\``,
                        },
                    ],
                },
            }
        }
    }

    async #getFsWriteChatResult(
        toolUse: ToolUse,
        doc: TextDocument | undefined,
        session: ChatSessionService
    ): Promise<ChatMessage> {
        const input = toolUse.input as unknown as FsWriteParams | FsReplaceParams
        const oldContent = session.toolUseLookup.get(toolUse.toolUseId!)?.fileChange?.before ?? ''
        // Get just the filename instead of the full path
        const fileName = path.basename(input.path)
        const diffChanges = diffLines(oldContent, doc?.getText() ?? '')
        const changes = diffChanges.reduce(
            (acc, { count = 0, added, removed }) => {
                if (added) {
                    acc.added += count
                } else if (removed) {
                    acc.deleted += count
                }
                return acc
            },
            { added: 0, deleted: 0 }
        )
        return {
            type: 'tool',
            messageId: toolUse.toolUseId,
            header: {
                fileList: {
                    filePaths: [fileName],
                    details: {
                        [fileName]: {
                            changes,
                            description: input.path,
                        },
                    },
                },
                buttons: [{ id: BUTTON_UNDO_CHANGES, text: 'Undo', icon: 'undo' }],
            },
        }
    }

    async #processFileSearchTool(
        toolInput: FileSearchParams,
        toolUseId: string,
        result: InvokeOutput,
        chatResultStream: AgenticChatResultStream
    ): Promise<void> {
        if (typeof result.output.content !== 'string') return

        const { queryName, path: inputPath } = toolInput
        const resultCount = result.output.content
            .split('\n')
            .filter(line => line.trim().startsWith('[F]') || line.trim().startsWith('[D]')).length

        const chatMessage: ChatMessage = {
            type: 'tool',
            messageId: toolUseId,
            header: {
                body: `Searched for "${queryName}" in `,
                icon: 'search',
                status: {
                    text: `${resultCount} result${resultCount !== 1 ? 's' : ''} found`,
                },
                fileList: {
                    filePaths: [inputPath],
                    details: {
                        [inputPath]: {
                            description: inputPath,
                            visibleName: path.basename(inputPath),
                            clickable: false,
                        },
                    },
                },
            },
        }
        await chatResultStream.writeResultBlock(chatMessage)
    }

    async #processReadTool(
        toolUse: ToolUse,
        chatResultStream: AgenticChatResultStream
    ): Promise<ChatMessage | undefined> {
        let currentPaths: string[] = []
        if (toolUse.name === FS_READ) {
            currentPaths = (toolUse.input as unknown as FsReadParams)?.paths || []
        } else if (toolUse.name === LIST_DIRECTORY) {
            const singlePath = (toolUse.input as unknown as ListDirectoryParams)?.path
            if (singlePath) {
                currentPaths = [singlePath]
            }
        } else if (toolUse.name === FILE_SEARCH) {
            const queryName = (toolUse.input as unknown as FileSearchParams)?.queryName
            if (queryName) {
                currentPaths = [queryName]
            }
        } else {
            return
        }

        if (currentPaths.length === 0) return

        // Check if the last message is the same tool type
        const lastMessage = chatResultStream.getLastMessage()
        const isSameToolType =
            lastMessage?.type === 'tool' && lastMessage.header?.icon === this.#toolToIcon(toolUse.name)

        let allPaths = currentPaths

        if (isSameToolType && lastMessage.messageId) {
            // Combine with existing paths and overwrite the last message
            const existingPaths = lastMessage.header?.fileList?.filePaths || []
            allPaths = [...existingPaths, ...currentPaths]

            const blockId = chatResultStream.getMessageBlockId(lastMessage.messageId)
            if (blockId !== undefined) {
                // Create the updated message with combined paths
                const updatedMessage = this.#createFileListToolMessage(toolUse, allPaths, lastMessage.messageId)
                // Overwrite the existing block
                await chatResultStream.overwriteResultBlock(updatedMessage, blockId)
                return undefined // Don't return a message since we already wrote it
            }
        }

        // Create new message with current paths
        return this.#createFileListToolMessage(toolUse, allPaths, toolUse.toolUseId!)
    }

    #createFileListToolMessage(toolUse: ToolUse, filePaths: string[], messageId: string): ChatMessage {
        const itemCount = filePaths.length
        let title: string
        if (itemCount === 0) {
            title = 'Gathering context'
        } else {
            title =
                toolUse.name === FS_READ
                    ? `${itemCount} file${itemCount > 1 ? 's' : ''} read`
                    : toolUse.name === LIST_DIRECTORY
                      ? `${itemCount} ${itemCount === 1 ? 'directory' : 'directories'} listed`
                      : ''
        }
        const details: Record<string, FileDetails> = {}
        for (const filePath of filePaths) {
            details[filePath] = {
                description: filePath,
                visibleName: path.basename(filePath),
                clickable: toolUse.name === FS_READ,
            }
        }
        return {
            type: 'tool',
            header: {
                body: title,
                icon: this.#toolToIcon(toolUse.name),
                fileList: {
                    filePaths,
                    details,
                },
            },
            messageId,
        }
    }

    #toolToIcon(toolName: string | undefined): string | undefined {
        switch (toolName) {
            case FS_READ:
                return 'eye'
            case LIST_DIRECTORY:
                return 'check-list'
            default:
                return undefined
        }
    }

    /**
     * Process grep search results and format them for display in the chat UI
     */
    #processGrepSearchResult(
        toolUse: ToolUse,
        result: any,
        chatResultStream: AgenticChatResultStream
    ): ChatMessage | undefined {
        if (toolUse.name !== GREP_SEARCH) {
            return undefined
        }

        const messageIdToUpdate = toolUse.toolUseId!

        // Extract search results from the tool output
        const output = result.output.content as SanitizedRipgrepOutput
        if (!output || !output.fileMatches || !Array.isArray(output.fileMatches)) {
            return {
                type: 'tool',
                messageId: messageIdToUpdate,
                body: 'No search results found.',
            }
        }

        // Process the matches into a structured format
        const matches = output.fileMatches
        const fileDetails: Record<string, FileDetails> = {}

        // Create file details directly from matches
        for (const match of matches) {
            const filePath = match.filePath
            if (!filePath) continue

            fileDetails[`${filePath} (${match.matches.length} ${match.matches.length <= 1 ? 'result' : 'results'})`] = {
                description: filePath,
                lineRanges: [{ first: -1, second: -1 }],
            }
        }

        // Create sorted array of file paths
        const sortedFilePaths = Object.keys(fileDetails)

        // Create the context list for display
        const query = (toolUse.input as any)?.query || 'search term'

        const contextList: FileList = {
            rootFolderTitle: `Grepped for "${query}", ${output.matchCount}  ${output.matchCount <= 1 ? 'result' : 'results'} found`,
            filePaths: sortedFilePaths,
            details: fileDetails,
        }

        return {
            type: 'tool',
            fileList: contextList,
            messageId: messageIdToUpdate,
            body: '',
        }
    }

    /**
     * Updates the request input with tool results for the next iteration
     */
    #updateRequestInputWithToolResults(
        requestInput: ChatCommandInput,
        toolResults: ToolResult[],
        content: string
    ): ChatCommandInput {
        // Create a deep copy of the request input
        const updatedRequestInput = structuredClone(requestInput) as ChatCommandInput

        // Add tool results to the request
        updatedRequestInput.conversationState!.currentMessage!.userInputMessage!.userInputMessageContext!.toolResults =
            []
        updatedRequestInput.conversationState!.currentMessage!.userInputMessage!.content = content
        // don't pass in IDE context again in the followup toolUse/toolResult loop as it confuses the model and is not necessary
        updatedRequestInput.conversationState!.currentMessage!.userInputMessage!.userInputMessageContext!.editorState =
            {
                ...updatedRequestInput.conversationState!.currentMessage!.userInputMessage!.userInputMessageContext!
                    .editorState,
                document: undefined,
                relevantDocuments: undefined,
                cursorState: undefined,
                useRelevantDocuments: false,
            }

        // Clear images to avoid passing them again in follow-up toolUse/toolResult loops, as it is may confuse the model
        updatedRequestInput.conversationState!.currentMessage!.userInputMessage!.images = []

        for (const toolResult of toolResults) {
            this.#debug(`ToolResult: ${JSON.stringify(toolResult)}`)
            updatedRequestInput.conversationState!.currentMessage!.userInputMessage!.userInputMessageContext!.toolResults.push(
                {
                    ...toolResult,
                }
            )
        }

        return updatedRequestInput
    }

    /**
     * Handles the final result after the agent loop completes
     */
    async #handleFinalResult(
        result: Result<AgenticChatResultWithMetadata, string>,
        session: ChatSessionService,
        tabId: string,
        metric: Metric<CombinedConversationEvent>,
        triggerContext: TriggerContext,
        isNewConversation: boolean,
        chatResultStream: AgenticChatResultStream
    ): Promise<ChatResult> {
        if (!result.success) {
            throw new AgenticChatError(result.error, 'FailedResult')
        }
        const conversationId = session.conversationId
        this.#debug('Final session conversation id:', conversationId || '')

        if (conversationId) {
            this.#telemetryController.setConversationId(tabId, conversationId)

            if (isNewConversation) {
                this.#telemetryController.updateTriggerInfo(tabId, {
                    startTrigger: {
                        hasUserSnippet: metric.metric.cwsprChatHasCodeSnippet ?? false,
                        triggerType: triggerContext.triggerType,
                    },
                })

                this.#telemetryController.emitStartConversationMetric(tabId, metric.metric)
            }
        }

        metric.setDimension('codewhispererCustomizationArn', this.#customizationArn)
        metric.setDimension('languageServerVersion', this.#features.runtime.serverInfo.version)
        metric.setDimension('enabled', session.pairProgrammingMode)
        const profileArn = this.#serviceManager?.getActiveProfileArn()
        if (profileArn) {
            this.#telemetryService.updateProfileArn(profileArn)
        }
        const modelId = session.modelId
        if (modelId) {
            this.#telemetryService.updateModelId(modelId)
        }
        if (triggerContext.contextInfo) {
            metric.mergeWith({
                cwsprChatHasContextList: triggerContext.documentReference?.filePaths?.length ? true : false,
                cwsprChatFolderContextCount: triggerContext.contextInfo.contextCount.folderContextCount,
                cwsprChatFileContextCount: triggerContext.contextInfo.contextCount.fileContextCount,
                cwsprChatRuleContextCount: triggerContext.contextInfo.contextCount.activeRuleContextCount,
                cwsprChatTotalRuleContextCount: triggerContext.contextInfo.contextCount.totalRuleContextCount,
                cwsprChatPromptContextCount: triggerContext.contextInfo.contextCount.promptContextCount,
                cwsprChatFileContextLength: triggerContext.contextInfo.contextLength.fileContextLength,
                cwsprChatRuleContextLength: triggerContext.contextInfo.contextLength.ruleContextLength,
                cwsprChatPromptContextLength: triggerContext.contextInfo.contextLength.promptContextLength,
                cwsprChatCodeContextCount: triggerContext.contextInfo.contextCount.codeContextCount,
                cwsprChatCodeContextLength: triggerContext.contextInfo.contextLength.codeContextLength,
                cwsprChatFocusFileContextLength: triggerContext.text?.length,
                cwsprChatPinnedCodeContextCount: triggerContext.contextInfo.pinnedContextCount.codeContextCount,
                cwsprChatPinnedFileContextCount: triggerContext.contextInfo.pinnedContextCount.fileContextCount,
                cwsprChatPinnedFolderContextCount: triggerContext.contextInfo.pinnedContextCount.folderContextCount,
                cwsprChatPinnedPromptContextCount: triggerContext.contextInfo.pinnedContextCount.promptContextCount,
            })
        }
        await this.#telemetryController.emitAddMessageMetric(tabId, metric.metric, 'Succeeded')

        this.#telemetryController.updateTriggerInfo(tabId, {
            lastMessageTrigger: {
                ...triggerContext,
                messageId: result.data?.chatResult.messageId,
                followUpActions: new Set(
                    result.data?.chatResult.followUp?.options
                        ?.map(option => option.prompt ?? '')
                        .filter(prompt => prompt.length > 0)
                ),
            },
        })

        // Reset memory bank flag after completion
        session.isMemoryBankGeneration = false

        return chatResultStream.getResult()
    }

    /**
     * Handles errors that occur during the request
     */
    async #handleRequestError(
        conversationId: string | undefined,
        err: any,
        errorMessageId: string,
        tabId: string,
        metric: Metric<CombinedConversationEvent>,
        agenticCodingMode: boolean
    ): Promise<ChatResult | ResponseError<ChatResult>> {
        const errorMessage = (getErrorMsg(err) ?? GENERIC_ERROR_MS).replace(/[\r\n]+/g, ' ') // replace new lines with empty space
        const requestID = getRequestID(err) ?? ''
        metric.setDimension('cwsprChatResponseCode', getHttpStatusCode(err) ?? 0)
        metric.setDimension('languageServerVersion', this.#features.runtime.serverInfo.version)
        metric.setDimension('codewhispererCustomizationArn', this.#customizationArn)
        metric.setDimension('enabled', agenticCodingMode)

        metric.metric.requestIds = [requestID]
        metric.metric.cwsprChatMessageId = errorMessageId
        metric.metric.cwsprChatConversationId = conversationId
        const errorCode = err.code ?? ''
        await this.#telemetryController.emitAddMessageMetric(tabId, metric.metric, 'Failed', errorMessage, errorCode)

        // Reset memory bank flag on request error
        const sessionResult = this.#chatSessionManagementService.getSession(tabId)
        if (sessionResult.success) {
            sessionResult.data.isMemoryBankGeneration = false
        }

        if (isUsageLimitError(err)) {
            if (this.#paidTierMode !== 'paidtier') {
                this.setPaidTierMode(tabId, 'freetier-limit')
            }
            return new ResponseError<ChatResult>(LSPErrorCodes.RequestFailed, err.message, {
                type: 'answer',
                body: `AmazonQUsageLimitError: Monthly limit reached. ${requestID ? `\n\nRequest ID: ${requestID}` : ''}`,
                messageId: 'monthly-usage-limit',
                buttons: [],
            })
        }

        if (isThrottlingRelated(err)) {
            this.#telemetryController.emitMessageResponseError(
                tabId,
                metric.metric,
                requestID,
                err.message,
                agenticCodingMode
            )
            new ResponseError<ChatResult>(LSPErrorCodes.RequestFailed, err.message, {
                type: 'answer',
                body: requestID ? `${err.message} \n\nRequest ID: ${requestID}` : err.message,
                messageId: errorMessageId,
                buttons: [],
            })
        }

        // use custom error message for unactionable errors (user-dependent errors like PromptCharacterLimit)
        if (err.code && err.code in unactionableErrorCodes) {
            const customErrMessage = unactionableErrorCodes[err.code as keyof typeof unactionableErrorCodes]
            this.#telemetryController.emitMessageResponseError(
                tabId,
                metric.metric,
                requestID,
                customErrMessage,
                agenticCodingMode
            )
        } else {
            this.#telemetryController.emitMessageResponseError(
                tabId,
                metric.metric,
                requestID,
                errorMessage,
                agenticCodingMode
            )
        }

        let authFollowType: ReturnType<typeof getAuthFollowUpType> = undefined
        // first check if there is an AmazonQ related auth follow up
        if (err.cause instanceof AmazonQError) {
            authFollowType = getAuthFollowUpType(err.cause)
        }

        // if not check full error for auth follow up
        if (!authFollowType) {
            authFollowType = getAuthFollowUpType(err)
        }

        if (authFollowType) {
            this.#log(`Q auth error: ${getErrorMsg(err)}`)

            return createAuthFollowUpResult(authFollowType)
        }

        if (isUsageLimitError(err) || customerFacingErrorCodes.includes(err.code)) {
            this.#features.logging.error(`${loggingUtils.formatErr(err)}`)
            if (err.code === 'InputTooLong') {
                // Clear the chat history in the database for this tab
                this.#chatHistoryDb.clearTab(tabId)
            }
            const errorBody =
                err.code === 'QModelResponse' && requestID
                    ? `${err.message} \n\nRequest ID: ${requestID} `
                    : err.message
            const responseData: ChatResult = {
                type: 'answer',
                body: errorBody,
                messageId: errorMessageId,
                buttons: [],
            }
            if (err.code === 'QModelResponse') {
                // special case for throttling where we show error card instead of chat message
                if (
                    err.message ===
                    `The model you selected is temporarily unavailable. Please switch to a different model and try again.`
                ) {
                    this.#features.chat.sendChatUpdate({
                        tabId: tabId,
                        data: { messages: [{ messageId: 'modelUnavailable' }] },
                    })
                    const emptyChatResult: ChatResult = {
                        type: 'answer',
                        body: '',
                        messageId: errorMessageId,
                        buttons: [],
                    }
                    return emptyChatResult
                }
                if (err.message === `I am experiencing high traffic, please try again shortly.`) {
                    this.#features.chat.sendChatUpdate({
                        tabId: tabId,
                        data: { messages: [{ messageId: 'modelThrottled' }] },
                    })
                    const emptyChatResult: ChatResult = {
                        type: 'answer',
                        body: '',
                        messageId: errorMessageId,
                        buttons: [],
                    }
                    return emptyChatResult
                }
                return responseData
            }
            return new ResponseError<ChatResult>(LSPErrorCodes.RequestFailed, err.message, responseData)
        }
        this.#features.logging.error(`Unknown Error: ${loggingUtils.formatErr(err)}`)
        return new ResponseError<ChatResult>(LSPErrorCodes.RequestFailed, err.message, {
            type: 'answer',
            body: requestID ? `${GENERIC_ERROR_MS} \n\nRequest ID: ${requestID}` : GENERIC_ERROR_MS,
            messageId: errorMessageId,
            buttons: [],
        })
    }

    async onInlineChatPrompt(
        params: InlineChatParams,
        token: CancellationToken
    ): Promise<InlineChatResult | ResponseError<InlineChatResult>> {
        // TODO: This metric needs to be removed later, just added for now to be able to create a ChatEventParser object
        const metric = new Metric<AddMessageEvent>({
            cwsprChatConversationType: 'Chat',
        })

        IdleWorkspaceManager.recordActivityTimestamp()

        const triggerContext = await this.#getInlineChatTriggerContext(params)

        let response: ChatCommandOutput
        let requestInput: ChatCommandInput

        try {
            requestInput = await this.#triggerContext.getChatParamsFromTrigger(
                params,
                triggerContext,
                ChatTriggerType.INLINE_CHAT,
                this.#customizationArn
            )

            if (!this.#serviceManager) {
                throw new Error('amazonQServiceManager is not initialized')
            }

            const client = this.#serviceManager.getStreamingClient()
            response = await client.sendMessage(requestInput as SendMessageCommandInput)
            this.#log('Response for inline chat', JSON.stringify(response.$metadata), JSON.stringify(response))
        } catch (err) {
            if (err instanceof AmazonQServicePendingSigninError || err instanceof AmazonQServicePendingProfileError) {
                this.#log(`Q Inline Chat SSO Connection error: ${getErrorMsg(err)}`)
                return new ResponseError<ChatResult>(LSPErrorCodes.RequestFailed, err.message)
            }
            this.#log(`Q api request error ${err instanceof Error ? JSON.stringify(err) : 'unknown'}`)
            return new ResponseError<ChatResult>(
                LSPErrorCodes.RequestFailed,
                err instanceof Error ? err.message : 'Unknown request error'
            )
        }

        try {
            const result = await this.#processSendMessageResponseForInlineChat(
                response,
                metric,
                params.partialResultToken
            )

            return result.success
                ? {
                      ...result.data.chatResult,
                      requestId: response.$metadata.requestId,
                  }
                : new ResponseError<ChatResult>(LSPErrorCodes.RequestFailed, result.error)
        } catch (err) {
            this.#log(
                'Error encountered during inline chat response streaming:',
                err instanceof Error ? err.message : 'unknown'
            )
            return new ResponseError<ChatResult>(
                LSPErrorCodes.RequestFailed,
                err instanceof Error ? err.message : 'Unknown error occurred during inline chat response stream'
            )
        }
    }

    async onInlineChatResult(params: InlineChatResultParams) {
        await this.#telemetryService.emitInlineChatResultLog(params)
    }

    async onActiveEditorChanged(params: ActiveEditorChangedParams): Promise<void> {
        if (this.#telemetryController.activeTabId) {
            this.sendPinnedContext(this.#telemetryController.activeTabId)
        }
    }

    async onCodeInsertToCursorPosition(params: InsertToCursorPositionParams) {
        // Implementation based on https://github.com/aws/aws-toolkit-vscode/blob/1814cc84228d4bf20270574c5980b91b227f31cf/packages/core/src/amazonq/commons/controllers/contentController.ts#L38
        if (!params.textDocument || !params.cursorPosition || !params.code) {
            const missingParams = []

            if (!params.textDocument) missingParams.push('textDocument')
            if (!params.cursorPosition) missingParams.push('cursorPosition')
            if (!params.code) missingParams.push('code')

            this.#log(
                `Q Chat server failed to insert code.Missing required parameters for insert code: ${missingParams.join(', ')}`
            )
            return
        }

        let cursorPosition = params.cursorPosition

        const indentRange = {
            start: { line: cursorPosition.line, character: 0 },
            end: cursorPosition,
        }
        const documentContent = await this.#features.workspace.getTextDocument(params.textDocument.uri)
        // linePrefix is the raw text that is between the start of the line and the current cursor position
        let linePrefix = documentContent?.getText(indentRange)
        // calculatedIndent is the indent we calculate inside this function and apply to the text to be inserted
        let calculatedIndent = ''
        let hasVirtualSpace = false

        if (linePrefix) {
            // If linePrefix object is not empty, there are two possibilities:
            // Case 1: If linePrefix contains only whitespace: Use the entire linePrefix as is for the indent
            // Case 2: If linePrefix contains non-whitespace characters: Extract leading whitespace from linePrefix (if any), ignore rest of text
            calculatedIndent =
                linePrefix.trim().length == 0
                    ? linePrefix
                    : ' '.repeat(linePrefix.length - linePrefix.trimStart().length)
        } else if (documentContent && cursorPosition.character > 0) {
            // When the cursor is not at the start of the line (position > 0) but there's no actual text at the indentation range
            // It means there are virtual spaces that is being rendered by the IDE
            // In this case, the indentation is determined by the cursorPosition
            this.#log('Indent is nullish and the cursor position is greater than zero while inserting code')
            calculatedIndent = ' '.repeat(cursorPosition.character)
            hasVirtualSpace = true
            cursorPosition.character = 0
        }

        const textWithIndent = params.code
            .split('\n')
            .map((line, index) => {
                if (index === 0) {
                    return hasVirtualSpace && line ? calculatedIndent + line : line
                }
                // Only indent non-empty lines
                return line ? calculatedIndent + line : ''
            })
            .join('\n')

        const workspaceEdit: ApplyWorkspaceEditParams = {
            edit: {
                documentChanges: [
                    TextDocumentEdit.create({ uri: params.textDocument.uri, version: 0 }, [
                        TextEdit.insert(cursorPosition, textWithIndent),
                    ]),
                ],
            },
        }

        this.#userWrittenCodeTracker?.onQStartsMakingEdits()
        const applyResult = await this.#features.lsp.workspace.applyWorkspaceEdit(workspaceEdit)
        this.#userWrittenCodeTracker?.onQFinishesEdits()

        if (applyResult.applied) {
            this.#log(`Q Chat server inserted code successfully`)
            this.#telemetryController.enqueueCodeDiffEntry({ ...params, code: textWithIndent })
        } else {
            this.#log(
                `Q Chat server failed to insert code: ${applyResult.failureReason ?? 'No failure reason provided'}`
            )
        }
    }
    onCopyCodeToClipboard() {}

    onEndChat(params: EndChatParams, _token: CancellationToken): boolean {
        const { success } = this.#chatSessionManagementService.deleteSession(params.tabId)

        return success
    }

    async onFileClicked(params: FileClickParams) {
        const session = this.#chatSessionManagementService.getSession(params.tabId)
        const toolUseId = params.messageId
        const toolUse = toolUseId ? session.data?.toolUseLookup.get(toolUseId) : undefined

        if (toolUse?.name === FS_WRITE || toolUse?.name === FS_REPLACE) {
            const input = toolUse.input as unknown as FsWriteParams | FsReplaceParams
            this.#features.lsp.workspace.openFileDiff({
                originalFileUri: input.path,
                originalFileContent: toolUse.fileChange?.before,
                isDeleted: false,
                fileContent: toolUse.fileChange?.after,
            })
        } else if (toolUse?.name === FS_READ) {
            await this.#features.lsp.window.showDocument({ uri: URI.file(params.filePath).toString() })
        } else {
            const absolutePath = params.fullPath ?? (await this.#resolveAbsolutePath(params.filePath))
            if (absolutePath) {
                await this.#features.lsp.window.showDocument({ uri: URI.file(absolutePath).toString() })
            }
        }
    }

    async onFollowUpClicked(params: FollowUpClickParams) {
        this.#log(`onFollowUpClicked: ${JSON.stringify(params)}`)

        // if (params.followUp.type === '...') {
        //     ...
        // }
    }

    onInfoLinkClick() {}

    onLinkClick() {}

    /**
     * After the Chat UI (mynah-ui) is ready.
     */
    async onReady() {
        await this.restorePreviousChats()
        try {
            const localProjectContextController = await LocalProjectContextController.getInstance()
            const contextItems = await localProjectContextController.getContextCommandItems()
            await this.#contextCommandsProvider.processContextCommandUpdate(contextItems)
            void this.#contextCommandsProvider.maybeUpdateCodeSymbols()
        } catch (error) {
            this.#log('Error initializing context commands: ' + error)
        }
    }

    onSendFeedback({ tabId, feedbackPayload }: FeedbackParams) {
        this.#features.telemetry.emitMetric({
            name: 'amazonq_sendFeedback',
            data: {
                comment: JSON.stringify({
                    type: 'codewhisperer-chat-answer-feedback',
                    conversationId: this.#telemetryController.getConversationId(tabId) ?? '',
                    messageId: feedbackPayload.messageId,
                    reason: feedbackPayload.selectedOption,
                    userComment: feedbackPayload.comment,
                }),
                // this is always Negative because only thumbs down has a form
                sentiment: 'Negative',
            },
        })
    }

    onSourceLinkClick() {}

    onTabAdd(params: TabAddParams) {
        this.#telemetryController.activeTabId = params.tabId

        if (!params.restoredTab) {
            this.sendPinnedContext(params.tabId)
        }

        const sessionResult = this.#chatSessionManagementService.createSession(params.tabId)
        const { data: session, success } = sessionResult
        if (!success) {
            return new ResponseError<ChatResult>(ErrorCodes.InternalError, sessionResult.error)
        }

        // Get the saved pair programming mode from the database or default to true if not found
        const savedPairProgrammingMode = this.#chatHistoryDb.getPairProgrammingMode()
        session.pairProgrammingMode = savedPairProgrammingMode !== undefined ? savedPairProgrammingMode : true
        if (session) {
            // Set the logging object on the session
            session.setLogging(this.#features.logging)
        }

        // Update the client with the initial pair programming mode
        this.#features.chat.chatOptionsUpdate({
            tabId: params.tabId,
            // Type assertion to support pairProgrammingMode
            ...(session.pairProgrammingMode !== undefined ? { pairProgrammingMode: session.pairProgrammingMode } : {}),
        } as ChatUpdateParams)
        this.setPaidTierMode(params.tabId)
    }

    onTabChange(params: TabChangeParams) {
        this.#telemetryController.emitConversationMetric({
            name: ChatTelemetryEventName.ExitFocusConversation,
            data: {},
        })

        this.#telemetryController.activeTabId = params.tabId

        this.sendPinnedContext(params.tabId)

        this.#telemetryController.emitConversationMetric({
            name: ChatTelemetryEventName.EnterFocusConversation,
            data: {},
        })

        this.setPaidTierMode(params.tabId)
    }

    sendPinnedContext(tabId: string) {
        this.#additionalContextProvider.sendPinnedContext(tabId)
    }

    onTabRemove(params: TabRemoveParams) {
        if (this.#telemetryController.activeTabId === params.tabId) {
            this.#telemetryController.emitConversationMetric({
                name: ChatTelemetryEventName.ExitFocusConversation,
                data: {},
            })
            this.#telemetryController.activeTabId = undefined
        }
        this.#chatHistoryDb.updateTabOpenState(params.tabId, false)
        this.#chatSessionManagementService.deleteSession(params.tabId)
        this.#telemetryController.removeConversation(params.tabId)
    }

    onQuickAction(params: QuickActionParams, _cancellationToken: CancellationToken) {
        switch (params.quickAction) {
            case QuickAction.Clear: {
                const sessionResult = this.#chatSessionManagementService.getSession(params.tabId)

                this.#telemetryController.emitChatMetric({
                    name: ChatTelemetryEventName.RunCommand,
                    data: {
                        cwsprChatCommandType: params.quickAction,
                    },
                })

                this.#telemetryController.removeConversation(params.tabId)
                this.#chatHistoryDb.clearTab(params.tabId)

                sessionResult.data?.clear()

                return {}
            }

            case QuickAction.Help:
                this.#telemetryController.emitChatMetric({
                    name: ChatTelemetryEventName.RunCommand,
                    data: {
                        cwsprChatCommandType: params.quickAction,
                    },
                })
                return {
                    messageId: uuid(),
                    body: HELP_MESSAGE,
                }

            default:
                return {}
        }
    }

    onPinnedContextAdd(params: PinnedContextParams) {
        this.#additionalContextProvider.onPinnedContextAdd(params)
    }

    onPinnedContextRemove(params: PinnedContextParams) {
        this.#additionalContextProvider.onPinnedContextRemove(params)
    }

    async onTabBarAction(params: TabBarActionParams) {
        return this.#tabBarController.onTabBarAction(params)
    }

    async #getInlineChatTriggerContext(params: InlineChatParams) {
        let triggerContext: TriggerContext = await this.#triggerContext.getNewTriggerContext(params)
        return triggerContext
    }

    async #resolveAbsolutePath(relativePath: string): Promise<string | undefined> {
        try {
            const workspaceFolders = workspaceUtils.getWorkspaceFolderPaths(this.#features.workspace)
            for (const workspaceRoot of workspaceFolders) {
                const candidatePath = path.join(workspaceRoot, relativePath)
                if (await this.#features.workspace.fs.exists(candidatePath)) {
                    return candidatePath
                }
            }

            // handle prompt file outside of workspace
            if (relativePath.endsWith(promptFileExtension)) {
                return path.join(getUserPromptsDirectory(), relativePath)
            }

            this.#features.logging.error(`File not found: ${relativePath}`)
        } catch (e: any) {
            this.#features.logging.error(`Error resolving absolute path: ${e.message}`)
        }

        return undefined
    }

    async #getTriggerContext(params: ChatParams, metric: Metric<CombinedConversationEvent>) {
        const lastMessageTrigger = this.#telemetryController.getLastMessageTrigger(params.tabId)

        let triggerContext: TriggerContext

        // this is the only way we can detect a follow up action
        // we can reuse previous trigger information
        if (lastMessageTrigger?.followUpActions?.has(params.prompt?.prompt ?? '')) {
            await this.#telemetryController.emitInteractWithMessageMetric(params.tabId, {
                cwsprChatMessageId: lastMessageTrigger.messageId!,
                cwsprChatInteractionType: ChatInteractionType.ClickFollowUp,
            })

            triggerContext = lastMessageTrigger
        } else {
            triggerContext = await this.#triggerContext.getNewTriggerContext(params)
            triggerContext.triggerType = this.#telemetryController.getCurrentTrigger(params.tabId) ?? 'click'
        }

        metric.mergeWith({
            cwsprChatUserIntent: triggerContext?.userIntent,
            cwsprChatProgrammingLanguage: triggerContext?.programmingLanguage?.languageName,
            cwsprChatRequestLength: params.prompt?.prompt?.length ?? 0,
            cwsprChatTriggerInteraction: triggerContext?.triggerType,
            cwsprChatHasCodeSnippet: triggerContext.hasCodeSnippet ?? false,
            cwsprChatActiveEditorTotalCharacters: triggerContext.totalEditorCharacters ?? 0,
        })

        return triggerContext
    }

    async #invalidateCompactCommand(tabId: string, messageIds: string[]) {
        for (const messageId of messageIds) {
            await this.#features.chat.sendChatUpdate({
                tabId,
                state: { inProgress: false },
                data: {
                    messages: [
                        {
                            messageId,
                            type: 'tool',
                            body: 'Compaction is skipped.',
                            header: {
                                body: COMPACTION_HEADER_BODY,
                                status: { icon: 'block', text: 'Ignored' },
                                buttons: [],
                            },
                        },
                    ],
                },
            })
        }
    }

    async #invalidateAllShellCommands(tabId: string, session: ChatSessionService) {
        for (const [toolUseId, toolUse] of session.toolUseLookup.entries()) {
            if (toolUse.name !== EXECUTE_BASH || this.#stoppedToolUses.has(toolUseId)) continue

            const params = toolUse.input as unknown as ExecuteBashParams
            const command = params.command

            await this.#features.chat.sendChatUpdate({
                tabId,
                state: { inProgress: false },
                data: {
                    messages: [
                        {
                            messageId: toolUseId,
                            type: 'tool',
                            body: `\`\`\`shell\n${command}\n\`\`\``,
                            header: {
                                body: 'shell',
                                status: { icon: 'block', text: 'Ignored' },
                                buttons: [],
                            },
                        },
                    ],
                },
            })

            this.#stoppedToolUses.add(toolUseId)
        }
    }

    /**
     * Shows a "limit reached" message in the client, with action buttons.
     */
    showFreeTierLimitMsgOnClient(tabId?: string) {
        const upgradeBtn = { title: `Subscribe to ${qProName}` }
        const learnBtn = { title: 'Learn More' }
        this.#features.lsp.window
            .showMessageRequest({
                type: MessageType.Warning,
                message: freeTierLimitUserMsg,
                actions: [upgradeBtn, learnBtn],
            })
            .then(r => {
                if (r?.title === upgradeBtn.title) {
                    return this.onManageSubscription(tabId ?? '')
                } else if (r?.title === learnBtn.title) {
                    onPaidTierLearnMore(this.#features.lsp, this.#features.logging)
                }
            })
            .catch((e: any) => {
                if (e instanceof timeoutUtils.AsyncTimeoutError) {
                    return // Message is optional, does not require user action.
                }
                this.#log(`setPaidTierMode: showMessageRequest failed: ${(e as Error).message}`)
            })
    }

    /**
     * Updates the "Upgrade Q" (subscription tier) state of the UI in the chat component. If `mode` is not given, the user's subscription status is checked by calling the Q service.
     *
     * `mode` behavior:
     *  - 'freetier': chat-ui clears "limit reached" UI, if any.
     *  - 'freetier-limit':
     *      - client (IDE) shows a message.
     *      - chat-ui shows a chat card.
     *  - 'paidtier': disable any "free-tier limit" UI.
     *  - 'upgrade-pending': chat-ui shows a progress spinner.
     */
    setPaidTierMode(tabId?: string, mode?: PaidTierMode) {
        const isBuilderId = getSsoConnectionType(this.#features.credentialsProvider) === 'builderId'
        if (!isBuilderId) {
            return
        }

        if (mode === 'freetier' && this.#paidTierMode === 'freetier-limit') {
            // mode = 'freetier-limit' // Sticky while 'freetier'.
        } else if (mode === 'freetier-limit' && mode !== this.#paidTierMode) {
            this.showFreeTierLimitMsgOnClient(tabId)
        } else if (!mode) {
            // Note: intentionally async.
            this.#serviceManager
                ?.getCodewhispererService()
                .getSubscriptionStatus(true)
                .then(o => {
                    this.#log(`setPaidTierMode: getSubscriptionStatus: ${o.status} ${o.encodedVerificationUrl}`)
                    this.setPaidTierMode(tabId, o.status !== 'none' ? 'paidtier' : 'freetier')
                })
                .catch(err => {
                    this.#log(`setPaidTierMode: getSubscriptionStatus failed: ${JSON.stringify(err)}`)
                })
            // mode = isFreeTierUser ? 'freetier' : 'paidtier'
            return
        }

        this.#paidTierMode = mode
        this.#log(`setPaidTierMode: mode=${mode}`)

        const o: ChatUpdateParams = {
            tabId: tabId ?? '',
            // data: { messages: [] },
        }
        // Special flag recognized by `chat-client/src/client/mynahUi.ts`.
        ;(o as any).paidTierMode = mode
        this.#features.chat.sendChatUpdate(o)
    }

    /**
     * Handles when a builder-id (not IdC) user invoked "Manage Subscription" or "Upgrade Q".
     *
     * - Navigates to the "Manage Subscription" page for PAID-TIER user.
     * - Starts the "Upgrade Q" flow for a FREE-TIER user:
     *   1. `awsAccountId` was provided by the IDE extension.
     *   2. Call `createSubscriptionToken(awsAccountId)`.
     *   3. Set the UI to show "Waiting…" progress indicator.
     *   4. Return result, and...
     *   5. ASYNCHRONOUSLY poll subscription status until success.
     *      - Update the UI on success/failure.
     *
     * If `awsAccountId` is not given:
     * - For FREE-TIER user: prompts for AWS account.
     * - For PAID-TIER user: navigates to the "Manage Subscription" AWS console page.
     *
     * @param awsAccountId AWS account ID to create subscription for
     * @returns `undefined` on success, or error message on failure.
     */
    async onManageSubscription(tabId: string, awsAccountId?: string): Promise<string | undefined> {
        const client = this.#serviceManager?.getCodewhispererService()
        if (!awsAccountId) {
            // If no awsAccountId was provided:
            // 1. Check if the user is subscribed.
            //    - If not subscribed, start the "Upgrade Q" flow (request awsAccountId).
            //    - If subscribed, navigate user to the generic "Manage Subscriptions" AWS console page.
            //
            // Note: intentionally async.
            client
                ?.getSubscriptionStatus()
                .then(o => {
                    this.#log(`onManageSubscription: getSubscriptionStatus: ${o.status} ${o.encodedVerificationUrl}`)

                    if (o.status !== 'none') {
                        // Paid-tier user: navigate them to the "Manage Subscriptions" AWS console page.
                        const uri = paidTierManageSubscription
                        this.#features.lsp.window
                            .showDocument({
                                external: true, // Client is expected to open the URL in a web browser.
                                uri: uri,
                            })
                            .catch(e => {
                                this.#log(`onManageSubscription: showDocument failed: ${fmtError(e)}`)
                            })
                    } else {
                        // Free-tier user: navigate them to "Upgrade Q" flow in AWS console.
                        const uri = o.encodedVerificationUrl

                        if (!uri) {
                            this.#log('onManageSubscription: missing encodedVerificationUrl in server response')
                            this.#features.lsp.window
                                .showMessage({
                                    message: 'Subscription request failed.',
                                    type: MessageType.Error,
                                })
                                .catch(e => {
                                    this.#log(`onManageSubscription: showMessage failed: ${(e as Error).message}`)
                                })
                            return 'missing encodedVerificationUrl in server response'
                        }

                        try {
                            URI.parse(uri)
                        } catch (e) {
                            this.#log(
                                `onManageSubscription: invalid encodedVerificationUrl: '${uri}': ${(e as Error).message}`
                            )
                            return 'invalid encodedVerificationUrl'
                        }

                        this.#log(
                            `onManageSubscription: createSubscriptionToken status: ${o.status} encodedVerificationUrl: '${uri}'`
                        )
                        // Set UI to "progress" mode.
                        this.setPaidTierMode(tabId, 'upgrade-pending')

                        // Navigate user to the browser, where they will complete "Upgrade Q" flow.
                        this.#features.lsp.window
                            .showDocument({
                                external: true, // Client is expected to open the URL in a web browser.
                                uri: uri,
                            })
                            .catch(e => {
                                this.#log(`showDocument failed: ${(e as Error).message}`)
                            })

                        // Now asynchronously wait for the user to complete the "Upgrade Q" flow.
                        client
                            .waitUntilSubscriptionActive()
                            .then(r => {
                                if (r !== true) {
                                    this.setPaidTierMode(tabId, 'freetier')

                                    this.#features.lsp.window
                                        .showMessage({
                                            message: 'Timeout or cancellation while waiting for Amazon Q subscription',
                                            type: MessageType.Error,
                                        })
                                        .catch(e => {
                                            this.#log(
                                                `onManageSubscription: showMessage failed: ${(e as Error).message}`
                                            )
                                        })

                                    return
                                }

                                this.setPaidTierMode(tabId, 'paidtier')

                                this.#features.lsp.window
                                    .showMessage({
                                        message: `Upgraded to ${qProName}`,
                                        type: MessageType.Info,
                                    })
                                    .catch(e => {
                                        this.#log(`onManageSubscription: showMessage failed: ${(e as Error).message}`)
                                    })
                            })
                            .catch((e: any) => {
                                this.#log(
                                    `onManageSubscription: waitUntilSubscriptionActive failed: ${(e as Error).message}`
                                )
                            })
                    }
                })
                .catch(e => {
                    this.#log(`onManageSubscription: getSubscriptionStatus failed: ${JSON.stringify(e)}`)
                    // TOOD: for visibility, the least-bad option is showMessage, which appears as an IDE notification.
                    // But it likely makes sense to route this to chat ERROR_MESSAGE mynahApi.showError(), so the message will appear in chat.
                    // https://github.com/aws/language-servers/blob/1b154570c9cf1eb1d56141095adea4459426b774/chat-client/src/client/chat.ts#L176-L178
                    // I did find a way to route that from here, yet.
                    this.#features.lsp.window
                        .showMessage({
                            message: `onManageSubscription: getSubscriptionStatus failed: ${fmtError(e)}`,
                            type: MessageType.Error,
                        })
                        .catch(e => {
                            this.#log(`onManageSubscription: showMessage failed: ${(e as Error).message}`)
                        })
                })

            return
        }
    }

    async #processAgenticChatResponseWithTimeout(
        response: ChatCommandOutput,
        metric: Metric<AddMessageEvent>,
        chatResultStream: AgenticChatResultStream,
        session: ChatSessionService,
        contextList?: FileList,
        isCompaction?: boolean
    ): Promise<Result<AgenticChatResultWithMetadata, string>> {
        const abortController = new AbortController()
        let timeoutId: NodeJS.Timeout | undefined
        const timeoutPromise = new Promise<never>((_, reject) => {
            timeoutId = setTimeout(() => {
                abortController.abort()
                reject(
                    new AgenticChatError(
                        `${RESPONSE_TIMEOUT_PARTIAL_MSG} ${RESPONSE_TIMEOUT_MS}ms`,
                        'ResponseProcessingTimeout'
                    )
                )
            }, RESPONSE_TIMEOUT_MS)
        })
        const streamWriter = chatResultStream.getResultStreamWriter()
        const processResponsePromise = this.#processAgenticChatResponse(
            response,
            metric,
            chatResultStream,
            streamWriter,
            session,
            contextList,
            abortController.signal,
            isCompaction
        )
        try {
            const result = await Promise.race([processResponsePromise, timeoutPromise])
            clearTimeout(timeoutId)
            return result
        } catch (err) {
            clearTimeout(timeoutId)
            await streamWriter.close()
            if (err instanceof AgenticChatError && err.code === 'ResponseProcessingTimeout') {
                return { success: false, error: err.message }
            }
            throw err
        }
    }

    async #showToolUseIntermediateResult(
        data: AgenticChatResultWithMetadata,
        chatResultStream: AgenticChatResultStream,
        streamWriter: ResultStreamWriter
    ) {
        // extract the key value from incomplete JSON response stream
        function extractKey(incompleteJson: string, key: string): string | undefined {
            const pattern = new RegExp(`"${key}":\\s*"([^"]*)"`, 'g')
            const match = pattern.exec(incompleteJson)
            return match?.[1]
        }
        const toolUses = Object.values(data.toolUses)
        for (const toolUse of toolUses) {
            if ((toolUse.name === FS_WRITE || toolUse.name === FS_REPLACE) && typeof toolUse.input === 'string') {
                const filepath = extractKey(toolUse.input, 'path')
                const msgId = progressPrefix + toolUse.toolUseId
                // render fs write UI as soon as fs write starts
                if (filepath && !chatResultStream.hasMessage(msgId)) {
                    const fileName = path.basename(filepath)
                    await streamWriter.close()
                    await chatResultStream.writeResultBlock({
                        type: 'tool',
                        messageId: msgId,
                        header: {
                            fileList: {
                                filePaths: [fileName],
                                details: {
                                    [fileName]: {
                                        description: filepath,
                                    },
                                },
                            },
                            status: {
                                status: 'info',
                                icon: 'progress',
                                text: '',
                            },
                        },
                    })
                }
                // render the tool use explanatory as soon as this is received for fsWrite/fsReplace
                const explanation = extractKey(toolUse.input, 'explanation')
                const messageId = progressPrefix + toolUse.toolUseId + SUFFIX_EXPLANATION
                if (explanation && !chatResultStream.hasMessage(messageId)) {
                    await streamWriter.close()
                    await chatResultStream.writeResultBlock({
                        type: 'directive',
                        messageId: messageId,
                        body: explanation,
                    })
                }
            }
        }
    }

    async #processAgenticChatResponse(
        response: ChatCommandOutput,
        metric: Metric<AddMessageEvent>,
        chatResultStream: AgenticChatResultStream,
        streamWriter: ResultStreamWriter,
        session: ChatSessionService,
        contextList?: FileList,
        abortSignal?: AbortSignal,
        isCompaction?: boolean
    ): Promise<Result<AgenticChatResultWithMetadata, string>> {
        const requestId = response.$metadata.requestId!
        const chatEventParser = new AgenticChatEventParser(requestId, metric, this.#features.logging)

        // Display context transparency list once at the beginning of response
        // Use a flag to track if contextList has been sent already to avoid ux flickering
        if (!isCompaction && contextList?.filePaths && contextList.filePaths.length > 0 && !session.contextListSent) {
            await streamWriter.write({ body: '', contextList })
            session.contextListSent = true
        }
        const toolUseStartTimes: Record<string, number> = {}
        const toolUseLoadingTimeouts: Record<string, NodeJS.Timeout> = {}
        let chatEventStream = undefined
        if ('generateAssistantResponseResponse' in response) {
            chatEventStream = response.generateAssistantResponseResponse
        } else if ('sendMessageResponse' in response) {
            chatEventStream = response.sendMessageResponse
        }
        let isEmptyResponse = true
        for await (const chatEvent of chatEventStream!) {
            isEmptyResponse = false
            if (abortSignal?.aborted) {
                throw new Error('Operation was aborted')
            }
            // assistantResponseEvent is present in ChatResponseStream - used by both SendMessage and GenerateAssistantResponse
            // https://code.amazon.com/packages/AWSVectorConsolasPlatformModel/blobs/mainline/--/model/types/conversation_types.smithy
            if (chatEvent.assistantResponseEvent) {
                await this.#showUndoAllIfRequired(chatResultStream, session)
            }
            const result = chatEventParser.processPartialEvent(chatEvent)

            // terminate early when there is an error
            if (!result.success) {
                await streamWriter.close()
                return result
            }

            // Track when chunks appear to user
            if (chatEvent.assistantResponseEvent && result.data.chatResult.body) {
                this.recordChunk('chunk')
            }

            // update the UI with response
            if (chatEvent.assistantResponseEvent || chatEvent.codeReferenceEvent) {
                await streamWriter.write(result.data.chatResult)
            }

            if (chatEvent.toolUseEvent) {
                await this.#showLoadingIfRequired(
                    chatEvent.toolUseEvent,
                    streamWriter,
                    toolUseStartTimes,
                    toolUseLoadingTimeouts
                )
                await this.#showToolUseIntermediateResult(result.data, chatResultStream, streamWriter)
            }
        }
        if (isEmptyResponse) {
            // If the response is empty, we need to send an empty answer message to remove the Working... indicator
            await streamWriter.write({ type: 'answer', body: '', messageId: uuid() })
        }

        if (isCompaction) {
            // Show a dummy message to the UI for compaction completion
            await streamWriter.write({
                type: 'answer',
                body: 'Conversation history has been compacted successfully!',
                messageId: uuid(),
            })
        }
        await streamWriter.close()

        metric.mergeWith({
            cwsprChatFullResponseLatency: metric.getTimeElapsed(),
            cwsprChatFollowUpCount: chatEventParser.totalEvents.followupPromptEvent,
            cwsprChatReferencesCount: chatEventParser.totalEvents.codeReferenceEvent,
            cwsprChatSourceLinkCount: chatEventParser.totalEvents.supplementaryWebLinksEvent,
            cwsprChatResponseLength: chatEventParser.body?.length ?? 0,
        })

        return chatEventParser.getResult()
    }

    /**
     * This is needed to handle the case where a toolUseEvent takes a long time to resolve the stream and looks like
     * nothing is happening.
     */
    async #showLoadingIfRequired(
        toolUseEvent: ToolUseEvent,
        streamWriter: ResultStreamWriter,
        toolUseStartTimes: Record<string, number>,
        toolUseLoadingTimeouts: Record<string, NodeJS.Timeout>
    ) {
        const canWrite = new Set(this.#features.agent.getBuiltInWriteToolNames())
        if (toolUseEvent.name && canWrite.has(toolUseEvent.name)) {
            return
        }

        const toolUseId = toolUseEvent.toolUseId
        if (!toolUseEvent.stop && toolUseId) {
            if (!toolUseStartTimes[toolUseId]) {
                toolUseStartTimes[toolUseId] = Date.now()
                // Also record in the class-level toolUseStartTimes for latency calculation
                if (!this.#toolUseStartTimes[toolUseId]) {
                    this.#toolUseStartTimes[toolUseId] = Date.now()
                }
                this.#debug(`ToolUseEvent ${toolUseId} started`)
                toolUseLoadingTimeouts[toolUseId] = setTimeout(async () => {
                    this.#debug(
                        `ToolUseEvent ${toolUseId} is taking longer than ${LOADING_THRESHOLD_MS}ms, showing loading indicator`
                    )
                    await streamWriter.write({ ...loadingMessage, messageId: `loading-${toolUseId}` })
                }, LOADING_THRESHOLD_MS)
            }
        } else if (toolUseEvent.stop && toolUseId) {
            if (toolUseStartTimes[toolUseId]) {
                const duration = Date.now() - toolUseStartTimes[toolUseId]
                this.#debug(`ToolUseEvent ${toolUseId} finished streaming after ${duration}ms`)
                if (toolUseLoadingTimeouts[toolUseId]) {
                    clearTimeout(toolUseLoadingTimeouts[toolUseId])
                    delete toolUseLoadingTimeouts[toolUseId]
                }
                delete toolUseStartTimes[toolUseId]
            }
        }
    }

    async #processSendMessageResponseForInlineChat(
        response: SendMessageCommandOutput,
        metric: Metric<AddMessageEvent>,
        partialResultToken?: string | number
    ): Promise<Result<ChatResultWithMetadata, string>> {
        const requestId = response.$metadata.requestId!
        const chatEventParser = new ChatEventParser(requestId, metric)

        for await (const chatEvent of response.sendMessageResponse!) {
            const result = chatEventParser.processPartialEvent(chatEvent)

            // terminate early when there is an error
            if (!result.success) {
                return result
            }

            await this.#sendProgressToClient(result.data.chatResult, partialResultToken)
        }

        return chatEventParser.getResult()
    }

    /**
     * Calculates time to first chunk and time between chunks
     */
    recordChunk(chunkType: string) {
        if (this.#timeToFirstChunk === -1) {
            this.#timeToFirstChunk = Date.now() - this.#llmRequestStartTime
            this.#lastChunkTime = Date.now()
        } else {
            const timeBetweenChunks = Date.now() - this.#lastChunkTime
            this.#timeBetweenChunks.push(timeBetweenChunks)
            this.#lastChunkTime = Date.now()
            if (chunkType !== 'chunk') {
                this.#debug(
                    `Time between chunks [${chunkType}]: ${timeBetweenChunks}ms (total chunks: ${this.#timeBetweenChunks.length})`
                )
            }
        }
    }

    onPromptInputOptionChange(params: PromptInputOptionChangeParams) {
        const sessionResult = this.#chatSessionManagementService.getSession(params.tabId)
        const { data: session, success } = sessionResult

        if (!success) {
            this.#log('onPromptInputOptionChange: on valid session found')
            return
        }

        session.pairProgrammingMode = params.optionsValues['pair-programmer-mode'] === 'true'
        session.modelId = params.optionsValues['model-selection']

        this.#chatHistoryDb.setModelId(session.modelId)
        this.#chatHistoryDb.setPairProgrammingMode(session.pairProgrammingMode)
    }

    updateConfiguration = (newConfig: AmazonQWorkspaceConfig) => {
        this.#customizationArn = newConfig.customizationArn
        if (newConfig.sendUserWrittenCodeMetrics) {
            this.#userWrittenCodeTracker = UserWrittenCodeTracker.getInstance(this.#telemetryService)
        }
        this.#log(`Chat configuration updated customizationArn to ${this.#customizationArn}`)
        /*
            The flag enableTelemetryEventsToDestination is set to true temporarily. It's value will be determined through destination
            configuration post all events migration to STE. It'll be replaced by qConfig['enableTelemetryEventsToDestination'] === true
        */
        // const enableTelemetryEventsToDestination = true
        // this.#telemetryService.updateEnableTelemetryEventsToDestination(enableTelemetryEventsToDestination)
        const updatedOptOutPreference = newConfig.optOutTelemetryPreference
        this.#telemetryService.updateOptOutPreference(updatedOptOutPreference)
        this.#log(`Chat configuration telemetry preference to ${updatedOptOutPreference}`)

        // Force a service request to get current Q user subscription status.
        this.#paidTierMode = undefined
    }

    #getTools(session: ChatSessionService) {
        const builtInWriteTools = new Set(this.#features.agent.getBuiltInWriteToolNames())
        const allTools = this.#features.agent.getTools({ format: 'bedrock' })
        if (!enabledMCP(this.#features.lsp.getClientInitializeParams())) {
            if (!session.pairProgrammingMode) {
                return allTools.filter(tool => !builtInWriteTools.has(tool.toolSpecification?.name || ''))
            }
            return allTools
        }

        // Clear tool name mapping to avoid conflicts from previous registrations
        McpManager.instance.clearToolNameMapping()

        const tempMapping = new Map<string, { serverName: string; toolName: string }>()

        // Read Only Tools = All Tools - Restricted Tools (MCP + Write Tools)
        // TODO: mcp tool spec name will be server___tool.
        // TODO: Will also need to handle rare edge cases of long server name + long tool name > 64 char
        const allNamespacedTools = new Set<string>()
        const mcpToolSpecNames = new Set(
            McpManager.instance
                .getAllTools()
                .map(tool => createNamespacedToolName(tool.serverName, tool.toolName, allNamespacedTools, tempMapping))
        )

        McpManager.instance.setToolNameMapping(tempMapping)
        const restrictedToolNames = new Set([...mcpToolSpecNames, ...builtInWriteTools])

        const readOnlyTools = allTools.filter(tool => {
            const toolName = tool.toolSpecification.name
            return !restrictedToolNames.has(toolName)
        })
        return session.pairProgrammingMode ? allTools : readOnlyTools
    }

    async restorePreviousChats() {
        try {
            await this.#tabBarController.loadChats()
        } catch (error) {
            this.#log('Error restoring previous chats: ' + error)
        }
    }

    #createDeferred() {
        let resolve
        let reject
        const promise = new Promise((res, rej) => {
            resolve = res
            reject = (e: Error) => rej(e)
        })
        return { promise, resolve, reject }
    }

    /**
     * Handles the result of an MCP tool execution
     * @param toolUse The tool use object
     * @param result The result from running the tool
     * @param session The chat session
     * @param chatResultStream The chat result stream for writing/updating blocks
     */
    async #handleMcpToolResult(
        toolUse: ToolUse,
        result: any,
        session: ChatSessionService,
        chatResultStream: AgenticChatResultStream
    ): Promise<void> {
        // Early return if name or toolUseId is undefined
        if (!toolUse.name || !toolUse.toolUseId) {
            this.#log(`Cannot handle MCP tool result: missing name or toolUseId`)
            return
        }

        // Get original server and tool names from the mapping
        const originalNames = McpManager.instance.getOriginalToolNames(toolUse.name)
        if (originalNames) {
            const { serverName, toolName } = originalNames
            const def = McpManager.instance
                .getAllTools()
                .find(d => d.serverName === serverName && d.toolName === toolName)
            if (def) {
                // Format the tool result and input as JSON strings
                const toolInput = JSON.stringify(toolUse.input, null, 2)
                const toolResultContent = typeof result === 'string' ? result : JSON.stringify(result, null, 2)

                const toolResultCard: ChatMessage = {
                    type: 'tool',
                    messageId: toolUse.toolUseId,
                    summary: {
                        content: {
                            header: {
                                icon: 'tools',
                                body: `${toolName}`,
                                fileList: undefined,
                            },
                        },
                        collapsedContent: [
                            {
                                header: {
                                    body: 'Parameters',
                                },
                                body: `\`\`\`json\n${toolInput}\n\`\`\``,
                            },
                            {
                                header: {
                                    body: 'Result',
                                },
                                body: `\`\`\`json\n${toolResultContent}\n\`\`\``,
                            },
                        ],
                    },
                }

                // Get the stored blockId for this tool use
                const cachedToolUse = session.toolUseLookup.get(toolUse.toolUseId)
                const cachedButtonBlockId = (cachedToolUse as any)?.cachedButtonBlockId

                if (cachedButtonBlockId !== undefined) {
                    // Update the existing card with the results
                    await chatResultStream.overwriteResultBlock(toolResultCard, cachedButtonBlockId)
                } else {
                    // Fallback to creating a new card
                    if (toolResultCard.summary?.content?.header) {
                        toolResultCard.summary.content.header.status = {
                            status: 'success',
                            icon: 'ok',
                            text: 'Completed',
                        }
                    }
                    this.#log(`Warning: No blockId found for tool use ${toolUse.toolUseId}, creating new card`)
                    await chatResultStream.writeResultBlock(toolResultCard)
                }
                return
            }
        }

        // Fallback for tools not found in mapping
        await chatResultStream.writeResultBlock({
            type: 'tool',
            messageId: toolUse.toolUseId,
            body: toolResultMessage(toolUse, result),
        })
    }

    async #handleSemanticSearchToolResult(
        toolUse: ToolUse,
        result: any,
        session: ChatSessionService,
        chatResultStream: AgenticChatResultStream
    ): Promise<void> {
        // Early return if toolUseId is undefined
        if (!toolUse.toolUseId) {
            this.#log(`Cannot handle semantic search tool result: missing toolUseId`)
            return
        }

        // Format the tool result and input as JSON strings
        const toolInput = JSON.stringify(toolUse.input, null, 2)
        const toolResultContent = typeof result === 'string' ? result : JSON.stringify(result, null, 2)

        const toolResultCard: ChatMessage = {
            type: 'tool',
            messageId: toolUse.toolUseId,
            summary: {
                content: {
                    header: {
                        icon: 'tools',
                        body: `${SemanticSearch.toolName}`,
                        fileList: undefined,
                    },
                },
                collapsedContent: [
                    {
                        header: {
                            body: 'Parameters',
                        },
                        body: `\`\`\`json\n${toolInput}\n\`\`\``,
                    },
                    {
                        header: {
                            body: 'Result',
                        },
                        body: `\`\`\`json\n${toolResultContent}\n\`\`\``,
                    },
                ],
            },
        }

        // Get the stored blockId for this tool use
        const cachedToolUse = session.toolUseLookup.get(toolUse.toolUseId)
        const cachedButtonBlockId = (cachedToolUse as any)?.cachedButtonBlockId

        if (cachedButtonBlockId !== undefined) {
            // Update the existing card with the results
            await chatResultStream.overwriteResultBlock(toolResultCard, cachedButtonBlockId)
        } else {
            // Fallback to creating a new card
            this.#log(`Warning: No blockId found for tool use ${toolUse.toolUseId}, creating new card`)
            await chatResultStream.writeResultBlock(toolResultCard)
        }
    }

    scheduleABTestingFetching(userContext: UserContext | undefined) {
        if (!userContext) {
            return
        }

        this.#abTestingFetchingTimeout = setInterval(() => {
            let codeWhispererServiceToken: CodeWhispererServiceToken
            try {
                codeWhispererServiceToken = AmazonQTokenServiceManager.getInstance().getCodewhispererService()
            } catch (error) {
                // getCodewhispererService only returns the cwspr client if the service manager was initialized
                // i.e. profile was selected otherwise it throws an error
                // we will not evaluate a/b status until profile is selected and service manager is fully initialized
                return
            }

            // Clear interval once we have the CodewhispererService
            clearInterval(this.#abTestingFetchingTimeout)
            this.#abTestingFetchingTimeout = undefined

            codeWhispererServiceToken
                .listFeatureEvaluations({ userContext })
                .then(result => {
                    const feature = result.featureEvaluations?.find(
                        feature =>
                            feature.feature &&
                            ['MaestroWorkspaceContext', 'SematicSearchTool'].includes(feature.feature)
                    )
                    if (feature && feature.feature && feature.variation) {
                        this.#abTestingAllocation = {
                            experimentName: feature.feature,
                            userVariation: feature.variation,
                        }
                    }
                })
                .catch(error => {
                    this.#features.logging.debug(`Error fetching AB testing result: ${error}`)
                })
        }, 5000)
    }

    #log(...messages: string[]) {
        this.#features.logging.log(messages.join(' '))
    }

    #debug(...messages: string[]) {
        this.#features.logging.debug(messages.join(' '))
    }

    // Helper function to sanitize the 'images' field for logging by replacing large binary data (e.g., Uint8Array) with a concise summary.
    // This prevents logs from being overwhelmed by raw byte arrays and keeps log output readable.
    #imageReplacer(key: string, value: any): string | any {
        if (key === 'bytes' && value && typeof value.length === 'number') {
            return `[Uint8Array, length: ${value.length}]`
        }
        return value
    }
}<|MERGE_RESOLUTION|>--- conflicted
+++ resolved
@@ -727,16 +727,10 @@
             // Wait for the response to be completed before proceeding
             this.#log('Model Response: ', JSON.stringify(responseResult, null, 2))
             if (responseResult.models) {
-<<<<<<< HEAD
-                models = Object.values(responseResult.models).map(({ modelId, modelName }) => ({
-                    id: modelId ?? 'unknown',
-                    name: modelName ?? modelId ?? 'unknown',
-=======
                 models = Object.values(responseResult.models).map(({ modelId, modelName, description }) => ({
                     id: modelId ?? 'unknown',
                     name: modelName ?? modelId ?? 'unknown',
                     description: description ?? '',
->>>>>>> c2f76455
                 }))
             }
             defaultModelId = responseResult.defaultModel?.modelId
