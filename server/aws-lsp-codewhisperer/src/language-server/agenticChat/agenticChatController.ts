--- conflicted
+++ resolved
@@ -119,15 +119,11 @@
     responseTimeoutMs,
     responseTimeoutPartialMsg,
 } from './constants'
+import { AgenticChatError, customerFacingErrorCodes, unactionableErrorCodes } from './errors'
 import { URI } from 'vscode-uri'
-<<<<<<< HEAD
-import { AgenticChatError, customerFacingErrorCodes } from './errors'
 import { McpManager } from './tools/mcp/mcpManager'
 import { McpTool } from './tools/mcp/mcpTool'
 import { processMcpToolUseMessage } from './tools/mcp/mcpUtils'
-=======
-import { AgenticChatError, customerFacingErrorCodes, unactionableErrorCodes } from './errors'
->>>>>>> ea589c54
 
 type ChatHandlers = Omit<
     LspHandlers<Chat>,
