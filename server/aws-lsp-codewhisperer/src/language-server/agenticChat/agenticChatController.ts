--- conflicted
+++ resolved
@@ -645,12 +645,9 @@
                 if (!availableToolNames.includes(toolUse.name)) {
                     throw new Error(`Tool ${toolUse.name} is not available in the current mode`)
                 }
-<<<<<<< HEAD
-=======
                 if (toolUse.name !== 'fsWrite') {
                     await this.#showUndoAllIfRequired(chatResultStream, session)
                 }
->>>>>>> 72f7bef6
                 const { explanation } = toolUse.input as unknown as ExplanatoryParams
                 if (explanation) {
                     await chatResultStream.writeResultBlock({
@@ -799,13 +796,8 @@
                                     })
                                 }
                             } else {
-                                this.#features.logging.log('Failed to update tool block: no blockId is available.')
+                                this.#features.logging.warn('Failed to update tool block: no blockId is available.')
                             }
-<<<<<<< HEAD
-                        } else {
-                            this.#features.logging.warn('Failed to update tool block: no blockId is available.')
-=======
->>>>>>> 72f7bef6
                         }
                         throw err
                     }
@@ -905,18 +897,11 @@
         requestInput: RequestType,
         makeRequest: (requestInput: RequestType) => Promise<ResponseType>
     ): Promise<ResponseType> {
-<<<<<<< HEAD
         // History can be thousands of lines, so we don't want it in the logs. The full history can be retrieved via requestId.
         this.#debug(`Q Model Request: ${loggingUtils.formatObj(requestInput, { depth: 5, omitKeys: ['history'] })}`)
         try {
             const response = await makeRequest(requestInput)
             this.#debug(`Q Model Response: ${loggingUtils.formatObj(response, { depth: 5 })}`)
-=======
-        this.#log(`Q Model Request: ${JSON.stringify(requestInput)}`)
-        try {
-            const response = await makeRequest(requestInput)
-            this.#log(`Q Model Response: ${JSON.stringify(response)}`)
->>>>>>> 72f7bef6
             return response
         } catch (e) {
             this.#features.logging.error(`Q Model Error: ${JSON.stringify(e)}`)
