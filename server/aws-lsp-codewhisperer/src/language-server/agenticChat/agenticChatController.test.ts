--- conflicted
+++ resolved
@@ -949,12 +949,8 @@
 
             const chatResult = await chatResultPromise
 
-<<<<<<< HEAD
-            // called once for error message propagation.
-            sinon.assert.callCount(testFeatures.lsp.sendProgress, 1)
-=======
-            sinon.assert.callCount(testFeatures.lsp.sendProgress, 1) // called for loading message
->>>>>>> 40098ddc
+            // called once for error message propagation and once for loading message.
+            sinon.assert.callCount(testFeatures.lsp.sendProgress, 2)
             assert.deepStrictEqual(chatResult, utils.createAuthFollowUpResult('full-auth'))
         })
 
