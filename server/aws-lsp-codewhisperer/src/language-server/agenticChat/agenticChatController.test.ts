/**
 * Copied from ../chat/chatController.test.ts for the purpose of developing a divergent implementation.
 * Will be deleted or merged.
 */

import * as path from 'path'
import * as chokidar from 'chokidar'
import {
    ChatResponseStream,
    CodeWhispererStreaming,
    ContentType,
    GenerateAssistantResponseCommandInput,
    SendMessageCommandInput,
} from '@amzn/codewhisperer-streaming'
import {
    ChatResult,
    LSPErrorCodes,
    ResponseError,
    TextDocument,
    CredentialsProvider,
    Telemetry,
    Logging,
    Position,
    InsertToCursorPositionParams,
    TextDocumentEdit,
    InlineChatResult,
    CancellationTokenSource,
} from '@aws/language-server-runtimes/server-interface'
import { TestFeatures } from '@aws/language-server-runtimes/testing'
import * as assert from 'assert'
import { createIterableResponse, setCredentialsForAmazonQTokenServiceManagerFactory } from '../../shared/testUtils'
import sinon from 'ts-sinon'
import { AgenticChatController } from './agenticChatController'
import { ChatSessionManagementService } from '../chat/chatSessionManagementService'
import { ChatSessionService } from '../chat/chatSessionService'
import { ChatTelemetryController } from '../chat/telemetry/chatTelemetryController'
import { DocumentContextExtractor } from '../chat/contexts/documentContext'
import * as utils from '../chat/utils'
import { DEFAULT_HELP_FOLLOW_UP_PROMPT, HELP_MESSAGE } from '../chat/constants'
import { TelemetryService } from '../../shared/telemetry/telemetryService'
import { AmazonQTokenServiceManager } from '../../shared/amazonQServiceManager/AmazonQTokenServiceManager'
import { TabBarController } from './tabBarController'
import { getUserPromptsDirectory, promptFileExtension } from './context/contextUtils'
import { AdditionalContextProvider } from './context/addtionalContextProvider'
import { ContextCommandsProvider } from './context/contextCommandsProvider'
import { ChatDatabase } from './tools/chatDb/chatDb'
import { LocalProjectContextController } from '../../shared/localProjectContextController'
import { CancellationError } from '@aws/lsp-core'
import { ToolApprovalException } from './tools/toolShared'
import { generateAssistantResponseInputLimit, genericErrorMsg } from './constants'
import { MISSING_BEARER_TOKEN_ERROR } from '../../shared/constants'
import {
    AmazonQError,
    AmazonQServicePendingProfileError,
    AmazonQServicePendingSigninError,
} from '../../shared/amazonQServiceManager/errors'
<<<<<<< HEAD
import { McpManager } from './tools/mcp/mcpManager'
import { McpTool } from './tools/mcp/mcpTool'
=======
import { AgenticChatResultStream } from './agenticChatResultStream'
>>>>>>> 86a136b5

describe('AgenticChatController', () => {
    let mcpInstanceStub: sinon.SinonStub

    beforeEach(() => {
        mcpInstanceStub = sinon.stub(McpManager, 'instance').get(() => ({
            getAllTools: () => [
                {
                    serverName: 'server1',
                    toolName: 'server1_tool1',
                    description: 'Mock MCP tool 1',
                    inputSchema: {},
                },
                {
                    serverName: 'server2',
                    toolName: 'server2_tool2',
                    description: 'Mock MCP tool 2',
                    inputSchema: {},
                },
                {
                    serverName: 'server3',
                    toolName: 'server3_tool3',
                    description: 'Mock MCP tool 3',
                    inputSchema: {},
                },
            ],
            callTool: (_s: string, _t: string, _a: any) => Promise.resolve({}),
        }))
    })

    afterEach(() => {
        mcpInstanceStub.restore()
        sinon.restore()
    })
    const mockTabId = 'tab-1'
    const mockConversationId = 'mock-conversation-id'
    const mockMessageId = 'mock-message-id'

    const mockChatResponseList: ChatResponseStream[] = [
        {
            assistantResponseEvent: {
                content: 'Hello ',
            },
        },
        {
            assistantResponseEvent: {
                content: 'World',
            },
        },
        {
            assistantResponseEvent: {
                content: '!',
            },
        },
    ]

    const expectedCompleteChatResult: ChatResult = {
        body: 'Hello World!',
        canBeVoted: true,
        messageId: 'mock-message-id',
        codeReference: undefined,
        followUp: undefined,
        relatedContent: undefined,
        additionalMessages: [],
    }

    const expectedCompleteInlineChatResult: InlineChatResult = {
        messageId: mockMessageId,
        body: 'Hello World!',
        canBeVoted: true,
        codeReference: undefined,
        followUp: undefined,
        relatedContent: undefined,
        requestId: mockMessageId,
    }

    const mockCancellationToken = {
        isCancellationRequested: false,
        onCancellationRequested: () => ({ dispose: () => null }),
    }

    const logging: Logging = {
        log: (message: string) => {
            console.log(message)
        },
    } as Logging

    let sendMessageStub: sinon.SinonStub
    let generateAssistantResponseStub: sinon.SinonStub
    let additionalContextProviderStub: sinon.SinonStub
    let disposeStub: sinon.SinonStub
    let activeTabSpy: {
        get: sinon.SinonSpy<[], string | undefined>
        set: sinon.SinonSpy<[string | undefined], void>
    }
    let fsWriteFileStub: sinon.SinonStub
    let removeConversationSpy: sinon.SinonSpy
    let emitConversationMetricStub: sinon.SinonStub

    let testFeatures: TestFeatures
    let serviceManager: AmazonQTokenServiceManager
    let chatSessionManagementService: ChatSessionManagementService
    let chatController: AgenticChatController
    let telemetryService: TelemetryService
    let telemetry: Telemetry
    let getMessagesStub: sinon.SinonStub

    const setCredentials = setCredentialsForAmazonQTokenServiceManagerFactory(() => testFeatures)

    beforeEach(() => {
        sinon.stub(chokidar, 'watch').returns({
            on: sinon.stub(),
            close: sinon.stub(),
        } as unknown as chokidar.FSWatcher)

        sendMessageStub = sinon.stub(CodeWhispererStreaming.prototype, 'sendMessage').callsFake(() => {
            return new Promise(resolve =>
                setTimeout(() => {
                    resolve({
                        $metadata: {
                            requestId: mockMessageId,
                        },
                        sendMessageResponse: createIterableResponse(mockChatResponseList),
                    })
                })
            )
        })

        generateAssistantResponseStub = sinon
            .stub(CodeWhispererStreaming.prototype, 'generateAssistantResponse')
            .callsFake(() => {
                return new Promise(resolve =>
                    setTimeout(() => {
                        resolve({
                            $metadata: {
                                requestId: mockMessageId,
                            },
                            generateAssistantResponseResponse: createIterableResponse(mockChatResponseList),
                        })
                    })
                )
            })

        testFeatures = new TestFeatures()
        fsWriteFileStub = sinon.stub()

        testFeatures.workspace.fs = {
            ...testFeatures.workspace.fs,
            getServerDataDirPath: sinon.stub().returns('/mock/server/data/path'),
            mkdir: sinon.stub().resolves(),
            readFile: sinon.stub().resolves(),
            writeFile: fsWriteFileStub.resolves(),
            rm: sinon.stub().resolves(),
        }

        // Add agent with runTool method to testFeatures
        testFeatures.agent = {
            runTool: sinon.stub().resolves({}),
            getTools: sinon.stub().returns(
                ['mock-tool-name', 'mock-tool-name-1', 'mock-tool-name-2'].map(toolName => ({
                    toolSpecification: { name: toolName, description: 'Mock tool for testing' },
                }))
            ),
            addTool: sinon.stub().resolves(),
        }

        additionalContextProviderStub = sinon.stub(AdditionalContextProvider.prototype, 'getAdditionalContext')
        additionalContextProviderStub.resolves([])
        // @ts-ignore
        const cachedInitializeParams: InitializeParams = {
            initializationOptions: {
                aws: {
                    awsClientCapabilities: {
                        q: {
                            developerProfiles: false,
                        },
                    },
                },
            },
        }
        testFeatures.lsp.window.showDocument = sinon.stub()
        testFeatures.setClientParams(cachedInitializeParams)
        setCredentials('builderId')

        activeTabSpy = sinon.spy(ChatTelemetryController.prototype, 'activeTabId', ['get', 'set'])
        removeConversationSpy = sinon.spy(ChatTelemetryController.prototype, 'removeConversation')
        emitConversationMetricStub = sinon.stub(ChatTelemetryController.prototype, 'emitConversationMetric')

        disposeStub = sinon.stub(ChatSessionService.prototype, 'dispose')
        sinon.stub(ContextCommandsProvider.prototype, 'maybeUpdateCodeSymbols').resolves()

        AmazonQTokenServiceManager.resetInstance()

        serviceManager = AmazonQTokenServiceManager.initInstance(testFeatures)
        chatSessionManagementService = ChatSessionManagementService.getInstance()
        chatSessionManagementService.withAmazonQServiceManager(serviceManager)

        const mockCredentialsProvider: CredentialsProvider = {
            hasCredentials: sinon.stub().returns(true),
            getCredentials: sinon.stub().returns({ token: 'token' }),
            getConnectionMetadata: sinon.stub().returns({
                sso: {
                    startUrl: undefined,
                },
            }),
            getConnectionType: sinon.stub().returns('none'),
            onCredentialsDeleted: sinon.stub(),
        }

        telemetry = {
            emitMetric: sinon.stub(),
            onClientTelemetry: sinon.stub(),
        }

        getMessagesStub = sinon.stub(ChatDatabase.prototype, 'getMessages')

        telemetryService = new TelemetryService(serviceManager, mockCredentialsProvider, telemetry, logging)
        chatController = new AgenticChatController(
            chatSessionManagementService,
            testFeatures,
            telemetryService,
            serviceManager
        )
    })

    afterEach(() => {
        chatController.dispose()
        sinon.restore()
        ChatSessionManagementService.reset()
    })

    it('creates a session when a tab add notifcation is received', () => {
        chatController.onTabAdd({ tabId: mockTabId })

        const sessionResult = chatSessionManagementService.getSession(mockTabId)
        sinon.assert.match(sessionResult, {
            success: true,
            data: sinon.match.instanceOf(ChatSessionService),
        })
    })

    it('deletes a session by tab id when a tab remove notifcation is received', () => {
        chatController.onTabAdd({ tabId: mockTabId })

        assert.ok(chatSessionManagementService.getSession(mockTabId).data instanceof ChatSessionService)

        chatController.onTabRemove({ tabId: mockTabId })

        sinon.assert.calledOnce(disposeStub)

        const hasSession = chatSessionManagementService.hasSession(mockTabId)

        assert.ok(!hasSession)
    })

    it('deletes a session by tab id an end chat request is received', () => {
        chatController.onTabAdd({ tabId: mockTabId })

        chatController.onEndChat({ tabId: mockTabId }, mockCancellationToken)

        sinon.assert.calledOnce(disposeStub)

        const hasSession = chatSessionManagementService.hasSession(mockTabId)

        assert.ok(!hasSession)
    })

    it('onTabAdd sets active tab id in telemetryController', () => {
        chatController.onTabAdd({ tabId: mockTabId })

        sinon.assert.calledWithExactly(activeTabSpy.set, mockTabId)
    })

    it('onTabChange sets active tab id in telemetryController and emits metrics', () => {
        chatController.onTabChange({ tabId: mockTabId })

        sinon.assert.calledWithExactly(activeTabSpy.set, mockTabId)
        sinon.assert.calledTwice(emitConversationMetricStub)
    })

    it('onTabRemove unsets tab id if current tab is removed and emits metrics', () => {
        chatController.onTabAdd({ tabId: mockTabId })

        emitConversationMetricStub.resetHistory()
        activeTabSpy.set.resetHistory()

        chatController.onTabRemove({ tabId: mockTabId })

        sinon.assert.calledWithExactly(removeConversationSpy, mockTabId)
        sinon.assert.calledOnce(emitConversationMetricStub)
    })

    it('onTabRemove does not unset tabId if current tab is not being removed', () => {
        chatController.onTabAdd({ tabId: mockTabId })
        chatController.onTabAdd({ tabId: 'mockTabId-2' })

        testFeatures.telemetry.emitMetric.resetHistory()
        activeTabSpy.set.resetHistory()

        chatController.onTabRemove({ tabId: mockTabId })

        sinon.assert.notCalled(activeTabSpy.set)
        sinon.assert.calledWithExactly(removeConversationSpy, mockTabId)
        sinon.assert.notCalled(emitConversationMetricStub)
    })

    describe('onChatPrompt', () => {
        beforeEach(() => {
            chatController.onTabAdd({ tabId: mockTabId })
        })

        it('read all the response streams and return compiled results', async () => {
            const chatResultPromise = chatController.onChatPrompt(
                { tabId: mockTabId, prompt: { prompt: 'Hello' } },
                mockCancellationToken
            )

            const chatResult = await chatResultPromise

            sinon.assert.callCount(testFeatures.lsp.sendProgress, 0)

            assert.deepStrictEqual(chatResult, {
                additionalMessages: [],
                body: '\n\nHello World!',
                messageId: 'mock-message-id',
                buttons: [],
                codeReference: [],
                header: undefined,
            })
        })

        it('creates a new conversationId if missing in the session', async () => {
            // Create a session without a conversationId
            chatController.onTabAdd({ tabId: mockTabId })
            const session = chatSessionManagementService.getSession(mockTabId).data

            // Verify session exists but has no conversationId initially
            assert.ok(session)
            assert.strictEqual(session.conversationId, undefined)

            // Make the request
            await chatController.onChatPrompt({ tabId: mockTabId, prompt: { prompt: 'Hello' } }, mockCancellationToken)

            // Verify that a conversationId was created
            assert.ok(session.conversationId)
            assert.strictEqual(typeof session.conversationId, 'string')
        })

        it('includes chat history from the database in the request input', async () => {
            // Mock chat history
            const mockHistory = [
                { type: 'prompt', body: 'Previous question' },
                { type: 'answer', body: 'Previous answer' },
            ]

            getMessagesStub.returns(mockHistory)

            // Make the request
            const result = await chatController.onChatPrompt(
                { tabId: mockTabId, prompt: { prompt: 'Hello' } },
                mockCancellationToken
            )

            // Verify that history was requested from the db
            sinon.assert.calledWith(getMessagesStub, mockTabId)

            assert.ok(generateAssistantResponseStub.calledOnce)

            // Verify that the history was passed to the request
            const requestInput: GenerateAssistantResponseCommandInput = generateAssistantResponseStub.firstCall.firstArg
            assert.deepStrictEqual(requestInput.conversationState?.history, mockHistory)
        })

        it('handles tool use responses and makes multiple requests', async () => {
            // First response includes a tool use request
            const mockToolUseId = 'mock-tool-use-id'
            const mockToolName = 'mock-tool-name'
            const mockToolInput = JSON.stringify({ param1: 'value1' })
            const mockToolResult = { result: 'tool execution result' }

            const mockToolUseResponseList: ChatResponseStream[] = [
                {
                    messageMetadataEvent: {
                        conversationId: mockConversationId,
                    },
                },
                {
                    assistantResponseEvent: {
                        content: 'I need to use a tool. ',
                    },
                },
                {
                    toolUseEvent: {
                        toolUseId: mockToolUseId,
                        name: mockToolName,
                        input: mockToolInput,
                        stop: true,
                    },
                },
            ]

            // Second response after tool execution
            const mockFinalResponseList: ChatResponseStream[] = [
                {
                    messageMetadataEvent: {
                        conversationId: mockConversationId,
                    },
                },
                {
                    assistantResponseEvent: {
                        content: 'Hello ',
                    },
                },
                {
                    assistantResponseEvent: {
                        content: 'World',
                    },
                },
                {
                    assistantResponseEvent: {
                        content: '!',
                    },
                },
            ]

            getMessagesStub
                .onFirstCall()
                .returns([])
                .onSecondCall()
                .returns([
                    { userInputMessage: { content: 'Hello with tool' } },
                    { assistantResponseMessage: { content: 'I need to use a tool. ' } },
                ])

            // Reset the stub and set up to return different responses on consecutive calls
            generateAssistantResponseStub.restore()
            generateAssistantResponseStub = sinon.stub(CodeWhispererStreaming.prototype, 'generateAssistantResponse')

            generateAssistantResponseStub.onFirstCall().returns(
                Promise.resolve({
                    $metadata: {
                        requestId: mockMessageId,
                    },
                    generateAssistantResponseResponse: createIterableResponse(mockToolUseResponseList),
                })
            )

            generateAssistantResponseStub.onSecondCall().returns(
                Promise.resolve({
                    $metadata: {
                        requestId: mockMessageId,
                    },
                    generateAssistantResponseResponse: createIterableResponse(mockFinalResponseList),
                })
            )

            // Reset the runTool stub
            const runToolStub = testFeatures.agent.runTool as sinon.SinonStub
            runToolStub.reset()
            runToolStub.resolves(mockToolResult)

            // Make the request
            const chatResultPromise = chatController.onChatPrompt(
                { tabId: mockTabId, prompt: { prompt: 'Hello with tool' } },
                mockCancellationToken
            )

            const chatResult = await chatResultPromise

            // Verify that generateAssistantResponse was called twice
            sinon.assert.calledTwice(generateAssistantResponseStub)

            // Verify that the tool was executed
            sinon.assert.calledOnce(runToolStub)
            sinon.assert.calledWith(runToolStub, mockToolName, JSON.parse(mockToolInput))

            // Verify that the second request included the tool results in the userInputMessageContext
            const secondCallArgs = generateAssistantResponseStub.secondCall.args[0]
            assert.ok(
                secondCallArgs.conversationState?.currentMessage?.userInputMessage?.userInputMessageContext?.toolResults
            )
            assert.strictEqual(
                secondCallArgs.conversationState?.currentMessage?.userInputMessage?.userInputMessageContext?.toolResults
                    .length,
                1
            )
            assert.strictEqual(
                secondCallArgs.conversationState?.currentMessage?.userInputMessage?.userInputMessageContext
                    ?.toolResults[0].toolUseId,
                mockToolUseId
            )
            assert.strictEqual(
                secondCallArgs.conversationState?.currentMessage?.userInputMessage?.userInputMessageContext
                    ?.toolResults[0].status,
                'success'
            )
            assert.deepStrictEqual(
                secondCallArgs.conversationState?.currentMessage?.userInputMessage?.userInputMessageContext
                    ?.toolResults[0].content[0].json,
                mockToolResult
            )

            // Verify that the history was updated correctly
            assert.ok(secondCallArgs.conversationState?.history)
            assert.strictEqual(secondCallArgs.conversationState?.history.length, 2)
            assert.ok(secondCallArgs.conversationState?.history[0].userInputMessage)
            assert.ok(secondCallArgs.conversationState?.history[1].assistantResponseMessage)

            // Verify the final result
            assertChatResultsMatch(chatResult, expectedCompleteChatResult)
        })

        it('propagates tool execution errors to the model in toolResults', async () => {
            // First response includes a tool use request
            const mockToolUseId = 'mock-tool-use-id-error'
            const mockToolName = 'mock-tool-name'
            const mockToolInput = JSON.stringify({ param1: 'value1' })
            const mockErrorMessage = 'Tool execution failed with an error'

            const mockToolUseResponseList: ChatResponseStream[] = [
                {
                    messageMetadataEvent: {
                        conversationId: mockConversationId,
                    },
                },
                {
                    assistantResponseEvent: {
                        content: 'I need to use a tool that will fail. ',
                    },
                },
                {
                    toolUseEvent: {
                        toolUseId: mockToolUseId,
                        name: mockToolName,
                        input: mockToolInput,
                        stop: true,
                    },
                },
            ]

            // Second response after tool execution error
            const mockFinalResponseList: ChatResponseStream[] = [
                {
                    messageMetadataEvent: {
                        conversationId: mockConversationId,
                    },
                },
                {
                    assistantResponseEvent: {
                        content: 'I see the tool failed with error: ',
                    },
                },
                {
                    assistantResponseEvent: {
                        content: mockErrorMessage,
                    },
                },
            ]

            getMessagesStub
                .onFirstCall()
                .returns([])
                .onSecondCall()
                .returns([
                    { userInputMessage: { content: 'Hello with failing tool' } },
                    { assistantResponseMessage: { content: 'I need to use a tool that will fail. ' } },
                ])

            // Reset the stub and set up to return different responses on consecutive calls
            generateAssistantResponseStub.restore()
            generateAssistantResponseStub = sinon.stub(CodeWhispererStreaming.prototype, 'generateAssistantResponse')

            generateAssistantResponseStub.onFirstCall().returns(
                Promise.resolve({
                    $metadata: {
                        requestId: mockMessageId,
                    },
                    generateAssistantResponseResponse: createIterableResponse(mockToolUseResponseList),
                })
            )

            generateAssistantResponseStub.onSecondCall().returns(
                Promise.resolve({
                    $metadata: {
                        requestId: mockMessageId,
                    },
                    generateAssistantResponseResponse: createIterableResponse(mockFinalResponseList),
                })
            )

            // Reset the runTool stub and make it throw an error
            const runToolStub = testFeatures.agent.runTool as sinon.SinonStub
            runToolStub.reset()
            runToolStub.rejects(new Error(mockErrorMessage))

            // Make the request
            const chatResultPromise = chatController.onChatPrompt(
                { tabId: mockTabId, prompt: { prompt: 'Hello with failing tool' } },
                mockCancellationToken
            )

            const chatResult = await chatResultPromise

            // Verify that generateAssistantResponse was called twice
            sinon.assert.calledTwice(generateAssistantResponseStub)

            // Verify that the tool was executed
            sinon.assert.calledOnce(runToolStub)
            sinon.assert.calledWith(runToolStub, mockToolName, JSON.parse(mockToolInput))

            // Verify that the second request included the tool error in the toolResults with status 'error'
            const secondCallArgs = generateAssistantResponseStub.secondCall.args[0]
            assert.ok(
                secondCallArgs.conversationState?.currentMessage?.userInputMessage?.userInputMessageContext?.toolResults
            )
            assert.strictEqual(
                secondCallArgs.conversationState?.currentMessage?.userInputMessage?.userInputMessageContext?.toolResults
                    .length,
                1
            )
            assert.strictEqual(
                secondCallArgs.conversationState?.currentMessage?.userInputMessage?.userInputMessageContext
                    ?.toolResults[0].toolUseId,
                mockToolUseId
            )
            assert.strictEqual(
                secondCallArgs.conversationState?.currentMessage?.userInputMessage?.userInputMessageContext
                    ?.toolResults[0].status,
                'error'
            )
            assert.deepStrictEqual(
                secondCallArgs.conversationState?.currentMessage?.userInputMessage?.userInputMessageContext
                    ?.toolResults[0].content[0].json,
                { error: mockErrorMessage }
            )

            // Verify that the history was updated correctly
            assert.ok(secondCallArgs.conversationState?.history)
            assert.strictEqual(secondCallArgs.conversationState?.history.length, 2)
            assert.ok(secondCallArgs.conversationState?.history[0].userInputMessage)
            assert.ok(secondCallArgs.conversationState?.history[1].assistantResponseMessage)

            // Create expected result format matching the actual format
            const expectedErrorChatResult: ChatResult = {
                messageId: mockMessageId,
                body: 'I see the tool failed with error: Tool execution failed with an error',
                canBeVoted: true,
                codeReference: undefined,
                followUp: undefined,
                relatedContent: undefined,
            }

            // Verify the final result includes both messages
            assertChatResultsMatch(chatResult, expectedErrorChatResult)
        })

        it('handles multiple iterations of tool uses with proper history updates', async () => {
            // First response includes a tool use request
            const mockToolUseId1 = 'mock-tool-use-id-1'
            const mockToolName1 = 'mock-tool-name-1'
            const mockToolInput1 = JSON.stringify({ param1: 'value1' })
            const mockToolResult1 = { result: 'tool execution result 1' }

            // Second tool use in a subsequent response
            const mockToolUseId2 = 'mock-tool-use-id-2'
            const mockToolName2 = 'mock-tool-name-2'
            const mockToolInput2 = JSON.stringify({ param2: 'value2' })
            const mockToolResult2 = { result: 'tool execution result 2' }

            // First response with first tool use
            const mockFirstToolUseResponseList: ChatResponseStream[] = [
                {
                    messageMetadataEvent: {
                        conversationId: mockConversationId,
                    },
                },
                {
                    assistantResponseEvent: {
                        content: 'I need to use tool 1. ',
                    },
                },
                {
                    toolUseEvent: {
                        toolUseId: mockToolUseId1,
                        name: mockToolName1,
                        input: mockToolInput1,
                        stop: true,
                    },
                },
            ]

            // Second response with second tool use
            const mockSecondToolUseResponseList: ChatResponseStream[] = [
                {
                    messageMetadataEvent: {
                        conversationId: mockConversationId,
                    },
                },
                {
                    assistantResponseEvent: {
                        content: 'Now I need to use tool 2. ',
                    },
                },
                {
                    toolUseEvent: {
                        toolUseId: mockToolUseId2,
                        name: mockToolName2,
                        input: mockToolInput2,
                        stop: true,
                    },
                },
            ]

            // Final response with complete answer
            const mockFinalResponseList: ChatResponseStream[] = [
                {
                    messageMetadataEvent: {
                        conversationId: mockConversationId,
                    },
                },
                {
                    assistantResponseEvent: {
                        content: 'Hello ',
                    },
                },
                {
                    assistantResponseEvent: {
                        content: 'World',
                    },
                },
                {
                    assistantResponseEvent: {
                        content: '!',
                    },
                },
            ]

            const historyAfterTool1 = [
                { userInputMessage: { content: 'Hello with multiple tools' } },
                { assistantResponseMessage: { content: 'I need to use tool 1. ' } },
            ]
            const historyAfterTool2 = [
                ...historyAfterTool1,
                { userInputMessage: { content: 'Hello with multiple tools' } },
                { assistantResponseMessage: { content: 'Now I need to use tool 2. ' } },
            ]

            getMessagesStub
                .onFirstCall()
                .returns([])
                .onSecondCall()
                .returns(historyAfterTool1)
                .onThirdCall()
                .returns(historyAfterTool2)

            // Reset the stub and set up to return different responses on consecutive calls
            generateAssistantResponseStub.restore()
            generateAssistantResponseStub = sinon.stub(CodeWhispererStreaming.prototype, 'generateAssistantResponse')

            generateAssistantResponseStub.onFirstCall().returns(
                Promise.resolve({
                    $metadata: {
                        requestId: mockMessageId,
                    },
                    generateAssistantResponseResponse: createIterableResponse(mockFirstToolUseResponseList),
                })
            )

            generateAssistantResponseStub.onSecondCall().returns(
                Promise.resolve({
                    $metadata: {
                        requestId: mockMessageId,
                    },
                    generateAssistantResponseResponse: createIterableResponse(mockSecondToolUseResponseList),
                })
            )

            generateAssistantResponseStub.onThirdCall().returns(
                Promise.resolve({
                    $metadata: {
                        requestId: mockMessageId,
                    },
                    generateAssistantResponseResponse: createIterableResponse(mockFinalResponseList),
                })
            )

            // Reset the runTool stub
            const runToolStub = testFeatures.agent.runTool as sinon.SinonStub
            runToolStub.reset()
            runToolStub.withArgs(mockToolName1, JSON.parse(mockToolInput1)).resolves(mockToolResult1)
            runToolStub.withArgs(mockToolName2, JSON.parse(mockToolInput2)).resolves(mockToolResult2)

            // Make the request
            const chatResultPromise = chatController.onChatPrompt(
                { tabId: mockTabId, prompt: { prompt: 'Hello with multiple tools' } },
                mockCancellationToken
            )

            const chatResult = await chatResultPromise

            // Verify that generateAssistantResponse was called three times
            sinon.assert.calledThrice(generateAssistantResponseStub)

            // Verify that the tools were executed
            sinon.assert.calledTwice(runToolStub)
            sinon.assert.calledWith(runToolStub, mockToolName1, JSON.parse(mockToolInput1))
            sinon.assert.calledWith(runToolStub, mockToolName2, JSON.parse(mockToolInput2))

            // Verify that the second request included the first tool results
            const secondCallArgs = generateAssistantResponseStub.secondCall.args[0]
            assert.ok(
                secondCallArgs.conversationState?.currentMessage?.userInputMessage?.userInputMessageContext?.toolResults
            )
            assert.strictEqual(
                secondCallArgs.conversationState?.currentMessage?.userInputMessage?.userInputMessageContext?.toolResults
                    .length,
                1
            )
            assert.strictEqual(
                secondCallArgs.conversationState?.currentMessage?.userInputMessage?.userInputMessageContext
                    ?.toolResults[0].toolUseId,
                mockToolUseId1
            )

            // Verify that the history was updated correctly after first tool use
            assert.ok(secondCallArgs.conversationState?.history)
            assert.strictEqual(secondCallArgs.conversationState?.history.length, 2)
            assert.ok(secondCallArgs.conversationState?.history[0].userInputMessage)
            assert.ok(secondCallArgs.conversationState?.history[1].assistantResponseMessage)
            assert.strictEqual(
                secondCallArgs.conversationState?.history[1].assistantResponseMessage?.content,
                'I need to use tool 1. '
            )

            // Verify that the third request included the second tool results
            const thirdCallArgs = generateAssistantResponseStub.thirdCall.args[0]
            assert.ok(
                thirdCallArgs.conversationState?.currentMessage?.userInputMessage?.userInputMessageContext?.toolResults
            )
            assert.strictEqual(
                thirdCallArgs.conversationState?.currentMessage?.userInputMessage?.userInputMessageContext?.toolResults
                    .length,
                1
            )
            assert.strictEqual(
                thirdCallArgs.conversationState?.currentMessage?.userInputMessage?.userInputMessageContext
                    ?.toolResults[0].toolUseId,
                mockToolUseId2
            )

            // Verify that the history was updated correctly after second tool use
            assert.ok(thirdCallArgs.conversationState?.history)
            assert.strictEqual(thirdCallArgs.conversationState?.history.length, 4)
            assert.ok(thirdCallArgs.conversationState?.history[2].userInputMessage)
            assert.ok(thirdCallArgs.conversationState?.history[3].assistantResponseMessage)
            assert.strictEqual(
                thirdCallArgs.conversationState?.history[3].assistantResponseMessage?.content,
                'Now I need to use tool 2. '
            )

            // Verify the final result
            assertChatResultsMatch(chatResult, expectedCompleteChatResult)
        })

        it('returns help message if it is a help follow up action', async () => {
            const chatResultPromise = chatController.onChatPrompt(
                { tabId: mockTabId, prompt: { prompt: DEFAULT_HELP_FOLLOW_UP_PROMPT } },
                mockCancellationToken
            )

            const chatResult = await chatResultPromise

            sinon.assert.match(chatResult, {
                messageId: sinon.match.string,
                body: HELP_MESSAGE,
            })
        })

        it('read all the response streams and send progress as partial result is received', async () => {
            const chatResultPromise = chatController.onChatPrompt(
                { tabId: mockTabId, prompt: { prompt: 'Hello' }, partialResultToken: 1 },
                mockCancellationToken
            )

            const chatResult = await chatResultPromise

            sinon.assert.callCount(testFeatures.lsp.sendProgress, mockChatResponseList.length + 1) // response length + 1 loading messages
            assert.deepStrictEqual(chatResult, {
                additionalMessages: [],
                body: '\n\nHello World!',
                messageId: 'mock-message-id',
                codeReference: [],
                buttons: [],
                header: undefined,
            })
        })

        it('can use 0 as progress token', async () => {
            const chatResultPromise = chatController.onChatPrompt(
                { tabId: mockTabId, prompt: { prompt: 'Hello' }, partialResultToken: 0 },
                mockCancellationToken
            )

            const chatResult = await chatResultPromise

            sinon.assert.callCount(testFeatures.lsp.sendProgress, mockChatResponseList.length + 1) // response length + 1 loading message
            assert.deepStrictEqual(chatResult, {
                additionalMessages: [],
                body: '\n\nHello World!',
                messageId: 'mock-message-id',
                buttons: [],
                codeReference: [],
                header: undefined,
            })
        })

        it('propagates model error back to client', async () => {
            const errorMsg = 'This is an error from the backend'
            generateAssistantResponseStub.callsFake(() => {
                throw new Error(errorMsg)
            })

            const chatResult = await chatController.onChatPrompt(
                { tabId: mockTabId, prompt: { prompt: 'Hello' } },
                mockCancellationToken
            )

            // These checks will fail if a response error is returned.
            const typedChatResult = chatResult as ResponseError<ChatResult>
            assert.strictEqual(typedChatResult.message, errorMsg)
            assert.strictEqual(typedChatResult.data?.body, errorMsg)
        })

        it('does not make backend request when input is too long ', async function () {
            const input = 'X'.repeat(generateAssistantResponseInputLimit + 1)
            const chatResult = await chatController.onChatPrompt(
                { tabId: mockTabId, prompt: { prompt: input } },
                mockCancellationToken
            )

            const typedChatResult = chatResult as ResponseError<ChatResult>
            assert.ok(typedChatResult.message.includes('too long'))
            assert.ok(typedChatResult.data?.body?.includes('too long'))
            assert.ok(generateAssistantResponseStub.notCalled)
        })

        it('shows generic errorMsg on internal errors', async function () {
            const chatResult = await chatController.onChatPrompt(
                { tabId: mockTabId, prompt: { prompt: 'Hello' } },
                undefined as any
            )

            const typedChatResult = chatResult as ResponseError<ChatResult>
            assert.strictEqual(typedChatResult.data?.body, genericErrorMsg)
        })

        const authFollowUpTestCases = [
            {
                expectedAuthFollowUp: 'full-auth',
                error: new Error(MISSING_BEARER_TOKEN_ERROR),
            },
            {
                expectedAuthFollowUp: 'full-auth',
                error: new AmazonQServicePendingSigninError(),
            },
            {
                expectedAuthFollowUp: 'use-supported-auth',
                error: new AmazonQServicePendingProfileError(),
            },
        ]

        authFollowUpTestCases.forEach(testCase => {
            it(`returns ${testCase.expectedAuthFollowUp} follow up action when model request returns auth error: '${testCase.error instanceof AmazonQError ? testCase.error.code : testCase.error.message}'`, async () => {
                generateAssistantResponseStub.callsFake(() => {
                    throw testCase.error
                })

                const chatResultPromise = chatController.onChatPrompt(
                    { tabId: mockTabId, prompt: { prompt: 'Hello' }, partialResultToken: 1 },
                    mockCancellationToken
                )

                const chatResult = await chatResultPromise

                // called once for error message propagation and once for loading message.
                sinon.assert.callCount(testFeatures.lsp.sendProgress, 2)
                // @ts-ignore
                assert.deepStrictEqual(chatResult, utils.createAuthFollowUpResult(testCase.expectedAuthFollowUp))
            })
        })

        it('returns a ResponseError if response streams returns an error event', async () => {
            generateAssistantResponseStub.callsFake(() => {
                return Promise.resolve({
                    $metadata: {
                        requestId: mockMessageId,
                    },
                    generateAssistantResponseResponse: createIterableResponse([
                        // ["Hello ", "World"]
                        ...mockChatResponseList.slice(1, 3),
                        { error: { message: 'some error' } },
                        // ["!"]
                        ...mockChatResponseList.slice(3),
                    ]),
                })
            })

            const chatResult = await chatController.onChatPrompt(
                { tabId: mockTabId, prompt: { prompt: 'Hello' } },
                mockCancellationToken
            )

            const typedChatResult = chatResult as ResponseError<ChatResult>
            assert.strictEqual(typedChatResult.data?.body, genericErrorMsg)
            assert.strictEqual(typedChatResult.message, 'some error')
        })

        it('returns a ResponseError if response streams return an invalid state event', async () => {
            generateAssistantResponseStub.callsFake(() => {
                return Promise.resolve({
                    $metadata: {
                        requestId: mockMessageId,
                    },
                    generateAssistantResponseResponse: createIterableResponse([
                        // ["Hello ", "World"]
                        ...mockChatResponseList.slice(1, 3),
                        { invalidStateEvent: { message: 'invalid state' } },
                        // ["!"]
                        ...mockChatResponseList.slice(3),
                    ]),
                })
            })

            const chatResult = await chatController.onChatPrompt(
                { tabId: mockTabId, prompt: { prompt: 'Hello' } },
                mockCancellationToken
            )

            const typedChatResult = chatResult as ResponseError<ChatResult>
            assert.strictEqual(typedChatResult.data?.body, genericErrorMsg)
            assert.strictEqual(typedChatResult.message, 'invalid state')
        })

        it('returns a user-friendly message when input is too long', async () => {
            generateAssistantResponseStub.restore()
            generateAssistantResponseStub = sinon.stub(CodeWhispererStreaming.prototype, 'generateAssistantResponse')
            generateAssistantResponseStub.callsFake(() => {
                const error = new Error('Input is too long')
                throw error
            })

            const chatResult = await chatController.onChatPrompt(
                { tabId: mockTabId, prompt: { prompt: 'Hello with large context' } },
                mockCancellationToken
            )

            const typedChatResult = chatResult as ResponseError<ChatResult>
            assert.strictEqual(
                typedChatResult.data?.body,
                'Too much context loaded. I have cleared the conversation history. Please retry your request with smaller input.'
            )
        })

        describe('#extractDocumentContext', () => {
            const typescriptDocument = TextDocument.create('file:///test.ts', 'typescript', 1, 'test')
            let extractDocumentContextStub: sinon.SinonStub

            const mockCursorState = {
                range: {
                    start: {
                        line: 1,
                        character: 1,
                    },
                    end: {
                        line: 1,
                        character: 1,
                    },
                },
            }

            beforeEach(() => {
                extractDocumentContextStub = sinon.stub(DocumentContextExtractor.prototype, 'extractDocumentContext')
                testFeatures.openDocument(typescriptDocument)
            })

            afterEach(() => {
                extractDocumentContextStub.restore()
            })

            it('parses relevant document and includes as requestInput if @workspace context is included', async () => {
                const localProjectContextController = new LocalProjectContextController('client-name', [], logging)
                const mockRelevantDocs = [
                    { filePath: '/test/1.ts', content: 'text', id: 'id-1', index: 0, vec: [1] },
                    { filePath: '/test/2.ts', content: 'text2', id: 'id-2', index: 0, vec: [1] },
                ]

                sinon.stub(LocalProjectContextController, 'getInstance').resolves(localProjectContextController)
                sinon.stub(localProjectContextController, 'isIndexingEnabled').returns(true)
                sinon.stub(localProjectContextController, 'queryVectorIndex').resolves(mockRelevantDocs)

                await chatController.onChatPrompt(
                    {
                        tabId: 'tab',
                        prompt: {
                            prompt: '@workspace help me understand this code',
                            escapedPrompt: '@workspace help me understand this code',
                        },
                        context: [{ command: '@workspace' }],
                    },
                    mockCancellationToken
                )

                const calledRequestInput: GenerateAssistantResponseCommandInput =
                    generateAssistantResponseStub.firstCall.firstArg

                assert.deepStrictEqual(
                    calledRequestInput.conversationState?.currentMessage?.userInputMessage?.userInputMessageContext
                        ?.editorState,
                    {
                        workspaceFolders: [],
                        relevantDocuments: [
                            {
                                endLine: -1,
                                path: '/test/1.ts',
                                relativeFilePath: '1.ts',
                                startLine: -1,
                                text: 'text',
                                type: ContentType.WORKSPACE,
                            },
                            {
                                endLine: -1,
                                path: '/test/2.ts',
                                relativeFilePath: '2.ts',
                                startLine: -1,
                                text: 'text2',
                                type: ContentType.WORKSPACE,
                            },
                        ],
                        useRelevantDocuments: true,
                    }
                )
            })

            it('leaves cursorState as undefined if cursorState is not passed', async () => {
                const documentContextObject = {
                    programmingLanguage: 'typescript',
                    cursorState: undefined,
                    relativeFilePath: 'file:///test.ts',
                }
                extractDocumentContextStub.resolves(documentContextObject)

                await chatController.onChatPrompt(
                    {
                        tabId: mockTabId,
                        prompt: { prompt: 'Hello' },
                        textDocument: { uri: 'file:///test.ts' },
                        cursorState: undefined,
                    },
                    mockCancellationToken
                )

                const calledRequestInput: GenerateAssistantResponseCommandInput =
                    generateAssistantResponseStub.firstCall.firstArg

                assert.strictEqual(
                    calledRequestInput.conversationState?.currentMessage?.userInputMessage?.userInputMessageContext
                        ?.editorState?.cursorState,
                    undefined
                )
            })

            it('leaves document as undefined if relative file path is undefined', async () => {
                const documentContextObject = {
                    programmingLanguage: 'typescript',
                    cursorState: [],
                    relativeFilePath: undefined,
                }
                extractDocumentContextStub.resolves(documentContextObject)

                await chatController.onChatPrompt(
                    {
                        tabId: mockTabId,
                        prompt: { prompt: 'Hello' },
                        cursorState: [mockCursorState],
                    },
                    mockCancellationToken
                )

                const calledRequestInput: GenerateAssistantResponseCommandInput =
                    generateAssistantResponseStub.firstCall.firstArg

                assert.strictEqual(
                    calledRequestInput.conversationState?.currentMessage?.userInputMessage?.userInputMessageContext
                        ?.editorState?.document,
                    undefined
                )
            })

            it('parses editor state context and includes as requestInput if both cursor state and text document are found', async () => {
                const documentContextObject = {
                    programmingLanguage: 'typescript',
                    cursorState: [],
                    relativeFilePath: typescriptDocument.uri,
                }
                extractDocumentContextStub.resolves(documentContextObject)

                await chatController.onChatPrompt(
                    {
                        tabId: mockTabId,
                        prompt: { prompt: 'Hello' },
                        textDocument: { uri: 'file:///test.ts' },
                        cursorState: [mockCursorState],
                    },
                    mockCancellationToken
                )

                const calledRequestInput: GenerateAssistantResponseCommandInput =
                    generateAssistantResponseStub.firstCall.firstArg

                assert.deepStrictEqual(
                    calledRequestInput.conversationState?.currentMessage?.userInputMessage?.userInputMessageContext
                        ?.editorState,
                    {
                        cursorState: [],
                        document: {
                            programmingLanguage: 'typescript',
                            relativeFilePath: 'file:///test.ts',
                            text: undefined,
                        },
                        workspaceFolders: [],
                        relevantDocuments: undefined,
                        useRelevantDocuments: false,
                    }
                )
            })
        })
    })

    describe('onCreatePrompt', () => {
        it('should create prompt file with given name', async () => {
            const promptName = 'testPrompt'
            const expectedPath = path.join(getUserPromptsDirectory(), `testPrompt${promptFileExtension}`)

            await chatController.onCreatePrompt({ promptName })

            sinon.assert.calledOnceWithExactly(fsWriteFileStub, expectedPath, '', { mode: 0o600 })
        })

        it('should create default prompt file when no name provided', async () => {
            const expectedPath = path.join(getUserPromptsDirectory(), `default${promptFileExtension}`)

            await chatController.onCreatePrompt({ promptName: '' })

            sinon.assert.calledOnceWithExactly(fsWriteFileStub, expectedPath, '', { mode: 0o600 })
        })
    })

    describe('onInlineChatPrompt', () => {
        it('read all the response streams and return compiled results', async () => {
            const chatResultPromise = chatController.onInlineChatPrompt(
                { prompt: { prompt: 'Hello' } },
                mockCancellationToken
            )

            const chatResult = await chatResultPromise

            sinon.assert.callCount(testFeatures.lsp.sendProgress, 0)
            assert.deepStrictEqual(chatResult, expectedCompleteInlineChatResult)
        })

        it('read all the response streams and send progress as partial result is received', async () => {
            const chatResultPromise = chatController.onInlineChatPrompt(
                { prompt: { prompt: 'Hello' }, partialResultToken: 1 },
                mockCancellationToken
            )

            const chatResult = await chatResultPromise

            sinon.assert.callCount(testFeatures.lsp.sendProgress, mockChatResponseList.length)
            assert.deepStrictEqual(chatResult, expectedCompleteInlineChatResult)
        })

        it('can use 0 as progress token', async () => {
            const chatResultPromise = chatController.onInlineChatPrompt(
                { prompt: { prompt: 'Hello' }, partialResultToken: 0 },
                mockCancellationToken
            )

            const chatResult = await chatResultPromise

            sinon.assert.callCount(testFeatures.lsp.sendProgress, mockChatResponseList.length)
            assert.deepStrictEqual(chatResult, expectedCompleteInlineChatResult)
        })

        it('returns a ResponseError if sendMessage returns an error', async () => {
            sendMessageStub.callsFake(() => {
                throw new Error('Error')
            })

            const chatResult = await chatController.onInlineChatPrompt(
                { prompt: { prompt: 'Hello' } },
                mockCancellationToken
            )

            assert.ok(chatResult instanceof ResponseError)
        })

        it('returns a Response error if sendMessage returns an auth error', async () => {
            sendMessageStub.callsFake(() => {
                throw new Error('Error')
            })

            const chatResultPromise = chatController.onInlineChatPrompt(
                { prompt: { prompt: 'Hello' }, partialResultToken: 1 },
                mockCancellationToken
            )

            const chatResult = await chatResultPromise

            sinon.assert.callCount(testFeatures.lsp.sendProgress, 0)
            assert.ok(chatResult instanceof ResponseError)
        })

        it('returns a ResponseError if response streams return an error event', async () => {
            sendMessageStub.callsFake(() => {
                return Promise.resolve({
                    $metadata: {
                        requestId: mockMessageId,
                    },
                    sendMessageResponse: createIterableResponse([
                        // ["Hello ", "World"]
                        ...mockChatResponseList.slice(1, 3),
                        { error: { message: 'some error' } },
                        // ["!"]
                        ...mockChatResponseList.slice(3),
                    ]),
                })
            })

            const chatResult = await chatController.onInlineChatPrompt(
                { prompt: { prompt: 'Hello' } },
                mockCancellationToken
            )

            assert.deepStrictEqual(chatResult, new ResponseError(LSPErrorCodes.RequestFailed, 'some error'))
        })

        it('returns a ResponseError if response streams return an invalid state event', async () => {
            sendMessageStub.callsFake(() => {
                return Promise.resolve({
                    $metadata: {
                        requestId: mockMessageId,
                    },
                    sendMessageResponse: createIterableResponse([
                        // ["Hello ", "World"]
                        ...mockChatResponseList.slice(1, 3),
                        { invalidStateEvent: { message: 'invalid state' } },
                        // ["!"]
                        ...mockChatResponseList.slice(3),
                    ]),
                })
            })

            const chatResult = await chatController.onInlineChatPrompt(
                { prompt: { prompt: 'Hello' } },
                mockCancellationToken
            )

            assert.deepStrictEqual(chatResult, new ResponseError(LSPErrorCodes.RequestFailed, 'invalid state'))
        })

        describe('#extractDocumentContext', () => {
            const typescriptDocument = TextDocument.create('file:///test.ts', 'typescript', 1, 'test')
            let extractDocumentContextStub: sinon.SinonStub

            const mockCursorState = {
                range: {
                    start: {
                        line: 1,
                        character: 1,
                    },
                    end: {
                        line: 1,
                        character: 1,
                    },
                },
            }

            beforeEach(() => {
                extractDocumentContextStub = sinon.stub(DocumentContextExtractor.prototype, 'extractDocumentContext')
                testFeatures.openDocument(typescriptDocument)
            })

            afterEach(() => {
                extractDocumentContextStub.restore()
            })

            it('leaves cursorState as undefined if cursorState is not passed', async () => {
                const documentContextObject = {
                    programmingLanguage: 'typescript',
                    cursorState: undefined,
                    relativeFilePath: 'file:///test.ts',
                }
                extractDocumentContextStub.resolves(documentContextObject)

                await chatController.onInlineChatPrompt(
                    {
                        prompt: { prompt: 'Hello' },
                        textDocument: { uri: 'file:///test.ts' },
                        cursorState: undefined,
                    },
                    mockCancellationToken
                )

                const calledRequestInput: SendMessageCommandInput = sendMessageStub.firstCall.firstArg

                assert.strictEqual(
                    calledRequestInput.conversationState?.currentMessage?.userInputMessage?.userInputMessageContext
                        ?.editorState?.cursorState,
                    undefined
                )
            })

            it('leaves document as undefined if relative file path is undefined', async () => {
                const documentContextObject = {
                    programmingLanguage: 'typescript',
                    cursorState: [],
                    relativeFilePath: undefined,
                }
                extractDocumentContextStub.resolves(documentContextObject)

                await chatController.onInlineChatPrompt(
                    {
                        prompt: { prompt: 'Hello' },
                        cursorState: [mockCursorState],
                    },
                    mockCancellationToken
                )

                const calledRequestInput: SendMessageCommandInput = sendMessageStub.firstCall.firstArg

                assert.strictEqual(
                    calledRequestInput.conversationState?.currentMessage?.userInputMessage?.userInputMessageContext
                        ?.editorState?.document,
                    undefined
                )
            })

            it('parses editor state context and includes as requestInput if both cursor state and text document are found', async () => {
                const documentContextObject = {
                    programmingLanguage: 'typescript',
                    cursorState: [],
                    relativeFilePath: typescriptDocument.uri,
                }
                extractDocumentContextStub.resolves(documentContextObject)

                await chatController.onInlineChatPrompt(
                    {
                        prompt: { prompt: 'Hello' },
                        textDocument: { uri: 'file:///test.ts' },
                        cursorState: [mockCursorState],
                    },
                    mockCancellationToken
                )

                const calledRequestInput: SendMessageCommandInput = sendMessageStub.firstCall.firstArg

                assert.deepStrictEqual(
                    calledRequestInput.conversationState?.currentMessage?.userInputMessage?.userInputMessageContext
                        ?.editorState,
                    {
                        cursorState: [],
                        document: {
                            programmingLanguage: 'typescript',
                            relativeFilePath: 'file:///test.ts',
                            text: undefined,
                        },
                        workspaceFolders: [],
                        relevantDocuments: undefined,
                        useRelevantDocuments: false,
                    }
                )
            })
        })
    })

    describe('onCodeInsertToCursorPosition', () => {
        beforeEach(() => {
            chatController.onTabAdd({ tabId: mockTabId })
            testFeatures.lsp.workspace.applyWorkspaceEdit.resolves({ applied: true })
            testFeatures.workspace.getTextDocument = sinon.stub()
        })

        afterEach(() => {
            chatController.dispose()
        })

        it('handles regular insertion correctly', async () => {
            const document: TextDocument = TextDocument.create('test.ts', 'typescript', 1, ' ')
            testFeatures.workspace.getTextDocument.resolves(document)

            const cursorPosition = Position.create(0, 0)
            const params: InsertToCursorPositionParams = {
                textDocument: { uri: 'test.ts' },
                cursorPosition,
                code: 'const x = 1\n   const y = 2',
                tabId: mockTabId,
                messageId: 'XXX',
            }
            await chatController.onCodeInsertToCursorPosition(params)

            assert.deepStrictEqual(testFeatures.lsp.workspace.applyWorkspaceEdit.firstCall.args[0], {
                edit: {
                    documentChanges: [
                        {
                            textDocument: { uri: 'test.ts', version: 0 },
                            edits: [
                                {
                                    range: {
                                        start: cursorPosition,
                                        end: cursorPosition,
                                    },
                                    newText: params.code,
                                },
                            ],
                        },
                    ],
                },
            })
        })

        it('handles tab-based indentation correctly', async () => {
            const documentContent = 'function test() {\n\tif (true) {\n\t\t// cursor here\n\t}'
            const document: TextDocument = TextDocument.create('test.ts', 'typescript', 1, documentContent)
            testFeatures.workspace.getTextDocument.resolves(document)

            const cursorPosition = Position.create(2, 2)
            const params: InsertToCursorPositionParams = {
                textDocument: { uri: 'test.ts' },
                cursorPosition,
                code: 'console.log("test");\nconsole.log("test2")',
                tabId: mockTabId,
                messageId: 'XXX',
            }

            await chatController.onCodeInsertToCursorPosition(params)

            const documentChanges = testFeatures.lsp.workspace.applyWorkspaceEdit.firstCall.args[0].edit.documentChanges
            assert(documentChanges)
            const insertedText = (documentChanges[0] as TextDocumentEdit).edits[0].newText
            // Should maintain tab-based indentation
            assert.deepStrictEqual(insertedText, 'console.log("test");\n\t\tconsole.log("test2")')
        })

        it('handles insertion at mixed indentation levels correctly', async () => {
            const documentContent = `function test() {
    if (true) {
            // cursor here
        console.log("test");
    }
}`
            const document: TextDocument = TextDocument.create('test.ts', 'typescript', 1, documentContent)
            testFeatures.workspace.getTextDocument.resolves(document)

            const cursorPosition = Position.create(2, 12)
            const params: InsertToCursorPositionParams = {
                textDocument: { uri: 'test.ts' },
                cursorPosition,
                code: 'const x = 1;\nconst y = 2;',
                tabId: mockTabId,
                messageId: 'XXX',
            }

            await chatController.onCodeInsertToCursorPosition(params)

            // Verify that the inserted code maintains the indentation level of the insertion point
            const documentChanges = testFeatures.lsp.workspace.applyWorkspaceEdit.firstCall.args[0].edit.documentChanges
            assert(documentChanges)
            const insertedText = (documentChanges[0] as TextDocumentEdit).edits[0].newText
            assert.deepStrictEqual(insertedText, `const x = 1;\n${' '.repeat(12)}const y = 2;`)
        })

        it('handles code starting with multiple blank lines correctly', async () => {
            // Create a document with some existing indentation
            const documentContent = `${' '.repeat(4)}const existingCode = true;`
            const document: TextDocument = TextDocument.create('test.ts', 'typescript', 1, documentContent)
            testFeatures.workspace.getTextDocument.resolves(document)

            // Position cursor at an indented position
            const cursorPosition = Position.create(0, 4)
            const params: InsertToCursorPositionParams = {
                textDocument: { uri: 'test.ts' },
                cursorPosition,
                // Code starts with 3 blank lines, followed by actual code
                code: '\n\n\nfunction test() {\n    console.log("test");\n}',
                tabId: mockTabId,
                messageId: 'XXX',
            }
            await chatController.onCodeInsertToCursorPosition(params)

            const documentChanges = testFeatures.lsp.workspace.applyWorkspaceEdit.firstCall.args[0].edit.documentChanges
            assert(documentChanges)
            const insertedText = (documentChanges[0] as TextDocumentEdit).edits[0].newText
            // The blank lines should have no indentation
            // Only the actual code lines should be indented
            // First three lines should be empty with no indentation
            // Following lines should have the indentation
            assert.deepStrictEqual(
                insertedText,
                `\n\n\n${' '.repeat(4)}function test() {\n${' '.repeat(8)}console.log("test");\n${' '.repeat(4)}}`
            )
        })

        it('handles insertion of code with multiple leading blank lines into empty document at position 0', async () => {
            const documentContent = ''
            const document: TextDocument = TextDocument.create('test.py', 'python', 1, documentContent)
            testFeatures.workspace.getTextDocument.resolves(document)

            const cursorPosition = Position.create(0, 0)
            const params: InsertToCursorPositionParams = {
                textDocument: { uri: 'test.ts' },
                cursorPosition,
                // Code with 5 blank lines at the beginning
                code: '\n\n\n\n\ndef multiply(x, y):\n    result = x * y\n    return result\n\nprint(multiply(4, 5))',
                tabId: mockTabId,
                messageId: 'XXX',
            }

            await chatController.onCodeInsertToCursorPosition(params)

            const documentChanges = testFeatures.lsp.workspace.applyWorkspaceEdit.firstCall.args[0].edit.documentChanges
            assert(documentChanges)
            const insertedText = (documentChanges[0] as TextDocumentEdit).edits[0].newText
            // Since document is empty and cursor is at 0,0:
            // - Leading blank lines should be preserved exactly as is
            // - No additional indentation should be added to any lines
            assert.deepStrictEqual(insertedText, params.code)
        })

        it('handles undefined document content correctly', async () => {
            testFeatures.workspace.getTextDocument.resolves(undefined)

            const cursorPosition = Position.create(0, 0)
            const params: InsertToCursorPositionParams = {
                textDocument: { uri: 'test.ts' },
                cursorPosition,
                code: 'const x = 1;\nconst y = 2;',
                tabId: mockTabId,
                messageId: 'XXX',
            }

            await chatController.onCodeInsertToCursorPosition(params)

            // When document content is undefined, the code should:
            // 1. Still attempt to insert the code
            // 2. Not add any indentation

            const documentChanges = testFeatures.lsp.workspace.applyWorkspaceEdit.firstCall.args[0].edit.documentChanges
            assert(documentChanges)
            const edit = (documentChanges[0] as TextDocumentEdit).edits[0]

            assert.deepStrictEqual(edit.newText, params.code)
            assert.deepStrictEqual(edit.range.start, cursorPosition)
            assert.deepStrictEqual(edit.range.end, cursorPosition)
        })

        it('handles indentation correctly when inserting after an indent', async () => {
            // Text document contains 8 space characters
            const documentContent = ' '.repeat(8)
            const document: TextDocument = TextDocument.create('test.ts', 'typescript', 1, documentContent)
            testFeatures.workspace.getTextDocument.resolves(document)

            // Cursor is positioned at the end of the first line, after the 8 spaces
            const cursorPosition = Position.create(0, documentContent.length)
            const params: InsertToCursorPositionParams = {
                textDocument: { uri: 'test.ts' },
                cursorPosition,
                code: 'const x = 1\nconst y = 2',
                tabId: mockTabId,
                messageId: 'XXX',
            }
            await chatController.onCodeInsertToCursorPosition(params)

            assert.deepStrictEqual(testFeatures.lsp.workspace.applyWorkspaceEdit.firstCall.args[0], {
                edit: {
                    documentChanges: [
                        {
                            textDocument: { uri: 'test.ts', version: 0 },
                            edits: [
                                {
                                    range: {
                                        start: cursorPosition,
                                        end: cursorPosition,
                                    },
                                    // We expect new text to be added to the end of the existing line and also apply indentation on the next line
                                    newText: `const x = 1\n${' '.repeat(8)}const y = 2`,
                                },
                            ],
                        },
                    ],
                },
            })
        })

        it('handles indentation correctly when inserting at the end of a single line that does not have any indentation', async () => {
            const documentContent = 'console.log("Hello world")'
            const document: TextDocument = TextDocument.create('test.ts', 'typescript', 1, documentContent)
            testFeatures.workspace.getTextDocument.resolves(document)

            const forLoop = `for (let i = 2; i <= n; i++) {
                const next = prev + current;
                prev = current;
                current = next;
            }`

            const cursorPosition = Position.create(0, documentContent.length)
            const params: InsertToCursorPositionParams = {
                textDocument: { uri: 'test.ts' },
                cursorPosition,
                code: forLoop,
                tabId: mockTabId,
                messageId: 'XXX',
            }

            await chatController.onCodeInsertToCursorPosition(params)

            const documentChanges = testFeatures.lsp.workspace.applyWorkspaceEdit.firstCall.args[0].edit.documentChanges
            assert(documentChanges)
            const insertedText = (documentChanges[0] as TextDocumentEdit).edits[0].newText
            // For loop should be inserted as is in this case
            assert.deepStrictEqual(insertedText, forLoop)
        })

        it('handles indentation correctly when inserting inside an indented block', async () => {
            const fibonacci = `function fibonacci(n) {
    if (n <= 1) return n;

    let prev = 0, 
    let current = 1;

    for (let i = 2; i <= n; i++) {
        // Insertion will happen on the line below
        
        const next = prev + current;
        prev = current;
        current = next;
    }

    return current;
}
`

            // This test will insert an extra for loop inside the existing for loop in the fibonacci function above
            const forLoop = `for (let i = 2; i <= n; i++) {
    const next = prev + current;
    prev = current;
    current = next;
}
`
            // Given the for loop is inside a function and we will be inserting a new for loop inside, the for loop to be inserted will have 8 prefix spaces
            const twiceIndentedForLoop = `for (let i = 2; i <= n; i++) {
${' '.repeat(8)}    const next = prev + current;
${' '.repeat(8)}    prev = current;
${' '.repeat(8)}    current = next;
${' '.repeat(8)}}
`

            let document: TextDocument = TextDocument.create('test.ts', 'typescript', 1, fibonacci)
            testFeatures.workspace.getTextDocument.resolves(document)

            const cursorPosition = Position.create(8, 8)
            const params: InsertToCursorPositionParams = {
                textDocument: { uri: 'test.ts' },
                cursorPosition,
                code: forLoop,
                tabId: mockTabId,
                messageId: 'XXX',
            }

            await chatController.onCodeInsertToCursorPosition(params)

            const documentChanges = testFeatures.lsp.workspace.applyWorkspaceEdit.firstCall.args[0].edit.documentChanges
            assert(documentChanges)
            const insertedText = (documentChanges[0] as TextDocumentEdit).edits[0].newText
            assert.deepStrictEqual(insertedText, twiceIndentedForLoop)
        })

        it('handles virtual spaces when cursor is in empty line with virtual indent', async () => {
            // Create an empty document
            const document: TextDocument = TextDocument.create('test.ts', 'typescript', 1, '')
            testFeatures.workspace.getTextDocument.resolves(document)

            // Position cursor at character 8 in an empty line (virtual space)
            const cursorPosition = Position.create(0, 8)
            const params: InsertToCursorPositionParams = {
                textDocument: { uri: 'test.ts' },
                cursorPosition,
                code: 'const x = 1\nconst y = 2',
                tabId: mockTabId,
                messageId: 'XXX',
            }

            await chatController.onCodeInsertToCursorPosition(params)

            // The code should be indented with 8 spaces for both lines
            // and cursor should be moved to position 0
            assert.deepStrictEqual(testFeatures.lsp.workspace.applyWorkspaceEdit.firstCall.args[0], {
                edit: {
                    documentChanges: [
                        {
                            textDocument: { uri: 'test.ts', version: 0 },
                            edits: [
                                {
                                    range: {
                                        start: Position.create(0, 0), // Note: cursor moved to start
                                        end: Position.create(0, 0),
                                    },
                                    newText: `${' '.repeat(8)}const x = 1\n${' '.repeat(8)}const y = 2`,
                                },
                            ],
                        },
                    ],
                },
            })
        })

        it('handles virtual spaces with multiline code containing empty lines', async () => {
            // Create an empty document
            let document: TextDocument = TextDocument.create('test.ts', 'typescript', 1, '')
            testFeatures.workspace.getTextDocument.resolves(document)

            // Position cursor at character 4 in an empty line (virtual space)
            const cursorPosition = Position.create(0, 4)
            const params: InsertToCursorPositionParams = {
                textDocument: { uri: 'test.ts' },
                cursorPosition,
                code: 'if (condition) {\n\n    console.log("test");\n}',
                tabId: mockTabId,
                messageId: 'XXX',
            }

            await chatController.onCodeInsertToCursorPosition(params)

            // The code should be indented with 4 spaces, empty lines should remain empty
            assert.deepStrictEqual(testFeatures.lsp.workspace.applyWorkspaceEdit.firstCall.args[0], {
                edit: {
                    documentChanges: [
                        {
                            textDocument: { uri: 'test.ts', version: 0 },
                            edits: [
                                {
                                    range: {
                                        start: Position.create(0, 0), // Note: cursor moved to start
                                        end: Position.create(0, 0),
                                    },
                                    newText: `${' '.repeat(4)}if (condition) {\n\n${' '.repeat(8)}console.log("test");\n    }`,
                                },
                            ],
                        },
                    ],
                },
            })
        })

        it('handles virtual spaces correctly when code starts with empty line', async () => {
            const document: TextDocument = TextDocument.create('test.ts', 'typescript', 1, '')
            testFeatures.workspace.getTextDocument.resolves(document)

            // Position cursor at character 6 in an empty line (virtual space)
            const cursorPosition = Position.create(0, 6)
            const params: InsertToCursorPositionParams = {
                textDocument: { uri: 'test.ts' },
                cursorPosition,
                // Code starts with an empty line, followed by actual code
                code: '\nfunction test() {\n    console.log("test");\n}',
                tabId: mockTabId,
                messageId: 'XXX',
            }

            await chatController.onCodeInsertToCursorPosition(params)

            // The first empty line should have no indentation
            // Subsequent lines should be indented with 6 spaces
            assert.deepStrictEqual(testFeatures.lsp.workspace.applyWorkspaceEdit.firstCall.args[0], {
                edit: {
                    documentChanges: [
                        {
                            textDocument: { uri: 'test.ts', version: 0 },
                            edits: [
                                {
                                    range: {
                                        start: Position.create(0, 0), // Note: cursor moved to start
                                        end: Position.create(0, 0),
                                    },
                                    // First line is empty (no indentation)
                                    // Following lines get the virtual space indentation
                                    newText: `\n${' '.repeat(6)}function test() {\n${' '.repeat(10)}console.log("test");\n${' '.repeat(6)}}`,
                                },
                            ],
                        },
                    ],
                },
            })
        })
    })

    it('calls TabBarControlled when tabBarAction request is received', async () => {
        const tabBarActionStub = sinon.stub(TabBarController.prototype, 'onTabBarAction')

        await chatController.onTabBarAction({ tabId: mockTabId, action: 'export' })

        sinon.assert.calledOnce(tabBarActionStub)
    })

    it('determines when an error is a user action', function () {
        const nonUserAction = new Error('User action error')
        const cancellationError = new CancellationError('user')
        const rejectionError = new ToolApprovalException()
        const tokenSource = new CancellationTokenSource()

        assert.ok(!chatController.isUserAction(nonUserAction))
        assert.ok(chatController.isUserAction(cancellationError))
        assert.ok(chatController.isUserAction(rejectionError))

        assert.ok(!chatController.isUserAction(nonUserAction, tokenSource.token))

        tokenSource.cancel()

        assert.ok(chatController.isUserAction(nonUserAction, tokenSource.token))
    })

    describe('Undo All Behavior', () => {
        let session: ChatSessionService
        let chatResultStream: AgenticChatResultStream
        let writeResultBlockStub: sinon.SinonStub
        let onButtonClickStub: sinon.SinonStub

        beforeEach(() => {
            // Create a session
            chatController.onTabAdd({ tabId: mockTabId })
            session = chatSessionManagementService.getSession(mockTabId).data!

            // Mock the chat result stream
            writeResultBlockStub = sinon.stub().resolves(1)
            chatResultStream = {
                writeResultBlock: writeResultBlockStub,
                getResult: sinon.stub().returns({ type: 'answer', body: '', messageId: 'test-message' }),
                overwriteResultBlock: sinon.stub().resolves(),
            } as unknown as AgenticChatResultStream

            // Mock onButtonClick for undo all tests
            onButtonClickStub = sinon.stub(chatController, 'onButtonClick').resolves({ success: true })
        })

        afterEach(() => {
            onButtonClickStub.restore()
        })

        describe('fsWrite tool sequence tracking', () => {
            it('should track fsWrite tools and reset tracking on non-fsWrite tools', async () => {
                // Set initial state
                session.currentUndoAllId = undefined
                session.toolUseLookup = new Map()

                // Process fsRead tool - should not affect undo state
                const fsReadToolUse = {
                    name: 'fsRead',
                    toolUseId: 'read-tool-id',
                    input: { path: '/test/file.txt' },
                }

                // Simulate processing a tool use by directly setting session state
                // This is an indirect way to test the updateUndoAllState behavior
                session.toolUseLookup.set(fsReadToolUse.toolUseId, fsReadToolUse)

                // Verify state wasn't changed for read-only tool
                assert.strictEqual(session.currentUndoAllId, undefined)

                // Process first fsWrite tool
                const firstWriteToolUse = {
                    name: 'fsWrite',
                    toolUseId: 'write-tool-id-1',
                    input: { path: '/test/file1.txt', command: 'create' },
                    relatedToolUses: new Set<string>(),
                }

                // Simulate the first fsWrite tool being processed
                session.currentUndoAllId = firstWriteToolUse.toolUseId
                session.toolUseLookup.set(firstWriteToolUse.toolUseId, firstWriteToolUse)

                // Verify state was updated for first fsWrite tool
                assert.strictEqual(session.currentUndoAllId, 'write-tool-id-1')

                // Process second fsWrite tool
                const secondWriteToolUse = {
                    name: 'fsWrite',
                    toolUseId: 'write-tool-id-2',
                    input: { path: '/test/file2.txt', command: 'create' },
                }

                // Simulate the second fsWrite tool being processed and added to related tools
                session.toolUseLookup.set(secondWriteToolUse.toolUseId, secondWriteToolUse)
                const firstToolUseData = session.toolUseLookup.get('write-tool-id-1')
                if (firstToolUseData && firstToolUseData.relatedToolUses) {
                    firstToolUseData.relatedToolUses.add('write-tool-id-2')
                }

                // Verify the related tool uses set was updated
                assert.ok(firstToolUseData?.relatedToolUses?.has('write-tool-id-2'))

                // Process executeBash tool - should reset undo state
                const bashToolUse = {
                    name: 'executeBash',
                    toolUseId: 'bash-tool-id',
                    input: { command: 'echo "test"', cwd: '/test' },
                }

                // Simulate the executeBash tool being processed
                session.currentUndoAllId = undefined
                session.toolUseLookup.set(bashToolUse.toolUseId, bashToolUse)

                // Verify state was reset for non-fsWrite tool
                assert.strictEqual(session.currentUndoAllId, undefined)
            })
        })

        describe('Undo all button display', () => {
            it('should show undo all button when there are multiple related tool uses', async () => {
                // Set up the state that would trigger showing the undo all button
                const toolUseId = 'write-tool-id-1'
                session.currentUndoAllId = toolUseId
                session.toolUseLookup = new Map()
                session.toolUseLookup.set(toolUseId, {
                    relatedToolUses: new Set([toolUseId, 'write-tool-id-2']),
                } as any)

                // Directly call writeResultBlock with the expected parameters
                await chatResultStream.writeResultBlock({
                    type: 'answer',
                    messageId: `${toolUseId}_undoall`,
                    buttons: [
                        {
                            id: 'undo-all-changes',
                            text: 'Undo all changes',
                            icon: 'undo',
                            status: 'clear',
                            keepCardAfterClick: false,
                        },
                    ],
                })

                // Reset the currentUndoAllId as the real method would
                session.currentUndoAllId = undefined

                // Verify button was shown with correct properties
                sinon.assert.calledOnce(writeResultBlockStub)
                const buttonBlock = writeResultBlockStub.firstCall.args[0]
                assert.strictEqual(buttonBlock.type, 'answer')
                assert.strictEqual(buttonBlock.messageId, `${toolUseId}_undoall`)
                assert.strictEqual(buttonBlock.buttons.length, 1)
                assert.strictEqual(buttonBlock.buttons[0].id, 'undo-all-changes')
                assert.strictEqual(buttonBlock.buttons[0].text, 'Undo all changes')
                assert.strictEqual(buttonBlock.buttons[0].icon, 'undo')

                // Verify currentUndoAllId was reset
                assert.strictEqual(session.currentUndoAllId, undefined)
            })
        })

        describe('Undo all file changes', () => {
            it('should handle undo all changes button click', async () => {
                // Set up tool uses
                const toolUseId = 'write-tool-id-1'
                const relatedToolUses = new Set(['write-tool-id-1', 'write-tool-id-2', 'write-tool-id-3'])

                // Set initial state
                session.toolUseLookup = new Map()
                session.toolUseLookup.set(toolUseId, {
                    relatedToolUses,
                } as any)

                // Simulate clicking the "Undo all changes" button
                await chatController.onButtonClick({
                    buttonId: 'undo-all-changes',
                    messageId: `${toolUseId}_undoall`,
                    tabId: mockTabId,
                })

                // Verify onButtonClick was called
                assert.ok(onButtonClickStub.called)
            })
        })

        describe('Integration tests', () => {
            it('should handle the complete undo all workflow', async () => {
                // This test simulates the entire workflow:
                // 1. Multiple fsWrite operations occur
                // 2. Undo all button is shown
                // 3. User clicks undo all button

                // Set up initial state
                const firstToolUseId = 'write-tool-id-1'
                const secondToolUseId = 'write-tool-id-2'

                // Simulate first fsWrite
                session.currentUndoAllId = firstToolUseId
                session.toolUseLookup = new Map()
                session.toolUseLookup.set(firstToolUseId, {
                    name: 'fsWrite',
                    toolUseId: firstToolUseId,
                    input: { path: '/test/file1.txt', command: 'create' },
                    relatedToolUses: new Set([firstToolUseId]),
                })

                // Simulate second fsWrite and update related tools
                session.toolUseLookup.set(secondToolUseId, {
                    name: 'fsWrite',
                    toolUseId: secondToolUseId,
                    input: { path: '/test/file2.txt', command: 'create' },
                })

                const firstToolUseData = session.toolUseLookup.get(firstToolUseId)
                if (firstToolUseData && firstToolUseData.relatedToolUses) {
                    firstToolUseData.relatedToolUses.add(secondToolUseId)
                }

                // Verify the related tool uses set was updated
                assert.ok(firstToolUseData?.relatedToolUses?.has(secondToolUseId))

                // Simulate showing the undo all button
                await chatResultStream.writeResultBlock({
                    type: 'answer',
                    messageId: `${firstToolUseId}_undoall`,
                    buttons: [
                        {
                            id: 'undo-all-changes',
                            text: 'Undo all changes',
                            icon: 'undo',
                            status: 'clear',
                            keepCardAfterClick: false,
                        },
                    ],
                })

                // Reset onButtonClickStub to track new calls
                onButtonClickStub.resetHistory()

                // Simulate clicking the undo all button
                await chatController.onButtonClick({
                    buttonId: 'undo-all-changes',
                    messageId: `${firstToolUseId}_undoall`,
                    tabId: mockTabId,
                })

                // Verify onButtonClick was called
                assert.ok(onButtonClickStub.called)
            })
        })
    })
})

// The body may include text-based progress updates from tool invocations.
// We want to ignore these in the tests.
function assertChatResultsMatch(actual: any, expected: ChatResult) {
    // TODO: tool messages completely re-order the response.
    return

    // if (actual?.body && expected?.body) {
    //     assert.ok(
    //         actual.body.endsWith(expected.body),
    //         `Body should end with "${expected.body}"\nActual: "${actual.body}"`
    //     )
    // }

    // assert.deepStrictEqual({ ...actual, body: undefined }, { ...expected, body: undefined })
}<|MERGE_RESOLUTION|>--- conflicted
+++ resolved
@@ -54,12 +54,8 @@
     AmazonQServicePendingProfileError,
     AmazonQServicePendingSigninError,
 } from '../../shared/amazonQServiceManager/errors'
-<<<<<<< HEAD
 import { McpManager } from './tools/mcp/mcpManager'
-import { McpTool } from './tools/mcp/mcpTool'
-=======
 import { AgenticChatResultStream } from './agenticChatResultStream'
->>>>>>> 86a136b5
 
 describe('AgenticChatController', () => {
     let mcpInstanceStub: sinon.SinonStub
