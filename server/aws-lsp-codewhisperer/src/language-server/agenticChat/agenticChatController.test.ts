--- conflicted
+++ resolved
@@ -545,10 +545,7 @@
                 {
                     userInputMessage: {
                         content: 'Previous question',
-<<<<<<< HEAD
-=======
                         images: [],
->>>>>>> 79a413a2
                         origin: 'IDE',
                         userInputMessageContext: { toolResults: [] },
                         userIntent: undefined,
