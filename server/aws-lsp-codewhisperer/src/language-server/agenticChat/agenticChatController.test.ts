/**
 * Copied from ../chat/chatController.test.ts for the purpose of developing a divergent implementation.
 * Will be deleted or merged.
 */

import * as path from 'path'
import * as chokidar from 'chokidar'
import {
    ChatResponseStream,
    CodeWhispererStreaming,
    GenerateAssistantResponseCommandInput,
    SendMessageCommandInput,
} from '@amzn/codewhisperer-streaming'
import {
    ChatResult,
    LSPErrorCodes,
    ResponseError,
    TextDocument,
    CredentialsProvider,
    Telemetry,
    Logging,
    Position,
    InsertToCursorPositionParams,
    TextDocumentEdit,
    InlineChatResult,
    CancellationToken,
    CancellationTokenSource,
} from '@aws/language-server-runtimes/server-interface'
import { TestFeatures } from '@aws/language-server-runtimes/testing'
import * as assert from 'assert'
import { createIterableResponse, setCredentialsForAmazonQTokenServiceManagerFactory } from '../../shared/testUtils'
import sinon from 'ts-sinon'
import { AgenticChatController } from './agenticChatController'
import { ChatSessionManagementService } from '../chat/chatSessionManagementService'
import { ChatSessionService } from '../chat/chatSessionService'
import { ChatTelemetryController } from '../chat/telemetry/chatTelemetryController'
import { DocumentContextExtractor } from '../chat/contexts/documentContext'
import * as utils from '../chat/utils'
import { DEFAULT_HELP_FOLLOW_UP_PROMPT, HELP_MESSAGE } from '../chat/constants'
import { TelemetryService } from '../../shared/telemetry/telemetryService'
import { AmazonQTokenServiceManager } from '../../shared/amazonQServiceManager/AmazonQTokenServiceManager'
import { TabBarController } from './tabBarController'
import { getUserPromptsDirectory, promptFileExtension } from './context/contextUtils'
import { AdditionalContextProvider } from './context/addtionalContextProvider'
import { ContextCommandsProvider } from './context/contextCommandsProvider'
import { ChatDatabase } from './tools/chatDb/chatDb'
import { LocalProjectContextController } from '../../shared/localProjectContextController'
import { CancellationError } from '@aws/lsp-core'
import { ToolApprovalException } from './tools/toolShared'

describe('AgenticChatController', () => {
    const mockTabId = 'tab-1'
    const mockConversationId = 'mock-conversation-id'
    const mockMessageId = 'mock-message-id'

    const mockChatResponseList: ChatResponseStream[] = [
        {
            assistantResponseEvent: {
                content: 'Hello ',
            },
        },
        {
            assistantResponseEvent: {
                content: 'World',
            },
        },
        {
            assistantResponseEvent: {
                content: '!',
            },
        },
    ]

    const expectedCompleteChatResult: ChatResult = {
        body: 'Hello World!',
        canBeVoted: true,
        messageId: 'mock-message-id',
        codeReference: undefined,
        followUp: undefined,
        relatedContent: undefined,
        additionalMessages: [],
    }

    const expectedCompleteInlineChatResult: InlineChatResult = {
        messageId: mockMessageId,
        body: 'Hello World!',
        canBeVoted: true,
        codeReference: undefined,
        followUp: undefined,
        relatedContent: undefined,
        requestId: mockMessageId,
    }

    const mockCancellationToken = {
        isCancellationRequested: false,
        onCancellationRequested: () => ({ dispose: () => null }),
    }

    const logging: Logging = {
        log: (message: string) => {
            console.log(message)
        },
    } as Logging

    let sendMessageStub: sinon.SinonStub
    let generateAssistantResponseStub: sinon.SinonStub
    let additionalContextProviderStub: sinon.SinonStub
    let disposeStub: sinon.SinonStub
    let activeTabSpy: {
        get: sinon.SinonSpy<[], string | undefined>
        set: sinon.SinonSpy<[string | undefined], void>
    }
    let fsWriteFileStub: sinon.SinonStub
    let removeConversationSpy: sinon.SinonSpy
    let emitConversationMetricStub: sinon.SinonStub

    let testFeatures: TestFeatures
    let amazonQServiceManager: AmazonQTokenServiceManager
    let chatSessionManagementService: ChatSessionManagementService
    let chatController: AgenticChatController
    let telemetryService: TelemetryService
    let telemetry: Telemetry
    let getMessagesStub: sinon.SinonStub

    const setCredentials = setCredentialsForAmazonQTokenServiceManagerFactory(() => testFeatures)

    beforeEach(() => {
        sinon.stub(chokidar, 'watch').returns({
            on: sinon.stub(),
            close: sinon.stub(),
        } as unknown as chokidar.FSWatcher)

        sendMessageStub = sinon.stub(CodeWhispererStreaming.prototype, 'sendMessage').callsFake(() => {
            return new Promise(resolve =>
                setTimeout(() => {
                    resolve({
                        $metadata: {
                            requestId: mockMessageId,
                        },
                        sendMessageResponse: createIterableResponse(mockChatResponseList),
                    })
                })
            )
        })

        generateAssistantResponseStub = sinon
            .stub(CodeWhispererStreaming.prototype, 'generateAssistantResponse')
            .callsFake(() => {
                return new Promise(resolve =>
                    setTimeout(() => {
                        resolve({
                            $metadata: {
                                requestId: mockMessageId,
                            },
                            generateAssistantResponseResponse: createIterableResponse(mockChatResponseList),
                        })
                    })
                )
            })

        testFeatures = new TestFeatures()
        fsWriteFileStub = sinon.stub()

        testFeatures.workspace.fs = {
            ...testFeatures.workspace.fs,
            getServerDataDirPath: sinon.stub().returns('/mock/server/data/path'),
            mkdir: sinon.stub().resolves(),
            readFile: sinon.stub().resolves(),
            writeFile: fsWriteFileStub.resolves(),
            rm: sinon.stub().resolves(),
        }

        // Add agent with runTool method to testFeatures
        testFeatures.agent = {
            runTool: sinon.stub().resolves({}),
            getTools: sinon.stub().returns(
                ['mock-tool-name', 'mock-tool-name-1', 'mock-tool-name-2'].map(toolName => ({
                    toolSpecification: { name: toolName, description: 'Mock tool for testing' },
                }))
            ),
            addTool: sinon.stub().resolves(),
        }

        additionalContextProviderStub = sinon.stub(AdditionalContextProvider.prototype, 'getAdditionalContext')
        additionalContextProviderStub.resolves([])
        // @ts-ignore
        const cachedInitializeParams: InitializeParams = {
            initializationOptions: {
                aws: {
                    awsClientCapabilities: {
                        q: {
                            developerProfiles: false,
                        },
                    },
                },
            },
        }
        testFeatures.lsp.window.showDocument = sinon.stub()
        testFeatures.lsp.getClientInitializeParams.returns(cachedInitializeParams)
        setCredentials('builderId')

        activeTabSpy = sinon.spy(ChatTelemetryController.prototype, 'activeTabId', ['get', 'set'])
        removeConversationSpy = sinon.spy(ChatTelemetryController.prototype, 'removeConversation')
        emitConversationMetricStub = sinon.stub(ChatTelemetryController.prototype, 'emitConversationMetric')

        disposeStub = sinon.stub(ChatSessionService.prototype, 'dispose')
        sinon.stub(ContextCommandsProvider.prototype, 'maybeUpdateCodeSymbols').resolves()

        AmazonQTokenServiceManager.resetInstance()

        amazonQServiceManager = AmazonQTokenServiceManager.getInstance(testFeatures)
        chatSessionManagementService = ChatSessionManagementService.getInstance()
        chatSessionManagementService.withAmazonQServiceManager(amazonQServiceManager)

        const mockCredentialsProvider: CredentialsProvider = {
            hasCredentials: sinon.stub().returns(true),
            getCredentials: sinon.stub().returns({ token: 'token' }),
            getConnectionMetadata: sinon.stub().returns({
                sso: {
                    startUrl: undefined,
                },
            }),
            getConnectionType: sinon.stub().returns('none'),
            onCredentialsDeleted: sinon.stub(),
        }

        telemetry = {
            emitMetric: sinon.stub(),
            onClientTelemetry: sinon.stub(),
        }

        getMessagesStub = sinon.stub(ChatDatabase.prototype, 'getMessages')

        telemetryService = new TelemetryService(amazonQServiceManager, mockCredentialsProvider, telemetry, logging)
        chatController = new AgenticChatController(
            chatSessionManagementService,
            testFeatures,
            telemetryService,
            amazonQServiceManager
        )
    })

    afterEach(() => {
        sinon.restore()
        chatController.dispose()
        ChatSessionManagementService.reset()
    })

    it('creates a session when a tab add notifcation is received', () => {
        chatController.onTabAdd({ tabId: mockTabId })

        const sessionResult = chatSessionManagementService.getSession(mockTabId)
        sinon.assert.match(sessionResult, {
            success: true,
            data: sinon.match.instanceOf(ChatSessionService),
        })
    })

    it('deletes a session by tab id when a tab remove notifcation is received', () => {
        chatController.onTabAdd({ tabId: mockTabId })

        assert.ok(chatSessionManagementService.getSession(mockTabId).data instanceof ChatSessionService)

        chatController.onTabRemove({ tabId: mockTabId })

        sinon.assert.calledOnce(disposeStub)

        const hasSession = chatSessionManagementService.hasSession(mockTabId)

        assert.ok(!hasSession)
    })

    it('deletes a session by tab id an end chat request is received', () => {
        chatController.onTabAdd({ tabId: mockTabId })

        chatController.onEndChat({ tabId: mockTabId }, mockCancellationToken)

        sinon.assert.calledOnce(disposeStub)

        const hasSession = chatSessionManagementService.hasSession(mockTabId)

        assert.ok(!hasSession)
    })

    it('onTabAdd sets active tab id in telemetryController', () => {
        chatController.onTabAdd({ tabId: mockTabId })

        sinon.assert.calledWithExactly(activeTabSpy.set, mockTabId)
    })

    it('onTabChange sets active tab id in telemetryController and emits metrics', () => {
        chatController.onTabChange({ tabId: mockTabId })

        sinon.assert.calledWithExactly(activeTabSpy.set, mockTabId)
        sinon.assert.calledTwice(emitConversationMetricStub)
    })

    it('onTabRemove unsets tab id if current tab is removed and emits metrics', () => {
        chatController.onTabAdd({ tabId: mockTabId })

        emitConversationMetricStub.resetHistory()
        activeTabSpy.set.resetHistory()

        chatController.onTabRemove({ tabId: mockTabId })

        sinon.assert.calledWithExactly(removeConversationSpy, mockTabId)
        sinon.assert.calledOnce(emitConversationMetricStub)
    })

    it('onTabRemove does not unset tabId if current tab is not being removed', () => {
        chatController.onTabAdd({ tabId: mockTabId })
        chatController.onTabAdd({ tabId: 'mockTabId-2' })

        testFeatures.telemetry.emitMetric.resetHistory()
        activeTabSpy.set.resetHistory()

        chatController.onTabRemove({ tabId: mockTabId })

        sinon.assert.notCalled(activeTabSpy.set)
        sinon.assert.calledWithExactly(removeConversationSpy, mockTabId)
        sinon.assert.notCalled(emitConversationMetricStub)
    })

    describe('onChatPrompt', () => {
        beforeEach(() => {
            chatController.onTabAdd({ tabId: mockTabId })
        })

        it('read all the response streams and return compiled results', async () => {
            const chatResultPromise = chatController.onChatPrompt(
                { tabId: mockTabId, prompt: { prompt: 'Hello' } },
                mockCancellationToken
            )

            const chatResult = await chatResultPromise

            sinon.assert.callCount(testFeatures.lsp.sendProgress, 0)
            assert.deepStrictEqual(chatResult, {
                additionalMessages: [],
                body: '\n\nHello World!',
                messageId: 'mock-message-id',
                buttons: [],
            })
        })

        it('creates a new conversationId if missing in the session', async () => {
            // Create a session without a conversationId
            chatController.onTabAdd({ tabId: mockTabId })
            const session = chatSessionManagementService.getSession(mockTabId).data

            // Verify session exists but has no conversationId initially
            assert.ok(session)
            assert.strictEqual(session.conversationId, undefined)

            // Make the request
            await chatController.onChatPrompt({ tabId: mockTabId, prompt: { prompt: 'Hello' } }, mockCancellationToken)

            // Verify that a conversationId was created
            assert.ok(session.conversationId)
            assert.strictEqual(typeof session.conversationId, 'string')
        })

        it('includes chat history from the database in the request input', async () => {
            // Mock chat history
            const mockHistory = [
                { type: 'prompt', body: 'Previous question' },
                { type: 'answer', body: 'Previous answer' },
            ]

            getMessagesStub.returns(mockHistory)

            // Make the request
            const result = await chatController.onChatPrompt(
                { tabId: mockTabId, prompt: { prompt: 'Hello' } },
                mockCancellationToken
            )

            // Verify that history was requested from the db
            sinon.assert.calledWith(getMessagesStub, mockTabId)

            assert.ok(generateAssistantResponseStub.calledOnce)

            // Verify that the history was passed to the request
            const requestInput: GenerateAssistantResponseCommandInput = generateAssistantResponseStub.firstCall.firstArg
            assert.deepStrictEqual(requestInput.conversationState?.history, mockHistory)
        })

        it('handles tool use responses and makes multiple requests', async () => {
            // First response includes a tool use request
            const mockToolUseId = 'mock-tool-use-id'
            const mockToolName = 'mock-tool-name'
            const mockToolInput = JSON.stringify({ param1: 'value1' })
            const mockToolResult = { result: 'tool execution result' }

            const mockToolUseResponseList: ChatResponseStream[] = [
                {
                    messageMetadataEvent: {
                        conversationId: mockConversationId,
                    },
                },
                {
                    assistantResponseEvent: {
                        content: 'I need to use a tool. ',
                    },
                },
                {
                    toolUseEvent: {
                        toolUseId: mockToolUseId,
                        name: mockToolName,
                        input: mockToolInput,
                        stop: true,
                    },
                },
            ]

            // Second response after tool execution
            const mockFinalResponseList: ChatResponseStream[] = [
                {
                    messageMetadataEvent: {
                        conversationId: mockConversationId,
                    },
                },
                {
                    assistantResponseEvent: {
                        content: 'Hello ',
                    },
                },
                {
                    assistantResponseEvent: {
                        content: 'World',
                    },
                },
                {
                    assistantResponseEvent: {
                        content: '!',
                    },
                },
            ]

            getMessagesStub
                .onFirstCall()
                .returns([])
                .onSecondCall()
                .returns([
                    { userInputMessage: { content: 'Hello with tool' } },
                    { assistantResponseMessage: { content: 'I need to use a tool. ' } },
                ])

            // Reset the stub and set up to return different responses on consecutive calls
            generateAssistantResponseStub.restore()
            generateAssistantResponseStub = sinon.stub(CodeWhispererStreaming.prototype, 'generateAssistantResponse')

            generateAssistantResponseStub.onFirstCall().returns(
                Promise.resolve({
                    $metadata: {
                        requestId: mockMessageId,
                    },
                    generateAssistantResponseResponse: createIterableResponse(mockToolUseResponseList),
                })
            )

            generateAssistantResponseStub.onSecondCall().returns(
                Promise.resolve({
                    $metadata: {
                        requestId: mockMessageId,
                    },
                    generateAssistantResponseResponse: createIterableResponse(mockFinalResponseList),
                })
            )

            // Reset the runTool stub
            const runToolStub = testFeatures.agent.runTool as sinon.SinonStub
            runToolStub.reset()
            runToolStub.resolves(mockToolResult)

            // Make the request
            const chatResultPromise = chatController.onChatPrompt(
                { tabId: mockTabId, prompt: { prompt: 'Hello with tool' } },
                mockCancellationToken
            )

            const chatResult = await chatResultPromise

            // Verify that generateAssistantResponse was called twice
            sinon.assert.calledTwice(generateAssistantResponseStub)

            // Verify that the tool was executed
            sinon.assert.calledOnce(runToolStub)
            sinon.assert.calledWith(runToolStub, mockToolName, JSON.parse(mockToolInput))

            // Verify that the second request included the tool results in the userInputMessageContext
            const secondCallArgs = generateAssistantResponseStub.secondCall.args[0]
            assert.ok(
                secondCallArgs.conversationState?.currentMessage?.userInputMessage?.userInputMessageContext?.toolResults
            )
            assert.strictEqual(
                secondCallArgs.conversationState?.currentMessage?.userInputMessage?.userInputMessageContext?.toolResults
                    .length,
                1
            )
            assert.strictEqual(
                secondCallArgs.conversationState?.currentMessage?.userInputMessage?.userInputMessageContext
                    ?.toolResults[0].toolUseId,
                mockToolUseId
            )
            assert.strictEqual(
                secondCallArgs.conversationState?.currentMessage?.userInputMessage?.userInputMessageContext
                    ?.toolResults[0].status,
                'success'
            )
            assert.deepStrictEqual(
                secondCallArgs.conversationState?.currentMessage?.userInputMessage?.userInputMessageContext
                    ?.toolResults[0].content[0].json,
                mockToolResult
            )

            // Verify that the history was updated correctly
            assert.ok(secondCallArgs.conversationState?.history)
            assert.strictEqual(secondCallArgs.conversationState?.history.length, 2)
            assert.ok(secondCallArgs.conversationState?.history[0].userInputMessage)
            assert.ok(secondCallArgs.conversationState?.history[1].assistantResponseMessage)

            // Verify the final result
            assertChatResultsMatch(chatResult, expectedCompleteChatResult)
        })

        it('propagates tool execution errors to the model in toolResults', async () => {
            // First response includes a tool use request
            const mockToolUseId = 'mock-tool-use-id-error'
            const mockToolName = 'mock-tool-name'
            const mockToolInput = JSON.stringify({ param1: 'value1' })
            const mockErrorMessage = 'Tool execution failed with an error'

            const mockToolUseResponseList: ChatResponseStream[] = [
                {
                    messageMetadataEvent: {
                        conversationId: mockConversationId,
                    },
                },
                {
                    assistantResponseEvent: {
                        content: 'I need to use a tool that will fail. ',
                    },
                },
                {
                    toolUseEvent: {
                        toolUseId: mockToolUseId,
                        name: mockToolName,
                        input: mockToolInput,
                        stop: true,
                    },
                },
            ]

            // Second response after tool execution error
            const mockFinalResponseList: ChatResponseStream[] = [
                {
                    messageMetadataEvent: {
                        conversationId: mockConversationId,
                    },
                },
                {
                    assistantResponseEvent: {
                        content: 'I see the tool failed with error: ',
                    },
                },
                {
                    assistantResponseEvent: {
                        content: mockErrorMessage,
                    },
                },
            ]

            getMessagesStub
                .onFirstCall()
                .returns([])
                .onSecondCall()
                .returns([
                    { userInputMessage: { content: 'Hello with failing tool' } },
                    { assistantResponseMessage: { content: 'I need to use a tool that will fail. ' } },
                ])

            // Reset the stub and set up to return different responses on consecutive calls
            generateAssistantResponseStub.restore()
            generateAssistantResponseStub = sinon.stub(CodeWhispererStreaming.prototype, 'generateAssistantResponse')

            generateAssistantResponseStub.onFirstCall().returns(
                Promise.resolve({
                    $metadata: {
                        requestId: mockMessageId,
                    },
                    generateAssistantResponseResponse: createIterableResponse(mockToolUseResponseList),
                })
            )

            generateAssistantResponseStub.onSecondCall().returns(
                Promise.resolve({
                    $metadata: {
                        requestId: mockMessageId,
                    },
                    generateAssistantResponseResponse: createIterableResponse(mockFinalResponseList),
                })
            )

            // Reset the runTool stub and make it throw an error
            const runToolStub = testFeatures.agent.runTool as sinon.SinonStub
            runToolStub.reset()
            runToolStub.rejects(new Error(mockErrorMessage))

            // Make the request
            const chatResultPromise = chatController.onChatPrompt(
                { tabId: mockTabId, prompt: { prompt: 'Hello with failing tool' } },
                mockCancellationToken
            )

            const chatResult = await chatResultPromise

            // Verify that generateAssistantResponse was called twice
            sinon.assert.calledTwice(generateAssistantResponseStub)

            // Verify that the tool was executed
            sinon.assert.calledOnce(runToolStub)
            sinon.assert.calledWith(runToolStub, mockToolName, JSON.parse(mockToolInput))

            // Verify that the second request included the tool error in the toolResults with status 'error'
            const secondCallArgs = generateAssistantResponseStub.secondCall.args[0]
            assert.ok(
                secondCallArgs.conversationState?.currentMessage?.userInputMessage?.userInputMessageContext?.toolResults
            )
            assert.strictEqual(
                secondCallArgs.conversationState?.currentMessage?.userInputMessage?.userInputMessageContext?.toolResults
                    .length,
                1
            )
            assert.strictEqual(
                secondCallArgs.conversationState?.currentMessage?.userInputMessage?.userInputMessageContext
                    ?.toolResults[0].toolUseId,
                mockToolUseId
            )
            assert.strictEqual(
                secondCallArgs.conversationState?.currentMessage?.userInputMessage?.userInputMessageContext
                    ?.toolResults[0].status,
                'error'
            )
            assert.deepStrictEqual(
                secondCallArgs.conversationState?.currentMessage?.userInputMessage?.userInputMessageContext
                    ?.toolResults[0].content[0].json,
                { error: mockErrorMessage }
            )

            // Verify that the history was updated correctly
            assert.ok(secondCallArgs.conversationState?.history)
            assert.strictEqual(secondCallArgs.conversationState?.history.length, 2)
            assert.ok(secondCallArgs.conversationState?.history[0].userInputMessage)
            assert.ok(secondCallArgs.conversationState?.history[1].assistantResponseMessage)

            // Create expected result format matching the actual format
            const expectedErrorChatResult: ChatResult = {
                messageId: mockMessageId,
                body: 'I see the tool failed with error: Tool execution failed with an error',
                canBeVoted: true,
                codeReference: undefined,
                followUp: undefined,
                relatedContent: undefined,
            }

            // Verify the final result includes both messages
            assertChatResultsMatch(chatResult, expectedErrorChatResult)
        })

        it('handles multiple iterations of tool uses with proper history updates', async () => {
            // First response includes a tool use request
            const mockToolUseId1 = 'mock-tool-use-id-1'
            const mockToolName1 = 'mock-tool-name-1'
            const mockToolInput1 = JSON.stringify({ param1: 'value1' })
            const mockToolResult1 = { result: 'tool execution result 1' }

            // Second tool use in a subsequent response
            const mockToolUseId2 = 'mock-tool-use-id-2'
            const mockToolName2 = 'mock-tool-name-2'
            const mockToolInput2 = JSON.stringify({ param2: 'value2' })
            const mockToolResult2 = { result: 'tool execution result 2' }

            // First response with first tool use
            const mockFirstToolUseResponseList: ChatResponseStream[] = [
                {
                    messageMetadataEvent: {
                        conversationId: mockConversationId,
                    },
                },
                {
                    assistantResponseEvent: {
                        content: 'I need to use tool 1. ',
                    },
                },
                {
                    toolUseEvent: {
                        toolUseId: mockToolUseId1,
                        name: mockToolName1,
                        input: mockToolInput1,
                        stop: true,
                    },
                },
            ]

            // Second response with second tool use
            const mockSecondToolUseResponseList: ChatResponseStream[] = [
                {
                    messageMetadataEvent: {
                        conversationId: mockConversationId,
                    },
                },
                {
                    assistantResponseEvent: {
                        content: 'Now I need to use tool 2. ',
                    },
                },
                {
                    toolUseEvent: {
                        toolUseId: mockToolUseId2,
                        name: mockToolName2,
                        input: mockToolInput2,
                        stop: true,
                    },
                },
            ]

            // Final response with complete answer
            const mockFinalResponseList: ChatResponseStream[] = [
                {
                    messageMetadataEvent: {
                        conversationId: mockConversationId,
                    },
                },
                {
                    assistantResponseEvent: {
                        content: 'Hello ',
                    },
                },
                {
                    assistantResponseEvent: {
                        content: 'World',
                    },
                },
                {
                    assistantResponseEvent: {
                        content: '!',
                    },
                },
            ]

            const historyAfterTool1 = [
                { userInputMessage: { content: 'Hello with multiple tools' } },
                { assistantResponseMessage: { content: 'I need to use tool 1. ' } },
            ]
            const historyAfterTool2 = [
                ...historyAfterTool1,
                { userInputMessage: { content: 'Hello with multiple tools' } },
                { assistantResponseMessage: { content: 'Now I need to use tool 2. ' } },
            ]

            getMessagesStub
                .onFirstCall()
                .returns([])
                .onSecondCall()
                .returns(historyAfterTool1)
                .onThirdCall()
                .returns(historyAfterTool2)

            // Reset the stub and set up to return different responses on consecutive calls
            generateAssistantResponseStub.restore()
            generateAssistantResponseStub = sinon.stub(CodeWhispererStreaming.prototype, 'generateAssistantResponse')

            generateAssistantResponseStub.onFirstCall().returns(
                Promise.resolve({
                    $metadata: {
                        requestId: mockMessageId,
                    },
                    generateAssistantResponseResponse: createIterableResponse(mockFirstToolUseResponseList),
                })
            )

            generateAssistantResponseStub.onSecondCall().returns(
                Promise.resolve({
                    $metadata: {
                        requestId: mockMessageId,
                    },
                    generateAssistantResponseResponse: createIterableResponse(mockSecondToolUseResponseList),
                })
            )

            generateAssistantResponseStub.onThirdCall().returns(
                Promise.resolve({
                    $metadata: {
                        requestId: mockMessageId,
                    },
                    generateAssistantResponseResponse: createIterableResponse(mockFinalResponseList),
                })
            )

            // Reset the runTool stub
            const runToolStub = testFeatures.agent.runTool as sinon.SinonStub
            runToolStub.reset()
            runToolStub.withArgs(mockToolName1, JSON.parse(mockToolInput1)).resolves(mockToolResult1)
            runToolStub.withArgs(mockToolName2, JSON.parse(mockToolInput2)).resolves(mockToolResult2)

            // Make the request
            const chatResultPromise = chatController.onChatPrompt(
                { tabId: mockTabId, prompt: { prompt: 'Hello with multiple tools' } },
                mockCancellationToken
            )

            const chatResult = await chatResultPromise

            // Verify that generateAssistantResponse was called three times
            sinon.assert.calledThrice(generateAssistantResponseStub)

            // Verify that the tools were executed
            sinon.assert.calledTwice(runToolStub)
            sinon.assert.calledWith(runToolStub, mockToolName1, JSON.parse(mockToolInput1))
            sinon.assert.calledWith(runToolStub, mockToolName2, JSON.parse(mockToolInput2))

            // Verify that the second request included the first tool results
            const secondCallArgs = generateAssistantResponseStub.secondCall.args[0]
            assert.ok(
                secondCallArgs.conversationState?.currentMessage?.userInputMessage?.userInputMessageContext?.toolResults
            )
            assert.strictEqual(
                secondCallArgs.conversationState?.currentMessage?.userInputMessage?.userInputMessageContext?.toolResults
                    .length,
                1
            )
            assert.strictEqual(
                secondCallArgs.conversationState?.currentMessage?.userInputMessage?.userInputMessageContext
                    ?.toolResults[0].toolUseId,
                mockToolUseId1
            )

            // Verify that the history was updated correctly after first tool use
            assert.ok(secondCallArgs.conversationState?.history)
            assert.strictEqual(secondCallArgs.conversationState?.history.length, 2)
            assert.ok(secondCallArgs.conversationState?.history[0].userInputMessage)
            assert.ok(secondCallArgs.conversationState?.history[1].assistantResponseMessage)
            assert.strictEqual(
                secondCallArgs.conversationState?.history[1].assistantResponseMessage?.content,
                'I need to use tool 1. '
            )

            // Verify that the third request included the second tool results
            const thirdCallArgs = generateAssistantResponseStub.thirdCall.args[0]
            assert.ok(
                thirdCallArgs.conversationState?.currentMessage?.userInputMessage?.userInputMessageContext?.toolResults
            )
            assert.strictEqual(
                thirdCallArgs.conversationState?.currentMessage?.userInputMessage?.userInputMessageContext?.toolResults
                    .length,
                1
            )
            assert.strictEqual(
                thirdCallArgs.conversationState?.currentMessage?.userInputMessage?.userInputMessageContext
                    ?.toolResults[0].toolUseId,
                mockToolUseId2
            )

            // Verify that the history was updated correctly after second tool use
            assert.ok(thirdCallArgs.conversationState?.history)
            assert.strictEqual(thirdCallArgs.conversationState?.history.length, 4)
            assert.ok(thirdCallArgs.conversationState?.history[2].userInputMessage)
            assert.ok(thirdCallArgs.conversationState?.history[3].assistantResponseMessage)
            assert.strictEqual(
                thirdCallArgs.conversationState?.history[3].assistantResponseMessage?.content,
                'Now I need to use tool 2. '
            )

            // Verify the final result
            assertChatResultsMatch(chatResult, expectedCompleteChatResult)
        })

        it('returns help message if it is a help follow up action', async () => {
            const chatResultPromise = chatController.onChatPrompt(
                { tabId: mockTabId, prompt: { prompt: DEFAULT_HELP_FOLLOW_UP_PROMPT } },
                mockCancellationToken
            )

            const chatResult = await chatResultPromise

            sinon.assert.match(chatResult, {
                messageId: sinon.match.string,
                body: HELP_MESSAGE,
            })
        })

        it('read all the response streams and send progress as partial result is received', async () => {
            const chatResultPromise = chatController.onChatPrompt(
                { tabId: mockTabId, prompt: { prompt: 'Hello' }, partialResultToken: 1 },
                mockCancellationToken
            )

            const chatResult = await chatResultPromise

<<<<<<< HEAD
            sinon.assert.callCount(testFeatures.lsp.sendProgress, mockChatResponseList.length + 1) // response length + 1 loading messages
=======
            sinon.assert.callCount(testFeatures.lsp.sendProgress, mockChatResponseList.length)
>>>>>>> 72f7bef6
            assert.deepStrictEqual(chatResult, {
                additionalMessages: [],
                body: '\n\nHello World!',
                messageId: 'mock-message-id',
                buttons: [],
            })
        })

        it('can use 0 as progress token', async () => {
            const chatResultPromise = chatController.onChatPrompt(
                { tabId: mockTabId, prompt: { prompt: 'Hello' }, partialResultToken: 0 },
                mockCancellationToken
            )

            const chatResult = await chatResultPromise

<<<<<<< HEAD
            sinon.assert.callCount(testFeatures.lsp.sendProgress, mockChatResponseList.length + 1) // response length + 1 loading message
=======
            sinon.assert.callCount(testFeatures.lsp.sendProgress, mockChatResponseList.length)
>>>>>>> 72f7bef6
            assert.deepStrictEqual(chatResult, {
                additionalMessages: [],
                body: '\n\nHello World!',
                messageId: 'mock-message-id',
                buttons: [],
            })
        })

        it('propagates model error back to client', async () => {
            generateAssistantResponseStub.callsFake(() => {
                throw new Error('Error')
            })

            const chatResult = await chatController.onChatPrompt(
                { tabId: mockTabId, prompt: { prompt: 'Hello' } },
                mockCancellationToken
            )

            // These checks will fail if a response error is returned.
            const typedChatResult = chatResult as ResponseError<ChatResult>
            assert.strictEqual(typedChatResult.message, 'Error')
            assert.strictEqual(
                typedChatResult.data?.body,
                'An error occurred when communicating with the model, check the logs for more information.'
            )
        })

        it('returns an auth follow up action if model request returns an auth error', async () => {
            generateAssistantResponseStub.callsFake(() => {
                throw new Error('Error')
            })

            sinon.stub(utils, 'getAuthFollowUpType').returns('full-auth')
            const chatResultPromise = chatController.onChatPrompt(
                { tabId: mockTabId, prompt: { prompt: 'Hello' }, partialResultToken: 1 },
                mockCancellationToken
            )

            const chatResult = await chatResultPromise

            // called once for error message propagation
            sinon.assert.callCount(testFeatures.lsp.sendProgress, 1)
            assert.deepStrictEqual(chatResult, utils.createAuthFollowUpResult('full-auth'))
        })

        it('returns a ResponseError if response streams return an error event', async () => {
            generateAssistantResponseStub.callsFake(() => {
                return Promise.resolve({
                    $metadata: {
                        requestId: mockMessageId,
                    },
                    generateAssistantResponseResponse: createIterableResponse([
                        // ["Hello ", "World"]
                        ...mockChatResponseList.slice(1, 3),
                        { error: { message: 'some error' } },
                        // ["!"]
                        ...mockChatResponseList.slice(3),
                    ]),
                })
            })

            const chatResult = await chatController.onChatPrompt(
                { tabId: mockTabId, prompt: { prompt: 'Hello' } },
                mockCancellationToken
            )

            assert.deepStrictEqual(chatResult, new ResponseError(LSPErrorCodes.RequestFailed, 'some error'))
        })

        it('returns a ResponseError if response streams return an invalid state event', async () => {
            generateAssistantResponseStub.callsFake(() => {
                return Promise.resolve({
                    $metadata: {
                        requestId: mockMessageId,
                    },
                    generateAssistantResponseResponse: createIterableResponse([
                        // ["Hello ", "World"]
                        ...mockChatResponseList.slice(1, 3),
                        { invalidStateEvent: { message: 'invalid state' } },
                        // ["!"]
                        ...mockChatResponseList.slice(3),
                    ]),
                })
            })

            const chatResult = await chatController.onChatPrompt(
                { tabId: mockTabId, prompt: { prompt: 'Hello' } },
                mockCancellationToken
            )

            assert.deepStrictEqual(chatResult, new ResponseError(LSPErrorCodes.RequestFailed, 'invalid state'))
        })

        describe('#extractDocumentContext', () => {
            const typescriptDocument = TextDocument.create('file:///test.ts', 'typescript', 1, 'test')
            let extractDocumentContextStub: sinon.SinonStub

            const mockCursorState = {
                range: {
                    start: {
                        line: 1,
                        character: 1,
                    },
                    end: {
                        line: 1,
                        character: 1,
                    },
                },
            }

            beforeEach(() => {
                extractDocumentContextStub = sinon.stub(DocumentContextExtractor.prototype, 'extractDocumentContext')
                testFeatures.openDocument(typescriptDocument)
            })

            afterEach(() => {
                extractDocumentContextStub.restore()
            })

            it('parses relevant document and includes as requestInput if @workspace context is included', async () => {
                const localProjectContextController = new LocalProjectContextController('client-name', [], logging)
                const mockRelevantDocs = [
                    { filePath: '/test/1.ts', content: 'text', id: 'id-1', index: 0, vec: [1] },
                    { filePath: '/test/2.ts', content: 'text2', id: 'id-2', index: 0, vec: [1] },
                ]

                sinon.stub(LocalProjectContextController, 'getInstance').resolves(localProjectContextController)

                Object.defineProperty(localProjectContextController, 'isEnabled', {
                    get: () => true,
                })

                sinon.stub(localProjectContextController, 'queryVectorIndex').resolves(mockRelevantDocs)

                await chatController.onChatPrompt(
                    {
                        tabId: 'tab',
                        prompt: {
                            prompt: '@workspace help me understand this code',
                            escapedPrompt: '@workspace help me understand this code',
                        },
                        context: [{ command: '@workspace' }],
                    },
                    mockCancellationToken
                )

                const calledRequestInput: GenerateAssistantResponseCommandInput =
                    generateAssistantResponseStub.firstCall.firstArg

                assert.deepStrictEqual(
                    calledRequestInput.conversationState?.currentMessage?.userInputMessage?.userInputMessageContext
                        ?.editorState,
                    {
                        workspaceFolders: [],
                        relevantDocuments: [
                            {
                                endLine: -1,
                                relativeFilePath: '1.ts',
                                startLine: -1,
                                text: 'text',
                            },
                            {
                                endLine: -1,
                                relativeFilePath: '2.ts',
                                startLine: -1,
                                text: 'text2',
                            },
                        ],
                        useRelevantDocuments: true,
                    }
                )
            })

            it('leaves cursorState as undefined if cursorState is not passed', async () => {
                const documentContextObject = {
                    programmingLanguage: 'typescript',
                    cursorState: undefined,
                    relativeFilePath: 'file:///test.ts',
                }
                extractDocumentContextStub.resolves(documentContextObject)

                await chatController.onChatPrompt(
                    {
                        tabId: mockTabId,
                        prompt: { prompt: 'Hello' },
                        textDocument: { uri: 'file:///test.ts' },
                        cursorState: undefined,
                    },
                    mockCancellationToken
                )

                const calledRequestInput: GenerateAssistantResponseCommandInput =
                    generateAssistantResponseStub.firstCall.firstArg

                assert.strictEqual(
                    calledRequestInput.conversationState?.currentMessage?.userInputMessage?.userInputMessageContext
                        ?.editorState?.cursorState,
                    undefined
                )
            })

            it('leaves document as undefined if relative file path is undefined', async () => {
                const documentContextObject = {
                    programmingLanguage: 'typescript',
                    cursorState: [],
                    relativeFilePath: undefined,
                }
                extractDocumentContextStub.resolves(documentContextObject)

                await chatController.onChatPrompt(
                    {
                        tabId: mockTabId,
                        prompt: { prompt: 'Hello' },
                        cursorState: [mockCursorState],
                    },
                    mockCancellationToken
                )

                const calledRequestInput: GenerateAssistantResponseCommandInput =
                    generateAssistantResponseStub.firstCall.firstArg

                assert.strictEqual(
                    calledRequestInput.conversationState?.currentMessage?.userInputMessage?.userInputMessageContext
                        ?.editorState?.document,
                    undefined
                )
            })

            it('parses editor state context and includes as requestInput if both cursor state and text document are found', async () => {
                const documentContextObject = {
                    programmingLanguage: 'typescript',
                    cursorState: [],
                    relativeFilePath: typescriptDocument.uri,
                }
                extractDocumentContextStub.resolves(documentContextObject)

                await chatController.onChatPrompt(
                    {
                        tabId: mockTabId,
                        prompt: { prompt: 'Hello' },
                        textDocument: { uri: 'file:///test.ts' },
                        cursorState: [mockCursorState],
                    },
                    mockCancellationToken
                )

                const calledRequestInput: GenerateAssistantResponseCommandInput =
                    generateAssistantResponseStub.firstCall.firstArg

                assert.deepStrictEqual(
                    calledRequestInput.conversationState?.currentMessage?.userInputMessage?.userInputMessageContext
                        ?.editorState,
                    {
                        cursorState: [],
                        document: {
                            programmingLanguage: 'typescript',
                            relativeFilePath: 'file:///test.ts',
                            text: undefined,
                        },
                        workspaceFolders: [],
                        relevantDocuments: undefined,
                        useRelevantDocuments: false,
                    }
                )
            })
        })
    })

    describe('onCreatePrompt', () => {
        it('should create prompt file with given name', async () => {
            const promptName = 'testPrompt'
            const expectedPath = path.join(getUserPromptsDirectory(), `testPrompt${promptFileExtension}`)

            await chatController.onCreatePrompt({ promptName })

            sinon.assert.calledOnceWithExactly(fsWriteFileStub, expectedPath, '', { mode: 0o600 })
        })

        it('should create default prompt file when no name provided', async () => {
            const expectedPath = path.join(getUserPromptsDirectory(), `default${promptFileExtension}`)

            await chatController.onCreatePrompt({ promptName: '' })

            sinon.assert.calledOnceWithExactly(fsWriteFileStub, expectedPath, '', { mode: 0o600 })
        })
    })

    describe('onInlineChatPrompt', () => {
        it('read all the response streams and return compiled results', async () => {
            const chatResultPromise = chatController.onInlineChatPrompt(
                { prompt: { prompt: 'Hello' } },
                mockCancellationToken
            )

            const chatResult = await chatResultPromise

            sinon.assert.callCount(testFeatures.lsp.sendProgress, 0)
            assert.deepStrictEqual(chatResult, expectedCompleteInlineChatResult)
        })

        it('read all the response streams and send progress as partial result is received', async () => {
            const chatResultPromise = chatController.onInlineChatPrompt(
                { prompt: { prompt: 'Hello' }, partialResultToken: 1 },
                mockCancellationToken
            )

            const chatResult = await chatResultPromise

            sinon.assert.callCount(testFeatures.lsp.sendProgress, mockChatResponseList.length)
            assert.deepStrictEqual(chatResult, expectedCompleteInlineChatResult)
        })

        it('can use 0 as progress token', async () => {
            const chatResultPromise = chatController.onInlineChatPrompt(
                { prompt: { prompt: 'Hello' }, partialResultToken: 0 },
                mockCancellationToken
            )

            const chatResult = await chatResultPromise

            sinon.assert.callCount(testFeatures.lsp.sendProgress, mockChatResponseList.length)
            assert.deepStrictEqual(chatResult, expectedCompleteInlineChatResult)
        })

        it('returns a ResponseError if sendMessage returns an error', async () => {
            sendMessageStub.callsFake(() => {
                throw new Error('Error')
            })

            const chatResult = await chatController.onInlineChatPrompt(
                { prompt: { prompt: 'Hello' } },
                mockCancellationToken
            )

            assert.ok(chatResult instanceof ResponseError)
        })

        it('returns a Response error if sendMessage returns an auth error', async () => {
            sendMessageStub.callsFake(() => {
                throw new Error('Error')
            })

            const chatResultPromise = chatController.onInlineChatPrompt(
                { prompt: { prompt: 'Hello' }, partialResultToken: 1 },
                mockCancellationToken
            )

            const chatResult = await chatResultPromise

            sinon.assert.callCount(testFeatures.lsp.sendProgress, 0)
            assert.ok(chatResult instanceof ResponseError)
        })

        it('returns a ResponseError if response streams return an error event', async () => {
            sendMessageStub.callsFake(() => {
                return Promise.resolve({
                    $metadata: {
                        requestId: mockMessageId,
                    },
                    sendMessageResponse: createIterableResponse([
                        // ["Hello ", "World"]
                        ...mockChatResponseList.slice(1, 3),
                        { error: { message: 'some error' } },
                        // ["!"]
                        ...mockChatResponseList.slice(3),
                    ]),
                })
            })

            const chatResult = await chatController.onInlineChatPrompt(
                { prompt: { prompt: 'Hello' } },
                mockCancellationToken
            )

            assert.deepStrictEqual(chatResult, new ResponseError(LSPErrorCodes.RequestFailed, 'some error'))
        })

        it('returns a ResponseError if response streams return an invalid state event', async () => {
            sendMessageStub.callsFake(() => {
                return Promise.resolve({
                    $metadata: {
                        requestId: mockMessageId,
                    },
                    sendMessageResponse: createIterableResponse([
                        // ["Hello ", "World"]
                        ...mockChatResponseList.slice(1, 3),
                        { invalidStateEvent: { message: 'invalid state' } },
                        // ["!"]
                        ...mockChatResponseList.slice(3),
                    ]),
                })
            })

            const chatResult = await chatController.onInlineChatPrompt(
                { prompt: { prompt: 'Hello' } },
                mockCancellationToken
            )

            assert.deepStrictEqual(chatResult, new ResponseError(LSPErrorCodes.RequestFailed, 'invalid state'))
        })

        describe('#extractDocumentContext', () => {
            const typescriptDocument = TextDocument.create('file:///test.ts', 'typescript', 1, 'test')
            let extractDocumentContextStub: sinon.SinonStub

            const mockCursorState = {
                range: {
                    start: {
                        line: 1,
                        character: 1,
                    },
                    end: {
                        line: 1,
                        character: 1,
                    },
                },
            }

            beforeEach(() => {
                extractDocumentContextStub = sinon.stub(DocumentContextExtractor.prototype, 'extractDocumentContext')
                testFeatures.openDocument(typescriptDocument)
            })

            afterEach(() => {
                extractDocumentContextStub.restore()
            })

            it('leaves cursorState as undefined if cursorState is not passed', async () => {
                const documentContextObject = {
                    programmingLanguage: 'typescript',
                    cursorState: undefined,
                    relativeFilePath: 'file:///test.ts',
                }
                extractDocumentContextStub.resolves(documentContextObject)

                await chatController.onInlineChatPrompt(
                    {
                        prompt: { prompt: 'Hello' },
                        textDocument: { uri: 'file:///test.ts' },
                        cursorState: undefined,
                    },
                    mockCancellationToken
                )

                const calledRequestInput: SendMessageCommandInput = sendMessageStub.firstCall.firstArg

                assert.strictEqual(
                    calledRequestInput.conversationState?.currentMessage?.userInputMessage?.userInputMessageContext
                        ?.editorState?.cursorState,
                    undefined
                )
            })

            it('leaves document as undefined if relative file path is undefined', async () => {
                const documentContextObject = {
                    programmingLanguage: 'typescript',
                    cursorState: [],
                    relativeFilePath: undefined,
                }
                extractDocumentContextStub.resolves(documentContextObject)

                await chatController.onInlineChatPrompt(
                    {
                        prompt: { prompt: 'Hello' },
                        cursorState: [mockCursorState],
                    },
                    mockCancellationToken
                )

                const calledRequestInput: SendMessageCommandInput = sendMessageStub.firstCall.firstArg

                assert.strictEqual(
                    calledRequestInput.conversationState?.currentMessage?.userInputMessage?.userInputMessageContext
                        ?.editorState?.document,
                    undefined
                )
            })

            it('parses editor state context and includes as requestInput if both cursor state and text document are found', async () => {
                const documentContextObject = {
                    programmingLanguage: 'typescript',
                    cursorState: [],
                    relativeFilePath: typescriptDocument.uri,
                }
                extractDocumentContextStub.resolves(documentContextObject)

                await chatController.onInlineChatPrompt(
                    {
                        prompt: { prompt: 'Hello' },
                        textDocument: { uri: 'file:///test.ts' },
                        cursorState: [mockCursorState],
                    },
                    mockCancellationToken
                )

                const calledRequestInput: SendMessageCommandInput = sendMessageStub.firstCall.firstArg

                assert.deepStrictEqual(
                    calledRequestInput.conversationState?.currentMessage?.userInputMessage?.userInputMessageContext
                        ?.editorState,
                    {
                        cursorState: [],
                        document: {
                            programmingLanguage: 'typescript',
                            relativeFilePath: 'file:///test.ts',
                            text: undefined,
                        },
                        workspaceFolders: [],
                        relevantDocuments: undefined,
                        useRelevantDocuments: false,
                    }
                )
            })
        })
    })

    describe('onCodeInsertToCursorPosition', () => {
        beforeEach(() => {
            chatController.onTabAdd({ tabId: mockTabId })
            testFeatures.lsp.workspace.applyWorkspaceEdit.resolves({ applied: true })
            testFeatures.workspace.getTextDocument = sinon.stub()
        })

        afterEach(() => {
            chatController.dispose()
        })

        it('handles regular insertion correctly', async () => {
            const document: TextDocument = TextDocument.create('test.ts', 'typescript', 1, ' ')
            testFeatures.workspace.getTextDocument.resolves(document)

            const cursorPosition = Position.create(0, 0)
            const params: InsertToCursorPositionParams = {
                textDocument: { uri: 'test.ts' },
                cursorPosition,
                code: 'const x = 1\n   const y = 2',
                tabId: mockTabId,
                messageId: 'XXX',
            }
            await chatController.onCodeInsertToCursorPosition(params)

            assert.deepStrictEqual(testFeatures.lsp.workspace.applyWorkspaceEdit.firstCall.args[0], {
                edit: {
                    documentChanges: [
                        {
                            textDocument: { uri: 'test.ts', version: 0 },
                            edits: [
                                {
                                    range: {
                                        start: cursorPosition,
                                        end: cursorPosition,
                                    },
                                    newText: params.code,
                                },
                            ],
                        },
                    ],
                },
            })
        })

        it('handles tab-based indentation correctly', async () => {
            const documentContent = 'function test() {\n\tif (true) {\n\t\t// cursor here\n\t}'
            const document: TextDocument = TextDocument.create('test.ts', 'typescript', 1, documentContent)
            testFeatures.workspace.getTextDocument.resolves(document)

            const cursorPosition = Position.create(2, 2)
            const params: InsertToCursorPositionParams = {
                textDocument: { uri: 'test.ts' },
                cursorPosition,
                code: 'console.log("test");\nconsole.log("test2")',
                tabId: mockTabId,
                messageId: 'XXX',
            }

            await chatController.onCodeInsertToCursorPosition(params)

            const documentChanges = testFeatures.lsp.workspace.applyWorkspaceEdit.firstCall.args[0].edit.documentChanges
            assert(documentChanges)
            const insertedText = (documentChanges[0] as TextDocumentEdit).edits[0].newText
            // Should maintain tab-based indentation
            assert.deepStrictEqual(insertedText, 'console.log("test");\n\t\tconsole.log("test2")')
        })

        it('handles insertion at mixed indentation levels correctly', async () => {
            const documentContent = `function test() {
    if (true) {
            // cursor here
        console.log("test");
    }
}`
            const document: TextDocument = TextDocument.create('test.ts', 'typescript', 1, documentContent)
            testFeatures.workspace.getTextDocument.resolves(document)

            const cursorPosition = Position.create(2, 12)
            const params: InsertToCursorPositionParams = {
                textDocument: { uri: 'test.ts' },
                cursorPosition,
                code: 'const x = 1;\nconst y = 2;',
                tabId: mockTabId,
                messageId: 'XXX',
            }

            await chatController.onCodeInsertToCursorPosition(params)

            // Verify that the inserted code maintains the indentation level of the insertion point
            const documentChanges = testFeatures.lsp.workspace.applyWorkspaceEdit.firstCall.args[0].edit.documentChanges
            assert(documentChanges)
            const insertedText = (documentChanges[0] as TextDocumentEdit).edits[0].newText
            assert.deepStrictEqual(insertedText, `const x = 1;\n${' '.repeat(12)}const y = 2;`)
        })

        it('handles code starting with multiple blank lines correctly', async () => {
            // Create a document with some existing indentation
            const documentContent = `${' '.repeat(4)}const existingCode = true;`
            const document: TextDocument = TextDocument.create('test.ts', 'typescript', 1, documentContent)
            testFeatures.workspace.getTextDocument.resolves(document)

            // Position cursor at an indented position
            const cursorPosition = Position.create(0, 4)
            const params: InsertToCursorPositionParams = {
                textDocument: { uri: 'test.ts' },
                cursorPosition,
                // Code starts with 3 blank lines, followed by actual code
                code: '\n\n\nfunction test() {\n    console.log("test");\n}',
                tabId: mockTabId,
                messageId: 'XXX',
            }
            await chatController.onCodeInsertToCursorPosition(params)

            const documentChanges = testFeatures.lsp.workspace.applyWorkspaceEdit.firstCall.args[0].edit.documentChanges
            assert(documentChanges)
            const insertedText = (documentChanges[0] as TextDocumentEdit).edits[0].newText
            // The blank lines should have no indentation
            // Only the actual code lines should be indented
            // First three lines should be empty with no indentation
            // Following lines should have the indentation
            assert.deepStrictEqual(
                insertedText,
                `\n\n\n${' '.repeat(4)}function test() {\n${' '.repeat(8)}console.log("test");\n${' '.repeat(4)}}`
            )
        })

        it('handles insertion of code with multiple leading blank lines into empty document at position 0', async () => {
            const documentContent = ''
            const document: TextDocument = TextDocument.create('test.py', 'python', 1, documentContent)
            testFeatures.workspace.getTextDocument.resolves(document)

            const cursorPosition = Position.create(0, 0)
            const params: InsertToCursorPositionParams = {
                textDocument: { uri: 'test.ts' },
                cursorPosition,
                // Code with 5 blank lines at the beginning
                code: '\n\n\n\n\ndef multiply(x, y):\n    result = x * y\n    return result\n\nprint(multiply(4, 5))',
                tabId: mockTabId,
                messageId: 'XXX',
            }

            await chatController.onCodeInsertToCursorPosition(params)

            const documentChanges = testFeatures.lsp.workspace.applyWorkspaceEdit.firstCall.args[0].edit.documentChanges
            assert(documentChanges)
            const insertedText = (documentChanges[0] as TextDocumentEdit).edits[0].newText
            // Since document is empty and cursor is at 0,0:
            // - Leading blank lines should be preserved exactly as is
            // - No additional indentation should be added to any lines
            assert.deepStrictEqual(insertedText, params.code)
        })

        it('handles undefined document content correctly', async () => {
            testFeatures.workspace.getTextDocument.resolves(undefined)

            const cursorPosition = Position.create(0, 0)
            const params: InsertToCursorPositionParams = {
                textDocument: { uri: 'test.ts' },
                cursorPosition,
                code: 'const x = 1;\nconst y = 2;',
                tabId: mockTabId,
                messageId: 'XXX',
            }

            await chatController.onCodeInsertToCursorPosition(params)

            // When document content is undefined, the code should:
            // 1. Still attempt to insert the code
            // 2. Not add any indentation

            const documentChanges = testFeatures.lsp.workspace.applyWorkspaceEdit.firstCall.args[0].edit.documentChanges
            assert(documentChanges)
            const edit = (documentChanges[0] as TextDocumentEdit).edits[0]

            assert.deepStrictEqual(edit.newText, params.code)
            assert.deepStrictEqual(edit.range.start, cursorPosition)
            assert.deepStrictEqual(edit.range.end, cursorPosition)
        })

        it('handles indentation correctly when inserting after an indent', async () => {
            // Text document contains 8 space characters
            const documentContent = ' '.repeat(8)
            const document: TextDocument = TextDocument.create('test.ts', 'typescript', 1, documentContent)
            testFeatures.workspace.getTextDocument.resolves(document)

            // Cursor is positioned at the end of the first line, after the 8 spaces
            const cursorPosition = Position.create(0, documentContent.length)
            const params: InsertToCursorPositionParams = {
                textDocument: { uri: 'test.ts' },
                cursorPosition,
                code: 'const x = 1\nconst y = 2',
                tabId: mockTabId,
                messageId: 'XXX',
            }
            await chatController.onCodeInsertToCursorPosition(params)

            assert.deepStrictEqual(testFeatures.lsp.workspace.applyWorkspaceEdit.firstCall.args[0], {
                edit: {
                    documentChanges: [
                        {
                            textDocument: { uri: 'test.ts', version: 0 },
                            edits: [
                                {
                                    range: {
                                        start: cursorPosition,
                                        end: cursorPosition,
                                    },
                                    // We expect new text to be added to the end of the existing line and also apply indentation on the next line
                                    newText: `const x = 1\n${' '.repeat(8)}const y = 2`,
                                },
                            ],
                        },
                    ],
                },
            })
        })

        it('handles indentation correctly when inserting at the end of a single line that does not have any indentation', async () => {
            const documentContent = 'console.log("Hello world")'
            const document: TextDocument = TextDocument.create('test.ts', 'typescript', 1, documentContent)
            testFeatures.workspace.getTextDocument.resolves(document)

            const forLoop = `for (let i = 2; i <= n; i++) {
                const next = prev + current;
                prev = current;
                current = next;
            }`

            const cursorPosition = Position.create(0, documentContent.length)
            const params: InsertToCursorPositionParams = {
                textDocument: { uri: 'test.ts' },
                cursorPosition,
                code: forLoop,
                tabId: mockTabId,
                messageId: 'XXX',
            }

            await chatController.onCodeInsertToCursorPosition(params)

            const documentChanges = testFeatures.lsp.workspace.applyWorkspaceEdit.firstCall.args[0].edit.documentChanges
            assert(documentChanges)
            const insertedText = (documentChanges[0] as TextDocumentEdit).edits[0].newText
            // For loop should be inserted as is in this case
            assert.deepStrictEqual(insertedText, forLoop)
        })

        it('handles indentation correctly when inserting inside an indented block', async () => {
            const fibonacci = `function fibonacci(n) {
    if (n <= 1) return n;

    let prev = 0, 
    let current = 1;

    for (let i = 2; i <= n; i++) {
        // Insertion will happen on the line below
        
        const next = prev + current;
        prev = current;
        current = next;
    }

    return current;
}
`

            // This test will insert an extra for loop inside the existing for loop in the fibonacci function above
            const forLoop = `for (let i = 2; i <= n; i++) {
    const next = prev + current;
    prev = current;
    current = next;
}
`
            // Given the for loop is inside a function and we will be inserting a new for loop inside, the for loop to be inserted will have 8 prefix spaces
            const twiceIndentedForLoop = `for (let i = 2; i <= n; i++) {
${' '.repeat(8)}    const next = prev + current;
${' '.repeat(8)}    prev = current;
${' '.repeat(8)}    current = next;
${' '.repeat(8)}}
`

            let document: TextDocument = TextDocument.create('test.ts', 'typescript', 1, fibonacci)
            testFeatures.workspace.getTextDocument.resolves(document)

            const cursorPosition = Position.create(8, 8)
            const params: InsertToCursorPositionParams = {
                textDocument: { uri: 'test.ts' },
                cursorPosition,
                code: forLoop,
                tabId: mockTabId,
                messageId: 'XXX',
            }

            await chatController.onCodeInsertToCursorPosition(params)

            const documentChanges = testFeatures.lsp.workspace.applyWorkspaceEdit.firstCall.args[0].edit.documentChanges
            assert(documentChanges)
            const insertedText = (documentChanges[0] as TextDocumentEdit).edits[0].newText
            assert.deepStrictEqual(insertedText, twiceIndentedForLoop)
        })

        it('handles virtual spaces when cursor is in empty line with virtual indent', async () => {
            // Create an empty document
            const document: TextDocument = TextDocument.create('test.ts', 'typescript', 1, '')
            testFeatures.workspace.getTextDocument.resolves(document)

            // Position cursor at character 8 in an empty line (virtual space)
            const cursorPosition = Position.create(0, 8)
            const params: InsertToCursorPositionParams = {
                textDocument: { uri: 'test.ts' },
                cursorPosition,
                code: 'const x = 1\nconst y = 2',
                tabId: mockTabId,
                messageId: 'XXX',
            }

            await chatController.onCodeInsertToCursorPosition(params)

            // The code should be indented with 8 spaces for both lines
            // and cursor should be moved to position 0
            assert.deepStrictEqual(testFeatures.lsp.workspace.applyWorkspaceEdit.firstCall.args[0], {
                edit: {
                    documentChanges: [
                        {
                            textDocument: { uri: 'test.ts', version: 0 },
                            edits: [
                                {
                                    range: {
                                        start: Position.create(0, 0), // Note: cursor moved to start
                                        end: Position.create(0, 0),
                                    },
                                    newText: `${' '.repeat(8)}const x = 1\n${' '.repeat(8)}const y = 2`,
                                },
                            ],
                        },
                    ],
                },
            })
        })

        it('handles virtual spaces with multiline code containing empty lines', async () => {
            // Create an empty document
            let document: TextDocument = TextDocument.create('test.ts', 'typescript', 1, '')
            testFeatures.workspace.getTextDocument.resolves(document)

            // Position cursor at character 4 in an empty line (virtual space)
            const cursorPosition = Position.create(0, 4)
            const params: InsertToCursorPositionParams = {
                textDocument: { uri: 'test.ts' },
                cursorPosition,
                code: 'if (condition) {\n\n    console.log("test");\n}',
                tabId: mockTabId,
                messageId: 'XXX',
            }

            await chatController.onCodeInsertToCursorPosition(params)

            // The code should be indented with 4 spaces, empty lines should remain empty
            assert.deepStrictEqual(testFeatures.lsp.workspace.applyWorkspaceEdit.firstCall.args[0], {
                edit: {
                    documentChanges: [
                        {
                            textDocument: { uri: 'test.ts', version: 0 },
                            edits: [
                                {
                                    range: {
                                        start: Position.create(0, 0), // Note: cursor moved to start
                                        end: Position.create(0, 0),
                                    },
                                    newText: `${' '.repeat(4)}if (condition) {\n\n${' '.repeat(8)}console.log("test");\n    }`,
                                },
                            ],
                        },
                    ],
                },
            })
        })

        it('handles virtual spaces correctly when code starts with empty line', async () => {
            const document: TextDocument = TextDocument.create('test.ts', 'typescript', 1, '')
            testFeatures.workspace.getTextDocument.resolves(document)

            // Position cursor at character 6 in an empty line (virtual space)
            const cursorPosition = Position.create(0, 6)
            const params: InsertToCursorPositionParams = {
                textDocument: { uri: 'test.ts' },
                cursorPosition,
                // Code starts with an empty line, followed by actual code
                code: '\nfunction test() {\n    console.log("test");\n}',
                tabId: mockTabId,
                messageId: 'XXX',
            }

            await chatController.onCodeInsertToCursorPosition(params)

            // The first empty line should have no indentation
            // Subsequent lines should be indented with 6 spaces
            assert.deepStrictEqual(testFeatures.lsp.workspace.applyWorkspaceEdit.firstCall.args[0], {
                edit: {
                    documentChanges: [
                        {
                            textDocument: { uri: 'test.ts', version: 0 },
                            edits: [
                                {
                                    range: {
                                        start: Position.create(0, 0), // Note: cursor moved to start
                                        end: Position.create(0, 0),
                                    },
                                    // First line is empty (no indentation)
                                    // Following lines get the virtual space indentation
                                    newText: `\n${' '.repeat(6)}function test() {\n${' '.repeat(10)}console.log("test");\n${' '.repeat(6)}}`,
                                },
                            ],
                        },
                    ],
                },
            })
        })
    })

    it('calls TabBarControlled when tabBarAction request is received', async () => {
        const tabBarActionStub = sinon.stub(TabBarController.prototype, 'onTabBarAction')

        await chatController.onTabBarAction({ tabId: mockTabId, action: 'export' })

        sinon.assert.calledOnce(tabBarActionStub)
    })

    it('determines when an error is a user action', function () {
        const nonUserAction = new Error('User action error')
        const cancellationError = new CancellationError('user')
        const rejectionError = new ToolApprovalException()
        const tokenSource = new CancellationTokenSource()

        assert.ok(!chatController.isUserAction(nonUserAction))
        assert.ok(chatController.isUserAction(cancellationError))
        assert.ok(chatController.isUserAction(rejectionError))

        assert.ok(!chatController.isUserAction(nonUserAction, tokenSource.token))

        tokenSource.cancel()

        assert.ok(chatController.isUserAction(nonUserAction, tokenSource.token))
    })
})

// The body may include text-based progress updates from tool invocations.
// We want to ignore these in the tests.
function assertChatResultsMatch(actual: any, expected: ChatResult) {
    // TODO: tool messages completely re-order the response.
    return

    // if (actual?.body && expected?.body) {
    //     assert.ok(
    //         actual.body.endsWith(expected.body),
    //         `Body should end with "${expected.body}"\nActual: "${actual.body}"`
    //     )
    // }

    // assert.deepStrictEqual({ ...actual, body: undefined }, { ...expected, body: undefined })
}<|MERGE_RESOLUTION|>--- conflicted
+++ resolved
@@ -898,11 +898,7 @@
 
             const chatResult = await chatResultPromise
 
-<<<<<<< HEAD
-            sinon.assert.callCount(testFeatures.lsp.sendProgress, mockChatResponseList.length + 1) // response length + 1 loading messages
-=======
             sinon.assert.callCount(testFeatures.lsp.sendProgress, mockChatResponseList.length)
->>>>>>> 72f7bef6
             assert.deepStrictEqual(chatResult, {
                 additionalMessages: [],
                 body: '\n\nHello World!',
@@ -919,11 +915,7 @@
 
             const chatResult = await chatResultPromise
 
-<<<<<<< HEAD
-            sinon.assert.callCount(testFeatures.lsp.sendProgress, mockChatResponseList.length + 1) // response length + 1 loading message
-=======
             sinon.assert.callCount(testFeatures.lsp.sendProgress, mockChatResponseList.length)
->>>>>>> 72f7bef6
             assert.deepStrictEqual(chatResult, {
                 additionalMessages: [],
                 body: '\n\nHello World!',
