--- conflicted
+++ resolved
@@ -56,10 +56,7 @@
     AmazonQServicePendingProfileError,
     AmazonQServicePendingSigninError,
 } from '../../shared/amazonQServiceManager/errors'
-<<<<<<< HEAD
 import { McpManager } from './tools/mcp/mcpManager'
-=======
->>>>>>> e258409f
 import { AgenticChatResultStream } from './agenticChatResultStream'
 
 describe('AgenticChatController', () => {
