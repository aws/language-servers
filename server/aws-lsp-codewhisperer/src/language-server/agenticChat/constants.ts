export const genericErrorMsg = 'An unexpected error occurred, check the logs for more information.'
export const loadingThresholdMs = 2000
export const generateAssistantResponseInputLimit = 500_000
export const outputLimitExceedsPartialMsg = 'output exceeds maximum character limit of'
export const responseTimeoutMs = 240_000
export const responseTimeoutPartialMsg = 'Response processing timed out after'
<<<<<<< HEAD
export const clientTimeoutMs = 245_000
export const defaultModelId = undefined
// TODO: Uncomment this line when model selection is ready to release
// export const defaultModelId = 'CLAUDE_3_7_SONNET_20250219_V1_0' // TODO: this can't be imported from chat-client, so we hardcode it here
=======
export const clientTimeoutMs = 180_000
export const defaultModelId = 'CLAUDE_SONNET_4_20250514_V1_0' // TODO: this can't be imported from chat-client, so we hardcode it here
>>>>>>> 7f79d274
<|MERGE_RESOLUTION|>--- conflicted
+++ resolved
@@ -4,12 +4,5 @@
 export const outputLimitExceedsPartialMsg = 'output exceeds maximum character limit of'
 export const responseTimeoutMs = 240_000
 export const responseTimeoutPartialMsg = 'Response processing timed out after'
-<<<<<<< HEAD
 export const clientTimeoutMs = 245_000
-export const defaultModelId = undefined
-// TODO: Uncomment this line when model selection is ready to release
-// export const defaultModelId = 'CLAUDE_3_7_SONNET_20250219_V1_0' // TODO: this can't be imported from chat-client, so we hardcode it here
-=======
-export const clientTimeoutMs = 180_000
-export const defaultModelId = 'CLAUDE_SONNET_4_20250514_V1_0' // TODO: this can't be imported from chat-client, so we hardcode it here
->>>>>>> 7f79d274
+export const defaultModelId = 'CLAUDE_SONNET_4_20250514_V1_0' // TODO: this can't be imported from chat-client, so we hardcode it here