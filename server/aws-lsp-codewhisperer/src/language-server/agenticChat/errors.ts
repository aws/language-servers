import { CodeWhispererStreamingServiceException } from '@amzn/codewhisperer-streaming'

type AgenticChatErrorCode =
    | 'QModelResponse' // generic backend error.
    | 'AmazonQServiceManager' // AmazonQServiceManager failed to initialize.
    | 'FailedResult' // general error when processing tool results
    | 'InputTooLong' // too much context given to backend service.
    | 'PromptCharacterLimit' // customer prompt exceeds
    | 'ResponseProcessingTimeout' // response didn't finish streaming in the allowed time
<<<<<<< HEAD
    | 'MCPServerInitTimeout' // mcp server failed to start within allowed time
    | 'MCPToolExecTimeout' // mcp tool call failed to complete within allowed time
    | 'MCPServerConnectionFailed' // mcp server failed to connect
=======
>>>>>>> ec03d60a
    | 'RequestAborted' // request was aborted by the user

export const customerFacingErrorCodes: AgenticChatErrorCode[] = [
    'QModelResponse',
    'InputTooLong',
    'PromptCharacterLimit',
]

export const unactionableErrorCodes: Partial<Record<AgenticChatErrorCode, string>> = {
    PromptCharacterLimit: 'User prompt contains too many characters',
}

export class AgenticChatError extends Error {
    constructor(
        message: string,
        public readonly code: AgenticChatErrorCode,
        cause?: Error,
        public readonly requestId?: string
    ) {
        super(message, { cause: cause })
    }
}

export function wrapErrorWithCode(error: unknown, code: AgenticChatErrorCode) {
    if (error instanceof CodeWhispererStreamingServiceException) {
        return new AgenticChatError(error.message, code, error, error.$metadata?.requestId)
    }

    if (error instanceof Error) {
        return new AgenticChatError(error.message, code, error)
    }
    return new AgenticChatError(String(error), code)
}

export function isInputTooLongError(error: unknown): boolean {
    if (error instanceof AgenticChatError && error.code === 'InputTooLong') {
        return true
    }

    if (error instanceof Error) {
        //  This is fragile (breaks if the backend changes their error message wording)
        return error.message.includes('Input is too long')
    }

    return false
}

export function isRequestAbortedError(error: unknown): boolean {
    if (error instanceof AgenticChatError && error.code === 'RequestAborted') {
        return true
    }

    if (error instanceof Error) {
        //  This is fragile (breaks if the backend changes their error message wording)
        return error.message.includes('Request aborted')
    }

    return false
}<|MERGE_RESOLUTION|>--- conflicted
+++ resolved
@@ -7,13 +7,10 @@
     | 'InputTooLong' // too much context given to backend service.
     | 'PromptCharacterLimit' // customer prompt exceeds
     | 'ResponseProcessingTimeout' // response didn't finish streaming in the allowed time
-<<<<<<< HEAD
+    | 'RequestAborted' // request was aborted by the user
     | 'MCPServerInitTimeout' // mcp server failed to start within allowed time
     | 'MCPToolExecTimeout' // mcp tool call failed to complete within allowed time
     | 'MCPServerConnectionFailed' // mcp server failed to connect
-=======
->>>>>>> ec03d60a
-    | 'RequestAborted' // request was aborted by the user
 
 export const customerFacingErrorCodes: AgenticChatErrorCode[] = [
     'QModelResponse',
