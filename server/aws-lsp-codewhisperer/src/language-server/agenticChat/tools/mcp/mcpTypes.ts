/*!
 * Copyright Amazon.com, Inc. or its affiliates.
 * All Rights Reserved. SPDX-License-Identifier: Apache-2.0
 */

<<<<<<< HEAD
export type McpServerStatus = 'UNINITIALIZED' | 'INITIALIZING' | 'ENABLED' | 'FAILED' | 'DISABLED'
export type McpPermissionType = 'alwaysAllow' | 'ask' | 'deny'
=======
export enum McpServerStatus {
    INITIALIZING = 'INITIALIZING',
    ENABLED = 'ENABLED',
    FAILED = 'FAILED',
    DISABLED = 'DISABLED',
}
>>>>>>> f15e95fe

export enum McpPermissionType {
    alwaysAllow = 'alwaysAllow',
    ask = 'ask',
    deny = 'deny',
}
export interface McpServerRuntimeState {
    status: McpServerStatus
    toolsCount: number
    lastError?: string
}
export interface McpToolDefinition {
    serverName: string
    toolName: string
    description: string
    inputSchema: any
}

export interface MCPServerConfig {
    command: string
    args?: string[]
    env?: Record<string, string>
    initializationTimeout?: number
    timeout?: number
    __configPath__?: string
}
export interface MCPServerPermission {
    enabled: boolean
    toolPerms: Record<string, McpPermissionType>
    __configPath__?: string
}

export interface PersonaConfig {
    mcpServers: string[] // list of enabled servers, wildcard "*" allowed
    toolPerms?: Record<string, Record<string, McpPermissionType>> // server → tool → perm, wildcard "*" allowed
}

export class PersonaModel {
    constructor(private cfg: PersonaConfig) {}

    static fromYaml(doc: any): PersonaModel {
        const cfg: PersonaConfig = {
            mcpServers: Array.isArray(doc?.['mcpServers']) ? doc['mcpServers'] : [],
            toolPerms: typeof doc?.['toolPerms'] === 'object' ? doc['toolPerms'] : {},
        }
        return new PersonaModel(cfg)
    }

    toYaml(): PersonaConfig {
        return this.cfg
    }

    private hasWildcard(): boolean {
        return this.cfg['mcpServers'].includes('*')
    }

    addServer(name: string): void {
        if (!this.hasWildcard() && !this.cfg['mcpServers'].includes(name)) {
            this.cfg['mcpServers'].push(name)
        }
    }

    removeServer(name: string, knownServers: string[]): void {
        const starIdx = this.cfg.mcpServers.indexOf('*')

        if (starIdx >= 0) {
            this.cfg.mcpServers = Array.from(new Set(knownServers))
        }

        const idx = this.cfg.mcpServers.indexOf(name)
        if (idx >= 0) this.cfg.mcpServers.splice(idx, 1)
        if (this.cfg.toolPerms) delete this.cfg.toolPerms[name]
    }

    replaceToolPerms(server: string, toolPerms: Record<string, McpPermissionType>): void {
        this.cfg['toolPerms'] ||= {}
        this.cfg['toolPerms'][server] = { ...toolPerms }
    }

    /** Ensure a “* : ask” entry exists. */
    ensureWildcardAsk(server: string): void {
        this.cfg['toolPerms'] ||= {}
        const s = (this.cfg['toolPerms'][server] ||= {})
        if (Object.keys(s).length === 0) s['*'] = McpPermissionType.ask
    }
}
export interface ListToolsResponse {
    tools: {
        name?: string
        description?: string
        inputSchema?: object
        [key: string]: any
    }[]
}<|MERGE_RESOLUTION|>--- conflicted
+++ resolved
@@ -3,17 +3,8 @@
  * All Rights Reserved. SPDX-License-Identifier: Apache-2.0
  */
 
-<<<<<<< HEAD
 export type McpServerStatus = 'UNINITIALIZED' | 'INITIALIZING' | 'ENABLED' | 'FAILED' | 'DISABLED'
 export type McpPermissionType = 'alwaysAllow' | 'ask' | 'deny'
-=======
-export enum McpServerStatus {
-    INITIALIZING = 'INITIALIZING',
-    ENABLED = 'ENABLED',
-    FAILED = 'FAILED',
-    DISABLED = 'DISABLED',
-}
->>>>>>> f15e95fe
 
 export enum McpPermissionType {
     alwaysAllow = 'alwaysAllow',
