--- conflicted
+++ resolved
@@ -40,10 +40,7 @@
     __cachedVersion__?: string // Cached version from registry for version sync
     __additionalHeaders__?: Record<string, string> // Additional headers from agent config (for registry servers)
     __additionalEnv__?: Record<string, string> // Additional env vars from agent config (for registry servers)
-<<<<<<< HEAD
-=======
     __registryError__?: string // Error message when registry server is not found in registry
->>>>>>> 037898e6
 }
 
 export interface RegistryServerConfig {
