/*!
 * Copyright Amazon.com, Inc. or its affiliates.
 * All Rights Reserved. SPDX-License-Identifier: Apache-2.0
 */

import { InitializeParams, Logger, Workspace } from '@aws/language-server-runtimes/server-interface'
import { URI } from 'vscode-uri'
import { MCPServerConfig, PersonaConfig, MCPServerPermission, McpPermissionType } from './mcpTypes'
import path = require('path')
import { QClientCapabilities } from '../../../configuration/qConfigurationServer'
import crypto = require('crypto')

/**
 * Load, validate, and parse MCP server configurations from JSON files.
 * - Deduplicates input paths.
 * - Normalizes file and URI inputs.
 * - Skips missing, unreadable, or invalid JSON files.
 * - Handle server name conflicts, prioritize workspace config over global when both define the same server.
 * - Validates required fields and logs warnings for issues.
 * - Captures and returns any errors that occur during loading
 */
export async function loadMcpServerConfigs(
    workspace: Workspace,
    logging: Logger,
    rawPaths: string[]
): Promise<{
    servers: Map<string, MCPServerConfig>
    serverNameMapping: Map<string, string>
    errors: Map<string, string>
}> {
    const servers = new Map<string, MCPServerConfig>()
    const serverNameMapping = new Map<string, string>()
    const configErrors = new Map<string, string>()
    const uniquePaths = Array.from(new Set(rawPaths))
    const globalConfigPath = getGlobalMcpConfigPath(workspace.fs.getUserHomeDir())
    for (const raw of uniquePaths) {
        // 1) normalize file:/ URIs → real fs paths
        let fsPath: string
        try {
            const uri = URI.parse(raw)
            fsPath = uri.scheme === 'file' ? uri.fsPath : raw
        } catch {
            fsPath = raw
        }
        fsPath = require('path').normalize(fsPath)

        // 2) skip missing
        let exists: boolean
        try {
            exists = await workspace.fs.exists(fsPath)
        } catch (e: any) {
            const errorMsg = `Could not stat MCP config at ${fsPath}: ${e.message}`
            logging.warn(errorMsg)
            continue
        }
        if (!exists) {
            const errorMsg = `MCP config not found at ${fsPath}, skipping.`
            logging.warn(errorMsg)
            continue
        }

        // 3) read + parse JSON
        let rawText: string
        try {
            rawText = (await workspace.fs.readFile(fsPath)).toString()
        } catch (e: any) {
            const errorMsg = `Failed to read MCP config at ${fsPath}: ${e.message}`
            logging.warn(errorMsg)
            configErrors.set(`${fsPath}`, errorMsg)
            continue
        }

        let json: any
        try {
            json = JSON.parse(rawText)
        } catch (e: any) {
            const errorMsg = `Invalid JSON in MCP config at ${fsPath}: ${e.message}`
            logging.warn(errorMsg)
            configErrors.set(`${fsPath}`, errorMsg)
            continue
        }

        if (!json.mcpServers || typeof json.mcpServers !== 'object') {
            const errorMsg = `MCP config at ${fsPath} missing or invalid 'mcpServers' field`
            logging.warn(errorMsg)
            configErrors.set(`${fsPath}`, errorMsg)
            continue
        }

        // 4) dedupe and validate
        for (const [name, entry] of Object.entries(json.mcpServers)) {
            if (!entry || typeof (entry as any).command !== 'string') {
                const errorMsg = `MCP server '${name}' in ${fsPath} missing required 'command', skipping.`
                logging.warn(errorMsg)
                configErrors.set(`${name}`, errorMsg)
                continue
            }
            if ((entry as any).timeout !== undefined && typeof (entry as any).timeout !== 'number') {
                const errorMsg = `Invalid timeout value on '${name}', ignoring.`
                logging.warn(errorMsg)
                configErrors.set(`${name}_timeout`, errorMsg)
            }
            const cfg: MCPServerConfig = {
                command: (entry as any).command,
                args: Array.isArray((entry as any).args) ? (entry as any).args.map(String) : [],
                env: typeof (entry as any).env === 'object' && (entry as any).env !== null ? (entry as any).env : {},
                initializationTimeout:
                    typeof (entry as any).initializationTimeout === 'number'
                        ? (entry as any).initializationTimeout
                        : undefined,
                timeout: typeof (entry as any).timeout === 'number' ? (entry as any).timeout : undefined,
                __configPath__: fsPath,
<<<<<<< HEAD
            }

            const sanitizedName = sanitizeName(name)
            if (servers.has(sanitizedName)) {
                const existing = servers.get(sanitizedName)!
                const existingIsGlobal = existing.__configPath__ === globalConfigPath
                const currentIsGlobal = fsPath === globalConfigPath
                if (existingIsGlobal && !currentIsGlobal) {
                    logging.warn(
                        `Workspace override for MCP server '${name}' in ${fsPath}; replacing global configuration.`
                    )
                } else {
                    logging.warn(
                        `Ignoring ${existingIsGlobal ? 'global' : 'workspace'} MCP server duplicate for '${name}' in ${fsPath}.`
                    )
                    continue
                }
            }

            servers.set(sanitizedName, cfg)
            serverNameMapping.set(sanitizedName, name)
            logging.info(
                `Loaded MCP server with sanitizedName: '${sanitizedName}' and originalName : '${name}' from ${fsPath}`
            )
        }
    }

    return { servers, serverNameMapping, errors: configErrors }
}

const DEFAULT_PERSONA_RAW = `{
  "mcpServers": [
    "*"
  ],
  "toolPerms": {
    "builtIn": {
      "execute_bash": {
        "alwaysAllow": [
          {
            "preset": "readOnly"
          }
        ]
      },
      "fs_read": "alwaysAllow",
      "fs_write": "ask",
      "report_issue": "alwaysAllow",
      "use_aws": {
        "alwaysAllow": [
          {
            "preset": "readOnly"
          }
        ]
      }
    }
  },
  "context": {
    "files": [
      "AmazonQ.md",
      "README.md",
      ".amazonq/rules/**/*.md"
    ]
  }
}`

/**
 * Load, validate, and parse persona configurations from YAML files.
 * - If both global and workspace files are missing, create a default global.
 * - Load global first (if exists), then workspace files—workspace overrides.
 * - Only servers in `mcpServers` are enabled.
 */
export async function loadPersonaPermissions(
    workspace: Workspace,
    logging: Logger,
    personaPaths: string[]
): Promise<Map<string, MCPServerPermission>> {
    const globalPath = getGlobalPersonaConfigPath(workspace.fs.getUserHomeDir())

    // normalize paths
    const normalized = Array.from(
        new Set(
            personaPaths.map(raw => {
                try {
                    const uri = URI.parse(raw)
                    return uri.scheme === 'file' ? path.normalize(uri.fsPath) : path.normalize(raw)
                } catch {
                    return path.normalize(raw)
                }
            })
        )
    )

    const wsFiles = (
        await Promise.all(
            normalized.map(async p => ((await workspace.fs.exists(p).catch(() => false)) ? p : undefined))
        )
    )
        .filter((p): p is string => Boolean(p))
        .filter(p => p !== globalPath)

    const globalExists = await workspace.fs.exists(globalPath).catch(() => false)
    // use workspace files if they exist, otherwise fall back to global
    let selectedFile: string | undefined
    if (wsFiles.length > 0) {
        selectedFile = wsFiles[0]
        logging.info(`Using workspace persona file: ${selectedFile}`)
    } else if (globalExists) {
        selectedFile = globalPath
        logging.info(`Using global persona file: ${selectedFile}`)
    } else {
        await workspace.fs.mkdir(path.dirname(globalPath), { recursive: true })
        await workspace.fs
            .writeFile(globalPath, DEFAULT_PERSONA_RAW)
            .then(() => logging.info(`Created default persona file at ${globalPath}`))
            .catch(e => {
                logging.error(`Failed to create default persona file: ${e.message}`)
            })
        selectedFile = globalPath
        logging.info(`Using newly created default persona file: ${selectedFile}`)
    }

    // read all persona files, including global and workspace
    const result = new Map<string, MCPServerPermission>()

    if (selectedFile) {
        let cfg: PersonaConfig
        try {
            const raw = (await workspace.fs.readFile(selectedFile)).toString().trim()
            cfg = raw ? (JSON.parse(raw) as PersonaConfig) : { mcpServers: [], toolPerms: {} }
        } catch (err: any) {
            logging.warn(`Invalid Persona config in ${selectedFile}: ${err.message}`)
            return result
        }

        // enable servers listed under mcpServers
        const enabled = new Set(cfg['mcpServers'] ?? [])
        for (const name of enabled) {
            result.set(name === '*' ? name : sanitizeName(name), {
                enabled: true,
                toolPerms: {},
                __configPath__: selectedFile,
            })
        }

        // Check if wildcard is present in mcpServers
        const hasWildcard = enabled.has('*')

        // apply toolPerms to servers
        for (const [name, perms] of Object.entries(cfg['toolPerms'] ?? {})) {
            // If there's a wildcard in mcpServers, or if this server is explicitly enabled
            if (hasWildcard || enabled.has(name)) {
                // Create entry for this server if it doesn't exist yet
                const sanitizedServerName = name === '*' ? name : sanitizeName(name)
                if (!result.has(sanitizedServerName)) {
                    result.set(sanitizedServerName, { enabled: true, toolPerms: {}, __configPath__: selectedFile })
                }

                const rec = result.get(sanitizedServerName)!
                rec.toolPerms = perms as Record<string, McpPermissionType>
            }
        }
    }
    const summary = [...result.entries()]
        .map(([srv, perm]) => {
            const tools = Object.keys(perm.toolPerms).length > 0 ? JSON.stringify(perm.toolPerms) : '{}'
            return `${srv} => enabled=${perm.enabled}, toolPerms=${tools}`
        })
        .join('; ')
    logging.info(`Persona permission merge-result: ${summary || '(empty map)'}`)

    return result
}

/** Given an array of workspace diretory, return each workspace persona config location */
export function getWorkspacePersonaConfigPaths(wsUris: string[]): string[] {
    return wsUris.map(uri => path.join(uri, '.amazonq', 'personas', 'default.json'))
}

/** Given a user's home directory, return the global persona config location */
export function getGlobalPersonaConfigPath(home: string): string {
    return path.join(home, '.aws', 'amazonq', 'personas', 'default.json')
}

/** Given an array of workspace diretory, return each workspace mcp config location */
export function getWorkspaceMcpConfigPaths(wsUris: string[]): string[] {
    return wsUris.map(uri => path.join(uri, '.amazonq', 'mcp.json'))
}

/** Given a user's home directory, return the global mcp config location */
export function getGlobalMcpConfigPath(homeDir: string): string {
    return path.join(homeDir, '.aws', 'amazonq', 'mcp.json')
}

/** Returns true if env object is undefined, null, contains only empty keys or values */
export function isEmptyEnv(env: Record<string, string>): boolean {
    if (!env || typeof env !== 'object') {
        return true
    }
    for (const [key, value] of Object.entries(env)) {
        if (key.trim() !== '' && value.trim() !== '') {
            return false
        }
    }
    return true
}

export function enabledMCP(params: InitializeParams | undefined): boolean {
    const qCapabilities = params?.initializationOptions?.aws?.awsClientCapabilities?.q as
        | QClientCapabilities
        | undefined
    return qCapabilities?.mcp || false
}

/**
 * Sanitizes a name by:
 * 1. Returning the original if it matches the regex and doesn't contain namespace delimiter(__)
 * 2. Filtering to only allow ascii alphanumeric, underscore characters, and hyphen.
 * 3. Handling empty or invalid
 * 4. Using hash of original string when needed
 */
export function sanitizeName(orig: string): string {
    const regex: RegExp = /^[a-zA-Z0-9_-]+$/
    // Return original if it matches regex and doesn't contain the namespace delimiter
    if (regex.test(orig) && !orig.includes('___')) {
        return orig
    }

    // Filter to allowed characters
    let sanitized = orig
        .split('')
        .filter(c => /[a-zA-Z0-9_-]/.test(c))
        .join('')
        .replace('___', '')

    if (sanitized.length === 0) {
        // Create hash for empty sanitized string
        const hash = crypto.createHash('md5').update(orig).digest('hex')
        const shortHash = hash.substring(0, 3)
        return shortHash
    }

    return sanitized
}

export const MAX_TOOL_NAME_LENGTH = 64

/**
 * Create a namespaced tool name from server and tool names.
 * Handles truncation and conflicts according to specific rules.
 * Also stores the mapping from namespaced name back to original names.
 */
export function createNamespacedToolName(
    serverName: string,
    toolName: string,
    allNamespacedTools: Set<string>,
    toolNameMapping: Map<string, { serverName: string; toolName: string }>
): string {
    // First, check if this server/tool combination already has a mapping
    // If it does, reuse that name to maintain consistency across reinitializations
    for (const [existingName, mapping] of toolNameMapping.entries()) {
        if (mapping.serverName === serverName && mapping.toolName === toolName) {
            // If the name is already in the set, it's already registered
            // If not, add it to the set
            if (!allNamespacedTools.has(existingName)) {
                allNamespacedTools.add(existingName)
            }
            return existingName
        }
    }

    const sep = '___'
    // If tool name alone isn't unique or is too long, try adding server prefix
    const fullName = `${serverName}${sep}${toolName}`

    // If the full name fits and is unique, use it
    if (fullName.length <= MAX_TOOL_NAME_LENGTH && !allNamespacedTools.has(fullName)) {
        allNamespacedTools.add(fullName)
        toolNameMapping.set(fullName, { serverName, toolName })
        return fullName
    }

    // If the full name is too long, truncate the server name
    if (fullName.length > MAX_TOOL_NAME_LENGTH) {
        const maxServerLength = MAX_TOOL_NAME_LENGTH - sep.length - toolName.length
        if (maxServerLength > 0) {
            const truncatedServer = serverName.substring(0, maxServerLength)
            const namespacedName = `${truncatedServer}${sep}${toolName}`

            if (!allNamespacedTools.has(namespacedName)) {
                allNamespacedTools.add(namespacedName)
                toolNameMapping.set(namespacedName, { serverName, toolName })
                return namespacedName
            }
        }
    }

=======
            }

            const sanitizedName = sanitizeName(name)
            if (servers.has(sanitizedName)) {
                const existing = servers.get(sanitizedName)!
                const existingIsGlobal = existing.__configPath__ === globalConfigPath
                const currentIsGlobal = fsPath === globalConfigPath
                if (existingIsGlobal && !currentIsGlobal) {
                    logging.warn(
                        `Workspace override for MCP server '${name}' in ${fsPath}; replacing global configuration.`
                    )
                } else {
                    logging.warn(
                        `Ignoring ${existingIsGlobal ? 'global' : 'workspace'} MCP server duplicate for '${name}' in ${fsPath}.`
                    )
                    continue
                }
            }

            servers.set(sanitizedName, cfg)
            serverNameMapping.set(sanitizedName, name)
            logging.info(
                `Loaded MCP server with sanitizedName: '${sanitizedName}' and originalName : '${name}' from ${fsPath}`
            )
        }
    }

    return { servers, serverNameMapping, errors: configErrors }
}

const DEFAULT_PERSONA_RAW = `{
  "mcpServers": [
    "*"
  ],
  "toolPerms": {
    "builtIn": {
      "execute_bash": {
        "alwaysAllow": [
          {
            "preset": "readOnly"
          }
        ]
      },
      "fs_read": "alwaysAllow",
      "fs_write": "ask",
      "report_issue": "alwaysAllow",
      "use_aws": {
        "alwaysAllow": [
          {
            "preset": "readOnly"
          }
        ]
      }
    }
  },
  "context": {
    "files": [
      "AmazonQ.md",
      "README.md",
      ".amazonq/rules/**/*.md"
    ]
  }
}`

/**
 * Load, validate, and parse persona configurations from YAML files.
 * - If both global and workspace files are missing, create a default global.
 * - Load global first (if exists), then workspace files—workspace overrides.
 * - Only servers in `mcpServers` are enabled.
 */
export async function loadPersonaPermissions(
    workspace: Workspace,
    logging: Logger,
    personaPaths: string[]
): Promise<Map<string, MCPServerPermission>> {
    const globalPath = getGlobalPersonaConfigPath(workspace.fs.getUserHomeDir())

    // normalize paths
    const normalized = Array.from(
        new Set(
            personaPaths.map(raw => {
                try {
                    const uri = URI.parse(raw)
                    return uri.scheme === 'file' ? path.normalize(uri.fsPath) : path.normalize(raw)
                } catch {
                    return path.normalize(raw)
                }
            })
        )
    )

    const wsFiles = (
        await Promise.all(
            normalized.map(async p => ((await workspace.fs.exists(p).catch(() => false)) ? p : undefined))
        )
    )
        .filter((p): p is string => Boolean(p))
        .filter(p => p !== globalPath)

    const globalExists = await workspace.fs.exists(globalPath).catch(() => false)
    // use workspace files if they exist, otherwise fall back to global
    let selectedFile: string | undefined
    if (wsFiles.length > 0) {
        selectedFile = wsFiles[0]
        logging.info(`Using workspace persona file: ${selectedFile}`)
    } else if (globalExists) {
        selectedFile = globalPath
        logging.info(`Using global persona file: ${selectedFile}`)
    } else {
        await workspace.fs.mkdir(path.dirname(globalPath), { recursive: true })
        await workspace.fs
            .writeFile(globalPath, DEFAULT_PERSONA_RAW)
            .then(() => logging.info(`Created default persona file at ${globalPath}`))
            .catch(e => {
                logging.error(`Failed to create default persona file: ${e.message}`)
            })
        selectedFile = globalPath
        logging.info(`Using newly created default persona file: ${selectedFile}`)
    }

    // read all persona files, including global and workspace
    const result = new Map<string, MCPServerPermission>()

    if (selectedFile) {
        let cfg: PersonaConfig
        try {
            const raw = (await workspace.fs.readFile(selectedFile)).toString().trim()
            cfg = raw ? (JSON.parse(raw) as PersonaConfig) : { mcpServers: [], toolPerms: {} }
        } catch (err: any) {
            logging.warn(`Invalid Persona config in ${selectedFile}: ${err.message}`)
            return result
        }

        // enable servers listed under mcpServers
        const enabled = new Set(cfg['mcpServers'] ?? [])
        for (const name of enabled) {
            result.set(name === '*' ? name : sanitizeName(name), {
                enabled: true,
                toolPerms: {},
                __configPath__: selectedFile,
            })
        }

        // Check if wildcard is present in mcpServers
        const hasWildcard = enabled.has('*')

        // apply toolPerms to servers
        for (const [name, perms] of Object.entries(cfg['toolPerms'] ?? {})) {
            // If there's a wildcard in mcpServers, or if this server is explicitly enabled
            if (hasWildcard || enabled.has(name)) {
                // Create entry for this server if it doesn't exist yet
                const sanitizedServerName = name === '*' ? name : sanitizeName(name)
                if (!result.has(sanitizedServerName)) {
                    result.set(sanitizedServerName, { enabled: true, toolPerms: {}, __configPath__: selectedFile })
                }

                const rec = result.get(sanitizedServerName)!
                rec.toolPerms = perms as Record<string, McpPermissionType>
            }
        }
    }
    const summary = [...result.entries()]
        .map(([srv, perm]) => {
            const tools = Object.keys(perm.toolPerms).length > 0 ? JSON.stringify(perm.toolPerms) : '{}'
            return `${srv} => enabled=${perm.enabled}, toolPerms=${tools}`
        })
        .join('; ')
    logging.info(`Persona permission merge-result: ${summary || '(empty map)'}`)

    return result
}

/** Given an array of workspace diretory, return each workspace persona config location */
export function getWorkspacePersonaConfigPaths(wsUris: string[]): string[] {
    return wsUris.map(uri => path.join(uri, '.amazonq', 'personas', 'default.json'))
}

/** Given a user's home directory, return the global persona config location */
export function getGlobalPersonaConfigPath(home: string): string {
    return path.join(home, '.aws', 'amazonq', 'personas', 'default.json')
}

/** Given an array of workspace diretory, return each workspace mcp config location */
export function getWorkspaceMcpConfigPaths(wsUris: string[]): string[] {
    return wsUris.map(uri => path.join(uri, '.amazonq', 'mcp.json'))
}

/** Given a user's home directory, return the global mcp config location */
export function getGlobalMcpConfigPath(homeDir: string): string {
    return path.join(homeDir, '.aws', 'amazonq', 'mcp.json')
}

/** Returns true if env object is undefined, null, contains only empty keys or values */
export function isEmptyEnv(env: Record<string, string>): boolean {
    if (!env || typeof env !== 'object') {
        return true
    }
    for (const [key, value] of Object.entries(env)) {
        if (key.trim() !== '' && value.trim() !== '') {
            return false
        }
    }
    return true
}

export function enabledMCP(params: InitializeParams | undefined): boolean {
    const qCapabilities = params?.initializationOptions?.aws?.awsClientCapabilities?.q as
        | QClientCapabilities
        | undefined
    return qCapabilities?.mcp || false
}

/**
 * Sanitizes a name by:
 * 1. Returning the original if it matches the regex and doesn't contain namespace delimiter(__)
 * 2. Filtering to only allow ascii alphanumeric, underscore characters, and hyphen.
 * 3. Handling empty or invalid
 * 4. Using hash of original string when needed
 */
export function sanitizeName(orig: string): string {
    const regex: RegExp = /^[a-zA-Z0-9_-]+$/
    // Return original if it matches regex and doesn't contain the namespace delimiter
    if (regex.test(orig) && !orig.includes('___')) {
        return orig
    }

    // Filter to allowed characters
    let sanitized = orig
        .split('')
        .filter(c => /[a-zA-Z0-9_-]/.test(c))
        .join('')
        .replace('___', '')

    if (sanitized.length === 0) {
        // Create hash for empty sanitized string
        const hash = crypto.createHash('md5').update(orig).digest('hex')
        const shortHash = hash.substring(0, 3)
        return shortHash
    }

    return sanitized
}

/**
 * Safely converts a path that might be in URI format to a filesystem path
 * @param path The path that might be in URI format
 * @param logging Optional logger for error reporting
 * @returns The normalized filesystem path
 */
export function normalizePathFromUri(path: string, logging?: Logger): string {
    if (!path) {
        return path
    }

    try {
        if (path.startsWith('file:')) {
            return URI.parse(path).fsPath
        }
        return path
    } catch (e) {
        if (logging) {
            logging.warn(`Failed to parse URI path: ${path}. Error: ${e}`)
        }
        return path // Return original path if parsing fails
    }
}

export const MAX_TOOL_NAME_LENGTH = 64

/**
 * Create a namespaced tool name from server and tool names.
 * Handles truncation and conflicts according to specific rules.
 * Also stores the mapping from namespaced name back to original names.
 */
export function createNamespacedToolName(
    serverName: string,
    toolName: string,
    allNamespacedTools: Set<string>,
    toolNameMapping: Map<string, { serverName: string; toolName: string }>
): string {
    // First, check if this server/tool combination already has a mapping
    // If it does, reuse that name to maintain consistency across reinitializations
    for (const [existingName, mapping] of toolNameMapping.entries()) {
        if (mapping.serverName === serverName && mapping.toolName === toolName) {
            // If the name is already in the set, it's already registered
            // If not, add it to the set
            if (!allNamespacedTools.has(existingName)) {
                allNamespacedTools.add(existingName)
            }
            return existingName
        }
    }

    const sep = '___'
    // If tool name alone isn't unique or is too long, try adding server prefix
    const fullName = `${serverName}${sep}${toolName}`

    // If the full name fits and is unique, use it
    if (fullName.length <= MAX_TOOL_NAME_LENGTH && !allNamespacedTools.has(fullName)) {
        allNamespacedTools.add(fullName)
        toolNameMapping.set(fullName, { serverName, toolName })
        return fullName
    }

    // If the full name is too long, truncate the server name
    if (fullName.length > MAX_TOOL_NAME_LENGTH) {
        const maxServerLength = MAX_TOOL_NAME_LENGTH - sep.length - toolName.length
        if (maxServerLength > 0) {
            const truncatedServer = serverName.substring(0, maxServerLength)
            const namespacedName = `${truncatedServer}${sep}${toolName}`

            if (!allNamespacedTools.has(namespacedName)) {
                allNamespacedTools.add(namespacedName)
                toolNameMapping.set(namespacedName, { serverName, toolName })
                return namespacedName
            }
        }
    }

>>>>>>> a3cf3880
    // If we get here, either:
    // 1. The tool name was already taken
    // 2. The full name was already taken
    // 3. Server truncation resulted in a duplicate
    // In all cases, fall back to numeric suffix on the tool name

    // Check if the tool name is already in use with a server prefix
    // If so, we need to use a numeric suffix instead of server prefix
    const isToolNameWithServerPrefixInUse = Array.from(allNamespacedTools).some(
        name => name.includes('___') && name.split('___')[1] === toolName
    )

    let duplicateNum = 1
    while (true) {
        const suffix = duplicateNum.toString()
        const maxToolLength = MAX_TOOL_NAME_LENGTH - suffix.length

        let candidateName: string
        if (toolName.length <= maxToolLength) {
            candidateName = `${toolName}${suffix}`
        } else {
            // Truncate tool name to make room for suffix
            const truncatedTool = toolName.substring(0, maxToolLength)
            candidateName = `${truncatedTool}${suffix}`
        }

        if (!allNamespacedTools.has(candidateName)) {
            allNamespacedTools.add(candidateName)
            toolNameMapping.set(candidateName, { serverName, toolName })
            return candidateName
        }

        duplicateNum++
    }
}<|MERGE_RESOLUTION|>--- conflicted
+++ resolved
@@ -110,7 +110,6 @@
                         : undefined,
                 timeout: typeof (entry as any).timeout === 'number' ? (entry as any).timeout : undefined,
                 __configPath__: fsPath,
-<<<<<<< HEAD
             }
 
             const sanitizedName = sanitizeName(name)
@@ -354,6 +353,30 @@
     return sanitized
 }
 
+/**
+ * Safely converts a path that might be in URI format to a filesystem path
+ * @param path The path that might be in URI format
+ * @param logging Optional logger for error reporting
+ * @returns The normalized filesystem path
+ */
+export function normalizePathFromUri(path: string, logging?: Logger): string {
+    if (!path) {
+        return path
+    }
+
+    try {
+        if (path.startsWith('file:')) {
+            return URI.parse(path).fsPath
+        }
+        return path
+    } catch (e) {
+        if (logging) {
+            logging.warn(`Failed to parse URI path: ${path}. Error: ${e}`)
+        }
+        return path // Return original path if parsing fails
+    }
+}
+
 export const MAX_TOOL_NAME_LENGTH = 64
 
 /**
@@ -406,327 +429,6 @@
         }
     }
 
-=======
-            }
-
-            const sanitizedName = sanitizeName(name)
-            if (servers.has(sanitizedName)) {
-                const existing = servers.get(sanitizedName)!
-                const existingIsGlobal = existing.__configPath__ === globalConfigPath
-                const currentIsGlobal = fsPath === globalConfigPath
-                if (existingIsGlobal && !currentIsGlobal) {
-                    logging.warn(
-                        `Workspace override for MCP server '${name}' in ${fsPath}; replacing global configuration.`
-                    )
-                } else {
-                    logging.warn(
-                        `Ignoring ${existingIsGlobal ? 'global' : 'workspace'} MCP server duplicate for '${name}' in ${fsPath}.`
-                    )
-                    continue
-                }
-            }
-
-            servers.set(sanitizedName, cfg)
-            serverNameMapping.set(sanitizedName, name)
-            logging.info(
-                `Loaded MCP server with sanitizedName: '${sanitizedName}' and originalName : '${name}' from ${fsPath}`
-            )
-        }
-    }
-
-    return { servers, serverNameMapping, errors: configErrors }
-}
-
-const DEFAULT_PERSONA_RAW = `{
-  "mcpServers": [
-    "*"
-  ],
-  "toolPerms": {
-    "builtIn": {
-      "execute_bash": {
-        "alwaysAllow": [
-          {
-            "preset": "readOnly"
-          }
-        ]
-      },
-      "fs_read": "alwaysAllow",
-      "fs_write": "ask",
-      "report_issue": "alwaysAllow",
-      "use_aws": {
-        "alwaysAllow": [
-          {
-            "preset": "readOnly"
-          }
-        ]
-      }
-    }
-  },
-  "context": {
-    "files": [
-      "AmazonQ.md",
-      "README.md",
-      ".amazonq/rules/**/*.md"
-    ]
-  }
-}`
-
-/**
- * Load, validate, and parse persona configurations from YAML files.
- * - If both global and workspace files are missing, create a default global.
- * - Load global first (if exists), then workspace files—workspace overrides.
- * - Only servers in `mcpServers` are enabled.
- */
-export async function loadPersonaPermissions(
-    workspace: Workspace,
-    logging: Logger,
-    personaPaths: string[]
-): Promise<Map<string, MCPServerPermission>> {
-    const globalPath = getGlobalPersonaConfigPath(workspace.fs.getUserHomeDir())
-
-    // normalize paths
-    const normalized = Array.from(
-        new Set(
-            personaPaths.map(raw => {
-                try {
-                    const uri = URI.parse(raw)
-                    return uri.scheme === 'file' ? path.normalize(uri.fsPath) : path.normalize(raw)
-                } catch {
-                    return path.normalize(raw)
-                }
-            })
-        )
-    )
-
-    const wsFiles = (
-        await Promise.all(
-            normalized.map(async p => ((await workspace.fs.exists(p).catch(() => false)) ? p : undefined))
-        )
-    )
-        .filter((p): p is string => Boolean(p))
-        .filter(p => p !== globalPath)
-
-    const globalExists = await workspace.fs.exists(globalPath).catch(() => false)
-    // use workspace files if they exist, otherwise fall back to global
-    let selectedFile: string | undefined
-    if (wsFiles.length > 0) {
-        selectedFile = wsFiles[0]
-        logging.info(`Using workspace persona file: ${selectedFile}`)
-    } else if (globalExists) {
-        selectedFile = globalPath
-        logging.info(`Using global persona file: ${selectedFile}`)
-    } else {
-        await workspace.fs.mkdir(path.dirname(globalPath), { recursive: true })
-        await workspace.fs
-            .writeFile(globalPath, DEFAULT_PERSONA_RAW)
-            .then(() => logging.info(`Created default persona file at ${globalPath}`))
-            .catch(e => {
-                logging.error(`Failed to create default persona file: ${e.message}`)
-            })
-        selectedFile = globalPath
-        logging.info(`Using newly created default persona file: ${selectedFile}`)
-    }
-
-    // read all persona files, including global and workspace
-    const result = new Map<string, MCPServerPermission>()
-
-    if (selectedFile) {
-        let cfg: PersonaConfig
-        try {
-            const raw = (await workspace.fs.readFile(selectedFile)).toString().trim()
-            cfg = raw ? (JSON.parse(raw) as PersonaConfig) : { mcpServers: [], toolPerms: {} }
-        } catch (err: any) {
-            logging.warn(`Invalid Persona config in ${selectedFile}: ${err.message}`)
-            return result
-        }
-
-        // enable servers listed under mcpServers
-        const enabled = new Set(cfg['mcpServers'] ?? [])
-        for (const name of enabled) {
-            result.set(name === '*' ? name : sanitizeName(name), {
-                enabled: true,
-                toolPerms: {},
-                __configPath__: selectedFile,
-            })
-        }
-
-        // Check if wildcard is present in mcpServers
-        const hasWildcard = enabled.has('*')
-
-        // apply toolPerms to servers
-        for (const [name, perms] of Object.entries(cfg['toolPerms'] ?? {})) {
-            // If there's a wildcard in mcpServers, or if this server is explicitly enabled
-            if (hasWildcard || enabled.has(name)) {
-                // Create entry for this server if it doesn't exist yet
-                const sanitizedServerName = name === '*' ? name : sanitizeName(name)
-                if (!result.has(sanitizedServerName)) {
-                    result.set(sanitizedServerName, { enabled: true, toolPerms: {}, __configPath__: selectedFile })
-                }
-
-                const rec = result.get(sanitizedServerName)!
-                rec.toolPerms = perms as Record<string, McpPermissionType>
-            }
-        }
-    }
-    const summary = [...result.entries()]
-        .map(([srv, perm]) => {
-            const tools = Object.keys(perm.toolPerms).length > 0 ? JSON.stringify(perm.toolPerms) : '{}'
-            return `${srv} => enabled=${perm.enabled}, toolPerms=${tools}`
-        })
-        .join('; ')
-    logging.info(`Persona permission merge-result: ${summary || '(empty map)'}`)
-
-    return result
-}
-
-/** Given an array of workspace diretory, return each workspace persona config location */
-export function getWorkspacePersonaConfigPaths(wsUris: string[]): string[] {
-    return wsUris.map(uri => path.join(uri, '.amazonq', 'personas', 'default.json'))
-}
-
-/** Given a user's home directory, return the global persona config location */
-export function getGlobalPersonaConfigPath(home: string): string {
-    return path.join(home, '.aws', 'amazonq', 'personas', 'default.json')
-}
-
-/** Given an array of workspace diretory, return each workspace mcp config location */
-export function getWorkspaceMcpConfigPaths(wsUris: string[]): string[] {
-    return wsUris.map(uri => path.join(uri, '.amazonq', 'mcp.json'))
-}
-
-/** Given a user's home directory, return the global mcp config location */
-export function getGlobalMcpConfigPath(homeDir: string): string {
-    return path.join(homeDir, '.aws', 'amazonq', 'mcp.json')
-}
-
-/** Returns true if env object is undefined, null, contains only empty keys or values */
-export function isEmptyEnv(env: Record<string, string>): boolean {
-    if (!env || typeof env !== 'object') {
-        return true
-    }
-    for (const [key, value] of Object.entries(env)) {
-        if (key.trim() !== '' && value.trim() !== '') {
-            return false
-        }
-    }
-    return true
-}
-
-export function enabledMCP(params: InitializeParams | undefined): boolean {
-    const qCapabilities = params?.initializationOptions?.aws?.awsClientCapabilities?.q as
-        | QClientCapabilities
-        | undefined
-    return qCapabilities?.mcp || false
-}
-
-/**
- * Sanitizes a name by:
- * 1. Returning the original if it matches the regex and doesn't contain namespace delimiter(__)
- * 2. Filtering to only allow ascii alphanumeric, underscore characters, and hyphen.
- * 3. Handling empty or invalid
- * 4. Using hash of original string when needed
- */
-export function sanitizeName(orig: string): string {
-    const regex: RegExp = /^[a-zA-Z0-9_-]+$/
-    // Return original if it matches regex and doesn't contain the namespace delimiter
-    if (regex.test(orig) && !orig.includes('___')) {
-        return orig
-    }
-
-    // Filter to allowed characters
-    let sanitized = orig
-        .split('')
-        .filter(c => /[a-zA-Z0-9_-]/.test(c))
-        .join('')
-        .replace('___', '')
-
-    if (sanitized.length === 0) {
-        // Create hash for empty sanitized string
-        const hash = crypto.createHash('md5').update(orig).digest('hex')
-        const shortHash = hash.substring(0, 3)
-        return shortHash
-    }
-
-    return sanitized
-}
-
-/**
- * Safely converts a path that might be in URI format to a filesystem path
- * @param path The path that might be in URI format
- * @param logging Optional logger for error reporting
- * @returns The normalized filesystem path
- */
-export function normalizePathFromUri(path: string, logging?: Logger): string {
-    if (!path) {
-        return path
-    }
-
-    try {
-        if (path.startsWith('file:')) {
-            return URI.parse(path).fsPath
-        }
-        return path
-    } catch (e) {
-        if (logging) {
-            logging.warn(`Failed to parse URI path: ${path}. Error: ${e}`)
-        }
-        return path // Return original path if parsing fails
-    }
-}
-
-export const MAX_TOOL_NAME_LENGTH = 64
-
-/**
- * Create a namespaced tool name from server and tool names.
- * Handles truncation and conflicts according to specific rules.
- * Also stores the mapping from namespaced name back to original names.
- */
-export function createNamespacedToolName(
-    serverName: string,
-    toolName: string,
-    allNamespacedTools: Set<string>,
-    toolNameMapping: Map<string, { serverName: string; toolName: string }>
-): string {
-    // First, check if this server/tool combination already has a mapping
-    // If it does, reuse that name to maintain consistency across reinitializations
-    for (const [existingName, mapping] of toolNameMapping.entries()) {
-        if (mapping.serverName === serverName && mapping.toolName === toolName) {
-            // If the name is already in the set, it's already registered
-            // If not, add it to the set
-            if (!allNamespacedTools.has(existingName)) {
-                allNamespacedTools.add(existingName)
-            }
-            return existingName
-        }
-    }
-
-    const sep = '___'
-    // If tool name alone isn't unique or is too long, try adding server prefix
-    const fullName = `${serverName}${sep}${toolName}`
-
-    // If the full name fits and is unique, use it
-    if (fullName.length <= MAX_TOOL_NAME_LENGTH && !allNamespacedTools.has(fullName)) {
-        allNamespacedTools.add(fullName)
-        toolNameMapping.set(fullName, { serverName, toolName })
-        return fullName
-    }
-
-    // If the full name is too long, truncate the server name
-    if (fullName.length > MAX_TOOL_NAME_LENGTH) {
-        const maxServerLength = MAX_TOOL_NAME_LENGTH - sep.length - toolName.length
-        if (maxServerLength > 0) {
-            const truncatedServer = serverName.substring(0, maxServerLength)
-            const namespacedName = `${truncatedServer}${sep}${toolName}`
-
-            if (!allNamespacedTools.has(namespacedName)) {
-                allNamespacedTools.add(namespacedName)
-                toolNameMapping.set(namespacedName, { serverName, toolName })
-                return namespacedName
-            }
-        }
-    }
-
->>>>>>> a3cf3880
     // If we get here, either:
     // 1. The tool name was already taken
     // 2. The full name was already taken
