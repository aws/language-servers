--- conflicted
+++ resolved
@@ -133,7 +133,6 @@
      */
     public getServerState(serverName: string): McpServerRuntimeState | undefined {
         return this.mcpServerStates.get(serverName)
-<<<<<<< HEAD
     }
 
     /**
@@ -144,18 +143,6 @@
     }
 
     /**
-=======
-    }
-
-    /**
-     * Return a copy of the entire server‑state map.
-     */
-    public getAllServerStates(): Map<string, McpServerRuntimeState> {
-        return new Map(this.mcpServerStates)
-    }
-
-    /**
->>>>>>> 9b2490e7
      * Load configurations and initialize each enabled server.
      */
     private async discoverAllServers(): Promise<void> {
@@ -175,21 +162,12 @@
         this.serverNameMapping = serverNameMapping
         // Reset the configuration errors after every refresh.
         this.configLoadErrors.clear()
-<<<<<<< HEAD
 
         // Store any config load errors
         errors.forEach((errorMsg, key) => {
             this.configLoadErrors.set(key, errorMsg)
         })
 
-=======
-
-        // Store any config load errors
-        errors.forEach((errorMsg, key) => {
-            this.configLoadErrors.set(key, errorMsg)
-        })
-
->>>>>>> 9b2490e7
         // Set all servers to UNINITIALIZED state initially
         for (const name of this.mcpServers.keys()) {
             this.setState(name, McpServerStatus.UNINITIALIZED, 0)
