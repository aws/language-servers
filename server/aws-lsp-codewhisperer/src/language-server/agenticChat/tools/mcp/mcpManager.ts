--- conflicted
+++ resolved
@@ -107,47 +107,6 @@
             const mgr = new McpManager(agentPaths, features)
             McpManager.#instance = mgr
 
-<<<<<<< HEAD
-            try {
-                const shouldDiscoverServers = ProfileStatusMonitor.getMcpState()
-
-                if (shouldDiscoverServers) {
-                    await mgr.discoverAllServers()
-                    features.logging.info(`MCP: discovered ${mgr.mcpTools.length} tools across all servers`)
-                } else {
-                    // MCP is disabled - create empty instance without connecting to any servers
-                    features.logging.info('MCP: initialized without server discovery (MCP disabled)')
-                }
-            } catch (error) {
-                // Log error but keep the empty instance to prevent crashes
-                features.logging.error(
-                    `MCP: initialization failed: ${error instanceof Error ? error.message : String(error)}`
-                )
-            }
-
-            // Emit MCP configuration metrics
-            const serverConfigs = mgr.getAllServerConfigs()
-            const activeServers = Array.from(serverConfigs.entries()).filter(([name, _]) => !mgr.isServerDisabled(name))
-
-            // Count global vs project servers
-            const globalServers = Array.from(serverConfigs.entries()).filter(
-                ([_, config]) =>
-                    config?.__configPath__ === getGlobalAgentConfigPath(features.workspace.fs.getUserHomeDir())
-            ).length
-            const projectServers = serverConfigs.size - globalServers
-
-            // Count tools by permission
-            let toolsAlwaysAllowed = 0
-            let toolsDenied = 0
-
-            for (const [serverName, _] of activeServers) {
-                const toolsWithPermissions = mgr.getAllToolsWithPermissions(serverName)
-                toolsWithPermissions.forEach(item => {
-                    if (item.permission === McpPermissionType.alwaysAllow) {
-                        toolsAlwaysAllowed++
-                    } else if (item.permission === McpPermissionType.deny) {
-                        toolsDenied++
-=======
             // Initialize registry service if URL provided
             if (options?.registryUrl) {
                 mgr.registryUrlProvided = true
@@ -161,7 +120,6 @@
                         )
                     } else {
                         features.logging.error('MCP Registry: Failed to fetch registry')
->>>>>>> 086085b5
                     }
                 } catch (error) {
                     const errorMsg = error instanceof Error ? error.message : String(error)
