/*!
 * Copyright Amazon.com, Inc. or its affiliates.
 * All Rights Reserved. SPDX-License-Identifier: Apache-2.0
 */

import type { Features } from '@aws/language-server-runtimes/server-interface/server'
import { ChatTelemetryEventName } from '../../../../shared/telemetry/types'
import { Client } from '@modelcontextprotocol/sdk/client/index.js'
import { StdioClientTransport } from '@modelcontextprotocol/sdk/client/stdio.js'
import {
    MCPServerConfig,
    McpToolDefinition,
    ListToolsResponse,
    McpServerRuntimeState,
    McpServerStatus,
    McpPermissionType,
    MCPServerPermission,
    AgentConfig,
} from './mcpTypes'
import {
    isEmptyEnv,
    loadAgentConfig,
    saveAgentConfig,
    sanitizeName,
    getGlobalAgentConfigPath,
<<<<<<< HEAD
    getWorkspaceMcpConfigPaths,
    getGlobalMcpConfigPath,
=======
    sanitizeContent,
>>>>>>> 64d4e3eb
} from './mcpUtils'
import { AgenticChatError } from '../../errors'
import { EventEmitter } from 'events'
import { Mutex } from 'async-mutex'
import path = require('path')
import { URI } from 'vscode-uri'

export const MCP_SERVER_STATUS_CHANGED = 'mcpServerStatusChanged'
export const AGENT_TOOLS_CHANGED = 'agentToolsChanged'

/**
 * Manages MCP servers and their tools
 */
export class McpManager {
    static #instance?: McpManager
    private clients: Map<string, Client>
    private mcpTools: McpToolDefinition[]
    private mcpServers: Map<string, MCPServerConfig>
    private mcpServerStates: Map<string, McpServerRuntimeState>
    private configLoadErrors: Map<string, string>
    private mcpServerPermissions: Map<string, MCPServerPermission>
    public readonly events: EventEmitter
    private static readonly configMutex = new Mutex()
    private static readonly personaMutex = new Mutex()
    private toolNameMapping: Map<string, { serverName: string; toolName: string }>
    private serverNameMapping: Map<string, string>
    private agentConfig!: AgentConfig

    private constructor(
        private agentPaths: string[],
        private features: Pick<
            Features,
            'logging' | 'workspace' | 'lsp' | 'telemetry' | 'credentialsProvider' | 'runtime'
        >
    ) {
        this.mcpTools = []
        this.clients = new Map<string, Client>()
        this.mcpServers = new Map<string, MCPServerConfig>()
        this.mcpServerStates = new Map<string, McpServerRuntimeState>()
        this.configLoadErrors = new Map<string, string>()
        this.mcpServerPermissions = new Map<string, MCPServerPermission>()
        this.events = new EventEmitter({ captureRejections: true }).on('error', console.error)
        this.features.logging.info(`MCP manager: initialized with ${agentPaths.length} configs`)
        this.toolNameMapping = new Map<string, { serverName: string; toolName: string }>()
        this.serverNameMapping = new Map<string, string>()
    }

    public static async init(
        agentPaths: string[],
        features: Pick<Features, 'logging' | 'workspace' | 'lsp' | 'telemetry' | 'credentialsProvider' | 'runtime'>
    ): Promise<McpManager> {
        if (!McpManager.#instance) {
            const mgr = new McpManager(agentPaths, features)
            McpManager.#instance = mgr
            await mgr.discoverAllServers()
            features.logging.info(`MCP: discovered ${mgr.mcpTools.length} tools across all servers`)

            // Emit MCP configuration metrics
            const serverConfigs = mgr.getAllServerConfigs()
            const activeServers = Array.from(serverConfigs.entries())

            // Count global vs project servers
            const globalServers = Array.from(serverConfigs.entries()).filter(
                ([_, config]) =>
                    config?.__configPath__ === getGlobalAgentConfigPath(features.workspace.fs.getUserHomeDir())
            ).length
            const projectServers = serverConfigs.size - globalServers

            // Count tools by permission
            let toolsAlwaysAllowed = 0
            let toolsDenied = 0

            for (const [serverName, _] of activeServers) {
                const toolsWithPermissions = mgr.getAllToolsWithPermissions(serverName)
                toolsWithPermissions.forEach(item => {
                    if (item.permission === McpPermissionType.alwaysAllow) {
                        toolsAlwaysAllowed++
                    } else if (item.permission === McpPermissionType.deny) {
                        toolsDenied++
                    }
                })
            }

            // Emit MCP configuration metrics
            if (features.telemetry) {
                features.telemetry.emitMetric({
                    name: ChatTelemetryEventName.MCPConfig,
                    data: {
                        credentialStartUrl: features.credentialsProvider?.getConnectionMetadata()?.sso?.startUrl,
                        languageServerVersion: features.runtime?.serverInfo.version,
                        numActiveServers: activeServers.length,
                        numGlobalServers: globalServers,
                        numProjectServers: projectServers,
                        numToolsAlwaysAllowed: toolsAlwaysAllowed,
                        numToolsDenied: toolsDenied,
                    },
                })
            }
        }
        return McpManager.#instance
    }

    public static get instance(): McpManager {
        if (!McpManager.#instance) {
            throw new Error('McpManager not initialized—call McpManager.init(...) first')
        }
        return McpManager.#instance
    }

    /**
     * Return the current runtime state for one server.
     */
    public getServerState(serverName: string): McpServerRuntimeState | undefined {
        return this.mcpServerStates.get(serverName)
    }

    /**
     * Return a copy of the entire server‑state map.
     */
    public getAllServerStates(): Map<string, McpServerRuntimeState> {
        return new Map(this.mcpServerStates)
    }

    /**
     * Load configurations and initialize each enabled server.
     */
    private async discoverAllServers(): Promise<void> {
        // Load agent config
        const result = await loadAgentConfig(this.features.workspace, this.features.logging, this.agentPaths)

        // Extract agent config and other data
        this.agentConfig = result.agentConfig
        this.mcpServers = result.servers
        this.serverNameMapping = result.serverNameMapping

        // Reset the configuration errors after every refresh.
        this.configLoadErrors.clear()

        // Store any config load errors
        result.errors.forEach((errorMsg, key) => {
            this.configLoadErrors.set(key, errorMsg)
        })

        this.features.logging.info('Using agent configuration')

        // Reset permissions map
        this.mcpServerPermissions.clear()

        // Initialize permissions for servers from agent config
        for (const [sanitizedName, _] of this.mcpServers.entries()) {
            const name = this.serverNameMapping.get(sanitizedName) || sanitizedName

            // Set server status to UNINITIALIZED initially
            this.setState(sanitizedName, McpServerStatus.UNINITIALIZED, 0)

            // Initialize permissions for this server
            const serverPrefix = `@${name}`

            // Extract tool permissions from agent config
            const toolPerms: Record<string, McpPermissionType> = {}

            // Check if the server is enabled as a whole (@server) or just specific tools (@server/tool)
            const isWholeServerEnabled = this.agentConfig.tools.includes(serverPrefix)

            if (isWholeServerEnabled) {
                // Check for specific tools in allowedTools
                this.agentConfig.allowedTools.forEach(allowedTool => {
                    if (allowedTool.startsWith(serverPrefix + '/')) {
                        const toolName = allowedTool.substring(serverPrefix.length + 1)
                        if (toolName) {
                            // This specific tool is in allowedTools
                            toolPerms[toolName] = McpPermissionType.alwaysAllow
                        }
                    }
                })
            } else {
                // Only specific tools are enabled
                this.agentConfig.tools.forEach(tool => {
                    if (tool.startsWith(serverPrefix + '/')) {
                        const toolName = tool.substring(serverPrefix.length + 1)
                        if (toolName) {
                            // Check if tool is in allowedTools
                            if (this.agentConfig.allowedTools.includes(tool)) {
                                toolPerms[toolName] = McpPermissionType.alwaysAllow
                            } else {
                                toolPerms[toolName] = McpPermissionType.ask
                            }
                        }
                    }
                })
            }

            this.mcpServerPermissions.set(sanitizedName, {
                enabled: true,
                toolPerms,
            })
        }

        // Get all servers that need to be initialized
        const serversToInit: Array<[string, MCPServerConfig]> = []

        for (const [name, cfg] of this.mcpServers.entries()) {
            serversToInit.push([name, cfg])
        }

        // Process servers in batches of 5 at a time
        const MAX_CONCURRENT_SERVERS = 5
        const totalServers = serversToInit.length

        if (totalServers > 0) {
            this.features.logging.info(
                `MCP: initializing ${totalServers} servers with max concurrency of ${MAX_CONCURRENT_SERVERS}`
            )

            // Process servers in batches
            for (let i = 0; i < totalServers; i += MAX_CONCURRENT_SERVERS) {
                const batch = serversToInit.slice(i, i + MAX_CONCURRENT_SERVERS)
                const batchPromises = batch.map(([name, cfg]) => this.initOneServer(name, cfg))

                this.features.logging.debug(
                    `MCP: initializing batch of ${batch.length} servers (${i + 1}-${Math.min(i + MAX_CONCURRENT_SERVERS, totalServers)} of ${totalServers})`
                )
                await Promise.all(batchPromises)
            }

            this.features.logging.info(`MCP: completed initialization of ${totalServers} servers`)
        }
    }

    /**
     * Start a server process, connect client, and register its tools.
     * Errors are logged but do not stop discovery of other servers.
     */
    private async initOneServer(serverName: string, cfg: MCPServerConfig): Promise<void> {
        const DEFAULT_SERVER_INIT_TIMEOUT_MS = 60_000
        this.setState(serverName, McpServerStatus.INITIALIZING, 0)

        try {
            this.features.logging.debug(`MCP: initializing server [${serverName}]`)

            const mergedEnv = {
                ...(process.env as Record<string, string>),
                // Make sure we do not have empty key and value in mergedEnv, or adding server through UI will fail on Windows
                ...(cfg.env && !isEmptyEnv(cfg.env)
                    ? Object.fromEntries(Object.entries(cfg.env).filter(([key]) => key && key.trim() !== ''))
                    : {}),
            }
            const transportConfig: any = {
                command: cfg.command,
                args: cfg.args ?? [],
                env: mergedEnv,
            }

            try {
                const workspaceFolders = this.features.workspace.getAllWorkspaceFolders()
                if (workspaceFolders.length > 0) {
                    transportConfig.cwd = URI.parse(workspaceFolders[0].uri).fsPath
                }
            } catch {
                this.features.logging.debug(
                    `MCP: No workspace folder available for server [${serverName}], continuing without cwd`
                )
            }

            const transport = new StdioClientTransport(transportConfig)
            const client = new Client({
                name: `mcp-client-${serverName}`,
                version: '1.0.0',
            })

            const connectPromise = client.connect(transport).catch(err => {
                let errorMessage = err.message

                // Provide specific guidance for common command not found errors
                if (err.code === 'ENOENT') {
                    errorMessage = `Command '${cfg.command}' not found. Please ensure it's installed and available in your PATH.`
                } else if (err.code === 'EINVAL') {
                    errorMessage = `Invalid arguments. Please check the command and arguments.`
                } else if (err.code === -32000) {
                    errorMessage = `MCP protocol error. The server may not be properly configured.`
                }

                throw new AgenticChatError(
                    `MCP: server '${serverName}' failed to connect: ${errorMessage}`,
                    'MCPServerConnectionFailed'
                )
            })

            // 0 or undefined -> no timeout
            if (cfg.initializationTimeout === 0 || cfg.initializationTimeout === undefined) {
                await connectPromise
            } else {
                const timeoutMs = cfg.initializationTimeout ?? DEFAULT_SERVER_INIT_TIMEOUT_MS
                const timeoutPromise = new Promise<never>((_, reject) => {
                    const timer = setTimeout(
                        () =>
                            reject(
                                new AgenticChatError(
                                    `MCP: server '${serverName}' initialization timed out after ${timeoutMs} ms`,
                                    'MCPServerInitTimeout'
                                )
                            ),
                        timeoutMs
                    )
                    timer.unref()
                })
                await Promise.race([connectPromise, timeoutPromise])
            }

            this.clients.set(serverName, client)
            this.mcpTools = this.mcpTools.filter(t => t.serverName !== serverName)

            const resp = (await client.listTools()) as ListToolsResponse
            for (const t of resp.tools) {
                if (!t.name) {
                    this.features.logging.warn(`MCP: server [${serverName}] returned tool with no name, skipping`)
                    continue
                }
                this.features.logging.info(`MCP: discovered tool ${serverName}::${t.name}`)
                this.mcpTools.push({
                    serverName,
                    toolName: t.name,
                    description: sanitizeContent(t.description ?? ''),
                    inputSchema: t.inputSchema ?? {},
                })
            }

            this.setState(serverName, McpServerStatus.ENABLED, resp.tools.length)
            this.emitToolsChanged(serverName)
        } catch (e: any) {
            this.features.logging.warn(`MCP: server [${serverName}] init failed: ${e.message}`)
            const client = this.clients.get(serverName)
            if (client) {
                await client.close()
                this.clients.delete(serverName)
            }
            this.mcpTools = this.mcpTools.filter(t => t.serverName !== serverName)
            this.handleError(serverName, e)
        }
    }

    /**
     * Return a list of all discovered tools.
     */
    public getAllTools(): McpToolDefinition[] {
        return [...this.mcpTools]
    }

    /**
     * Return all tools and their permissions
     * If serverFilter is given, only tools from that server are returned.
     */
    public getAllToolsWithPermissions(serverFilter?: string): {
        tool: McpToolDefinition
        permission: McpPermissionType
    }[] {
        return this.mcpTools
            .filter(t => !serverFilter || t.serverName === serverFilter)
            .map(toolDef => ({
                tool: toolDef,
                requiresApproval: this.requiresApproval(toolDef.serverName, toolDef.toolName),
                permission: this.getToolPerm(toolDef.serverName, toolDef.toolName),
            }))
    }

    /**
     * Return a list of all enabled tools.
     */
    public getEnabledTools(): McpToolDefinition[] {
        return this.mcpTools.filter(t => !this.isToolDisabled(t.serverName, t.toolName))
    }

    /**
     * Returns true if the given tool on the given server is currently disabled.
     */
    public isToolDisabled(server: string, tool: string): boolean {
        // built-in tools cannot be disabled
        if (server === 'builtIn') {
            return false
        }

        // Check if the server is enabled as a whole (@server)
        const serverPrefix = `@${server}`
        const isWholeServerEnabled = this.agentConfig.tools.includes(serverPrefix)

        // Check if the specific tool is enabled
        const toolId = `${serverPrefix}/${tool}`
        const isSpecificToolEnabled = this.agentConfig.tools.includes(toolId)

        // If server is enabled as a whole, all tools are enabled
        if (isWholeServerEnabled) {
            return false
        }

        // Otherwise, check if this specific tool is enabled
        return !isSpecificToolEnabled
    }

    /**
     * Returns true if the given server is currently disabled.
     */
    // public isServerDisabled(name: string): boolean {
    //     // Check if any tool from this server is enabled
    //     return !this.agentConfig.tools.some(tool => {
    //         if (tool.startsWith('@')) {
    //             // Check if it's the server itself or a tool from the server
    //             return tool === `@${name}` || tool.startsWith(`@${name}/`)
    //         }
    //         return false
    //     })
    // }

    /**
     * Returns tool permission type for a given tool.
     */
    public getToolPerm(server: string, tool: string): McpPermissionType {
        // For built-in tools, check directly without prefix
        if (server === 'Built-in') {
            return this.agentConfig.allowedTools.includes(tool) ? McpPermissionType.alwaysAllow : McpPermissionType.ask
        }

        // Check if the server is enabled as a whole (@server)
        const serverPrefix = `@${server}`
        const isWholeServerEnabled = this.agentConfig.tools.includes(serverPrefix)

        // Check if the specific tool is enabled
        const toolId = `${serverPrefix}/${tool}`
        const isSpecificToolEnabled = this.agentConfig.tools.includes(toolId)

        // If the tool is not enabled, return deny
        if (!isWholeServerEnabled && !isSpecificToolEnabled) {
            return McpPermissionType.deny
        }

        // If server is enabled as a whole, check if the server itself is in allowedTools
        if (isWholeServerEnabled) {
            // If server is in allowedTools, all tools are alwaysAllow
            if (this.agentConfig.allowedTools.includes(serverPrefix)) {
                return McpPermissionType.alwaysAllow
            }

            // Otherwise, check if specific tool is in allowedTools
            return this.agentConfig.allowedTools.includes(toolId)
                ? McpPermissionType.alwaysAllow
                : McpPermissionType.ask
        }

        // For specific tools, check if it's in allowedTools
        return this.agentConfig.allowedTools.includes(toolId) ? McpPermissionType.alwaysAllow : McpPermissionType.ask
    }

    /**
     * Return a list of all server configurations.
     */
    public getAllServerConfigs(): Map<string, MCPServerConfig> {
        return new Map(this.mcpServers)
    }

    /**
     * Map server names to their available tool names.
     */
    public listServersAndTools(): Record<string, string[]> {
        const result: Record<string, string[]> = {}
        for (const { serverName, toolName } of this.mcpTools) {
            result[serverName] ||= []
            result[serverName].push(toolName)
        }
        return result
    }

    /**
     * Invoke a tool on a server after validating server and tool.
     * @throws if server or tool is missing, disabled, or disconnected(shouldn't happen).
     */
    public async callTool(server: string, tool: string, args: any): Promise<any> {
        const DEFAULT_TOOL_EXEC_TIMEOUT_MS = 60_000

        const cfg = this.mcpServers.get(server)
        if (!cfg) throw new Error(`MCP: server '${server}' is not configured`)
        // if (this.isServerDisabled(server)) throw new Error(`MCP: server '${server}' is disabled`)

        const available = this.getEnabledTools()
            .filter(t => t.serverName === server)
            .map(t => t.toolName)
        if (!available.includes(tool)) {
            throw new Error(`MCP: tool '${tool}' not found on '${server}'. Available: ${available.join(', ')}`)
        }

        const client = this.clients.get(server)
        if (!client) throw new Error(`MCP: server '${server}' not connected`)

        const timeoutCfg = cfg.timeout
        const callPromise = client.callTool({ name: tool, arguments: args })

        // 0 -> no timeout
        if (timeoutCfg === 0) {
            return await callPromise
        }

        const execTimeout = timeoutCfg ?? DEFAULT_TOOL_EXEC_TIMEOUT_MS
        const timeoutPromise = new Promise<never>((_, reject) => {
            const timer = setTimeout(
                () =>
                    reject(
                        new AgenticChatError(
                            `MCP: tool '${server}::${tool}' execution timed out after ${execTimeout} ms`,
                            'MCPToolExecTimeout'
                        )
                    ),
                execTimeout
            )
            timer.unref()
        })

        try {
            return await Promise.race([callPromise, timeoutPromise])
        } catch (err: unknown) {
            if (err instanceof AgenticChatError && err.code === 'MCPToolExecTimeout') {
                this.features.logging.error(err.message)
            }
            throw err
        }
    }

    /**
     * Add a new server: persist config, register in memory, and initialize.
     */
    public async addServer(serverName: string, cfg: MCPServerConfig, agentPath: string): Promise<void> {
        try {
            const sanitizedName = sanitizeName(serverName)
            if (
                this.mcpServers.has(sanitizedName) &&
                this.getServerState(sanitizedName)?.status == McpServerStatus.ENABLED
            ) {
                throw new Error(`MCP: server '${sanitizedName}' already exists`)
            }

            // Add server to agent config
            const serverConfig: MCPServerConfig = {
                command: cfg.command,
                initializationTimeout: cfg.initializationTimeout,
            }

            // Only add timeout to agent config if it's not 0
            if (cfg.timeout !== 0) {
                serverConfig.timeout = cfg.timeout
            }
            if (cfg.args && cfg.args.length > 0) {
                serverConfig.args = cfg.args
            }
            if (cfg.env && !isEmptyEnv(cfg.env)) {
                serverConfig.env = cfg.env
            }

            // Add to agent config
            this.agentConfig.mcpServers[serverName] = serverConfig

            // We don't need to store configPath anymore as we're using agent config
            const newCfg: MCPServerConfig = { ...cfg, __configPath__: agentPath }
            this.mcpServers.set(sanitizedName, newCfg)
            this.serverNameMapping.set(sanitizedName, serverName)

            // Check if the server already has permissions in the agent config
            const serverPrefix = `@${serverName}`
            const hasServerInTools = this.agentConfig.tools.some(
                tool => tool === serverPrefix || tool.startsWith(`${serverPrefix}/`)
            )

            // Only set permissions if the server doesn't already have them
            if (!hasServerInTools) {
                // Enable the server as a whole rather than individual tools
                this.agentConfig.tools.push(serverPrefix)
            }

            // Save agent config once with all changes
            await saveAgentConfig(this.features.workspace, this.features.logging, this.agentConfig, agentPath)

            // Add server tools to tools list after initialization
            await this.initOneServer(sanitizedName, newCfg)
        } catch (err) {
            this.features.logging.error(
                `Failed to add MCP server '${serverName}': ${err instanceof Error ? err.message : String(err)}`
            )
            this.handleError(serverName, err)
            return
        }
    }

    /**
     * Remove a server: shutdown client, remove tools, and delete disk entry.
     */
    public async removeServer(serverName: string): Promise<void> {
        const cfg = this.mcpServers.get(serverName)
        const unsanitizedName = this.serverNameMapping.get(serverName)
        const permission = this.mcpServerPermissions.get(serverName)
        if (!cfg || !cfg.__configPath__) {
            throw new Error(`MCP: server '${serverName}' not found`)
        }

        const client = this.clients.get(serverName)
        if (client) {
            await client.close()
            this.clients.delete(serverName)
        }
        this.mcpTools = this.mcpTools.filter(t => t.serverName !== serverName)
        this.mcpServerStates.delete(serverName)

        // Remove from agent config
        if (unsanitizedName && this.agentConfig) {
            // Remove server from mcpServers
            delete this.agentConfig.mcpServers[unsanitizedName]

            // Remove server tools from tools list
            this.agentConfig.tools = this.agentConfig.tools.filter(tool => {
                if (tool.startsWith('@')) {
                    if (tool === `@${unsanitizedName}`) {
                        return false
                    }
                    if (tool.startsWith(`@${unsanitizedName}/`)) {
                        return false
                    }
                }
                return true
            })

            // Remove server tools from allowedTools
            this.agentConfig.allowedTools = this.agentConfig.allowedTools.filter(tool => {
                if (tool.startsWith('@')) {
                    if (tool === `@${unsanitizedName}`) {
                        return false
                    }
                    if (tool.startsWith(`@${unsanitizedName}/`)) {
                        return false
                    }
                }
                return true
            })

            // Save agent config
            await saveAgentConfig(this.features.workspace, this.features.logging, this.agentConfig, cfg.__configPath__)

            // Get all config paths and delete the server from each one
            const wsUris = this.features.workspace.getAllWorkspaceFolders()?.map(f => f.uri) ?? []
            const wsConfigPaths = getWorkspaceMcpConfigPaths(wsUris)
            const globalConfigPath = getGlobalMcpConfigPath(this.features.workspace.fs.getUserHomeDir())
            const allConfigPaths = [...wsConfigPaths, globalConfigPath]

            // Delete the server from all config files
            for (const configPath of allConfigPaths) {
                try {
                    await this.mutateConfigFile(configPath, json => {
                        if (json.mcpServers && json.mcpServers[unsanitizedName]) {
                            delete json.mcpServers[unsanitizedName]
                            this.features.logging.info(
                                `Deleted server '${unsanitizedName}' from config file: ${configPath}`
                            )
                        }
                    })
                } catch (err) {
                    this.features.logging.warn(
                        `Failed to delete server '${unsanitizedName}' from config file ${configPath}: ${err}`
                    )
                }
            }
        }

        this.mcpServers.delete(serverName)
        this.serverNameMapping.delete(serverName)
        this.emitToolsChanged(serverName)
    }

    /**
     * Update a server: persist changes, teardown old client/tools, and re-init if enabled.
     */
    public async updateServer(
        serverName: string,
        configUpdates: Partial<Omit<MCPServerConfig, '__configPath__'>>,
        agentPath: string
    ): Promise<void> {
        try {
            const oldCfg = this.mcpServers.get(serverName)
            if (!oldCfg) {
                throw new Error(`MCP: server '${serverName}' not found`)
            }

            const unsanitizedServerName = this.serverNameMapping.get(serverName)!

            // Update agent config
            if (this.agentConfig && unsanitizedServerName) {
                const updatedConfig = { ...(this.agentConfig.mcpServers[unsanitizedServerName] || {}) }
                if (configUpdates.command !== undefined) updatedConfig.command = configUpdates.command
                if (configUpdates.initializationTimeout !== undefined)
                    updatedConfig.initializationTimeout = configUpdates.initializationTimeout
                if (configUpdates.timeout !== undefined) updatedConfig.timeout = configUpdates.timeout
                if (configUpdates.args !== undefined) {
                    if (configUpdates.args.length > 0) {
                        updatedConfig.args = configUpdates.args
                    } else {
                        delete updatedConfig.args
                    }
                }
                if (configUpdates.env !== undefined) {
                    if (!isEmptyEnv(configUpdates.env)) {
                        updatedConfig.env = configUpdates.env
                    } else {
                        delete updatedConfig.env
                    }
                }

                this.agentConfig.mcpServers[unsanitizedServerName] = updatedConfig

                // Save agent config
                await saveAgentConfig(this.features.workspace, this.features.logging, this.agentConfig, agentPath)
            }

            const newCfg: MCPServerConfig = {
                ...oldCfg,
                ...configUpdates,
            }

            const oldClient = this.clients.get(serverName)
            if (oldClient) {
                await oldClient.close()
                this.clients.delete(serverName)
            }
            this.mcpTools = this.mcpTools.filter(t => t.serverName !== serverName)
            this.mcpServers.set(serverName, newCfg)
            this.serverNameMapping.set(serverName, unsanitizedServerName)

            // if (this.isServerDisabled(serverName)) {
            //     this.setState(serverName, McpServerStatus.DISABLED, 0)
            //     this.emitToolsChanged(serverName)
            // } else {
            //     await this.initOneServer(serverName, newCfg)
            // }
            await this.initOneServer(serverName, newCfg)
        } catch (err) {
            this.handleError(serverName, err)
            return
        }
    }

    /**
     * Close all clients, clear state, and reset singleton.
     */
    public async close(keepInstance: boolean = false): Promise<void> {
        this.features.logging.info('MCP: closing all clients')
        for (const [name, client] of this.clients.entries()) {
            try {
                await client.close()
                this.features.logging.info(`MCP: closed client for ${name}`)
            } catch (e: any) {
                this.features.logging.error(`MCP: error closing client ${name}: ${e.message}`)
            }
        }
        this.clients.clear()
        this.mcpTools = []
        this.mcpServers.clear()
        this.mcpServerStates.clear()
        this.agentConfig = {
            name: 'default-agent',
            version: '1.0.0',
            description: 'Agent configuration',
            mcpServers: {},
            tools: [],
            allowedTools: [],
            toolsSettings: {},
            includedFiles: [],
            resources: [],
        }
        if (!keepInstance) {
            McpManager.#instance = undefined
        }
    }

    /**
     * Reinitialize all MCP servers by closing existing connections and rediscovering servers
     */
    public async reinitializeMcpServers(): Promise<void> {
        this.features.logging.info('Reinitializing MCP servers')

        try {
            // Save the current tool name mapping to preserve tool names across reinitializations
            const savedToolNameMapping = this.getToolNameMapping()

            // close clients, clear state, but don't reset singleton
            await this.close(true)

            // Restore the saved tool name mapping
            this.setToolNameMapping(savedToolNameMapping)

            await this.discoverAllServers()

            const reinitializedServerCount = McpManager.#instance?.mcpServers.size
            this.features.logging.info(
                `MCP servers reinitialized completed. Total servers: ${reinitializedServerCount}`
            )
        } catch (err: any) {
            this.features.logging.error(`Error reinitializing MCP servers: ${err.message}`)
            throw err
        }
    }

    /**
     * Update permission for given server: if only tool permission changes, does not teardown and re-init.
     */
    public async updateServerPermission(serverName: string, perm: MCPServerPermission): Promise<void> {
        try {
            const unsanitizedServerName = this.serverNameMapping.get(serverName) || serverName

            // Get server config
            // const serverConfig = this.mcpServers.get(serverName)
            // if (!serverConfig) {
            //     throw new Error(`Server '${serverName}' not found`)
            // }

            const serverPrefix = `@${unsanitizedServerName}`

            // Track tools that should be enabled
            const toolsToEnable = new Set<string>()
            const toolsToAlwaysAllow = new Set<string>()

            // Check if server is enabled as a whole
            const isWholeServerEnabled = this.agentConfig.tools.includes(serverPrefix)

            // Process each tool permission
            for (const [toolName, permission] of Object.entries(perm.toolPerms || {})) {
                const toolId = (unsanitizedServerName !== 'Built-in' ? `${serverPrefix}/` : '') + `${toolName}`

                if (permission === McpPermissionType.deny) {
                    // For deny: if server is enabled as a whole, we need to switch to individual tools
                    if (isWholeServerEnabled) {
                        // Get all tools for this server
                        const serverTools = this.mcpTools.filter(t => t.serverName === serverName)

                        // Remove server prefix from tools
                        this.agentConfig.tools = this.agentConfig.tools.filter(t => t !== serverPrefix)

                        // Add all tools except the denied one
                        for (const t of serverTools) {
                            if (t.toolName !== toolName) {
                                const tid = `${serverPrefix}/${t.toolName}`
                                if (!this.agentConfig.tools.includes(tid)) {
                                    this.agentConfig.tools.push(tid)
                                }
                                toolsToEnable.add(tid)
                            }
                        }
                    } else {
                        // Just remove the specific tool
                        this.agentConfig.tools = this.agentConfig.tools.filter(t => t !== toolId)
                    }

                    // Always remove from allowedTools
                    this.agentConfig.allowedTools = this.agentConfig.allowedTools.filter(t => t !== toolId)
                } else {
                    // For ask or alwaysAllow: add to tools
                    toolsToEnable.add(toolId)

                    // For alwaysAllow: also add to allowedTools
                    if (permission === McpPermissionType.alwaysAllow) {
                        toolsToAlwaysAllow.add(toolId)
                    } else {
                        // For ask: remove from allowedTools if present
                        this.agentConfig.allowedTools = this.agentConfig.allowedTools.filter(t => t !== toolId)
                    }
                }
            }

            // If all tools are enabled, use @serverName instead of individual tools
            const allTools = this.mcpTools.filter(t => t.serverName === serverName).map(t => t.toolName)

            // Check if all tools are enabled, considering both:
            // 1. The server might already be enabled as a whole (isWholeServerEnabled)
            // 2. All tools might be individually enabled in toolsToEnable
            const allToolsEnabled =
                allTools.length > 0 &&
                // If server is already enabled as a whole and no tools are being denied
                ((isWholeServerEnabled && !Object.values(perm.toolPerms || {}).includes(McpPermissionType.deny)) ||
                    // Or if all tools are individually enabled
                    allTools.every(
                        toolName =>
                            toolsToEnable.has(`${serverPrefix}/${toolName}`) ||
                            !Object.keys(perm.toolPerms || {}).includes(toolName)
                    ))

            // Update tools list
            if (allToolsEnabled) {
                // Remove individual tool entries
                this.agentConfig.tools = this.agentConfig.tools.filter(t => !t.startsWith(`${serverPrefix}/`))
                // Add server prefix if not already there
                if (!this.agentConfig.tools.includes(serverPrefix)) {
                    this.agentConfig.tools.push(serverPrefix)
                }
            } else {
                // Remove server prefix if present
                this.agentConfig.tools = this.agentConfig.tools.filter(t => t !== serverPrefix)
                // Add individual tools
                for (const toolId of toolsToEnable) {
                    if (!this.agentConfig.tools.includes(toolId)) {
                        this.agentConfig.tools.push(toolId)
                    }
                }
            }

            // Update allowedTools list
            for (const toolId of toolsToAlwaysAllow) {
                if (!this.agentConfig.allowedTools.includes(toolId)) {
                    this.agentConfig.allowedTools.push(toolId)
                }
            }

            // Save agent config
            const agentPath = perm.__configPath__
            if (agentPath) {
                await saveAgentConfig(this.features.workspace, this.features.logging, this.agentConfig, agentPath)
            }

            // Update mcpServerPermissions map
            this.mcpServerPermissions.set(serverName, {
                enabled: perm.enabled,
                toolPerms: perm.toolPerms || {},
            })

            this.features.logging.info(`Permissions updated for '${serverName}' in agent config`)
            this.emitToolsChanged(serverName)
        } catch (err) {
            this.handleError(serverName, err)
            return
        }
    }

    /**
     * Check if a tool requires approval.
     */
    public requiresApproval(server: string, tool: string): boolean {
        // For built-in tools, check directly without prefix
        const toolId = server === 'Built-in' ? tool : `@${server}/${tool}`
        return !this.agentConfig.allowedTools.includes(toolId)
    }

    /**
     * Updates the runtime state for a given server, including status, tool count, and optional error message.
     * This is used by the UI to reflect real-time server status.
     * @private
     */
    private setState(server: string, status: McpServerStatus, toolsCount: number, lastError?: string) {
        const st: McpServerRuntimeState = { status, toolsCount, lastError }
        this.mcpServerStates.set(server, st)
        this.events.emit(MCP_SERVER_STATUS_CHANGED, server, { ...st })
    }

    /**
     * Emits an event when the tools associated with a server change.
     * Used to refresh the Agent's tool list.
     * @private
     */
    private emitToolsChanged(server: string) {
        const enabled = this.getEnabledTools()
            .filter(t => t.serverName === server)
            .map(t => ({ ...t }))
        this.features.logging.debug(`ToolsChanged | server=${server} | toolCount=${enabled.length}`)
        this.events.emit(AGENT_TOOLS_CHANGED, server, enabled)
    }

    /**
     * Centralized error handling: logs the error, updates the status, and emits an event.
     * Exceptions are no longer thrown to ensure the remaining workflow continues uninterrupted.
     */
    private handleError(server: string | undefined, err: unknown) {
        const msg = err instanceof Error ? err.message : String(err)

        this.features.logging.error(`MCP ERROR${server ? ` [${server}]` : ''}: ${msg}`)

        if (server) {
            this.setState(server, McpServerStatus.FAILED, 0, msg)
            this.emitToolsChanged(server)
        }
    }

    /**
     * Returns any errors that occurred during loading of MCP configuration files
     */
    public getConfigLoadErrors(): string | undefined {
        if (this.configLoadErrors.size === 0) {
            return undefined
        }

        return Array.from(this.configLoadErrors.entries())
            .map(([server, error]) => `File: ${server}, Error: ${error}`)
            .join('\n\n')
    }

    /**
     * Remove a server from the agent config file but keep it in memory.
     * This is used when there's a server status error during initialization.
     */
    public async removeServerFromConfigFile(serverName: string): Promise<void> {
        try {
            const cfg = this.mcpServers.get(serverName)
            if (!cfg || !cfg.__configPath__) {
                this.features.logging.warn(
                    `Cannot remove config for server '${serverName}': Config not found or missing path`
                )
                return
            }

            const unsanitizedName = this.serverNameMapping.get(serverName) || serverName

            // Remove from agent config
            if (unsanitizedName && this.agentConfig) {
                // Remove server from mcpServers
                delete this.agentConfig.mcpServers[unsanitizedName]

                // Remove server tools from tools list
                this.agentConfig.tools = this.agentConfig.tools.filter(tool => {
                    if (tool.startsWith('@')) {
                        if (tool === `@${unsanitizedName}`) {
                            return false
                        }
                        if (tool.startsWith(`@${unsanitizedName}/`)) {
                            return false
                        }
                    }
                    return true
                })

                // Remove server tools from allowedTools
                this.agentConfig.allowedTools = this.agentConfig.allowedTools.filter(tool => {
                    if (tool.startsWith('@')) {
                        if (tool === `@${unsanitizedName}`) {
                            return false
                        }
                        if (tool.startsWith(`@${unsanitizedName}/`)) {
                            return false
                        }
                    }
                    return true
                })

                // Save agent config
                await saveAgentConfig(
                    this.features.workspace,
                    this.features.logging,
                    this.agentConfig,
                    cfg.__configPath__
                )
            }
        } catch (err) {
            this.features.logging.error(`Error removing server '${serverName}' from agent config file: ${err}`)
        }
    }

    /**
     * Read, mutate, and write the MCP JSON config at the given path.
     * @private
     */
    private async mutateConfigFile(configPath: string, mutator: (json: any) => void): Promise<void> {
        return McpManager.configMutex
            .runExclusive(async () => {
                let json: any = { mcpServers: {} }
                try {
                    const raw = await this.features.workspace.fs.readFile(configPath)
                    this.features.logging.info(`Updating MCP config file: ${configPath}`)
                    const existing = JSON.parse(raw.toString())
                    json = { mcpServers: {}, ...existing }
                } catch (err: any) {
                    // ignore fire not exist error
                    if (err?.code !== 'ENOENT') throw err
                }
                mutator(json)

                let fsPath: string
                try {
                    const uri = URI.parse(configPath)
                    fsPath = uri.scheme === 'file' ? uri.fsPath : configPath
                } catch {
                    fsPath = configPath
                }
                fsPath = path.normalize(fsPath)

                const dir = path.dirname(fsPath)
                await this.features.workspace.fs.mkdir(dir, { recursive: true })

                await this.features.workspace.fs.writeFile(fsPath, JSON.stringify(json, null, 2))
                this.features.logging.debug(`MCP config file write complete: ${configPath}`)
            })
            .catch((e: any) => {
                this.features.logging.error(`MCP: failed to update config at ${configPath}: ${e.message}`)
                throw e
            })
    }

    public getOriginalToolNames(namespacedName: string): { serverName: string; toolName: string } | undefined {
        return this.toolNameMapping.get(namespacedName)
    }

    public clearToolNameMapping(): void {
        this.toolNameMapping.clear()
    }

    public getToolNameMapping(): Map<string, { serverName: string; toolName: string }> {
        return new Map(this.toolNameMapping)
    }

    /**
     * Determines if a server is global or workspace-specific
     * @param serverName The name of the server to check
     * @returns true if the server is global, false if workspace-specific
     */
    public isServerGlobal(serverName: string): boolean {
        const config = this.mcpServers.get(serverName)
        if (!config) return false

        const globalAgentPath = getGlobalAgentConfigPath(this.features.workspace.fs.getUserHomeDir())
        return config.__configPath__ === globalAgentPath
    }

    public setToolNameMapping(mapping: Map<string, { serverName: string; toolName: string }>): void {
        this.toolNameMapping = new Map(mapping)
    }
}<|MERGE_RESOLUTION|>--- conflicted
+++ resolved
@@ -23,12 +23,9 @@
     saveAgentConfig,
     sanitizeName,
     getGlobalAgentConfigPath,
-<<<<<<< HEAD
     getWorkspaceMcpConfigPaths,
     getGlobalMcpConfigPath,
-=======
-    sanitizeContent,
->>>>>>> 64d4e3eb
+    sanitizeContent
 } from './mcpUtils'
 import { AgenticChatError } from '../../errors'
 import { EventEmitter } from 'events'
