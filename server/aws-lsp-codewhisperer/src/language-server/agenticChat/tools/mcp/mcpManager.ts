/*!
 * Copyright Amazon.com, Inc. or its affiliates.
 * All Rights Reserved. SPDX-License-Identifier: Apache-2.0
 */

import type { Features } from '@aws/language-server-runtimes/server-interface/server'
import { ChatTelemetryEventName } from '../../../../shared/telemetry/types'
import { getGlobalMcpConfigPath } from './mcpUtils'
import { Client } from '@modelcontextprotocol/sdk/client/index.js'
import { StdioClientTransport } from '@modelcontextprotocol/sdk/client/stdio.js'
import {
    MCPServerConfig,
    McpToolDefinition,
    ListToolsResponse,
    McpServerRuntimeState,
    McpServerStatus,
    McpPermissionType,
    PersonaModel,
    MCPServerPermission,
} from './mcpTypes'
import { isEmptyEnv, loadMcpServerConfigs, loadPersonaPermissions, sanitizeName } from './mcpUtils'
import { AgenticChatError } from '../../errors'
import { EventEmitter } from 'events'
import { Mutex } from 'async-mutex'
import path = require('path')
import { URI } from 'vscode-uri'

export const MCP_SERVER_STATUS_CHANGED = 'mcpServerStatusChanged'
export const AGENT_TOOLS_CHANGED = 'agentToolsChanged'

/**
 * Manages MCP servers and their tools
 */
export class McpManager {
    static #instance?: McpManager
    private clients: Map<string, Client>
    private mcpTools: McpToolDefinition[]
    private mcpServers: Map<string, MCPServerConfig>
    private mcpServerStates: Map<string, McpServerRuntimeState>
    private configLoadErrors: Map<string, string>
    private mcpServerPermissions: Map<string, MCPServerPermission>
    public readonly events: EventEmitter
    private static readonly configMutex = new Mutex()
    private static readonly personaMutex = new Mutex()
    private toolNameMapping: Map<string, { serverName: string; toolName: string }>
    private serverNameMapping: Map<string, string>

    private constructor(
        private configPaths: string[],
        private personaPaths: string[],
        private features: Pick<
            Features,
            'logging' | 'workspace' | 'lsp' | 'telemetry' | 'credentialsProvider' | 'runtime'
        >
    ) {
        this.mcpTools = []
        this.clients = new Map<string, Client>()
        this.mcpServers = new Map<string, MCPServerConfig>()
        this.mcpServerStates = new Map<string, McpServerRuntimeState>()
        this.configLoadErrors = new Map<string, string>()
        this.mcpServerPermissions = new Map<string, MCPServerPermission>()
        this.events = new EventEmitter()
        this.features.logging.info(`MCP manager: initialized with ${configPaths.length} configs`)
        this.toolNameMapping = new Map<string, { serverName: string; toolName: string }>()
        this.serverNameMapping = new Map<string, string>()
    }

    public static async init(
        configPaths: string[],
        personaPaths: string[],
        features: Pick<Features, 'logging' | 'workspace' | 'lsp' | 'telemetry' | 'credentialsProvider' | 'runtime'>
    ): Promise<McpManager> {
        if (!McpManager.#instance) {
            const mgr = new McpManager(configPaths, personaPaths, features)
            McpManager.#instance = mgr
            await mgr.discoverAllServers()
            features.logging.info(`MCP: discovered ${mgr.mcpTools.length} tools across all servers`)

            // Emit MCP configuration metrics
            const serverConfigs = mgr.getAllServerConfigs()
            const activeServers = Array.from(serverConfigs.entries()).filter(([name, _]) => !mgr.isServerDisabled(name))

            // Count global vs project servers
            const globalServers = Array.from(serverConfigs.entries()).filter(
                ([_, config]) =>
                    config?.__configPath__ === getGlobalMcpConfigPath(features.workspace.fs.getUserHomeDir())
            ).length
            const projectServers = serverConfigs.size - globalServers

            // Count tools by permission
            let toolsAlwaysAllowed = 0
            let toolsDenied = 0

            for (const [serverName, _] of activeServers) {
                const toolsWithPermissions = mgr.getAllToolsWithPermissions(serverName)
                toolsWithPermissions.forEach(item => {
                    if (item.permission === McpPermissionType.alwaysAllow) {
                        toolsAlwaysAllowed++
                    } else if (item.permission === McpPermissionType.deny) {
                        toolsDenied++
                    }
                })
            }

            // Emit MCP configuration metrics
            if (features.telemetry) {
                features.telemetry.emitMetric({
                    name: ChatTelemetryEventName.MCPConfig,
                    data: {
                        credentialStartUrl: features.credentialsProvider?.getConnectionMetadata()?.sso?.startUrl,
                        languageServerVersion: features.runtime?.serverInfo.version,
                        numActiveServers: activeServers.length,
                        numGlobalServers: globalServers,
                        numProjectServers: projectServers,
                        numToolsAlwaysAllowed: toolsAlwaysAllowed,
                        numToolsDenied: toolsDenied,
                    },
                })
            }
        }
        return McpManager.#instance
    }

    public static get instance(): McpManager {
        if (!McpManager.#instance) {
            throw new Error('McpManager not initialized—call McpManager.init(...) first')
        }
        return McpManager.#instance
    }

    /**
     * Return the current runtime state for one server.
     */
    public getServerState(serverName: string): McpServerRuntimeState | undefined {
        return this.mcpServerStates.get(serverName)
    }

    /**
     * Return a copy of the entire server‑state map.
     */
    public getAllServerStates(): Map<string, McpServerRuntimeState> {
        return new Map(this.mcpServerStates)
    }

    /**
     * Load configurations and initialize each enabled server.
     */
    private async discoverAllServers(): Promise<void> {
        const permissionMap = await loadPersonaPermissions(
            this.features.workspace,
            this.features.logging,
            this.personaPaths
        )
        this.mcpServerPermissions = permissionMap

        const { servers, serverNameMapping, errors } = await loadMcpServerConfigs(
            this.features.workspace,
            this.features.logging,
            this.configPaths
        )
        this.mcpServers = servers
        this.serverNameMapping = serverNameMapping
        // Reset the configuration errors after every refresh.
        this.configLoadErrors.clear()

        // Store any config load errors
        errors.forEach((errorMsg, key) => {
            this.configLoadErrors.set(key, errorMsg)
        })

        // Set all servers to UNINITIALIZED state initially
        for (const name of this.mcpServers.keys()) {
            this.setState(name, McpServerStatus.UNINITIALIZED, 0)
        }

        for (const [name, cfg] of this.mcpServers.entries()) {
            if (this.isServerDisabled(name)) {
                this.features.logging.info(`MCP: server '${name}' is disabled by persona settings, skipping`)
                this.setState(name, McpServerStatus.DISABLED, 0)
                this.emitToolsChanged(name)
                continue
            }
            await this.initOneServer(name, cfg)
        }
    }

    /**
     * Start a server process, connect client, and register its tools.
     * Errors are logged but do not stop discovery of other servers.
     */
    private async initOneServer(serverName: string, cfg: MCPServerConfig): Promise<void> {
        const DEFAULT_SERVER_INIT_TIMEOUT_MS = 60_000
        this.setState(serverName, McpServerStatus.INITIALIZING, 0)

        try {
            this.features.logging.debug(`MCP: initializing server [${serverName}]`)

            const mergedEnv = {
                ...(process.env as Record<string, string>),
                // Make sure we do not have empty key and value in mergedEnv, or adding server through UI will fail on Windows
                ...(cfg.env && !isEmptyEnv(cfg.env)
                    ? Object.fromEntries(Object.entries(cfg.env).filter(([key]) => key && key.trim() !== ''))
                    : {}),
            }
            const transport = new StdioClientTransport({
                command: cfg.command,
                args: cfg.args ?? [],
                env: mergedEnv,
            })
            const client = new Client({
                name: `mcp-client-${serverName}`,
                version: '1.0.0',
            })

            const connectPromise = client.connect(transport).catch(err => {
                let errorMessage = err.message

                // Provide specific guidance for common command not found errors
                if (err.code === 'ENOENT') {
                    errorMessage = `Command '${cfg.command}' not found. Please ensure it's installed and available in your PATH.`
                } else if (err.code === 'EINVAL') {
                    errorMessage = `Invalid arguments. Please check the command and arguments.`
                } else if (err.code === -32000) {
                    errorMessage = `MCP protocol error. The server may not be properly configured.`
                }

                throw new AgenticChatError(
                    `MCP: server '${serverName}' failed to connect: ${errorMessage}`,
                    'MCPServerConnectionFailed'
                )
            })

            // 0 -> no timeout
            if (cfg.initializationTimeout === 0) {
                await connectPromise
            } else {
                const timeoutMs = cfg.initializationTimeout ?? DEFAULT_SERVER_INIT_TIMEOUT_MS
                const timeoutPromise = new Promise<never>((_, reject) => {
                    const timer = setTimeout(
                        () =>
                            reject(
                                new AgenticChatError(
                                    `MCP: server '${serverName}' initialization timed out after ${timeoutMs} ms`,
                                    'MCPServerInitTimeout'
                                )
                            ),
                        timeoutMs
                    )
                    timer.unref()
                })
                await Promise.race([connectPromise, timeoutPromise])
            }

            this.clients.set(serverName, client)
            this.mcpTools = this.mcpTools.filter(t => t.serverName !== serverName)

            const resp = (await client.listTools()) as ListToolsResponse
            for (const t of resp.tools) {
                if (!t.name) {
                    this.features.logging.warn(`MCP: server [${serverName}] returned tool with no name, skipping`)
                    continue
                }
                this.features.logging.info(`MCP: discovered tool ${serverName}::${t.name}`)
                this.mcpTools.push({
                    serverName,
                    toolName: t.name,
                    description: t.description ?? '',
                    inputSchema: t.inputSchema ?? {},
                })
            }

            this.setState(serverName, McpServerStatus.ENABLED, resp.tools.length)
            this.emitToolsChanged(serverName)
        } catch (e: any) {
            this.features.logging.warn(`MCP: server [${serverName}] init failed: ${e.message}`)
            const client = this.clients.get(serverName)
            if (client) {
                await client.close()
                this.clients.delete(serverName)
            }
            this.mcpTools = this.mcpTools.filter(t => t.serverName !== serverName)
            this.handleError(serverName, e)
        }
    }

    /**
     * Return a list of all discovered tools.
     */
    public getAllTools(): McpToolDefinition[] {
        return [...this.mcpTools]
    }

    /**
     * Return all tools and their permissions
     * If serverFilter is given, only tools from that server are returned.
     */
    public getAllToolsWithPermissions(serverFilter?: string): {
        tool: McpToolDefinition
        permission: McpPermissionType
    }[] {
        return this.mcpTools
            .filter(t => !serverFilter || t.serverName === serverFilter)
            .map(toolDef => ({
                tool: toolDef,
                requiresApproval: this.requiresApproval(toolDef.serverName, toolDef.toolName),
                permission: this.getToolPerm(toolDef.serverName, toolDef.toolName),
            }))
    }

    /**
     * Return a list of all enabled tools.
     */
    public getEnabledTools(): McpToolDefinition[] {
        return this.mcpTools.filter(
            t => !this.isServerDisabled(t.serverName) && !this.isToolDisabled(t.serverName, t.toolName)
        )
    }

    /**
     * Returns true if the given tool on the given server is currently disabled.
     */
    public isToolDisabled(server: string, tool: string): boolean {
        return this.getToolPerm(server, tool) === McpPermissionType.deny
    }

    /**
     * Returns true if the given server is currently disabled.
     */
    public isServerDisabled(name: string): boolean {
        const explicit = this.mcpServerPermissions.get(name)?.enabled
        const star = this.mcpServerPermissions.get('*')?.enabled
        return !(explicit ?? star ?? false)
    }

    /**
     * Returns tool permission type for a given tool.
     */
    public getToolPerm(server: string, tool: string): McpPermissionType {
        const srv = this.mcpServerPermissions.get(server)
        const star = this.mcpServerPermissions.get('*')

        const result =
            srv?.toolPerms[tool] ??
            srv?.toolPerms['*'] ??
            star?.toolPerms[tool] ??
            star?.toolPerms['*'] ??
            McpPermissionType.ask

        return result
    }

    /**
     * Return a list of all server configurations.
     */
    public getAllServerConfigs(): Map<string, MCPServerConfig> {
        return new Map(this.mcpServers)
    }

    public getAllPermissions(): Map<string, MCPServerPermission> {
        return new Map(this.mcpServerPermissions)
    }

    /**
     * Map server names to their available tool names.
     */
    public listServersAndTools(): Record<string, string[]> {
        const result: Record<string, string[]> = {}
        for (const { serverName, toolName } of this.mcpTools) {
            result[serverName] ||= []
            result[serverName].push(toolName)
        }
        return result
    }

    /**
     * Invoke a tool on a server after validating server and tool.
     * @throws if server or tool is missing, disabled, or disconnected(shouldn't happen).
     */
    public async callTool(server: string, tool: string, args: any): Promise<any> {
        const DEFAULT_TOOL_EXEC_TIMEOUT_MS = 60_000

        const cfg = this.mcpServers.get(server)
        if (!cfg) throw new Error(`MCP: server '${server}' is not configured`)
        if (this.isServerDisabled(server)) throw new Error(`MCP: server '${server}' is disabled`)

        const available = this.getEnabledTools()
            .filter(t => t.serverName === server)
            .map(t => t.toolName)
        if (!available.includes(tool)) {
            throw new Error(`MCP: tool '${tool}' not found on '${server}'. Available: ${available.join(', ')}`)
        }

        const client = this.clients.get(server)
        if (!client) throw new Error(`MCP: server '${server}' not connected`)

        const timeoutCfg = cfg.timeout
        const callPromise = client.callTool({ name: tool, arguments: args })

        // 0 -> no timeout
        if (timeoutCfg === 0) {
            return await callPromise
        }

        const execTimeout = timeoutCfg ?? DEFAULT_TOOL_EXEC_TIMEOUT_MS
        const timeoutPromise = new Promise<never>((_, reject) => {
            const timer = setTimeout(
                () =>
                    reject(
                        new AgenticChatError(
                            `MCP: tool '${server}::${tool}' execution timed out after ${execTimeout} ms`,
                            'MCPToolExecTimeout'
                        )
                    ),
                execTimeout
            )
            timer.unref()
        })

        try {
            return await Promise.race([callPromise, timeoutPromise])
        } catch (err: unknown) {
            if (err instanceof AgenticChatError && err.code === 'MCPToolExecTimeout') {
                this.features.logging.error(err.message)
            }
            throw err
        }
    }

    /**
     * Add a new server: persist config, register in memory, and initialize.
     */
    public async addServer(
        serverName: string,
        cfg: MCPServerConfig,
        configPath: string,
        personaPath: string
    ): Promise<void> {
        try {
            const sanitizedName = sanitizeName(serverName)
            if (this.mcpServers.has(sanitizedName)) {
                throw new Error(`MCP: server '${sanitizedName}' already exists`)
            }

            if (!configPath || !personaPath) {
                throw new Error(`Both MCP config file path and Persona config file path are required`)
            }

            await this.mutateConfigFile(configPath, json => {
                const serverConfig: MCPServerConfig = {
                    command: cfg.command,
                    initializationTimeout: cfg.initializationTimeout,
                    timeout: cfg.timeout,
                }
                if (cfg.args && cfg.args.length > 0) {
                    serverConfig.args = cfg.args
                }
                if (cfg.env && !isEmptyEnv(cfg.env)) {
                    serverConfig.env = cfg.env
                }
                json.mcpServers[serverName] = serverConfig
            })

            const newCfg: MCPServerConfig = { ...cfg, __configPath__: configPath }
            this.mcpServers.set(sanitizedName, newCfg)
            this.serverNameMapping.set(sanitizedName, serverName)

            await this.mutatePersonaFile(personaPath, p => p.addServer(serverName))
            this.personaPaths = [...new Set([...this.personaPaths, personaPath])]

            const permissionMap = await loadPersonaPermissions(
                this.features.workspace,
                this.features.logging,
                this.personaPaths
            )
            this.mcpServerPermissions = permissionMap

            if (this.isServerDisabled(sanitizedName)) {
                this.setState(sanitizedName, McpServerStatus.DISABLED, 0)
                this.emitToolsChanged(serverName)
            } else {
                await this.initOneServer(sanitizedName, newCfg)
            }
        } catch (err) {
            this.features.logging.error(
                `Failed to add MCP server '${serverName}': ${err instanceof Error ? err.message : String(err)}`
            )
            this.handleError(serverName, err)
            return
        }
    }

    /**
     * Remove a server: shutdown client, remove tools, and delete disk entry.
     */
    public async removeServer(serverName: string): Promise<void> {
        const cfg = this.mcpServers.get(serverName)
        const unsanitizedName = this.serverNameMapping.get(serverName)
        const permission = this.mcpServerPermissions.get(serverName)
        if (!cfg || !cfg.__configPath__) {
            throw new Error(`MCP: server '${serverName}' not found`)
        }

        // Capture the remaining server keys before deletion for persona file update
        const remainingServer = Array.from(this.mcpServers.keys()).filter(key => key !== serverName)

        const client = this.clients.get(serverName)
        if (client) {
            await client.close()
            this.clients.delete(serverName)
        }
        this.mcpTools = this.mcpTools.filter(t => t.serverName !== serverName)
        this.mcpServerStates.delete(serverName)

        // Remove from config file first
        if (unsanitizedName) {
            await this.mutateConfigFile(cfg.__configPath__, json => {
                delete json.mcpServers[unsanitizedName]
            })
        }

        // Remove from persona file with the correct remaining server list
        if (permission && permission.__configPath__ && unsanitizedName) {
            await this.mutatePersonaFile(permission.__configPath__, p =>
                p.removeServer(unsanitizedName, remainingServer)
            )
        }

        this.mcpServers.delete(serverName)
        this.serverNameMapping.delete(serverName)
        this.mcpServerPermissions.delete(serverName)
        this.mcpServerPermissions = await loadPersonaPermissions(
            this.features.workspace,
            this.features.logging,
            this.personaPaths
        )
        this.emitToolsChanged(serverName)
    }

    /**
     * Update a server: persist changes, teardown old client/tools, and re-init if enabled.
     */
    public async updateServer(
        serverName: string,
        configUpdates: Partial<Omit<MCPServerConfig, '__configPath__'>>,
        configPath: string
    ): Promise<void> {
        try {
            if (!configPath) {
                throw new Error(`Missing configPath for '${serverName}'`)
            }
            const oldCfg = this.mcpServers.get(serverName)
            if (!oldCfg || !oldCfg.__configPath__) {
                throw new Error(`MCP: server '${serverName}' not found`)
            }

            const unsanitizedServerName = this.serverNameMapping.get(serverName)!
            await this.mutateConfigFile(configPath, json => {
                json.mcpServers ||= {}
                const updatedConfig = { ...(json.mcpServers[unsanitizedServerName] || {}) }
                if (configUpdates.command !== undefined) updatedConfig.command = configUpdates.command
                if (configUpdates.initializationTimeout !== undefined)
                    updatedConfig.initializationTimeout = configUpdates.initializationTimeout
                if (configUpdates.timeout !== undefined) updatedConfig.timeout = configUpdates.timeout
                if (configUpdates.args !== undefined) {
                    if (configUpdates.args.length > 0) {
                        updatedConfig.args = configUpdates.args
                    } else {
                        delete updatedConfig.args
                    }
                }
                if (configUpdates.env !== undefined) {
                    if (!isEmptyEnv(configUpdates.env)) {
                        updatedConfig.env = configUpdates.env
                    } else {
                        delete updatedConfig.env
                    }
                }
                json.mcpServers[unsanitizedServerName] = updatedConfig
            })

            const newCfg: MCPServerConfig = {
                ...oldCfg,
                ...configUpdates,
                __configPath__: configPath,
            }

            const oldClient = this.clients.get(serverName)
            if (oldClient) {
                await oldClient.close()
                this.clients.delete(serverName)
            }
            this.mcpTools = this.mcpTools.filter(t => t.serverName !== serverName)
            this.mcpServers.set(serverName, newCfg)
            this.serverNameMapping.set(serverName, unsanitizedServerName)

            if (this.isServerDisabled(serverName)) {
                this.setState(serverName, McpServerStatus.DISABLED, 0)
                this.emitToolsChanged(serverName)
            } else {
                await this.initOneServer(serverName, newCfg)
            }
        } catch (err) {
            this.handleError(serverName, err)
            return
        }
    }

    /**
     * Close all clients, clear state, and reset singleton.
     */
    public async close(keepInstance: boolean = false): Promise<void> {
        this.features.logging.info('MCP: closing all clients')
        for (const [name, client] of this.clients.entries()) {
            try {
                await client.close()
                this.features.logging.info(`MCP: closed client for ${name}`)
            } catch (e: any) {
                this.features.logging.error(`MCP: error closing client ${name}: ${e.message}`)
            }
        }
        this.clients.clear()
        this.mcpTools = []
        this.mcpServers.clear()
        this.mcpServerStates.clear()
        if (!keepInstance) {
            McpManager.#instance = undefined
        }
    }

    /**
     * Reinitialize all MCP servers by closing existing connections and rediscovering servers
     */
    public async reinitializeMcpServers(): Promise<void> {
        this.features.logging.info('Reinitializing MCP servers')

        try {
            // Save the current tool name mapping to preserve tool names across reinitializations
            const savedToolNameMapping = this.getToolNameMapping()

            // close clients, clear state, but don't reset singleton
            await this.close(true)

            // Restore the saved tool name mapping
            this.setToolNameMapping(savedToolNameMapping)

            await this.discoverAllServers()

            const reinitializedServerCount = McpManager.#instance?.mcpServers.size
            this.features.logging.info(
                `MCP servers reinitialized completed. Total servers: ${reinitializedServerCount}`
            )
        } catch (err: any) {
            this.features.logging.error(`Error reinitializing MCP servers: ${err.message}`)
            throw err
        }
    }

    /**
     * Update permission for given server: if only tool permission changes, does not teardown and re-init.
     */
    public async updateServerPermission(serverName: string, perm: MCPServerPermission): Promise<void> {
        try {
            const personaPath = perm.__configPath__
            if (!personaPath) {
                throw new Error(`Missing personaPath for '${serverName}'`)
            }
            await this.mutatePersonaFile(personaPath, p => {
                if (perm.enabled === undefined) {
                    throw new Error('Server disabled state must be explicitly set')
                }

                const unsanitizedServerName = this.serverNameMapping.get(serverName)!

                // disable whole server
                if (!perm.enabled) {
                    p.removeServer(unsanitizedServerName, Array.from(this.mcpServers.keys())) // removes from list clears tool perms
                    return
                }

                // server must be enabled from here on
                p.addServer(unsanitizedServerName)

                // handle permission updates
                if (perm.toolPerms) {
                    const existing = p.toJson().toolPerms?.[unsanitizedServerName] ?? {}
                    const merged = { ...existing, ...perm.toolPerms }
                    p.replaceToolPerms(unsanitizedServerName, merged)
                } else {
                    p.ensureWildcardAsk(unsanitizedServerName)
                }
            })

            const permissionMap = await loadPersonaPermissions(
                this.features.workspace,
                this.features.logging,
                this.personaPaths
            )
            this.mcpServerPermissions = permissionMap

            // enable/disable server
            if (this.isServerDisabled(serverName)) {
                const client = this.clients.get(serverName)
                if (client) {
                    await client.close()
                    this.clients.delete(serverName)
                }
                this.setState(serverName, McpServerStatus.DISABLED, 0)
            } else {
                if (!this.clients.has(serverName)) {
                    await this.initOneServer(serverName, this.mcpServers.get(serverName)!)
                }
            }
            this.features.logging.info(`Permissions updated for '${serverName}' in ${personaPath}`)
            this.emitToolsChanged(serverName)
        } catch (err) {
            this.handleError(serverName, err)
            return
        }
    }

    /**
     * Read, mutate, and write the MCP JSON config at the given path.
     * @private
     */
    private async mutateConfigFile(configPath: string, mutator: (json: any) => void): Promise<void> {
        return McpManager.configMutex
            .runExclusive(async () => {
                let json: any = { mcpServers: {} }
                try {
                    const raw = await this.features.workspace.fs.readFile(configPath)
<<<<<<< HEAD
=======
                    this.features.logging.info(`Updating MCP config file: ${configPath}`)
>>>>>>> 1bc5aba7
                    const existing = JSON.parse(raw.toString())
                    json = { mcpServers: {}, ...existing }
                } catch (err: any) {
                    // ignore fire not exist error
                    if (err?.code !== 'ENOENT') throw err
                }
                mutator(json)

                let fsPath: string
                try {
                    const uri = URI.parse(configPath)
                    fsPath = uri.scheme === 'file' ? uri.fsPath : configPath
                } catch {
                    fsPath = configPath
                }
                fsPath = path.normalize(fsPath)

                const dir = path.dirname(fsPath)
                await this.features.workspace.fs.mkdir(dir, { recursive: true })

                await this.features.workspace.fs.writeFile(fsPath, JSON.stringify(json, null, 2))
                this.features.logging.debug(`MCP config file write complete: ${configPath}`)
            })
            .catch((e: any) => {
                this.features.logging.error(`MCP: failed to update config at ${configPath}: ${e.message}`)
                throw e
            })
    }

    /**
     * Read, mutate, and write the Persona YAML config at the given path.
     * @private
     */
    private async mutatePersonaFile(personaPath: string, mutator: (p: PersonaModel) => void): Promise<void> {
        await McpManager.personaMutex
            .runExclusive(async () => {
                this.features.logging.info(`Updating persona file: ${personaPath}`)
                let raw = ''
                try {
                    raw = (await this.features.workspace.fs.readFile(personaPath)).toString()
                } catch {}

                const model = PersonaModel.fromJson(raw ? JSON.parse(raw) : {})
                mutator(model)
                await this.features.workspace.fs.writeFile(personaPath, JSON.stringify(model.toJson(), null, 2))
                this.features.logging.debug(`Persona file write complete: ${personaPath}`)
            })
            .catch((e: any) => {
                this.features.logging.error(`MCP: failed to update persona file at ${personaPath}: ${e.message}`)
                throw e
            })
    }

    /**
     * Check if a tool requires approval.
     */
    public requiresApproval(server: string, tool: string): boolean {
        return this.getToolPerm(server, tool) === McpPermissionType.ask
    }

    /**
     * Updates the runtime state for a given server, including status, tool count, and optional error message.
     * This is used by the UI to reflect real-time server status.
     * @private
     */
    private setState(server: string, status: McpServerStatus, toolsCount: number, lastError?: string) {
        const st: McpServerRuntimeState = { status, toolsCount, lastError }
        this.mcpServerStates.set(server, st)
        this.events.emit(MCP_SERVER_STATUS_CHANGED, server, { ...st })
    }

    /**
     * Emits an event when the tools associated with a server change.
     * Used to refresh the Agent's tool list.
     * @private
     */
    private emitToolsChanged(server: string) {
        const enabled = this.getEnabledTools()
            .filter(t => t.serverName === server)
            .map(t => ({ ...t }))
        this.features.logging.debug(`ToolsChanged | server=${server} | toolCount=${enabled.length}`)
        this.events.emit(AGENT_TOOLS_CHANGED, server, enabled)
    }

    /**
     * Centralized error handling: logs the error, updates the status, and emits an event.
     * Exceptions are no longer thrown to ensure the remaining workflow continues uninterrupted.
     */
    private handleError(server: string | undefined, err: unknown) {
        const msg = err instanceof Error ? err.message : String(err)

        this.features.logging.error(`MCP ERROR${server ? ` [${server}]` : ''}: ${msg}`)

        if (server) {
            this.setState(server, McpServerStatus.FAILED, 0, msg)
            this.emitToolsChanged(server)
        }
    }

    /**
     * Returns any errors that occurred during loading of MCP configuration files
     */
    public getConfigLoadErrors(): string | undefined {
        if (this.configLoadErrors.size === 0) {
            return undefined
        }

        return Array.from(this.configLoadErrors.entries())
            .map(([server, error]) => `File: ${server}, Error: ${error}`)
            .join('\n\n')
    }

    /**
     * Remove a server from the config file but keep it in memory.
     * This is used when there's a server status error during initialization.
     */
    public async removeServerFromConfigFile(serverName: string): Promise<void> {
        try {
            const cfg = this.mcpServers.get(serverName)
            if (!cfg || !cfg.__configPath__) {
                this.features.logging.warn(
                    `Cannot remove config for server '${serverName}': Config not found or missing path`
                )
                return
            }

            await this.mutateConfigFile(cfg.__configPath__, json => {
                delete json.mcpServers[this.serverNameMapping.get(serverName)!]
            })

            this.features.logging.info(`Removed server '${serverName}' from config file but kept in memory`)
        } catch (err) {
            this.features.logging.error(`Error removing server '${serverName}' from config file: ${err}`)
        }
    }

    public getOriginalToolNames(namespacedName: string): { serverName: string; toolName: string } | undefined {
        return this.toolNameMapping.get(namespacedName)
    }

    public clearToolNameMapping(): void {
        this.toolNameMapping.clear()
    }

    public getToolNameMapping(): Map<string, { serverName: string; toolName: string }> {
        return new Map(this.toolNameMapping)
    }

    public setToolNameMapping(mapping: Map<string, { serverName: string; toolName: string }>): void {
        this.toolNameMapping = new Map(mapping)
    }
}<|MERGE_RESOLUTION|>--- conflicted
+++ resolved
@@ -728,10 +728,7 @@
                 let json: any = { mcpServers: {} }
                 try {
                     const raw = await this.features.workspace.fs.readFile(configPath)
-<<<<<<< HEAD
-=======
                     this.features.logging.info(`Updating MCP config file: ${configPath}`)
->>>>>>> 1bc5aba7
                     const existing = JSON.parse(raw.toString())
                     json = { mcpServers: {}, ...existing }
                 } catch (err: any) {
