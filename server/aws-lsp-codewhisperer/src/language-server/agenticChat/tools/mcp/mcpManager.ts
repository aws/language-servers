--- conflicted
+++ resolved
@@ -268,8 +268,6 @@
                 this.features.logging.warn(`MCP: server '${name}' has invalid config, skipping`)
                 continue
             }
-<<<<<<< HEAD
-=======
             // Check if this is a placeholder for a missing registry server
             if ((cfg as any).__registryError__) {
                 this.features.logging.warn(`MCP: server '${name}' not found in registry, marking as failed`)
@@ -277,7 +275,6 @@
                 this.emitToolsChanged(name)
                 continue
             }
->>>>>>> 037898e6
             serversToInit.push([name, cfg])
         }
 
@@ -1738,9 +1735,6 @@
                 this.features.logging.warn(
                     `MCP Registry: Server '${unsanitizedName}' removed from registry during periodic sync`
                 )
-<<<<<<< HEAD
-                await this.removeServer(sanitizedName)
-=======
                 // Close client and mark as failed, but keep in agent config
                 const client = this.clients.get(sanitizedName)
                 if (client) {
@@ -1750,7 +1744,6 @@
                 this.mcpTools = this.mcpTools.filter(t => t.serverName !== sanitizedName)
                 this.setState(sanitizedName, McpServerStatus.FAILED, 0, 'Server removed from registry')
                 this.emitToolsChanged(sanitizedName)
->>>>>>> 037898e6
                 serversDisabled++
                 continue
             }
