--- conflicted
+++ resolved
@@ -922,10 +922,6 @@
 
         const result = await loadAgentConfig(workspace, errorLogger, [agentPath], testRegistry, true)
 
-<<<<<<< HEAD
-        expect(result.servers.size).to.equal(0)
-        expect(errors.some(e => e.includes('not found in registry'))).to.be.true
-=======
         // Should create placeholder server for missing registry server
         expect(result.servers.size).to.equal(1)
         expect(errors.some(e => e.includes('not found in registry'))).to.be.true
@@ -933,7 +929,6 @@
         const server = result.servers.get('unknown-server')
         expect(server).to.exist
         expect((server as any).__registryError__).to.include('not found in registry')
->>>>>>> 037898e6
     })
 
     it('should convert local npm server correctly', async () => {
