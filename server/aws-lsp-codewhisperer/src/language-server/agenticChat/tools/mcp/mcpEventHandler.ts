import { Features } from '../../../types'
import { MCP_SERVER_STATUS_CHANGED, McpManager } from './mcpManager'
import {
    DetailedListGroup,
    DetailedListItem,
    FilterOption,
    ListMcpServersParams,
    McpServerClickParams,
} from '@aws/language-server-runtimes/protocol'

import { getGlobalMcpConfigPath, getGlobalPersonaConfigPath, getWorkspacePersonaConfigPaths } from './mcpUtils'
import { McpPermissionType, MCPServerConfig, MCPServerPermission, McpServerRuntimeState } from './mcpTypes'

interface PermissionOption {
    label: string
    value: string
}

export class McpEventHandler {
    #features: Features
    #eventListenerRegistered: boolean

    constructor(features: Features) {
        this.#features = features
        this.#eventListenerRegistered = false
    }

    /**
     * Handles MCP server state changes and notifies the client
     */
    handleServerStateChange(serverName: string, state: McpServerRuntimeState) {
        this.#features.logging.info(`MCP server state changed: ${serverName} - ${state.status}`)

        // Send chat options update with notification
        try {
            this.#features.logging.info(`Sending chatOptionsUpdate with notification for server: ${serverName}`)
            this.#features.chat.sendChatUpdate({
                tabId: 'mcpserver',
                data: {
                    placeholderText: 'mcp-server-update',
                    messages: [],
                },
            })
            this.#features.logging.info('chatOptionsUpdate sent successfully')
        } catch (error) {
            this.#features.logging.error(`Failed to send chatOptionsUpdate: ${error}`)
        }
    }

    /**
     * Handles the list MCP servers event
     */
    async onListMcpServers(params: ListMcpServersParams) {
        const mcpManager = McpManager.instance

        // Only register the event listener once
        if (!this.#eventListenerRegistered) {
            mcpManager.events.on(MCP_SERVER_STATUS_CHANGED, (serverName: string, state: McpServerRuntimeState) => {
                this.#features.logging.info(`Received MCP_SERVER_STATUS_CHANGED event: ${serverName} - ${state.status}`)
                this.handleServerStateChange(serverName, state)
            })
            this.#eventListenerRegistered = true
        }
        const mcpManagerServerConfigs = mcpManager.getAllServerConfigs()

        // Transform server configs into DetailedListItem objects
        const activeItems: DetailedListItem[] = []
        const disabledItems: DetailedListItem[] = []
        const builtInItems: DetailedListItem[] = []

        // Get built-in tools programmatically
        const allTools = this.#features.agent.getTools({ format: 'bedrock' })
        const mcpToolNames = new Set(mcpManager.getAllTools().map(tool => tool.toolName))
        const builtInTools = allTools
            .filter(tool => !mcpToolNames.has(tool.toolSpecification.name))
            .map(tool => ({
                name: tool.toolSpecification.name,
                description: tool.toolSpecification.description || `${tool.toolSpecification.name} tool`,
            }))

        // Add built-in tools as a server in the active items
        // activeItems.push({
        //     title: 'Built-in',
        //     description: `${builtInTools.length} tools`,
        //     children: [
        //         {
        //             groupName: 'serverInformation',
        //             children: [
        //                 {
        //                     title: 'status',
        //                     description: 'ENABLED',
        //                 },
        //                 {
        //                     title: 'toolcount',
        //                     description: `${builtInTools.length}`,
        //                 },
        //             ],
        //         },
        //     ],
        // })

        Array.from(mcpManagerServerConfigs.entries()).forEach(([serverName, config]) => {
            const toolsWithPermissions = mcpManager.getAllToolsWithPermissions(serverName)
            const toolsCount = toolsWithPermissions.length
            const serverState = McpManager.instance.getServerState(serverName)

            const item: DetailedListItem = {
                title: serverName,
                description: `Command: ${config.command}`,
                children: [
                    {
                        groupName: 'serverInformation',
                        children: [
                            {
                                title: 'status',
                                description: serverState?.status || 'DISABLED',
                            },
                            {
                                title: 'toolcount',
                                description: `${toolsCount}`,
                            },
                        ],
                    },
                ],
            }

            if (mcpManager.isServerDisabled(serverName)) {
                disabledItems.push(item)
            } else {
                activeItems.push({
                    ...item,
                    description: `${toolsCount}`,
                })
            }
        })

        // Create the groups
        const groups: DetailedListGroup[] = []

        if (activeItems.length > 0) {
            groups.push({
                groupName: 'Active',
                children: activeItems,
                actions: [
                    {
                        id: 'active-servers',
                        text: `${activeItems.length} servers with tools`,
                    },
                ],
            })
        }

        if (disabledItems.length > 0) {
            groups.push({
                groupName: 'Disabled',
                children: disabledItems,
            })
        }

        // Return the result in the expected format
        return {
            header: {
                title: 'MCP Servers',
                description:
                    "Q automatically uses any MCP servers that have been added, so you don't have to add them as context.",
            },
            list: groups,
        }
    }

    /**
     * Handles MCP server click events
     */

    async onMcpServerClick(params: McpServerClickParams) {
        this.#features.logging.log(`[VSCode Server] onMcpServerClick event with params: ${JSON.stringify(params)}`)

        // Use a map of handlers for different action types
        const handlers: Record<string, () => Promise<any>> = {
            'add-new-mcp': () => this.#handleAddNewMcp(params),
            'save-mcp': () => this.#handleSaveMcp(params),
            'open-mcp-server': () => this.#handleOpenMcpServer(params),
            'edit-mcp': () => this.#handleEditMcpServer(params),

            'mcp-permission-change': () => this.#handleMcpPermissionChange(params),
            'refresh-mcp-list': () => this.#handleRefreshMCPList(params),
            'mcp-enable-server': () => this.#handleEnableMcpServer(params),
            'mcp-disable-server': () => this.#handleDisableMcpServer(params),
            'mcp-delete-server': () => this.#handleDeleteMcpServer(params),
            'mcp-fix-server': () => this.#handleFixMcpServer(params),
        }

        // Execute the appropriate handler or return default response
        const handler = handlers[params.id]
        if (handler) {
            return await handler()
        }

        return this.#getDefaultMcpResponse(params.id)
    }

    /**
     * Returns the default MCP servers response
     */
    #getDefaultMcpResponse(id: string) {
        return {
            id,
            header: {
                title: 'MCP Servers',
                status: {},
                description:
                    'Q automatically uses any MCP servers that have been added, so you don\'t have to add them as context. All MCPs are defaulted to "Ask before running".',
                actions: [],
            },
            list: [],
        }
    }

    /**
     * Handles fixing an existing MCP server configuration
     */
    async #handleFixMcpServer(params: McpServerClickParams) {
        const serverName = params.title
        if (!serverName) {
            return this.#getDefaultMcpResponse(params.id)
        }

        // Get the existing config for this server
        const config = McpManager.instance.getAllServerConfigs().get(serverName)
        if (!config) {
            return this.#getDefaultMcpResponse(params.id)
        }

        // Get server state to check for errors
        const serverState = McpManager.instance.getServerState(serverName)

        // Pre-fill the values from the existing config
        const existingValues = {
            name: serverName,
            command: config.command,
            args: config.args?.map(arg => ({
                arg_key: arg,
            })) || [{ arg_key: '' }],
            env_variables:
                Object.entries(config.env || {}).length > 0
                    ? Object.entries(config.env || {}).map(([name, value]) => ({
                          env_var_name: name,
                          env_var_value: value,
                      }))
                    : [{ env_var_name: '', env_var_value: '' }],
            timeout: config.timeout?.toString() || '60',
            errorTitle: serverState?.lastError ? `Server error: ${serverState.lastError}` : undefined,
        }

        // Modify the original params object to match the expected type
        params.id = 'add-new-mcp'
        params.optionsValues = {
            ...params.optionsValues,
            name: existingValues.name,
            command: existingValues.command,
            timeout: existingValues.timeout,
            args: JSON.stringify(existingValues.args),
            env_variables: JSON.stringify(existingValues.env_variables),
            errorTitle: existingValues.errorTitle || '',
        }

        return this.#handleAddNewMcp(params)
    }

 
    async #handleAddNewMcp(params: McpServerClickParams, error?: string) {
        const existingValues = params.optionsValues || {}
        let argsValue = [
            {
                persistent: true,
                value: { arg_key: '' },
            },
        ]
        if (existingValues.args && Array.isArray(existingValues.args)) {
            argsValue = existingValues.args.map((arg, index) => ({
                persistent: index === 0,
                value: {
                    arg_key: arg.arg_key || '',
                },
            }))
        }

        let envVarsValue = [
            {
                persistent: true,
                value: {
                    env_var_name: '',
                    env_var_value: '',
                },
            },
        ]
        if (existingValues.env_variables && Array.isArray(existingValues.env_variables)) {
            envVarsValue = existingValues.env_variables.map((env, index) => ({
                persistent: index === 0,
                value: {
                    env_var_name: env.env_var_name || '',
                    env_var_value: env.env_var_value || '',
                },
            }))
        }

        return {
            id: params.id,
            header: {
                title: 'Add MCP Server',
                status: error
                    ? {
                          title: error,
                          icon: 'cancel-circle',
                          status: 'error',
                      }
                    : {},
                actions: [],
            },
            list: [],
            filterActions: [
                {
                    id: 'cancel-mcp',
                    text: 'Cancel',
                },
                {
                    id: 'save-mcp',
                    text: 'Save',
                    status: error ? 'error' : 'primary',
                },
            ],
            filterOptions: [
                {
                    type: 'radiogroup',
                    id: 'scope',
                    title: 'Scope',
                    options: [
                        {
                            label: `Global - Used globally. Edit config`,
                            value: 'global',
                        },
                        {
                            label: `This workspace - Only used in this workspace. Edit config`,
                            value: 'workspace',
                        },
                    ],
                    value: existingValues.scope || 'global',
                },
                {
                    type: 'textinput',
                    id: 'name',
                    title: 'Name',
                    value: existingValues.name || '',
                    mandatory: true,
                },
                {
                    type: 'select',
                    id: 'transport',
                    title: 'Transport',
                    mandatory: true,
                    options: [
                        {
                            label: 'stdio',
                            value: 'yes',
                        },
                    ],
                },
                {
                    type: 'textinput',
                    id: 'command',
                    title: 'Command',
                    value: existingValues.command || '',
                    mandatory: true,
                },
                {
                    type: 'list',
                    id: 'args',
                    title: 'Arguments - optional',
                    mandatory: false,
                    items: [
                        {
                            id: 'arg_key',
                            type: 'textinput',
                        },
                    ],
                    value: argsValue,
                },
                {
                    type: 'list',
                    id: 'env_variables',
                    title: 'Environment variables - optional',
                    mandatory: false,
                    items: [
                        {
                            id: 'env_var_name',
                            title: 'Name',
                            type: 'textinput',
                        },
                        {
                            id: 'env_var_value',
                            title: 'Value',
                            type: 'textinput',
                        },
                    ],
                    value: envVarsValue,
                },
                {
                    type: 'numericinput',
                    id: 'timeout',
                    title: 'Timeout',
                    description: 'Seconds',
                    value: existingValues.timeout || '60', // Default value
                    mandatory: false,
                },
            ],
        }
    }
    /**
     * Validates the MCP server form values
     */
    #validateMcpServerForm(values: Record<string, string>): { isValid: boolean; errors: string[] } {
        const errors: string[] = []

        if (!values.name || values.name.trim() === '') {
            errors.push('Server name cannot be empty')
        } else {
            if (!/^[a-zA-Z0-9-]+$/.test(values.name)) {
                errors.push('Server name can only contain alphanumeric characters and hyphens')
            }
        }

        if (!values.command || values.command.trim() === '') {
            errors.push('Command is required for stdio transport')
        }

        if (values.timeout && values.timeout.trim() !== '') {
            const timeoutNum = Number(values.timeout.trim())
            if (timeoutNum <= 0) {
                errors.push('Timeout must be a positive number')
            }
        }

        return {
            isValid: errors.length === 0,
            errors,
        }
    }

    /**
     * Handles saving a new MCP server configuration
     */
    async #handleSaveMcp(params: McpServerClickParams) {
        if (!params.optionsValues) {
            return this.#getDefaultMcpResponse(params.id)
        }
        // Validate form values - this should already be validated client-side
        // but we validate again as a safety measure
        const validation = this.#validateMcpServerForm(params.optionsValues)
        let error: string
        if (!validation.isValid) {
            this.#features.logging.error(`Invalid MCP server form: ${validation.errors.join(', ')}`)
            error = validation.errors[0]
            params.id = 'add-new-mcp'
            return this.#handleAddNewMcp(params, error)
        }

        // Process args to string[]
        let args: string[] = []
        const argsValue = params.optionsValues.args

        // Handle the case where argsValue might be a direct array or another type
        try {
            // Try to safely access and process the value
            const argsArray = Array.isArray(argsValue) ? argsValue : []
            args = argsArray
                .map((item: any) => {
                    return typeof item === 'object' && item !== null && 'arg_key' in item ? String(item.arg_key) : ''
                })
                .filter(Boolean)
        } catch (e) {
            this.#features.logging.warn(`Failed to process args: ${e}`)
        }

        // Process env_variables to Record<string, string>
        let env: Record<string, string> = {}
        const envValue = params.optionsValues.env_variables

        // Handle the case where envValue might be a direct array or another type
        try {
            // Try to safely access and process the value
            const envArray = Array.isArray(envValue) ? envValue : []
            env = envArray.reduce((acc: Record<string, string>, item: any) => {
                if (item && typeof item === 'object' && 'env_var_name' in item && 'env_var_value' in item) {
                    acc[String(item.env_var_name)] = String(item.env_var_value)
                }
                return acc
            }, {})
        } catch (e) {
            this.#features.logging.warn(`Failed to process env variables: ${e}`)
        }

        const serverName = params.optionsValues.name
        const config: MCPServerConfig = {
            command: params.optionsValues.command,
            args,
            env,
            timeout: parseInt(params.optionsValues.timeout),
        }

        // TODO: handle ws/global selection
        const configPath = getGlobalMcpConfigPath(this.#features.workspace.fs.getUserHomeDir())
        const personaPath = getGlobalPersonaConfigPath(this.#features.workspace.fs.getUserHomeDir())

<<<<<<< HEAD
        // Check if server already exists and update or add accordingly
        const existingConfigs = McpManager.instance.getAllServerConfigs()
        if (existingConfigs.has(serverName)) {
            await McpManager.instance.updateServer(serverName, config)
        } else {
=======
        if (McpManager.instance.getAllServerConfigs().has(serverName)) {
            // update server
            await McpManager.instance.updateServer(serverName, config)
        } else {
            // create server
>>>>>>> 3d21ee98
            await McpManager.instance.addServer(serverName, config, configPath, personaPath)
        }

        return this.#handleOpenMcpServer({ id: 'open-mcp-server', title: serverName })
    }

    /**
     * Handles opening an MCP server details view
     */
    async #handleOpenMcpServer(params: McpServerClickParams) {
        const serverName = params.title
        if (!serverName) {
            return { id: params.id }
        }

        let filterOptions: FilterOption[] = []
        if (serverName === 'Built-in') {
            // Handle Built-in server specially
            const allTools = this.#features.agent.getTools({ format: 'bedrock' })
            const mcpToolNames = new Set(McpManager.instance.getAllTools().map(tool => tool.toolName))
            const builtInTools = allTools
                .filter(tool => !mcpToolNames.has(tool.toolSpecification.name))
                .map(tool => {
                    // Set default permission based on tool name
                    const permission = 'alwaysAllow'

                    return {
                        tool: {
                            toolName: tool.toolSpecification.name,
                            description: tool.toolSpecification.description || `${tool.toolSpecification.name} tool`,
                        },
                        permission,
                    }
                })

            filterOptions = this.#buildServerFilterOptions(serverName, builtInTools)

            return {
                id: params.id,
                header: {
                    title: serverName,
                    status: {},
                    actions: [],
                },
                list: [],
                filterActions: [],
                filterOptions,
            }
        } else {
            // Handle regular MCP servers
            const toolsWithPermissions = McpManager.instance.getAllToolsWithPermissions(serverName)
            filterOptions = this.#buildServerFilterOptions(serverName, toolsWithPermissions)

            return {
                id: params.id,
                header: {
                    title: serverName,
                    status: {},
                    actions: [
                        {
                            id: 'edit-mcp',
                            icon: 'pencil',
                            text: 'Edit setup',
                        },
                        {
                            id: 'mcp-details-menu',
                            icon: 'ellipsis-h',
                            text: '',
                        },
                    ],
                },
                list: [],
                filterActions: [],
                filterOptions,
            }
        }
    }

    /**
     * Handles enabling an MCP server
     */
    async #handleEnableMcpServer(params: McpServerClickParams) {
        const serverName = params.title
        if (!serverName) {
            return { id: params.id }
        }

        // TODO: handle ws/global selection
        let personaPath = getGlobalPersonaConfigPath(this.#features.workspace.fs.getUserHomeDir())

        const perm: MCPServerPermission = {
            enabled: true,
            toolPerms: {},
            __configPath__: personaPath,
        }

        try {
            await McpManager.instance.updateServerPermission(serverName, perm)
            await this.#handleRefreshMCPList({
                id: params.id,
            })
        } catch (error) {
            this.#features.logging.error(`Failed to enable MCP server: ${error}`)
        }
        return { id: params.id }
    }

    /**
     * Handles disabling an MCP server
     */
    async #handleDisableMcpServer(params: McpServerClickParams) {
        const serverName = params.title
        if (!serverName) {
            return { id: params.id }
        }

        // TODO: handle ws/global selection
        let personaPath = getGlobalPersonaConfigPath(this.#features.workspace.fs.getUserHomeDir())

        const perm: MCPServerPermission = {
            enabled: false,
            toolPerms: {},
            __configPath__: personaPath,
        }

        try {
            await McpManager.instance.updateServerPermission(serverName, perm)
        } catch (error) {
            this.#features.logging.error(`Failed to disable MCP server: ${error}`)
        }

        return { id: params.id }
    }

    /**
     * Handles deleting an MCP server
     */
    async #handleDeleteMcpServer(params: McpServerClickParams) {
        const serverName = params.title
        if (!serverName) {
            return { id: params.id }
        }

        try {
            await McpManager.instance.removeServer(serverName)
        } catch (error) {
            this.#features.logging.error(`Failed to delete MCP server: ${error}`)
        }

        return { id: params.id }
    }

    /**
     * Handles edit MCP configuration
     */
    async #handleEditMcpServer(params: McpServerClickParams) {
        const serverName = params.title
        if (!serverName) {
            return { id: params.id }
        }

        const config = McpManager.instance.getAllServerConfigs().get(serverName)
        if (!config) {
            return {
                id: params.id,
                header: {
                    title: 'Edit MCP Server',
                    status: {
                        title: `Server "${serverName}" not found`,
                        icon: 'cancel-circle',
                        status: 'error',
                    },
                },
                list: [],
            }
        }

        const existingValues: Record<string, any> = {
            name: serverName,
            transport: 'stdio',
            command: config.command,
            args: (config.args ?? []).map(a => ({ arg_key: a })),
            env_variables: Object.entries(config.env ?? {}).map(([k, v]) => ({
                env_var_name: k,
                env_var_value: v,
            })),
            timeout: (config.timeout ?? 60).toString(),
        }

        const view = await this.#handleAddNewMcp({
            ...params,
            id: 'add-new-mcp',
            optionsValues: existingValues,
        })

        view.id = params.id
        if (view.header) {
            view.header.title = 'Edit MCP Server'
        }
        return view
    }

    /**
     * Builds filter options for server configuration
     */
    #buildServerFilterOptions(serverName: string, toolsWithPermissions: any[]) {
        const filterOptions: FilterOption[] = [
            {
                type: 'radiogroup',
                id: 'scope',
                title: 'Scope',
                options: [
                    {
                        label: `Global - Used globally. Edit config`,
                        value: 'global',
                    },
                    {
                        label: `This workspace - Only used in this workspace. Edit config`,
                        value: 'workspace',
                    },
                ],
                placeholder: 'global',
            },
        ]

        // Add tool select options
        toolsWithPermissions.forEach(item => {
            const toolName = item.tool.toolName
            const currentPermission = this.#getCurrentPermission(item.permission)
            // For Built-in server, use a special function that doesn't include the 'Disable' option
            const permissionOptions = this.#buildPermissionOptions(item.permission)

            filterOptions.push({
                type: 'select',
                id: `${toolName}`,
                title: toolName,
                placeholder: currentPermission,
                options: permissionOptions,
            })
        })

        return filterOptions
    }

    /**
     * Gets the current permission setting for a tool
     */
    #getCurrentPermission(permission: string): string {
        if (permission === McpPermissionType.alwaysAllow) {
            return 'Always run'
        } else if (permission === McpPermissionType.deny) {
            return 'Disable'
        } else {
            return 'Ask to run'
        }
    }

    /**
     * Builds permission options excluding the current one
     */
    #buildPermissionOptions(currentPermission: string) {
        const permissionOptions: PermissionOption[] = []

        if (currentPermission !== McpPermissionType.alwaysAllow) {
            permissionOptions.push({ label: 'Always run', value: McpPermissionType.alwaysAllow })
        }

        if (currentPermission !== McpPermissionType.ask) {
            permissionOptions.push({ label: 'Ask to run', value: McpPermissionType.ask })
        }

        if (currentPermission !== McpPermissionType.deny) {
            permissionOptions.push({ label: 'Disable', value: McpPermissionType.deny })
        }

        return permissionOptions
    }

    /**
     * Builds permission options for Built-in tools (no 'Disable' option)
     */
    // #buildBuiltInPermissionOptions(currentPermission: string) {
    //     const permissionOptions: PermissionOption[] = []

    //     if (currentPermission !== 'alwaysAllow') {
    //         permissionOptions.push({
    //             label: 'Always run',
    //             value: 'alwaysAllow',
    //         })
    //     }

    //     if (currentPermission !== 'ask') {
    //         permissionOptions.push({
    //             label: 'Ask to run',
    //             value: 'ask',
    //         })
    //     }

    //     return permissionOptions
    // }

    /**
     * Handles MCP permission change events
     */
    async #handleMcpPermissionChange(params: McpServerClickParams) {
        const serverName = params.title
        const updatedPermissionConfig = params.optionsValues

        if (!serverName || !updatedPermissionConfig) {
            return { id: params.id }
        }

        try {
            // Skip server config check for Built-in server
            if (serverName !== 'Built-in') {
                const serverConfig = McpManager.instance.getAllServerConfigs().get(serverName)
                if (!serverConfig) {
                    throw new Error(`Server '${serverName}' not found`)
                }
            }

            const mcpServerPermission = this.#processPermissionUpdates(updatedPermissionConfig)

            await McpManager.instance.updateServerPermission(serverName, mcpServerPermission)
            return { id: params.id }
        } catch (error) {
            this.#features.logging.error(`Failed to update MCP permissions: ${error}`)
            return { id: params.id }
        }
    }

    /**
     * Handled refresh MCP list events
     */
    async #handleRefreshMCPList(params: McpServerClickParams) {
        try {
            await McpManager.instance.reinitializeMcpServers()
            return {
                id: params.id,
            }
        } catch (err) {
            this.#features.logging.error(`Failed to reinitialize MCP servers: ${err}`)
            return {
                id: params.id,
            }
        }
    }

    /**
     * Processes permission updates from the UI
     */
    #processPermissionUpdates(updatedPermissionConfig: any) {
        // TODO: handle ws/global selection
        let personaPath = getGlobalPersonaConfigPath(this.#features.workspace.fs.getUserHomeDir())

        const perm: MCPServerPermission = {
            enabled: true,
            toolPerms: {},
            __configPath__: personaPath,
        }

        // Process each tool permission setting
        for (const [key, val] of Object.entries(updatedPermissionConfig)) {
            if (key === 'scope') continue

            // // Get the default permission for this tool from McpManager
            // let defaultPermission = McpManager.instance.getToolPerm(serverName, key)

            // // If no default permission is found, use 'alwaysAllow' for Built-in and 'ask' for MCP servers
            // if (!defaultPermission) {
            //     defaultPermission = serverName === 'Built-in' ? 'alwaysAllow' : 'ask'
            // }

            switch (val) {
                case McpPermissionType.alwaysAllow:
                    perm.toolPerms[key] = McpPermissionType.alwaysAllow
                    break
                case McpPermissionType.deny:
                    perm.toolPerms[key] = McpPermissionType.deny
                    break
                case McpPermissionType.ask:
                default:
                    perm.toolPerms[key] = McpPermissionType.ask
            }
        }

        return perm
    }
}<|MERGE_RESOLUTION|>--- conflicted
+++ resolved
@@ -511,19 +511,11 @@
         const configPath = getGlobalMcpConfigPath(this.#features.workspace.fs.getUserHomeDir())
         const personaPath = getGlobalPersonaConfigPath(this.#features.workspace.fs.getUserHomeDir())
 
-<<<<<<< HEAD
-        // Check if server already exists and update or add accordingly
-        const existingConfigs = McpManager.instance.getAllServerConfigs()
-        if (existingConfigs.has(serverName)) {
-            await McpManager.instance.updateServer(serverName, config)
-        } else {
-=======
         if (McpManager.instance.getAllServerConfigs().has(serverName)) {
             // update server
             await McpManager.instance.updateServer(serverName, config)
         } else {
             // create server
->>>>>>> 3d21ee98
             await McpManager.instance.addServer(serverName, config, configPath, personaPath)
         }
 
