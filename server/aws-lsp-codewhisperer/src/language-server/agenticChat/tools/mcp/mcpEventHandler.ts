--- conflicted
+++ resolved
@@ -34,11 +34,7 @@
 interface PermissionOption {
     label: string
     value: string
-<<<<<<< HEAD
-    description?: string
-=======
     description: string
->>>>>>> e9c34110
 }
 
 export class McpEventHandler {
@@ -1058,15 +1054,9 @@
             // For Built-in server, use a special function that doesn't include the 'Deny' option
             let permissionOptions = this.#buildPermissionOptions()
 
-<<<<<<< HEAD
             if (serverName === 'Built-in') {
                 permissionOptions = this.#buildBuiltInPermissionOptions()
             }
-=======
-            // if (serverName === 'Built-in') {
-            //     permissionOptions = this.#buildBuiltInPermissionOptions()
-            // }
->>>>>>> e9c34110
 
             filterOptions.push({
                 type: 'select',
@@ -1074,12 +1064,9 @@
                 title: toolName,
                 description: item.tool.description,
                 options: permissionOptions,
-<<<<<<< HEAD
                 ...(toolName === 'fsWrite'
                     ? { disabled: true, selectTooltip: 'Permission for this tool is not configurable yet' }
                     : {}),
-=======
->>>>>>> e9c34110
                 ...{ value: item.permission, boldTitle: true, mandatory: true, hideMandatoryIcon: true },
             })
         })
@@ -1201,15 +1188,11 @@
                 }
             }
 
-<<<<<<< HEAD
             const mcpServerPermission = await this.#processPermissionUpdates(
                 serverName,
                 updatedPermissionConfig,
                 serverConfig?.__configPath__
             )
-=======
-            const mcpServerPermission = await this.#processPermissionUpdates(serverName, updatedPermissionConfig)
->>>>>>> e9c34110
 
             // Store the permission config instead of applying it immediately
             this.#pendingPermissionConfig = {
@@ -1431,15 +1414,8 @@
     /**
      * Processes permission updates from the UI
      */
-<<<<<<< HEAD
     async #processPermissionUpdates(serverName: string, updatedPermissionConfig: any, agentPath: string | undefined) {
         const builtInToolAgentPath = await this.#getAgentPath()
-=======
-    async #processPermissionUpdates(serverName: string, updatedPermissionConfig: any) {
-        // Get the appropriate agent path
-        const agentPath = await this.#getAgentPath()
-
->>>>>>> e9c34110
         const perm: MCPServerPermission = {
             enabled: true,
             toolPerms: {},
