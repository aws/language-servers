import { Features } from '../../../types'
import { MCP_SERVER_STATUS_CHANGED, McpManager } from './mcpManager'
import {
    DetailedListGroup,
    DetailedListItem,
    FilterOption,
    ListMcpServersParams,
    McpServerClickParams,
} from '@aws/language-server-runtimes/protocol'

<<<<<<< HEAD
import { getGlobalMcpConfigPath, getGlobalPersonaConfigPath } from './mcpUtils'
import { MCPServerConfig, MCPServerPermission, McpServerRuntimeState } from './mcpTypes'
=======
import { getGlobalMcpConfigPath, getGlobalPersonaConfigPath, getWorkspacePersonaConfigPaths } from './mcpUtils'
import { McpPermissionType, MCPServerConfig, MCPServerPermission } from './mcpTypes'
>>>>>>> f15e95fe

interface PermissionOption {
    label: string
    value: string
}

export class McpEventHandler {
    #features: Features
    #eventListenerRegistered: boolean

    constructor(features: Features) {
        this.#features = features
        this.#eventListenerRegistered = false
    }

    /**
     * Handles MCP server state changes and notifies the client
     */
    handleServerStateChange(serverName: string, state: McpServerRuntimeState) {
        this.#features.logging.info(`MCP server state changed: ${serverName} - ${state.status}`)

        // Send chat options update with notification
        try {
            this.#features.logging.info(`Sending chatOptionsUpdate with notification for server: ${serverName}`)
            this.#features.chat.sendChatUpdate({
                tabId: 'mcpserver',
                data: {
                    placeholderText: 'mcp-server-update',
                    messages: [],
                },
            })
            this.#features.logging.info('chatOptionsUpdate sent successfully')
        } catch (error) {
            this.#features.logging.error(`Failed to send chatOptionsUpdate: ${error}`)
        }
    }

    /**
     * Handles the list MCP servers event
     */
    async onListMcpServers(params: ListMcpServersParams) {
        const mcpManager = McpManager.instance

        // Only register the event listener once
        if (!this.#eventListenerRegistered) {
            mcpManager.events.on(MCP_SERVER_STATUS_CHANGED, (serverName: string, state: McpServerRuntimeState) => {
                this.#features.logging.info(`Received MCP_SERVER_STATUS_CHANGED event: ${serverName} - ${state.status}`)
                this.handleServerStateChange(serverName, state)
            })
            this.#eventListenerRegistered = true
        }
        const mcpManagerServerConfigs = mcpManager.getAllServerConfigs()

        // Transform server configs into DetailedListItem objects
        const activeItems: DetailedListItem[] = []
        const disabledItems: DetailedListItem[] = []
        const builtInItems: DetailedListItem[] = []

        // Get built-in tools programmatically
        const allTools = this.#features.agent.getTools({ format: 'bedrock' })
        const mcpToolNames = new Set(mcpManager.getAllTools().map(tool => tool.toolName))
        const builtInTools = allTools
            .filter(tool => !mcpToolNames.has(tool.toolSpecification.name))
            .map(tool => ({
                name: tool.toolSpecification.name,
                description: tool.toolSpecification.description || `${tool.toolSpecification.name} tool`,
            }))

        // Add built-in tools as a server in the active items
        // activeItems.push({
        //     title: 'Built-in',
        //     description: `${builtInTools.length} tools`,
        //     children: [
        //         {
        //             groupName: 'serverInformation',
        //             children: [
        //                 {
        //                     title: 'status',
        //                     description: 'ENABLED',
        //                 },
        //                 {
        //                     title: 'toolcount',
        //                     description: `${builtInTools.length}`,
        //                 },
        //             ],
        //         },
        //     ],
        // })

        Array.from(mcpManagerServerConfigs.entries()).forEach(([serverName, config]) => {
            const toolsWithPermissions = mcpManager.getAllToolsWithPermissions(serverName)
            const toolsCount = toolsWithPermissions.length
            const serverState = McpManager.instance.getServerState(serverName)

            const item: DetailedListItem = {
                title: serverName,
                description: `Command: ${config.command}`,
                children: [
                    {
                        groupName: 'serverInformation',
                        children: [
                            {
                                title: 'status',
                                description: serverState?.status || 'DISABLED',
                            },
                            {
                                title: 'toolcount',
                                description: `${toolsCount}`,
                            },
                        ],
                    },
                ],
            }

            if (mcpManager.isServerDisabled(serverName)) {
                disabledItems.push(item)
            } else {
                activeItems.push({
                    ...item,
                    description: `${toolsCount}`,
                })
            }
        })

        // Create the groups
        const groups: DetailedListGroup[] = []

        if (activeItems.length > 0) {
            groups.push({
                groupName: 'Active',
                children: activeItems,
                actions: [
                    {
                        id: 'active-servers',
                        text: `${activeItems.length} servers with tools`,
                    },
                ],
            })
        }

        if (disabledItems.length > 0) {
            groups.push({
                groupName: 'Disabled',
                children: disabledItems,
            })
        }

        // Return the result in the expected format
        return {
            header: {
                title: 'MCP Servers',
                description:
                    "Q automatically uses any MCP servers that have been added, so you don't have to add them as context.",
            },
            list: groups,
        }
    }

    /**
     * Handles MCP server click events
     */

    async onMcpServerClick(params: McpServerClickParams) {
        this.#features.logging.log(`[VSCode Server] onMcpServerClick event with params: ${JSON.stringify(params)}`)

        // Use a map of handlers for different action types
        const handlers: Record<string, () => Promise<any>> = {
            'add-new-mcp': () => this.#handleAddNewMcp(params),
            'save-mcp': () => this.#handleSaveMcp(params),
            'open-mcp-server': () => this.#handleOpenMcpServer(params),
            'mcp-permission-change': () => this.#handleMcpPermissionChange(params),
            'refresh-mcp-list': () => this.#handleRefreshMCPList(params),
            'mcp-enable-server': () => this.#handleEnableMcpServer(params),
            'mcp-disable-server': () => this.#handleDisableMcpServer(params),
            'mcp-delete-server': () => this.#handleDeleteMcpServer(params),
            'mcp-fix-server': () => this.#handleFixMcpServer(params),
        }

        // Execute the appropriate handler or return default response
        const handler = handlers[params.id]
        if (handler) {
            return await handler()
        }

        return this.#getDefaultMcpResponse(params.id)
    }

    /**
     * Returns the default MCP servers response
     */
    #getDefaultMcpResponse(id: string) {
        return {
            id,
            header: {
                title: 'MCP Servers',
                status: {},
                description:
                    'Q automatically uses any MCP servers that have been added, so you don\'t have to add them as context. All MCPs are defaulted to "Ask before running".',
                actions: [],
            },
            list: [],
        }
    }

    /**
     * Handles fixing an existing MCP server configuration
     */
<<<<<<< HEAD
    async #handleFixMcpServer(params: McpServerClickParams) {
        const serverName = params.title
        if (!serverName) {
            return this.#getDefaultMcpResponse(params.id)
        }

        // Get the existing config for this server
        const config = McpManager.instance.getAllServerConfigs().get(serverName)
        if (!config) {
            return this.#getDefaultMcpResponse(params.id)
        }

        // Get server state to check for errors
        const serverState = McpManager.instance.getServerState(serverName)

        // Pre-fill the values from the existing config
        const existingValues = {
            name: serverName,
            command: config.command,
            args: config.args?.map(arg => ({
                arg_key: arg,
            })) || [{ arg_key: '' }],
            env_variables:
                Object.entries(config.env || {}).length > 0
                    ? Object.entries(config.env || {}).map(([name, value]) => ({
                          env_var_name: name,
                          env_var_value: value,
                      }))
                    : [{ env_var_name: '', env_var_value: '' }],
            timeout: config.timeout?.toString() || '60',
            errorTitle: serverState?.lastError ? `Server error: ${serverState.lastError}` : undefined,
        }

        // Modify the original params object to match the expected type
        params.id = 'add-new-mcp'
        params.optionsValues = {
            ...params.optionsValues,
            name: existingValues.name,
            command: existingValues.command,
            timeout: existingValues.timeout,
            args: JSON.stringify(existingValues.args),
            env_variables: JSON.stringify(existingValues.env_variables),
            errorTitle: existingValues.errorTitle || '',
        }

        return this.#handleAddNewMcp(params)
    }

    async #handleAddNewMcp(params: McpServerClickParams) {
=======
    async #handleAddNewMcp(params: McpServerClickParams, error?: string) {
>>>>>>> f15e95fe
        const existingValues = params.optionsValues || {}
        let argsValue = [
            {
                persistent: true,
                value: { arg_key: '' },
            },
        ]
        if (existingValues.args && Array.isArray(existingValues.args)) {
            argsValue = existingValues.args.map((arg, index) => ({
                persistent: index === 0,
                value: {
                    arg_key: arg.arg_key || '',
                },
            }))
        }

        let envVarsValue = [
            {
                persistent: true,
                value: {
                    env_var_name: '',
                    env_var_value: '',
                },
            },
        ]
        if (existingValues.env_variables && Array.isArray(existingValues.env_variables)) {
            envVarsValue = existingValues.env_variables.map((env, index) => ({
                persistent: index === 0,
                value: {
                    env_var_name: env.env_var_name || '',
                    env_var_value: env.env_var_value || '',
                },
            }))
        }

        return {
            id: params.id,
            header: {
                title: 'Add MCP Server',
                status: error
                    ? {
                          title: error,
                          icon: 'cancel-circle',
                          status: 'error',
                      }
                    : {},
                actions: [],
            },
            list: [],
            filterActions: [
                {
                    id: 'cancel-mcp',
                    text: 'Cancel',
                },
                {
                    id: 'save-mcp',
                    text: 'Save',
                    status: error ? 'error' : 'primary',
                },
            ],
            filterOptions: [
                {
                    type: 'radiogroup',
                    id: 'scope',
                    title: 'Scope',
                    options: [
                        {
                            label: `Global - Used globally. Edit config`,
                            value: 'global',
                        },
                        {
                            label: `This workspace - Only used in this workspace. Edit config`,
                            value: 'workspace',
                        },
                    ],
                    value: existingValues.scope || 'global',
                },
                {
                    type: 'textinput',
                    id: 'name',
                    title: 'Name',
                    value: existingValues.name || '',
                    mandatory: true,
                },
                {
                    type: 'select',
                    id: 'transport',
                    title: 'Transport',
                    mandatory: true,
                    options: [
                        {
                            label: 'stdio',
                            value: 'yes',
                        },
                    ],
                },
                {
                    type: 'textinput',
                    id: 'command',
                    title: 'Command',
                    value: existingValues.command || '',
                    mandatory: true,
                },
                {
                    type: 'list',
                    id: 'args',
                    title: 'Arguments - optional',
                    mandatory: false,
                    items: [
                        {
                            id: 'arg_key',
                            type: 'textinput',
                        },
                    ],
                    value: argsValue,
                },
                {
                    type: 'list',
                    id: 'env_variables',
                    title: 'Environment variables - optional',
                    mandatory: false,
                    items: [
                        {
                            id: 'env_var_name',
                            title: 'Name',
                            type: 'textinput',
                        },
                        {
                            id: 'env_var_value',
                            title: 'Value',
                            type: 'textinput',
                        },
                    ],
                    value: envVarsValue,
                },
                {
                    type: 'numericinput',
                    id: 'timeout',
                    title: 'Timeout',
                    description: 'Seconds',
                    value: existingValues.timeout || '60', // Default value
                    mandatory: false,
                },
            ],
        }
    }
    /**
     * Validates the MCP server form values
     */
    #validateMcpServerForm(values: Record<string, string>): { isValid: boolean; errors: string[] } {
        const errors: string[] = []

        if (!values.name || values.name.trim() === '') {
            errors.push('Server name cannot be empty')
        } else {
            if (!/^[a-zA-Z0-9-]+$/.test(values.name)) {
                errors.push('Server name can only contain alphanumeric characters and hyphens')
            }
        }

        if (!values.command || values.command.trim() === '') {
            errors.push('Command is required for stdio transport')
        }

        if (values.timeout && values.timeout.trim() !== '') {
            const timeoutNum = Number(values.timeout.trim())
            if (timeoutNum <= 0) {
                errors.push('Timeout must be a positive number')
            }
        }

        return {
            isValid: errors.length === 0,
            errors,
        }
    }

    /**
     * Handles saving a new MCP server configuration
     */
    async #handleSaveMcp(params: McpServerClickParams) {
        if (!params.optionsValues) {
            return this.#getDefaultMcpResponse(params.id)
        }
        // Validate form values - this should already be validated client-side
        // but we validate again as a safety measure
        const validation = this.#validateMcpServerForm(params.optionsValues)
        let error: string
        if (!validation.isValid) {
            this.#features.logging.error(`Invalid MCP server form: ${validation.errors.join(', ')}`)
            error = validation.errors[0]
            params.id = 'add-new-mcp'
            return this.#handleAddNewMcp(params, error)
        }

        // Process args to string[]
        let args: string[] = []
        const argsValue = params.optionsValues.args

        // Handle the case where argsValue might be a direct array or another type
        try {
            // Try to safely access and process the value
            const argsArray = Array.isArray(argsValue) ? argsValue : []
            args = argsArray
                .map((item: any) => {
                    return typeof item === 'object' && item !== null && 'arg_key' in item ? String(item.arg_key) : ''
                })
                .filter(Boolean)
        } catch (e) {
            this.#features.logging.warn(`Failed to process args: ${e}`)
        }

        // Process env_variables to Record<string, string>
        let env: Record<string, string> = {}
        const envValue = params.optionsValues.env_variables

        // Handle the case where envValue might be a direct array or another type
        try {
            // Try to safely access and process the value
            const envArray = Array.isArray(envValue) ? envValue : []
            env = envArray.reduce((acc: Record<string, string>, item: any) => {
                if (item && typeof item === 'object' && 'env_var_name' in item && 'env_var_value' in item) {
                    acc[String(item.env_var_name)] = String(item.env_var_value)
                }
                return acc
            }, {})
        } catch (e) {
            this.#features.logging.warn(`Failed to process env variables: ${e}`)
        }

        const serverName = params.optionsValues.name
        const config: MCPServerConfig = {
            command: params.optionsValues.command,
            args,
            env,
            timeout: parseInt(params.optionsValues.timeout),
        }

        // TODO: handle ws/global selection
<<<<<<< HEAD
        let configPath = ''
        if (params.optionsValues.scope === 'global') {
            configPath = getGlobalMcpConfigPath(this.#features.workspace.fs.getUserHomeDir())
        }
        let personaPath = ''
        if (params.optionsValues.scope === 'global') {
            personaPath = getGlobalPersonaConfigPath(this.#features.workspace.fs.getUserHomeDir())
        }
        // Check if server already exists and update or add accordingly
        const existingConfigs = McpManager.instance.getAllServerConfigs()
        if (existingConfigs.has(serverName)) {
            await McpManager.instance.updateServer(serverName, config)
        } else {
            await McpManager.instance.addServer(serverName, config, configPath, personaPath)
        }
=======
        const configPath = getGlobalMcpConfigPath(this.#features.workspace.fs.getUserHomeDir())
        const personaPath = getGlobalPersonaConfigPath(this.#features.workspace.fs.getUserHomeDir())

        // TODO: According to workspace specific scope and persona and pass configPath to addServer
        await McpManager.instance.addServer(serverName, config, configPath, personaPath)
>>>>>>> f15e95fe

        return this.#handleOpenMcpServer({ id: 'open-mcp-server', title: serverName })
    }

    /**
     * Handles opening an MCP server details view
     */
    async #handleOpenMcpServer(params: McpServerClickParams) {
        const serverName = params.title
        if (!serverName) {
            return { id: params.id }
        }

        let filterOptions: FilterOption[] = []

        if (serverName === 'Built-in') {
            // Handle Built-in server specially
            const allTools = this.#features.agent.getTools({ format: 'bedrock' })
            const mcpToolNames = new Set(McpManager.instance.getAllTools().map(tool => tool.toolName))
            const builtInTools = allTools
                .filter(tool => !mcpToolNames.has(tool.toolSpecification.name))
                .map(tool => {
                    // Set default permission based on tool name
                    const permission = 'alwaysAllow'

                    return {
                        tool: {
                            toolName: tool.toolSpecification.name,
                            description: tool.toolSpecification.description || `${tool.toolSpecification.name} tool`,
                        },
                        permission,
                    }
                })

            filterOptions = this.#buildServerFilterOptions(serverName, builtInTools)

            return {
                id: params.id,
                header: {
                    title: serverName,
                    status: {},
                    actions: [],
                },
                list: [],
                filterActions: [],
                filterOptions,
            }
        } else {
            // Handle regular MCP servers
            const toolsWithPermissions = McpManager.instance.getAllToolsWithPermissions(serverName)
            filterOptions = this.#buildServerFilterOptions(serverName, toolsWithPermissions)

            return {
                id: params.id,
                header: {
                    title: serverName,
                    status: {},
                    actions: [
                        {
                            id: 'edit-setup',
                            icon: 'pencil',
                            text: 'Edit setup',
                        },
                        {
                            id: 'mcp-details-menu',
                            icon: 'ellipsis-h',
                            text: '',
                        },
                    ],
                },
                list: [],
                filterActions: [],
                filterOptions,
            }
        }
    }

    /**
     * Handles enabling an MCP server
     */
    async #handleEnableMcpServer(params: McpServerClickParams) {
        const serverName = params.title
        if (!serverName) {
            return { id: params.id }
        }

        // TODO: handle ws/global selection
        let personaPath = getGlobalPersonaConfigPath(this.#features.workspace.fs.getUserHomeDir())

        const perm: MCPServerPermission = {
            enabled: true,
            toolPerms: {},
            __configPath__: personaPath,
        }

        try {
            await McpManager.instance.updateServerPermission(serverName, perm)
            await this.#handleRefreshMCPList({
                id: params.id,
            })
        } catch (error) {
            this.#features.logging.error(`Failed to enable MCP server: ${error}`)
        }
        return { id: params.id }
    }

    /**
     * Handles disabling an MCP server
     */
    async #handleDisableMcpServer(params: McpServerClickParams) {
        const serverName = params.title
        if (!serverName) {
            return { id: params.id }
        }

        // TODO: handle ws/global selection
        let personaPath = getGlobalPersonaConfigPath(this.#features.workspace.fs.getUserHomeDir())

        const perm: MCPServerPermission = {
            enabled: false,
            toolPerms: {},
            __configPath__: personaPath,
        }

        try {
            await McpManager.instance.updateServerPermission(serverName, perm)
        } catch (error) {
            this.#features.logging.error(`Failed to disable MCP server: ${error}`)
        }

        return { id: params.id }
    }

    /**
     * Handles deleting an MCP server
     */
    async #handleDeleteMcpServer(params: McpServerClickParams) {
        const serverName = params.title
        if (!serverName) {
            return { id: params.id }
        }

        try {
            await McpManager.instance.removeServer(serverName)
        } catch (error) {
            this.#features.logging.error(`Failed to delete MCP server: ${error}`)
        }

        return { id: params.id }
    }

    /**
     * Builds filter options for server configuration
     */
    #buildServerFilterOptions(serverName: string, toolsWithPermissions: any[]) {
        const filterOptions: FilterOption[] = [
            {
                type: 'radiogroup',
                id: 'scope',
                title: 'Scope',
                options: [
                    {
                        label: `Global - Used globally. Edit config`,
                        value: 'global',
                    },
                    {
                        label: `This workspace - Only used in this workspace. Edit config`,
                        value: 'workspace',
                    },
                ],
                placeholder: 'global',
            },
        ]

        // Add tool select options
        toolsWithPermissions.forEach(item => {
            const toolName = item.tool.toolName
            const currentPermission = this.#getCurrentPermission(item.permission)
            // For Built-in server, use a special function that doesn't include the 'Disable' option
            const permissionOptions = this.#buildPermissionOptions(item.permission)

            filterOptions.push({
                type: 'select',
                id: `${toolName}`,
                title: toolName,
                placeholder: currentPermission,
                options: permissionOptions,
            })
        })

        return filterOptions
    }

    /**
     * Gets the current permission setting for a tool
     */
    #getCurrentPermission(permission: string): string {
        if (permission === McpPermissionType.alwaysAllow) {
            return 'Always run'
        } else if (permission === McpPermissionType.deny) {
            return 'Disable'
        } else {
            return 'Ask to run'
        }
    }

    /**
     * Builds permission options excluding the current one
     */
    #buildPermissionOptions(currentPermission: string) {
        const permissionOptions: PermissionOption[] = []

        if (currentPermission !== McpPermissionType.alwaysAllow) {
            permissionOptions.push({ label: 'Always run', value: McpPermissionType.alwaysAllow })
        }

        if (currentPermission !== McpPermissionType.ask) {
            permissionOptions.push({ label: 'Ask to run', value: McpPermissionType.ask })
        }

        if (currentPermission !== McpPermissionType.deny) {
            permissionOptions.push({ label: 'Disable', value: McpPermissionType.deny })
        }

        return permissionOptions
    }

    /**
     * Builds permission options for Built-in tools (no 'Disable' option)
     */
    // #buildBuiltInPermissionOptions(currentPermission: string) {
    //     const permissionOptions: PermissionOption[] = []

    //     if (currentPermission !== 'alwaysAllow') {
    //         permissionOptions.push({
    //             label: 'Always run',
    //             value: 'alwaysAllow',
    //         })
    //     }

    //     if (currentPermission !== 'ask') {
    //         permissionOptions.push({
    //             label: 'Ask to run',
    //             value: 'ask',
    //         })
    //     }

    //     return permissionOptions
    // }

    /**
     * Handles MCP permission change events
     */
    async #handleMcpPermissionChange(params: McpServerClickParams) {
        const serverName = params.title
        const updatedPermissionConfig = params.optionsValues

        if (!serverName || !updatedPermissionConfig) {
            return { id: params.id }
        }

        try {
            // Skip server config check for Built-in server
            if (serverName !== 'Built-in') {
                const serverConfig = McpManager.instance.getAllServerConfigs().get(serverName)
                if (!serverConfig) {
                    throw new Error(`Server '${serverName}' not found`)
                }
            }

            const mcpServerPermission = this.#processPermissionUpdates(updatedPermissionConfig)

            await McpManager.instance.updateServerPermission(serverName, mcpServerPermission)
            return { id: params.id }
        } catch (error) {
            this.#features.logging.error(`Failed to update MCP permissions: ${error}`)
            return { id: params.id }
        }
    }

    /**
     * Handled refresh MCP list events
     */
    async #handleRefreshMCPList(params: McpServerClickParams) {
        try {
            await McpManager.instance.reinitializeMcpServers()
            return {
                id: params.id,
            }
        } catch (err) {
            this.#features.logging.error(`Failed to reinitialize MCP servers: ${err}`)
            return {
                id: params.id,
            }
        }
    }

    /**
     * Processes permission updates from the UI
     */
    #processPermissionUpdates(updatedPermissionConfig: any) {
        // TODO: handle ws/global selection
        let personaPath = getGlobalPersonaConfigPath(this.#features.workspace.fs.getUserHomeDir())

        const perm: MCPServerPermission = {
            enabled: true,
            toolPerms: {},
            __configPath__: personaPath,
        }

        // Process each tool permission setting
        for (const [key, val] of Object.entries(updatedPermissionConfig)) {
            if (key === 'scope') continue

            // // Get the default permission for this tool from McpManager
            // let defaultPermission = McpManager.instance.getToolPerm(serverName, key)

            // // If no default permission is found, use 'alwaysAllow' for Built-in and 'ask' for MCP servers
            // if (!defaultPermission) {
            //     defaultPermission = serverName === 'Built-in' ? 'alwaysAllow' : 'ask'
            // }

            switch (val) {
                case McpPermissionType.alwaysAllow:
                    perm.toolPerms[key] = McpPermissionType.alwaysAllow
                    break
                case McpPermissionType.deny:
                    perm.toolPerms[key] = McpPermissionType.deny
                    break
                case McpPermissionType.ask:
                default:
                    perm.toolPerms[key] = McpPermissionType.ask
            }
        }

        return perm
    }
}<|MERGE_RESOLUTION|>--- conflicted
+++ resolved
@@ -8,13 +8,8 @@
     McpServerClickParams,
 } from '@aws/language-server-runtimes/protocol'
 
-<<<<<<< HEAD
-import { getGlobalMcpConfigPath, getGlobalPersonaConfigPath } from './mcpUtils'
-import { MCPServerConfig, MCPServerPermission, McpServerRuntimeState } from './mcpTypes'
-=======
 import { getGlobalMcpConfigPath, getGlobalPersonaConfigPath, getWorkspacePersonaConfigPaths } from './mcpUtils'
-import { McpPermissionType, MCPServerConfig, MCPServerPermission } from './mcpTypes'
->>>>>>> f15e95fe
+import { McpPermissionType, MCPServerConfig, MCPServerPermission, McpServerRuntimeState } from './mcpTypes'
 
 interface PermissionOption {
     label: string
@@ -222,7 +217,6 @@
     /**
      * Handles fixing an existing MCP server configuration
      */
-<<<<<<< HEAD
     async #handleFixMcpServer(params: McpServerClickParams) {
         const serverName = params.title
         if (!serverName) {
@@ -271,10 +265,8 @@
         return this.#handleAddNewMcp(params)
     }
 
-    async #handleAddNewMcp(params: McpServerClickParams) {
-=======
+ 
     async #handleAddNewMcp(params: McpServerClickParams, error?: string) {
->>>>>>> f15e95fe
         const existingValues = params.optionsValues || {}
         let argsValue = [
             {
@@ -514,15 +506,9 @@
         }
 
         // TODO: handle ws/global selection
-<<<<<<< HEAD
-        let configPath = ''
-        if (params.optionsValues.scope === 'global') {
-            configPath = getGlobalMcpConfigPath(this.#features.workspace.fs.getUserHomeDir())
-        }
-        let personaPath = ''
-        if (params.optionsValues.scope === 'global') {
-            personaPath = getGlobalPersonaConfigPath(this.#features.workspace.fs.getUserHomeDir())
-        }
+        const configPath = getGlobalMcpConfigPath(this.#features.workspace.fs.getUserHomeDir())
+        const personaPath = getGlobalPersonaConfigPath(this.#features.workspace.fs.getUserHomeDir())
+
         // Check if server already exists and update or add accordingly
         const existingConfigs = McpManager.instance.getAllServerConfigs()
         if (existingConfigs.has(serverName)) {
@@ -530,13 +516,6 @@
         } else {
             await McpManager.instance.addServer(serverName, config, configPath, personaPath)
         }
-=======
-        const configPath = getGlobalMcpConfigPath(this.#features.workspace.fs.getUserHomeDir())
-        const personaPath = getGlobalPersonaConfigPath(this.#features.workspace.fs.getUserHomeDir())
-
-        // TODO: According to workspace specific scope and persona and pass configPath to addServer
-        await McpManager.instance.addServer(serverName, config, configPath, personaPath)
->>>>>>> f15e95fe
 
         return this.#handleOpenMcpServer({ id: 'open-mcp-server', title: serverName })
     }
