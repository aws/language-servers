--- conflicted
+++ resolved
@@ -305,17 +305,12 @@
 
         if (existingValues.name) {
             const serverName = existingValues.name
-<<<<<<< HEAD
             const sanitizedServerName = sanitizeName(serverName)
             const serverState = McpManager.instance.getAllServerConfigs().get(sanitizedServerName)
-            if (serverState?.__configPath__ === getGlobalMcpConfigPath(this.#features.workspace.fs.getUserHomeDir())) {
-=======
-            const serverState = McpManager.instance.getAllServerConfigs().get(serverName)
             if (
                 !serverState ||
                 serverState?.__configPath__ === getGlobalMcpConfigPath(this.#features.workspace.fs.getUserHomeDir())
             ) {
->>>>>>> 48b996d1
                 existingValues.scope = 'global'
             } else {
                 existingValues.scope = 'workspace'
