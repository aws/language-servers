import { Features } from '../../../types'
import { MCP_SERVER_STATUS_CHANGED, McpManager } from './mcpManager'
import { ChatTelemetryController } from '../../../chat/telemetry/chatTelemetryController'
import { ChokidarFileWatcher } from './chokidarFileWatcher'
// eslint-disable-next-line import/no-nodejs-modules
import {
    DetailedListGroup,
    DetailedListItem,
    FilterOption,
    ListMcpServersParams,
    McpServerClickParams,
    Status,
} from '@aws/language-server-runtimes/protocol'

import {
    getGlobalAgentConfigPath,
    getWorkspaceAgentConfigPaths,
    sanitizeName,
    normalizePathFromUri,
    getWorkspaceMcpConfigPaths,
    getGlobalMcpConfigPath,
} from './mcpUtils'
import {
    McpPermissionType,
    MCPServerConfig,
    MCPServerPermission,
    McpServerRuntimeState,
    McpServerStatus,
} from './mcpTypes'
import { TelemetryService } from '../../../../shared/telemetry/telemetryService'
import { ProfileStatusMonitor } from './profileStatusMonitor'
import { McpRegistryService } from './mcpRegistryService'
import { McpServerConfigConverter } from './mcpServerConfigConverter'

interface PermissionOption {
    label: string
    value: string
    description?: string
}

enum TransportType {
    STDIO = 'stdio',
    HTTP = 'http',
}

export class McpEventHandler {
    private static readonly FILE_WATCH_DEBOUNCE_MS = 2000
    #features: Features
    #eventListenerRegistered: boolean
    #currentEditingServerName: string | undefined
    #shouldDisplayListMCPServers: boolean
    #telemetryController: ChatTelemetryController
    #pendingPermissionConfig: { serverName: string; permission: MCPServerPermission } | undefined
    #newlyAddedServers: Set<string> = new Set()
    #fileWatcher: ChokidarFileWatcher
    #isProgrammaticChange: boolean = false
    #debounceTimer: NodeJS.Timeout | null = null
    #lastProgrammaticState: boolean = false
    #serverNameBeforeUpdate: string | undefined
    #converter: McpServerConfigConverter = new McpServerConfigConverter()

    #releaseProgrammaticAfterDebounce(padMs = 500) {
        setTimeout(() => {
            this.#isProgrammaticChange = false
        }, McpEventHandler.FILE_WATCH_DEBOUNCE_MS + padMs)
    }

    constructor(features: Features, telemetryService: TelemetryService) {
        this.#features = features
        this.#eventListenerRegistered = false
        this.#currentEditingServerName = undefined
        this.#shouldDisplayListMCPServers = true
        this.#telemetryController = new ChatTelemetryController(features, telemetryService)
        this.#pendingPermissionConfig = undefined
        this.#fileWatcher = new ChokidarFileWatcher(features.logging)
        this.#setupFileWatchers()
    }

    /**
     * Handles MCP server state changes and notifies the client
     */
    handleServerStateChange(serverName: string, state: McpServerRuntimeState) {
        this.#features.logging.info(`MCP server state changed: ${serverName} - ${state.status}`)

        if (this.#shouldDisplayListMCPServers) {
            // Send chat options update with notification
            try {
                this.#features.logging.info(`Sending chatOptionsUpdate with notification for server: ${serverName}`)
                this.#features.chat.sendChatUpdate({
                    tabId: 'mcpserver',
                    data: {
                        placeholderText: 'mcp-server-update',
                        messages: [],
                    },
                })
                this.#features.logging.info('chatOptionsUpdate event for MCP server status update sent successfully')
            } catch (error) {
                this.#features.logging.error(`Failed to send chatOptionsUpdate: ${error}`)
            }
        }
    }

    /**
     * Handles the list MCP servers event
     */
    async onListMcpServers(params: ListMcpServersParams) {
        this.#currentEditingServerName = undefined
        let mcpManager
        try {
            mcpManager = McpManager.instance
        } catch (error) {
            this.#features.logging.debug(`McpManager not initialized, returning empty list: ${error}`)
            return { header: { title: 'MCP Servers', description: '', actions: [] }, list: [] }
        }

        // Check for errors in loading MCP config files
        const configLoadErrors = mcpManager.getConfigLoadErrors()

        // Only register the event listener once
        if (!this.#eventListenerRegistered) {
            mcpManager.events.on(MCP_SERVER_STATUS_CHANGED, (serverName: string, state: McpServerRuntimeState) => {
                this.#features.logging.info(`Received MCP_SERVER_STATUS_CHANGED event: ${serverName} - ${state.status}`)
                this.handleServerStateChange(serverName, state)
            })
            this.#eventListenerRegistered = true
        }
        const mcpManagerServerConfigs = mcpManager.getAllServerConfigs()

        // Validate server configurations and get any error messages
        let combinedErrors = this.#validateMcpServerConfigs(mcpManagerServerConfigs)

        // Add config load errors if any
        if (configLoadErrors) {
            combinedErrors = combinedErrors ? `${configLoadErrors}\n\n${combinedErrors}` : configLoadErrors
        }

        // Parse validation errors to identify which servers have errors
        const serversWithErrors = new Set<string>()
        if (combinedErrors) {
            this.#features.logging.error(`MCP configuration and validation errors: ${combinedErrors}`)
            const validationErrors = this.#getValidationErrors(mcpManagerServerConfigs)
            validationErrors.forEach(error => {
                if (error.serverName) {
                    serversWithErrors.add(error.serverName)
                }
            })
        }

        // Transform server configs into DetailedListItem objects
        const activeItems: DetailedListItem[] = []
        const disabledItems: DetailedListItem[] = []
        const builtInItems: DetailedListItem[] = []

        // Get built-in tools programmatically
        const allTools = this.#features.agent.getTools({ format: 'bedrock' })
        const mcpToolNames = new Set(mcpManager.getAllTools().map(tool => tool.toolName))
        const builtInTools = allTools
            .filter(tool => !mcpToolNames.has(tool.toolSpecification.name))
            .map(tool => ({
                name: tool.toolSpecification.name,
                description: tool.toolSpecification.description || `${tool.toolSpecification.name} tool`,
            }))

        // Add built-in tools as a server in the active items
        // activeItems.push({
        //     title: 'Built-in',
        //     description: `${builtInTools.length} tools`,
        //     children: [
        //         {
        //             groupName: 'serverInformation',
        //             children: [
        //                 {
        //                     title: 'status',
        //                     description: 'ENABLED',
        //                 },
        //                 {
        //                     title: 'toolcount',
        //                     description: `${builtInTools.length}`,
        //                 },
        //             ],
        //         },
        //     ],
        // })

        Array.from(mcpManagerServerConfigs.entries()).forEach(([serverName, config]) => {
            const toolsWithPermissions = mcpManager.getAllToolsWithPermissions(serverName)
            const toolsCount = toolsWithPermissions.length
            let serverState
            try {
                serverState = McpManager.instance.getServerState(serverName)
            } catch (error) {
                this.#features.logging.debug(`McpManager not initialized for getServerState: ${error}`)
                serverState = undefined
            }

            // Check if this server has validation errors
            const hasValidationErrors = serversWithErrors.has(serverName)
            const item: DetailedListItem = {
                title: serverName,
                description: `Command: ${config.command}`,
                children: [
                    {
                        groupName: 'serverInformation',
                        children: [
                            {
                                title: 'status',
                                description: hasValidationErrors ? 'FAILED' : serverState?.status || 'DISABLED',
                            },
                            {
                                title: 'toolcount',
                                description: `${toolsCount}`,
                            },
                        ],
                    },
                ],
            }

            if (mcpManager.isServerDisabled(serverName)) {
                disabledItems.push(item)
            } else {
                activeItems.push({
                    ...item,
                    description: `${toolsCount}`,
                })
            }
        })

        // Create the groups
        const groups: DetailedListGroup[] = []

        if (activeItems.length > 0) {
            groups.push({
                groupName: 'Active',
                children: activeItems,
                actions: [
                    {
                        id: 'active-servers',
                        text: `${activeItems.length} servers with tools`,
                    },
                ],
            })
        }

        if (disabledItems.length > 0) {
            groups.push({
                groupName: 'Disabled',
                children: disabledItems,
            })
        }

        // Return the result in the expected format
        const mcpState = ProfileStatusMonitor.getMcpState()
        const header = {
            title: 'MCP Servers',
            description: mcpState === false ? '' : "Add MCP servers to extend Q's capabilities.",
            status: this.#getListMcpServersStatus(configLoadErrors, mcpState),
            actions: this.#getListMcpServersActions(configLoadErrors, mcpState),
        }

        return { header, list: groups }
    }

    /**
     * Gets the status for the list MCP servers header
     */
    #getListMcpServersStatus(
        configLoadErrors: string | undefined,
        mcpState: boolean | undefined
    ): { title: string; icon: string; status: Status } | undefined {
        if (mcpState === false) {
            // If MCP is disabled and there are config errors, show the error instead
            if (configLoadErrors) {
                return { title: configLoadErrors, icon: 'cancel-circle', status: 'error' as Status }
            }
            return {
                title: 'MCP functionality has been disabled by your administrator',
                icon: 'info',
                status: 'info' as Status,
            }
        }

        if (configLoadErrors) {
            return { title: configLoadErrors, icon: 'cancel-circle', status: 'error' as Status }
        }

        return undefined
    }

    /**
     * Gets the actions for the list MCP servers header
     */
    #getListMcpServersActions(configLoadErrors: string | undefined, mcpState: boolean | undefined) {
        return mcpState !== false && (!configLoadErrors || configLoadErrors === '')
            ? [
                  {
                      id: 'add-new-mcp',
                      icon: 'plus',
                      status: 'clear',
                      text: 'Add new MCP server',
                      description: 'Add new MCP server',
                  },
                  {
                      id: 'refresh-mcp-list',
                      icon: 'refresh',
                      status: 'clear',
                      text: 'Refresh MCP servers',
                      description: 'Refresh MCP servers',
                  },
              ]
            : []
    }

    /**
     * Handles MCP server click events
     */

    async onMcpServerClick(params: McpServerClickParams) {
        this.#features.logging.log(`onMcpServerClick event with params: ${JSON.stringify(params)}`)

        // Use a map of handlers for different action types
        const handlers: Record<string, () => Promise<any>> = {
            'add-new-mcp': () => {
                this.#currentEditingServerName = undefined
                return this.#handleAddNewMcp(params)
            },
            'save-mcp': () => this.#handleSaveMcp(params),
            'change-transport': () => this.#handleChangeTransport(params),
            'open-mcp-server': () => this.#handleOpenMcpServer(params),
            'edit-mcp': () => this.#handleEditMcpServer(params),
            'mcp-permission-change': () => this.#handleMcpPermissionChange(params),
            'save-permission-change': () => this.#handleSavePermissionChange(params),
            'refresh-mcp-list': () => this.#handleRefreshMCPList(params),
            'mcp-enable-server': () => this.#handleEnableMcpServer(params),
            'mcp-disable-server': () => this.#handleDisableMcpServer(params),
            'mcp-delete-server': () => this.#handleDeleteMcpServer(params),
            'mcp-fix-server': () => this.#handleEditMcpServer(params),
            'install-registry-server': () => this.#handleInstallRegistryServer(params),
        }

        // Execute the appropriate handler or return default response
        const handler = handlers[params.id]
        if (handler) {
            return await handler()
        }

        return this.#getDefaultMcpResponse(params.id)
    }

    /**
     * Returns the default MCP servers response
     */
    #getDefaultMcpResponse(id: string) {
        return {
            id,
            header: {
                title: 'MCP Servers',
                status: {},
                description: `Add MCP servers to extend Q's capabilities.`,
                actions: [],
            },
            list: [],
        }
    }

    async #handleAddNewMcp(params: McpServerClickParams, error?: string): Promise<any> {
        // Check if registry is active (but skip if editing existing server)
        const isRegistryModeActive = McpManager.instance.getRegistryService()?.isRegistryActive()
        const isEditingExistingServer = !!(
            params.optionsValues?.name &&
            McpManager.instance.getAllServerConfigs().has(sanitizeName(params.optionsValues.name))
        )

        if (isRegistryModeActive && !error && !isEditingExistingServer) {
            const result = await this.#handleShowRegistryServers(params)
            return { ...result, isMcpRegistry: true }
        }

        const existingValues = params.optionsValues || {}

        // Arguments (stdio)
        let argsValue = [{ persistent: true, value: { arg_key: '' } }]
        if (existingValues.args && Array.isArray(existingValues.args)) {
            argsValue = existingValues.args.map((arg, index) => ({
                persistent: index === 0,
                value: { arg_key: arg.arg_key || '' },
            }))
        }

        // Environment variables (stdio)
        let envVarsValue = [
            {
                persistent: true,
                value: { env_var_name: '', env_var_value: '' },
            },
        ]
        if (existingValues.env_variables && Array.isArray(existingValues.env_variables)) {
            envVarsValue = existingValues.env_variables.map((env, index) => ({
                persistent: index === 0,
                value: {
                    env_var_name: env.env_var_name || '',
                    env_var_value: env.env_var_value || '',
                },
            }))
        }

        // Headers (http)
        let headersValue: any[] = []
        if (existingValues.headers && Array.isArray(existingValues.headers)) {
            headersValue = existingValues.headers.map(hdr => ({
                persistent: false, // allow every row to be deleted
                value: {
                    key: hdr.key || '',
                    value: hdr.value || '',
                },
            }))
        }

        if (existingValues.name) {
            const serverName = existingValues.name
            const sanitizedServerName = sanitizeName(serverName)
            let serverConfig
            try {
                serverConfig = McpManager.instance.getAllServerConfigs().get(sanitizedServerName)
            } catch (error) {
                this.#features.logging.debug(`McpManager not initialized for getAllServerConfigs: ${error}`)
                serverConfig = undefined
            }

            if (serverConfig) {
                // Use the helper method to determine if the server is global
                try {
                    existingValues.scope = McpManager.instance.isServerGlobal(sanitizedServerName)
                        ? 'global'
                        : 'workspace'
                } catch (error) {
                    this.#features.logging.debug(`McpManager not initialized for isServerGlobal: ${error}`)
                    existingValues.scope = 'global'
                }
            } else {
                // Default to global scope for new servers
                existingValues.scope = 'global'
            }
        }

        const serverStatusError = this.#getServerStatusError(existingValues.name) || {}

        // Determine which transport is selected (default to stdio)
        const selectedTransport = existingValues.transport || TransportType.STDIO

        return {
            id: params.id,
            header: {
                title: 'Add MCP Server',
                status: error ? { title: error, icon: 'cancel-circle', status: 'error' as Status } : serverStatusError,
                actions: [],
            },
            list: [],
            filterActions: [
                { id: 'cancel-mcp', text: 'Cancel' },
                { id: 'save-mcp', text: 'Save', status: error ? ('error' as Status) : 'primary' },
            ],
            filterOptions: (() => {
                const common = [
                    {
                        type: 'radiogroup',
                        id: 'scope',
                        title: 'Scope',
                        options: [
                            { label: 'Global - Used globally.', value: 'global' },
                            { label: 'This workspace - Only used in this workspace.', value: 'workspace' },
                        ],
                        value: existingValues.scope || 'global',
                    },
                    {
                        type: 'textinput',
                        id: 'name',
                        title: 'Name',
                        value: existingValues.name || '',
                        mandatory: true,
                    },
                    {
                        type: 'select',
                        id: 'transport',
                        title: 'Transport',
                        mandatory: true,
                        options: [
                            { label: TransportType.STDIO, value: TransportType.STDIO },
                            { label: TransportType.HTTP, value: TransportType.HTTP },
                        ],
                        value: selectedTransport,
                    },
                ]

                if (selectedTransport === TransportType.HTTP) {
                    return [
                        ...common,
                        {
                            type: 'textinput',
                            id: 'url',
                            title: 'URL',
                            value: existingValues.url || '',
                            mandatory: true,
                        },
                        {
                            type: 'list',
                            id: 'headers',
                            title: 'Headers - optional',
                            items: [
                                { id: 'key', title: 'Key', type: 'textinput' },
                                { id: 'value', title: 'Value', type: 'textinput' },
                            ],
                            ...(headersValue.length > 0 ? { value: headersValue } : {}),
                        },
                        {
                            type: 'numericinput',
                            id: 'timeout',
                            title: 'Timeout - use 0 to disable',
                            value: existingValues.timeout || 60,
                        },
                    ]
                } else {
                    // stdio transport
                    return [
                        ...common,
                        {
                            type: 'textinput',
                            id: 'command',
                            title: 'Command',
                            value: existingValues.command || '',
                            mandatory: true,
                        },
                        {
                            type: 'list',
                            id: 'args',
                            title: 'Arguments - optional',
                            items: [{ id: 'arg_key', type: 'textinput' }],
                            value: argsValue,
                        },
                        {
                            type: 'list',
                            id: 'env_variables',
                            title: 'Environment variables - optional',
                            items: [
                                { id: 'env_var_name', title: 'Name', type: 'textinput' },
                                { id: 'env_var_value', title: 'Value', type: 'textinput' },
                            ],
                            value: envVarsValue,
                        },
                        {
                            type: 'numericinput',
                            id: 'timeout',
                            title: 'Timeout - use 0 to disable',
                            value: existingValues.timeout || 60,
                        },
                    ]
                }
            })(),
        }
    }

    /**
     * Validates all MCP server configurations and returns combined error messages
     * @param serverConfigs Map of server configurations to validate
     * @returns Combined error messages or undefined if no errors
     */
    /**
     * Gets validation errors for all server configurations
     * @param serverConfigs Map of server configurations to validate
     * @returns Array of validation errors with server names
     */
    #getValidationErrors(serverConfigs: Map<string, MCPServerConfig>): { serverName: string; errors: string[] }[] {
        const validationErrors: { serverName: string; errors: string[] }[] = []

        for (const [serverName, config] of serverConfigs.entries()) {
            // Create a values object that matches the expected format for validateMcpServerForm
            const values = {
                name: serverName,
                command: config.command,
                timeout: config.timeout?.toString() || '',
                env: config.env,
                args: config.args,
                url: config.url,
                headers: config.headers,
            }

            const validation = this.#validateMcpServerForm(values, false)
            if (!validation.isValid) {
                this.#features.logging.debug(
                    `MCP server validation error for ${serverName}: ${validation.errors.join(', ')}`
                )
                validationErrors.push({ serverName, errors: validation.errors })
            }
        }

        return validationErrors
    }

    /**
     * Validates all MCP server configurations and returns combined error messages
     * @param serverConfigs Map of server configurations to validate
     * @returns Combined error messages or undefined if no errors
     */
    #validateMcpServerConfigs(serverConfigs: Map<string, MCPServerConfig>): string | undefined {
        // Get validation errors for all server configurations
        const validationErrors = this.#getValidationErrors(serverConfigs)

        // Return validation errors if any were found
        if (validationErrors.length > 0) {
            // Combine all error messages
            return validationErrors
                .map(error => {
                    return error.serverName
                        ? `Server name: ${error.serverName} Error: ${error.errors.join('')}`
                        : `Error: ${error.errors.join('')}`
                })
                .join('\n\n')
        }

        return undefined
    }

    /**
     * Validates the MCP server form values
     */
    #validateMcpServerForm(
        values: Record<string, any>,
        checkExistingServerName: boolean,
        originalServerName?: string
    ): { isValid: boolean; errors: string[] } {
        const errors: string[] = []

        if (!values.name || values.name.trim() === '') {
            errors.push('Server name cannot be empty')
        } else {
            if (checkExistingServerName) {
                let existingServers, serverState
                try {
                    existingServers = McpManager.instance.getAllServerConfigs()
                    serverState = McpManager.instance.getServerState(values.name)
                } catch (error) {
                    this.#features.logging.debug(`McpManager not initialized for validation: ${error}`)
                    existingServers = new Map()
                    serverState = undefined
                }

                if (
                    existingServers.has(values.name) &&
                    values.name !== originalServerName &&
                    serverState?.status === McpServerStatus.ENABLED
                ) {
                    errors.push(`Server name "${values.name}" already exists`)
                }
            }
        }

        const transport = values.transport
        const command = values.command?.trim() || ''
        const url = values.url?.trim() || ''

        // Basic validation for command/url presence and exclusivity
        if (!command && !url) {
            errors.push('Either command or url is required')
        } else if (command && url) {
            errors.push('Provide either command OR url, not both')
        } else if (
            transport &&
            ((transport === TransportType.STDIO && !command) || (transport !== TransportType.STDIO && !url))
        ) {
            errors.push(
                `${transport === TransportType.STDIO ? 'Command' : 'URL'} is required for ${transport} transport`
            )
        }

        if (values.timeout && values.timeout.trim() !== '') {
            const timeoutNum = Number(values.timeout.trim())
            if (timeoutNum < 0) {
                errors.push('Timeout must be zero or a positive number')
            }
        }

        // Environment variables must have both name and value, or neither
        if (Array.isArray(values.env_variables)) {
            const envVars = values.env_variables as Array<{ env_var_name: string; env_var_value: string }>
            const hasEmptyNameWithValue = envVars.some(
                env =>
                    (!env.env_var_name || env.env_var_name.trim() === '') &&
                    env.env_var_value &&
                    env.env_var_value.trim() !== ''
            )
            const hasNameWithEmptyValue = envVars.some(
                env =>
                    env.env_var_name &&
                    env.env_var_name.trim() !== '' &&
                    (!env.env_var_value || env.env_var_value.trim() === '')
            )
            if (hasEmptyNameWithValue) {
                errors.push('Environment variable name cannot be empty when value is provided')
            }
            if (hasNameWithEmptyValue) {
                errors.push('Environment variable value cannot be empty when name is provided')
            }
        }

        if (Array.isArray(values.headers)) {
            const hdrs = values.headers as Array<{ key: string; value: string }>
            const invalidHeaders = hdrs.find(h => {
                const key = h.key?.trim() || ''
                const value = h.value?.trim() || ''
                return (key === '' && value !== '') || (key !== '' && value === '')
            })

            if (invalidHeaders) {
                const hasKey = invalidHeaders.key?.trim()
                errors.push(
                    hasKey
                        ? 'Header value cannot be empty when key is provided'
                        : 'Header key cannot be empty when value is provided'
                )
            }
        }

        return {
            isValid: errors.length === 0,
            errors,
        }
    }

    /**
     * Handles saving a new MCP server configuration
     */
    async #handleSaveMcp(params: McpServerClickParams) {
        if (!params.optionsValues) {
            return this.#getDefaultMcpResponse(params.id)
        }

        const isRegistryModeActive = McpManager.instance.getRegistryService()?.isRegistryActive()
        const serverName = params.optionsValues.name
        const sanitizedServerName = sanitizeName(serverName)
        const originalServerName = this.#currentEditingServerName
        let isEditMode = false
        try {
            isEditMode = !!(originalServerName && McpManager.instance.getAllServerConfigs().has(originalServerName))
        } catch (error) {
            this.#features.logging.debug(`McpManager not initialized for isEditMode check: ${error}`)
        }

        // Handle registry server updates (headers/env only)
        if (isRegistryModeActive) {
            return this.#handleSaveRegistryMcp(params)
        }

        const selectedTransport = params.optionsValues.transport

        // Validate form values
        const validation = this.#validateMcpServerForm(
            params.optionsValues,
            true,
            isEditMode ? originalServerName : undefined
        )
        if (!validation.isValid) {
            const error = validation.errors[0]
            params.id = isEditMode ? 'edit-mcp' : 'add-new-mcp'
            return isEditMode
                ? this.#handleEditMcpServer({ ...params, title: originalServerName! }, error)
                : this.#handleAddNewMcp(params, error)
        }

        // stdio‑specific parsing
        let args: string[] = []
        let env: Record<string, string> = {}
        if (selectedTransport === TransportType.STDIO) {
            try {
                args = (Array.isArray(params.optionsValues.args) ? params.optionsValues.args : [])
                    .map((item: any) =>
                        item && typeof item === 'object' && 'arg_key' in item ? String(item.arg_key) : ''
                    )
                    .filter(Boolean)
            } catch (e) {
                this.#features.logging.warn(`MCP: Failed to process args: ${e}`)
            }

            try {
                env = (
                    Array.isArray(params.optionsValues.env_variables) ? params.optionsValues.env_variables : []
                ).reduce((acc: Record<string, string>, item: any) => {
                    if (item && 'env_var_name' in item && 'env_var_value' in item) {
                        acc[String(item.env_var_name)] = String(item.env_var_value)
                    }
                    return acc
                }, {})
            } catch (e) {
                this.#features.logging.warn(`MCP: Failed to process env variables: ${e}`)
            }
        }

        // http‑specific parsing
        let headers: Record<string, string> = {}
        if (selectedTransport === TransportType.HTTP) {
            try {
                const raw = Array.isArray(params.optionsValues.headers) ? params.optionsValues.headers : []
                headers = raw.reduce((acc: Record<string, string>, item: any) => {
                    const k = item.key?.toString().trim() ?? ''
                    const v = item.value?.toString().trim() ?? ''
                    // both empty → skip
                    if (k === '' && v === '') {
                        return acc
                    }
                    // otherwise keep (validation layer handles partial-empty cases)
                    acc[k] = item.value ?? ''
                    return acc
                }, {})
            } catch (e) {
                this.#features.logging.warn(`MCP: Failed to process headers: ${e}`)
            }
        }

        // Config file requires timeout in milliseconds
        const timeoutInMs = (parseInt(params.optionsValues.timeout) ?? 60) * 1000

        // build final config (no transport field persisted)
        let config: MCPServerConfig
        if (selectedTransport === TransportType.HTTP) {
            config = {
                url: params.optionsValues.url,
                headers,
                timeout: timeoutInMs,
            }
        } else {
            config = {
                command: params.optionsValues.command,
                args,
                env,
                timeout: timeoutInMs,
            }
        }

        // Get agent path based on scope
        const isGlobal = params.optionsValues['scope'] === 'global'
        const agentPath = await this.#getAgentPath(isGlobal)

        // We still need a configPath for backward compatibility, but it's not used anymore
        const configPath = ''

        // needs to false BEFORE changing any server state, to prevent going to list servers page after clicking save button
        this.#shouldDisplayListMCPServers = false

        // Set flag to ignore file changes during server operations
        this.#isProgrammaticChange = true

        try {
            if (isEditMode && originalServerName) {
                const serverToRemove = this.#serverNameBeforeUpdate || originalServerName
                let serverConfig
                try {
                    serverConfig = McpManager.instance.getAllServerConfigs().get(serverToRemove)
                } catch (error) {
                    this.#features.logging.error(`McpManager not initialized for server removal: ${error}`)
                    throw error
                }
                const isLegacyMcpServer = serverConfig?.__configPath__?.endsWith('mcp.json') ?? false
                const configPath = isLegacyMcpServer ? await this.#getMcpConfigPath(isGlobal) : agentPath
                try {
                    await McpManager.instance.removeServer(serverToRemove)
                    await McpManager.instance.addServer(serverName, config, configPath, isLegacyMcpServer)
                } catch (error) {
                    this.#features.logging.error(`McpManager operation failed: ${error}`)
                    throw error
                }
            } else {
                // Create new server
                try {
                    await McpManager.instance.addServer(serverName, config, agentPath)
                } catch (error) {
                    this.#features.logging.error(`McpManager not initialized for addServer: ${error}`)
                    throw error
                }
                this.#newlyAddedServers.add(serverName)
            }
        } catch (error) {
            this.#features.logging.error(`Failed to enable MCP server: ${error}`)
        }

        this.#currentEditingServerName = undefined
        this.#serverNameBeforeUpdate = undefined

        // need to check server state now, as there is possibility of error during server initialization
        const serverStatusError = this.#getServerStatusError(serverName)

        let numTools = 0
        try {
            numTools = McpManager.instance.getAllToolsWithPermissions(sanitizedServerName).length
        } catch (error) {
            this.#features.logging.debug(`McpManager not initialized for getAllToolsWithPermissions: ${error}`)
        }
        this.#telemetryController?.emitMCPServerInitializeEvent({
            source: isEditMode ? 'updateServer' : 'addServer',
            command: selectedTransport === TransportType.STDIO ? params.optionsValues.command : undefined,
            url: selectedTransport === TransportType.HTTP ? params.optionsValues.url : undefined,
            enabled: true,
            numTools,
            scope: params.optionsValues['scope'] === 'global' ? 'global' : 'workspace',
            transportType: selectedTransport,
            languageServerVersion: this.#features.runtime.serverInfo.version,
        })

        if (serverStatusError) {
            try {
                await McpManager.instance.removeServerFromConfigFile(serverName)
            } catch (error) {
                this.#features.logging.error(`McpManager not initialized for removeServerFromConfigFile: ${error}`)
            }

            if (this.#newlyAddedServers.has(serverName)) {
                this.#newlyAddedServers.delete(serverName)
            }

            // Stay on add/edit page and show error to user
            // Keep isProgrammaticChange true during error handling to prevent file watcher triggers
            this.#releaseProgrammaticAfterDebounce()
            if (isEditMode) {
                params.id = 'edit-mcp'
                params.title = sanitizedServerName
                return this.#handleEditMcpServer(params)
            } else {
                params.id = 'add-new-mcp'
                return this.#handleAddNewMcp(params)
            }
        } else {
            // Success case: if this was a newly added server, remove it from tracking
            if (this.#newlyAddedServers.has(serverName)) {
                this.#newlyAddedServers.delete(serverName)
            }

            this.#releaseProgrammaticAfterDebounce()

            // Go to tools permissions page
            return this.#handleOpenMcpServer({ id: 'open-mcp-server', title: sanitizedServerName })
        }
    }

    /**
     * Handles opening an MCP server details view
     */
    async #handleOpenMcpServer(params: McpServerClickParams) {
        const serverName = params.title
        if (!serverName) {
            return { id: params.id }
        }
        const serverStatusError = this.#getServerStatusError(serverName)

        let filterOptions: FilterOption[] = []
        if (serverName === 'Built-in') {
            // Handle Built-in server specially
            const allTools = this.#features.agent.getTools({ format: 'bedrock' })
            let mcpToolNames = new Set<string>()
            try {
                mcpToolNames = new Set(McpManager.instance.getAllTools().map(tool => tool.toolName))
            } catch (error) {
                this.#features.logging.debug(`McpManager not initialized for getAllTools: ${error}`)
            }
            const builtInTools = allTools
                .filter(tool => !mcpToolNames.has(tool.toolSpecification.name))
                .map(tool => {
                    // Set default permission based on tool name
                    const permission = 'alwaysAllow'

                    return {
                        tool: {
                            toolName: tool.toolSpecification.name,
                            description: tool.toolSpecification.description || `${tool.toolSpecification.name} tool`,
                        },
                        permission,
                    }
                })

            filterOptions = this.#buildServerFilterOptions(serverName, builtInTools)

            return {
                id: params.id,
                header: {
                    title: serverName,
                    status: serverStatusError || {},
                    actions: [],
                },
                list: [],
                filterActions: [],
                filterOptions,
            }
        } else {
            // Handle regular MCP servers
            let toolsWithPermissions: { tool: any; permission: any }[] = []
            try {
                toolsWithPermissions = McpManager.instance.getAllToolsWithPermissions(serverName)
            } catch (error) {
                this.#features.logging.debug(`McpManager not initialized for getAllToolsWithPermissions: ${error}`)
            }
            filterOptions = this.#buildServerFilterOptions(serverName, toolsWithPermissions)

            const isMcpRegistry = McpManager.instance.getRegistryService()?.isRegistryActive() ?? false
            return {
                id: params.id,
                isMcpRegistry,
                header: {
                    title: serverName,
                    status: serverStatusError || {},
                    actions: [
                        {
                            id: 'edit-mcp',
                            icon: 'pencil',
                            text: 'Edit setup',
                        },
                        {
                            id: 'mcp-details-menu',
                            icon: 'ellipsis-h',
                            text: '',
                        },
                    ],
                },
                list: [],
                filterActions: [],
                filterOptions,
            }
        }
    }

    /**
     * Handles enabling an MCP server
     */
    async #handleEnableMcpServer(params: McpServerClickParams) {
        const serverName = params.title
        if (!serverName) {
            return { id: params.id }
        }

        let mcpManager, agentPath
        try {
            mcpManager = McpManager.instance
            // Get the appropriate agent path
            agentPath = mcpManager.getAllServerConfigs().get(serverName)?.__configPath__
        } catch (error) {
            this.#features.logging.error(`McpManager not initialized for enable server: ${error}`)
            return { id: params.id }
        }
        // Set flag to ignore file changes during permission update
        this.#isProgrammaticChange = true

        try {
            const perm = mcpManager.getMcpServerPermissions(serverName)!
            perm.enabled = true
            perm.__configPath__ = agentPath
            await mcpManager.updateServerPermission(serverName, perm)
            this.#emitMCPConfigEvent()
            this.#releaseProgrammaticAfterDebounce()
        } catch (error) {
            this.#features.logging.error(`Failed to enable MCP server: ${error}`)
            this.#releaseProgrammaticAfterDebounce()
        }
        return { id: params.id }
    }

    /**
     * Handles disabling an MCP server
     */
    async #handleDisableMcpServer(params: McpServerClickParams) {
        const serverName = params.title
        if (!serverName) {
            return { id: params.id }
        }
        let mcpManager, agentPath
        try {
            mcpManager = McpManager.instance
            // Set flag to ignore file changes during permission update
            agentPath = mcpManager.getAllServerConfigs().get(serverName)?.__configPath__
        } catch (error) {
            this.#features.logging.error(`McpManager not initialized for disable server:${error}`)
            return { id: params.id }
        }
        // Set flag to ignore file changes during permission update
        this.#isProgrammaticChange = true
        try {
            const perm = mcpManager.getMcpServerPermissions(serverName)!
            perm.enabled = false
            perm.__configPath__ = agentPath
            await mcpManager.updateServerPermission(serverName, perm)
            this.#emitMCPConfigEvent()
            this.#releaseProgrammaticAfterDebounce()
        } catch (error) {
            this.#features.logging.error(`Failed to disable MCP server: ${error}`)
            this.#releaseProgrammaticAfterDebounce()
        }

        return { id: params.id }
    }

    /**
     * Handles deleting an MCP server
     */
    async #handleDeleteMcpServer(params: McpServerClickParams) {
        const serverName = params.title
        if (!serverName) {
            return { id: params.id }
        }

        // Set flag to ignore file changes during server deletion
        this.#isProgrammaticChange = true

        try {
            try {
                await McpManager.instance.removeServer(serverName)
            } catch (error) {
                this.#features.logging.error(`McpManager not initialized for removeServer: ${error}`)
                throw error
            }
            this.#releaseProgrammaticAfterDebounce()
            return { id: params.id }
        } catch (error) {
            this.#features.logging.error(`Failed to delete MCP server: ${error}`)
            this.#releaseProgrammaticAfterDebounce()
            return { id: params.id }
        }
    }

    /**
     * Handles edit MCP configuration
     */
    async #handleEditMcpServer(params: McpServerClickParams, error?: string) {
        const serverName = params.title
        if (!serverName) return { id: params.id }

        const isRegistryModeActive = McpManager.instance.getRegistryService()?.isRegistryActive()
        if (isRegistryModeActive) {
            return this.#handleEditRegistryMcpServer(params, error)
        }

        // Set programmatic change flag to true to prevent file watcher triggers
        this.#isProgrammaticChange = true
        await this.#handleSavePermissionChange({ id: 'save-mcp-permission' })

        if (!serverName) {
            this.#isProgrammaticChange = false
            return { id: params.id }
        }
        this.#currentEditingServerName = serverName

        let config
        try {
            config = McpManager.instance.getAllServerConfigs().get(serverName)
        } catch (error) {
            this.#features.logging.error(`McpManager not initialized for getAllServerConfigs: ${error}`)
            return {
                id: params.id,
                header: {
                    title: 'Edit MCP Server',
                    status: {
                        title: 'MCP Manager not initialized',
                        icon: 'cancel-circle',
                        status: 'error' as Status,
                    },
                },
                list: [],
            }
        }
        if (!config) {
            return {
                id: params.id,
                header: {
                    title: 'Edit MCP Server',
                    status: {
                        title: `Server "${serverName}" not found`,
                        icon: 'cancel-circle',
                        status: 'error' as Status,
                    },
                },
                list: [],
            }
        }

        // Respect a user flip first; otherwise fall back to what the stored configuration implies.
        const transport = params.optionsValues?.transport ?? (config.url ? TransportType.HTTP : TransportType.STDIO)

        // Convert stored structures to UI‑friendly lists
        const argsList = (config.args ?? []).map(a => ({ arg_key: a })) // for stdio
        const envList = Object.entries(config.env ?? {}).map(([k, v]) => ({
            env_var_name: k,
            env_var_value: v,
        })) // for stdio
        const headersList = Object.entries(config.headers ?? {}).map(([k, v]) => ({
            key: k,
            value: v,
        })) // for http

        // UI must display timeout to user in seconds
        const timeoutInSeconds =
            params.optionsValues?.timeout || Math.floor((config.timeout ?? 60000) / 1000).toString()

        const existingValues: Record<string, any> = {
            name: params.optionsValues?.name || serverName,
            transport,
            command: params.optionsValues?.command || config.command,
            args: params.optionsValues?.args || argsList,
            env_variables: params.optionsValues?.env_variables || envList,
            url: params.optionsValues?.url || config.url,
            headers: params.optionsValues?.headers || headersList,
            timeout: timeoutInSeconds,
            scope: params.optionsValues?.scope,
        }

        const view = await this.#handleAddNewMcp(
            {
                ...params,
                id: 'add-new-mcp',
                optionsValues: existingValues,
            },
            error
        )

        view.id = params.id
        if (view.header) {
            view.header.title = 'Edit MCP Server'
        }
        return view
    }

    /**
     * Handles edit registry MCP server (read-only view)
     */
    async #handleEditRegistryMcpServer(params: McpServerClickParams, error?: string) {
        this.#isProgrammaticChange = true
        await this.#handleSavePermissionChange({ id: 'save-mcp-permission' })

        const serverName = params.title!
        this.#currentEditingServerName = serverName

        const config = McpManager.instance.getAllServerConfigs().get(serverName)
        if (!config) {
            return {
                id: params.id,
                header: {
                    title: 'Edit MCP Server',
                    status: {
                        title: `Server "${serverName}" not found`,
                        icon: 'cancel-circle',
                        status: 'error' as Status,
                    },
                },
                list: [],
            }
        }

        const transport = config.url ? TransportType.HTTP : TransportType.STDIO
        const argsList = (config.args ?? []).map(a => ({ arg_key: a }))
        const envList = Object.entries(config.env ?? {}).map(([k, v]) => ({ env_var_name: k, env_var_value: v }))
        const headersList = Object.entries(config.headers ?? {}).map(([k, v]) => ({ key: k, value: v }))
        const additionalHeadersList = Object.entries(config.__additionalHeaders__ ?? {}).map(([k, v]) => ({
            key: k,
            value: v,
        }))
        const additionalEnvList = Object.entries(config.__additionalEnv__ ?? {}).map(([k, v]) => ({
            env_var_name: k,
            env_var_value: v,
        }))
        const timeoutInSeconds = Math.floor((config.timeout ?? 60000) / 1000).toString()

        const argsValue = argsList.map((arg, index) => ({ persistent: index === 0, value: arg }))
        const envVarsValue = envList.map((env, index) => ({ persistent: index === 0, value: env }))
        const headersValue = headersList.map(hdr => ({ persistent: false, value: hdr }))
        const additionalHeadersValue = additionalHeadersList.map(hdr => ({ persistent: false, value: hdr }))
        const additionalEnvValue = additionalEnvList.map((env, index) => ({ persistent: index === 0, value: env }))

        const mcpManager = McpManager.instance
        const scope = mcpManager.isServerGlobal(sanitizeName(serverName)) ? 'global' : 'workspace'

        const common = [
            {
                type: 'radiogroup',
                id: 'scope',
                title: 'Scope',
                options: [
                    { label: 'Global - Used globally.', value: 'global' },
                    { label: 'This workspace - Only used in this workspace.', value: 'workspace' },
                ],
                value: scope,
            },
            {
                type: 'textinput',
                id: 'name',
                title: 'Name',
                value: serverName,
                disabled: true,
            },
            {
                type: 'select',
                id: 'transport',
                title: 'Transport',
                options: [
                    { label: TransportType.STDIO, value: TransportType.STDIO },
                    { label: TransportType.HTTP, value: TransportType.HTTP },
                ],
                value: transport,
                disabled: true,
            },
        ]

        const filterOptions =
            transport === TransportType.HTTP
                ? [
                      ...common,
                      {
                          type: 'textinput',
                          id: 'url',
                          title: 'URL',
                          value: config.url || '',
                          disabled: true,
                      },
                      {
                          type: 'list',
                          id: 'headers',
                          title: 'Headers - optional',
                          items: [
                              { id: 'key', title: 'Key', type: 'textinput' },
                              { id: 'value', title: 'Value', type: 'textinput' },
                          ],
                          ...(headersValue.length > 0 ? { value: headersValue } : {}),
                          disabled: true,
                      },
                      {
                          type: 'list',
                          id: 'additional_headers',
                          title: 'Additional headers - optional',
                          items: [
                              { id: 'key', title: 'Key', type: 'textinput' },
                              { id: 'value', title: 'Value', type: 'textinput' },
                          ],
                          ...(additionalHeadersValue.length > 0 ? { value: additionalHeadersValue } : {}),
                      },
                      {
                          type: 'numericinput',
                          id: 'timeout',
                          title: 'Timeout - use 0 to disable',
                          value: timeoutInSeconds,
                          disabled: true,
                      },
                  ]
                : [
                      ...common,
                      {
                          type: 'textinput',
                          id: 'command',
                          title: 'Command',
                          value: config.command || '',
                          disabled: true,
                      },
                      {
                          type: 'list',
                          id: 'args',
                          title: 'Arguments - optional',
                          items: [{ id: 'arg_key', type: 'textinput' }],
                          value: argsValue,
                          disabled: true,
                      },
                      {
                          type: 'list',
                          id: 'env_variables',
                          title: 'Environment variables - optional',
                          items: [
                              { id: 'env_var_name', title: 'Name', type: 'textinput' },
                              { id: 'env_var_value', title: 'Value', type: 'textinput' },
                          ],
                          value: envVarsValue,
                          disabled: true,
                      },
                      {
                          type: 'list',
                          id: 'additional_env_variables',
                          title: 'Additional variables - optional',
                          items: [
                              { id: 'env_var_name', title: 'Name', type: 'textinput' },
                              { id: 'env_var_value', title: 'Value', type: 'textinput' },
                          ],
                          ...(additionalEnvValue.length > 0 ? { value: additionalEnvValue } : {}),
                      },
                      {
                          type: 'numericinput',
                          id: 'timeout',
                          title: 'Timeout - use 0 to disable',
                          value: timeoutInSeconds,
                          disabled: false,
                      },
                  ]

        const serverStatusError = error
            ? { title: error, icon: 'cancel-circle', status: 'error' as Status }
            : this.#getServerStatusError(serverName) || {}
        const hasError = !!serverStatusError.status

        return {
            id: params.id,
            isMcpRegistry: true,
            header: {
                title: 'Edit MCP Server',
                status: serverStatusError,
                actions: hasError
                    ? [
                          {
                              id: 'mcp-details-menu',
                              icon: 'ellipsis-h',
                              text: '',
                              data: { serverName },
                          },
                      ]
                    : [],
            },
            list: [],
            filterActions: [
                { id: 'cancel-mcp', text: 'Cancel' },
                { id: 'save-mcp', text: 'Save', status: hasError ? ('error' as Status) : 'primary' },
            ],
            filterOptions,
        }
    }

    /**
     * Builds filter options for server configuration
     */
    #buildServerFilterOptions(serverName: string, toolsWithPermissions: any[]) {
        const filterOptions: FilterOption[] = []

        // Add tool select options
        toolsWithPermissions.forEach(item => {
            const toolName = item.tool.toolName
            // For Built-in server, use a special function that doesn't include the 'Deny' option
            let permissionOptions = this.#buildPermissionOptions()

            filterOptions.push({
                type: 'select',
                id: `${toolName}`,
                title: toolName,
                description: item.tool.description,
                options: permissionOptions,
                ...{ value: item.permission, boldTitle: true, mandatory: true, hideMandatoryIcon: true },
            })
        })

        return filterOptions
    }

    async #handleChangeTransport(params: McpServerClickParams) {
        const { optionsValues, title } = params
        const editingServerName = this.#currentEditingServerName

        // Clean up transport-specific fields
        if (optionsValues) {
            const transport = optionsValues.transport ?? TransportType.STDIO // Maintain default to 'stdio'
            const fieldsToDelete =
                transport === TransportType.HTTP ? ['command', 'args', 'env_variables'] : ['url', 'headers']

            fieldsToDelete.forEach(field => delete optionsValues[field])
        }

        // Handle server name change in edit mode
        if (editingServerName && title && editingServerName !== title) {
            const servers = McpManager.instance.getAllServerConfigs()
            const existingConfig = servers.get(editingServerName)

            if (existingConfig) {
                const updatedServers = new Map(servers)
                updatedServers.delete(editingServerName)
                updatedServers.set(title, existingConfig)
                await McpManager.instance.updateServerMap(updatedServers)
            }
            this.#serverNameBeforeUpdate = editingServerName
        }

        params.id = editingServerName ? 'edit-mcp' : 'add-new-mcp'
        return editingServerName ? this.#handleEditMcpServer(params) : this.#handleAddNewMcp(params)
    }

    /**
     * Gets the current permission setting for a tool
     */
    #getCurrentPermission(permission: string): string {
        if (permission === McpPermissionType.alwaysAllow) {
            return 'Always allow'
        } else if (permission === McpPermissionType.deny) {
            return 'Deny'
        } else {
            return 'Ask'
        }
    }

    /**
     * Builds permission options excluding the current one
     */
    #buildPermissionOptions() {
        const permissionOptions: PermissionOption[] = []

        permissionOptions.push({
            label: 'Ask',
            value: McpPermissionType.ask,
            description: 'Ask for your approval each time this tool is run',
        })

        permissionOptions.push({
            label: 'Always allow',
            value: McpPermissionType.alwaysAllow,
            description: 'Always allow this tool to run without asking for approval',
        })

        permissionOptions.push({ label: 'Deny', value: McpPermissionType.deny, description: 'Never run this tool' })

        return permissionOptions
    }

    /**
     * Builds permission options for Built-in tools (no 'Disable' option)
     */
    // #buildBuiltInPermissionOptions(currentPermission: string) {
    //     const permissionOptions: PermissionOption[] = []

    //     if (currentPermission !== 'alwaysAllow') {
    //         permissionOptions.push({
    //             label: 'Always run',
    //             value: 'alwaysAllow',
    //         })
    //     }

    //     if (currentPermission !== 'ask') {
    //         permissionOptions.push({
    //             label: 'Ask to run',
    //             value: 'ask',
    //         })
    //     }

    //     return permissionOptions
    // }

    /**
     * Handles MCP permission change events to update the pending permission config without applying changes
     */
    async #handleMcpPermissionChange(params: McpServerClickParams) {
        const serverName = params.title
        const updatedPermissionConfig = params.optionsValues

        if (!serverName || !updatedPermissionConfig) {
            return { id: params.id }
        }

        try {
            // Skip server config check for Built-in server
            let serverConfig
            try {
                serverConfig = McpManager.instance.getAllServerConfigs().get(serverName)
            } catch (error) {
                this.#features.logging.error(`McpManager not initialized for getAllServerConfigs: ${error}`)
                return { id: params.id }
            }
            if (serverName !== 'Built-in') {
                if (!serverConfig) {
                    throw new Error(`Server '${serverName}' not found`)
                }
            }

            const mcpServerPermission = await this.#processPermissionUpdates(
                serverName,
                updatedPermissionConfig,
                serverConfig?.__configPath__
            )

            // Store the permission config instead of applying it immediately
            this.#pendingPermissionConfig = {
                serverName,
                permission: mcpServerPermission,
            }

            this.#features.logging.info(`Stored pending permission change for server: ${serverName}`)

            return { id: params.id }
        } catch (error) {
            this.#features.logging.error(`Failed to process MCP permissions: ${error}`)
            return { id: params.id }
        }
    }

    /**
     * Handles saving MCP permission changes
     * Applies the stored permission changes
     */
    async #handleSavePermissionChange(params: McpServerClickParams) {
        if (!this.#pendingPermissionConfig) {
            this.#features.logging.warn('No pending permission changes to save')
            return { id: params.id }
        }

        // Set flag to ignore file changes during permission update
        this.#isProgrammaticChange = true

        try {
            const { serverName, permission } = this.#pendingPermissionConfig

            // Apply the stored permission changes
            try {
                await McpManager.instance.updateServerPermission(serverName, permission)
            } catch (error) {
                this.#features.logging.error(`McpManager not initialized for updateServerPermission: ${error}`)
                throw error
            }
            this.#emitMCPConfigEvent()

            // Get server config to emit telemetry
            let serverConfig
            try {
                serverConfig = McpManager.instance.getAllServerConfigs().get(serverName)
            } catch (error) {
                this.#features.logging.debug(`McpManager not initialized for getAllServerConfigs: ${error}`)
            }
            if (serverConfig) {
                // Emit server initialize event after permission change
                const transportType = serverConfig.command?.trim() ? TransportType.STDIO : TransportType.HTTP
                this.#telemetryController?.emitMCPServerInitializeEvent({
                    source: 'updatePermission',
                    command: transportType === TransportType.STDIO ? serverConfig.command : undefined,
                    url: transportType === TransportType.HTTP ? serverConfig.url : undefined,
                    enabled: true,
                    numTools: (() => {
                        try {
                            return McpManager.instance.getAllToolsWithPermissions(serverName).length
                        } catch (error) {
                            this.#features.logging.debug(
                                `McpManager not initialized for getAllToolsWithPermissions: ${error}`
                            )
                            return 0
                        }
                    })(),
                    scope:
                        serverConfig.__configPath__ ===
                            getGlobalAgentConfigPath(this.#features.workspace.fs.getUserHomeDir()) ||
                        serverConfig.__configPath__ ===
                            getGlobalMcpConfigPath(this.#features.workspace.fs.getUserHomeDir())
                            ? 'global'
                            : 'workspace',
                    transportType: transportType,
                    languageServerVersion: this.#features.runtime.serverInfo.version,
                })
            }

            // Clear the pending permission config after applying
            this.#pendingPermissionConfig = undefined

            this.#features.logging.info(`Applied permission changes for server: ${serverName}`)
            this.#releaseProgrammaticAfterDebounce()
            return { id: params.id }
        } catch (error) {
            this.#features.logging.error(`Failed to save MCP permissions: ${error}`)
            this.#releaseProgrammaticAfterDebounce()
            return { id: params.id }
        }
    }

    #emitMCPConfigEvent() {
        // Emit MCP config event after reinitialization
        let mcpManager, serverConfigs
        try {
            mcpManager = McpManager.instance
            serverConfigs = mcpManager.getAllServerConfigs()
        } catch (error) {
            this.#features.logging.debug(`McpManager not initialized for emitMCPConfigEvent with error: ${error}`)
            return
        }
        const activeServers = Array.from(serverConfigs.entries()).filter(
            ([name, _]) => !mcpManager.isServerDisabled(name)
        )

        // Get the global paths
        const globalAgentPath = getGlobalAgentConfigPath(this.#features.workspace.fs.getUserHomeDir())
        const globalMcpPath = getGlobalMcpConfigPath(this.#features.workspace.fs.getUserHomeDir())

        // Count global vs project servers
        const globalServers = Array.from(serverConfigs.entries()).filter(
            ([_, config]) => config.__configPath__ === globalAgentPath || config.__configPath__ === globalMcpPath
        ).length
        const projectServers = serverConfigs.size - globalServers

        // Count tools by permission
        let toolsAlwaysAllowed = 0
        let toolsDenied = 0

        for (const [serverName, _] of activeServers) {
            const toolsWithPermissions = mcpManager.getAllToolsWithPermissions(serverName)
            toolsWithPermissions.forEach(item => {
                if (item.permission === McpPermissionType.alwaysAllow) {
                    toolsAlwaysAllowed++
                } else if (item.permission === McpPermissionType.deny) {
                    toolsDenied++
                }
            })
        }

        this.#telemetryController?.emitMCPConfigEvent({
            numActiveServers: activeServers.length,
            numGlobalServers: globalServers,
            numProjectServers: projectServers,
            numToolsAlwaysAllowed: toolsAlwaysAllowed,
            numToolsDenied: toolsDenied,
            languageServerVersion: this.#features.runtime.serverInfo.version,
        })

        // Emit server initialize events for all active servers
        for (const [serverName, config] of serverConfigs.entries()) {
            const transportType = config.command ? TransportType.STDIO : TransportType.HTTP
            const enabled = !mcpManager.isServerDisabled(serverName)
            this.#telemetryController?.emitMCPServerInitializeEvent({
                source: 'reload',
                command: transportType === TransportType.STDIO ? config.command : undefined,
                url: transportType === TransportType.HTTP ? config.url : undefined,
                enabled: enabled,
                numTools: mcpManager.getAllToolsWithPermissions(serverName).length,
                scope:
                    config.__configPath__ === globalAgentPath || config.__configPath__ === globalMcpPath
                        ? 'global'
                        : 'workspace',
                transportType: transportType,
                languageServerVersion: this.#features.runtime.serverInfo.version,
            })
        }
    }

    /**
     * Handled refresh MCP list events
     * @param params The click parameters
     * @param isProgrammatic Whether this refresh was triggered by a programmatic change
     */
    async #handleRefreshMCPList(params: McpServerClickParams, isProgrammatic: boolean = false) {
        this.#shouldDisplayListMCPServers = true

        // Set flag to ignore file changes during reinitialization if this is a programmatic change
        this.#isProgrammaticChange = isProgrammatic

        try {
<<<<<<< HEAD
            try {
                await McpManager.instance.reinitializeMcpServers()
            } catch (error) {
                this.#features.logging.error(`McpManager not initialized for reinitializeMcpServers: ${error}`)
                throw error
            }
=======
            await McpManager.instance.reinitializeMcpServers(true)
>>>>>>> 086085b5
            this.#emitMCPConfigEvent()

            // Reset flag after reinitialization
            this.#isProgrammaticChange = false

            return {
                id: params.id,
            }
        } catch (err) {
            this.#features.logging.error(`Failed to reinitialize MCP servers: ${err}`)

            // Reset flag in case of error
            this.#isProgrammaticChange = false

            return {
                id: params.id,
            }
        }
    }

    /**
     * Gets the appropriate agent path, checking workspace path first if it exists
     * @returns The agent path to use (workspace if exists, otherwise global)
     */
    async #getAgentPath(isGlobal: boolean = true): Promise<string> {
        const globalAgentPath = getGlobalAgentConfigPath(this.#features.workspace.fs.getUserHomeDir())
        if (isGlobal) {
            return globalAgentPath
        }
        // Get workspace folders and check for workspace agent path
        const workspaceFolders = this.#features.workspace.getAllWorkspaceFolders()
        if (workspaceFolders && workspaceFolders.length > 0) {
            const workspacePaths = workspaceFolders.map(folder => folder.uri)
            const workspaceAgentPaths = getWorkspaceAgentConfigPaths(workspacePaths)

            if (Array.isArray(workspaceAgentPaths) && workspaceAgentPaths.length > 0) {
                try {
                    // Convert URI format to filesystem path if needed using the utility function
                    const agentPath = normalizePathFromUri(workspaceAgentPaths[0], this.#features.logging)

                    return agentPath
                } catch (e) {
                    this.#features.logging.warn(`Failed to check if workspace agent path exists: ${e}`)
                }
            }
        }

        // Return global path if workspace path doesn't exist or there was an error
        return globalAgentPath
    }

    /**
     * Gets the appropriate MCP config path, checking workspace path first if it exists
     * @returns The MCP config path to use (workspace if exists, otherwise global)
     */
    async #getMcpConfigPath(isGlobal: boolean = true): Promise<string> {
        const globalMcpPath = getGlobalMcpConfigPath(this.#features.workspace.fs.getUserHomeDir())
        if (isGlobal) {
            return globalMcpPath
        }
        // Get workspace folders and check for workspace MCP path
        const workspaceFolders = this.#features.workspace.getAllWorkspaceFolders()
        if (workspaceFolders && workspaceFolders.length > 0) {
            const workspacePaths = workspaceFolders.map(folder => folder.uri)
            const workspaceMcpPaths = getWorkspaceMcpConfigPaths(workspacePaths)

            if (Array.isArray(workspaceMcpPaths) && workspaceMcpPaths.length > 0) {
                try {
                    // Convert URI format to filesystem path if needed using the utility function
                    const mcpPath = normalizePathFromUri(workspaceMcpPaths[0], this.#features.logging)

                    return mcpPath
                } catch (e) {
                    this.#features.logging.warn(`Failed to check if workspace MCP path exists: ${e}`)
                }
            }
        }

        // Return global path if workspace path doesn't exist or there was an error
        return globalMcpPath
    }

    /**
     * Processes permission updates from the UI
     */
    async #processPermissionUpdates(serverName: string, updatedPermissionConfig: any, agentPath: string | undefined) {
        const builtInToolAgentPath = await this.#getAgentPath()
        const perm: MCPServerPermission = {
            enabled: true,
            toolPerms: {},
            __configPath__: serverName === 'Built-in' ? builtInToolAgentPath : agentPath,
        }

        // Process each tool permission setting
        for (const [key, val] of Object.entries(updatedPermissionConfig)) {
            if (key === 'scope') continue

            const currentPerm = McpManager.instance.getToolPerm(serverName, key)
            if (val === currentPerm) continue
            switch (val) {
                case McpPermissionType.alwaysAllow:
                    perm.toolPerms[key] = McpPermissionType.alwaysAllow
                    break
                case McpPermissionType.deny:
                    perm.toolPerms[key] = McpPermissionType.deny
                    break
                case McpPermissionType.ask:
                default:
                    perm.toolPerms[key] = McpPermissionType.ask
            }
        }

        return perm
    }

    /**
     * Gets the UI status object for a specific MCP server
     */
    #getServerStatusError(serverName: string): { title: string; icon: string; status: Status } | undefined {
        let serverStates
        try {
            serverStates = McpManager.instance.getAllServerStates()
        } catch (error) {
            this.#features.logging.debug(`McpManager not initialized for getAllServerStates: ${error}`)
            return undefined
        }
        const key = serverName ? sanitizeName(serverName) : serverName
        const serverState = key ? serverStates.get(key) : undefined

        if (!serverState) {
            return undefined
        }

        // Only return status if there's an error
        if (serverState.lastError) {
            return {
                title: serverState.lastError,
                icon: 'cancel-circle',
                status: 'error',
            }
        }

        return undefined
    }

    /**
     * Setup file watchers for MCP config and persona files
     */
    #setupFileWatchers(): void {
        const wsUris = this.#features.workspace.getAllWorkspaceFolders()?.map(f => f.uri) ?? []
        let homeDir: string | undefined
        try {
            homeDir = this.#features.workspace.fs.getUserHomeDir?.()
        } catch (e) {
            this.#features.logging.warn(`Failed to get user home directory: ${e}`)
        }

        // Watch both agent config files and MCP config files
        const agentPaths = [
            ...getWorkspaceAgentConfigPaths(wsUris),
            ...(homeDir ? [getGlobalAgentConfigPath(homeDir)] : []),
        ]

        const mcpPaths = [...getWorkspaceMcpConfigPaths(wsUris), ...(homeDir ? [getGlobalMcpConfigPath(homeDir)] : [])]

        const allPaths = [...agentPaths, ...mcpPaths]

        this.#fileWatcher.watchPaths(allPaths, () => {
            // Store the current programmatic state when the event is triggered
            this.#lastProgrammaticState = this.#isProgrammaticChange

            // Log the values for debugging
            this.#features.logging.info(
                `File watcher triggered - isProgrammaticChange: ${this.#isProgrammaticChange}, ` +
                    `lastProgrammaticState: ${this.#lastProgrammaticState}`
            )

            // Clear any existing timer
            if (this.#debounceTimer) {
                clearTimeout(this.#debounceTimer)
            }

            // Set a new timer with 2 second debounce
            this.#debounceTimer = setTimeout(async () => {
                // Log the values again when the timer fires
                this.#features.logging.debug(
                    `Debounce timer fired - lastProgrammaticState: ${this.#lastProgrammaticState}`
                )

                // Only proceed if the stored state allows it
                if (!this.#lastProgrammaticState) {
                    await this.#handleRefreshMCPList({ id: 'refresh-mcp-list' })
                } else {
                    this.#features.logging.debug('Skipping refresh due to programmatic change')
                }
                this.#debounceTimer = null
            }, McpEventHandler.FILE_WATCH_DEBOUNCE_MS)
        })
    }

    /**
     * Shows registry servers for installation
     */
    async #handleShowRegistryServers(params: McpServerClickParams): Promise<any> {
        const registry = McpManager.instance.getRegistryService()?.getInMemoryRegistry()
        if (!registry) {
            return this.#handleAddNewMcp(params, 'Registry not available')
        }

        const installedServers = McpManager.instance.getAllServerConfigs()

        return {
            id: 'add-new-mcp',
            isMcpRegistry: true,
            header: {
                title: 'Add MCP Server',
                description: 'Select a server from the registry',
            },
            filterOptions: [],
            list: [
                {
                    children: registry.servers.map(server => {
                        const isInstalled = installedServers.has(server.name)
                        const isRemote = !!server.remotes

                        return {
                            title: `${server.name} ${server.version || ''}`,
                            description: server.description || 'No description available',
                            icon: isRemote ? 'globe' : 'desktop',
                            actions: [
                                {
                                    id: 'install-registry-server',
                                    text: isInstalled ? 'Installed' : 'Install',
                                    status: isInstalled ? 'clear' : 'main',
                                    disabled: isInstalled,
                                },
                            ],
                            groupActions: false,
                        }
                    }),
                },
            ],
        }
    }

    /**
     * Handles saving registry MCP server (headers/env updates only)
     */
    async #handleSaveRegistryMcp(params: McpServerClickParams) {
        const serverName = params.optionsValues!.name
        const sanitizedServerName = sanitizeName(serverName)
        const registryService = McpManager.instance.getRegistryService()
        const registryServer = registryService?.getServerByName(sanitizedServerName)
        if (!registryServer) {
            return this.#handleEditRegistryMcpServer(params, 'Server not found')
        }

        const isRemote = !!registryServer.remotes
        let additionalHeaders: Record<string, string> | undefined
        let additionalEnv: Record<string, string> | undefined

        // Parse additional headers from form
        if (isRemote) {
            const additionalHeadersList = Array.isArray(params.optionsValues!.additional_headers)
                ? params.optionsValues!.additional_headers
                : []
            const additionalHeadersObj = additionalHeadersList.reduce((acc: Record<string, string>, item: any) => {
                const k = item.key?.toString().trim() ?? ''
                const v = item.value?.toString().trim() ?? ''
                if (k && v) acc[k] = v
                return acc
            }, {})
            if (Object.keys(additionalHeadersObj).length > 0) {
                additionalHeaders = additionalHeadersObj
            }
        }

        // Parse additional env from form
        if (!isRemote) {
            const additionalEnvList = Array.isArray(params.optionsValues!.additional_env_variables)
                ? params.optionsValues!.additional_env_variables
                : []
            const additionalEnvObj = additionalEnvList.reduce((acc: Record<string, string>, item: any) => {
                if (item && 'env_var_name' in item && 'env_var_value' in item) {
                    acc[String(item.env_var_name)] = String(item.env_var_value)
                }
                return acc
            }, {})
            if (Object.keys(additionalEnvObj).length > 0) {
                additionalEnv = additionalEnvObj
            }
        }

        const timeoutInMs = (parseInt(params.optionsValues!.timeout) ?? 60) * 1000
        const agentPath = await this.#getAgentPath(params.optionsValues!.scope === 'global')

        const config = this.#converter.convertRegistryServer(registryServer, additionalEnv)
        config.__cachedVersion__ = registryServer.version
        config.timeout = timeoutInMs

        this.#isProgrammaticChange = true

        try {
            await McpManager.instance.removeServer(sanitizedServerName)
            await McpManager.instance.addRegistryServer(
                sanitizedServerName,
                config,
                agentPath,
                additionalHeaders,
                additionalEnv
            )
            this.#releaseProgrammaticAfterDebounce()
            return this.#handleOpenMcpServer({ id: 'open-mcp-server', title: sanitizedServerName })
        } catch (error) {
            this.#features.logging.error(`Failed to update registry server: ${error}`)
            this.#releaseProgrammaticAfterDebounce()
            return this.#handleEditRegistryMcpServer(params, String(error))
        }
    }

    /**
     * Installs a server from the registry
     */
    async #handleInstallRegistryServer(params: McpServerClickParams) {
        const serverName = params.title?.split(' ')[0]
        if (!serverName) return

        const registryService = McpManager.instance.getRegistryService()
        const registryServer = registryService?.getServerByName(serverName)
        if (!registryServer) {
            this.#features.logging.error(`Registry server not found: ${serverName}`)
            return this.#handleShowRegistryServers(params)
        }

        const config = this.#converter.convertRegistryServer(registryServer)
        config.__cachedVersion__ = registryServer.version

        const agentPath = await this.#getAgentPath(true)
        this.#isProgrammaticChange = true

        try {
            await McpManager.instance.addRegistryServer(serverName, config, agentPath)
            this.#releaseProgrammaticAfterDebounce()
            return this.#handleOpenMcpServer({ id: 'open-mcp-server', title: serverName })
        } catch (error) {
            this.#features.logging.error(`Failed to install registry server: ${error}`)
            this.#releaseProgrammaticAfterDebounce()
            return this.#handleShowRegistryServers(params)
        }
    }

    /**
     * Cleanup file watchers
     */
    dispose(): void {
        if (this.#debounceTimer) {
            clearTimeout(this.#debounceTimer)
            this.#debounceTimer = null
        }
        this.#fileWatcher.close()
    }
}<|MERGE_RESOLUTION|>--- conflicted
+++ resolved
@@ -1736,16 +1736,12 @@
         this.#isProgrammaticChange = isProgrammatic
 
         try {
-<<<<<<< HEAD
             try {
                 await McpManager.instance.reinitializeMcpServers()
             } catch (error) {
                 this.#features.logging.error(`McpManager not initialized for reinitializeMcpServers: ${error}`)
                 throw error
             }
-=======
-            await McpManager.instance.reinitializeMcpServers(true)
->>>>>>> 086085b5
             this.#emitMCPConfigEvent()
 
             // Reset flag after reinitialization
