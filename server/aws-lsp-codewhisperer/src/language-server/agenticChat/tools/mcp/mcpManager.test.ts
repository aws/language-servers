/*!
 * Copyright Amazon.com, Inc. or its affiliates.
 * All Rights Reserved. SPDX-License-Identifier: Apache-2.0
 */

import { expect } from 'chai'
import * as sinon from 'sinon'
import { AGENT_TOOLS_CHANGED, MCP_SERVER_STATUS_CHANGED, McpManager } from './mcpManager'
import * as mcpUtils from './mcpUtils'
import { McpPermissionType, McpServerStatus, type MCPServerConfig, type MCPServerPermission } from './mcpTypes'
import { Client } from '@modelcontextprotocol/sdk/client/index.js'
import { ProfileStatusMonitor } from './profileStatusMonitor'

const fakeLogging = {
    log: () => {},
    info: () => {},
    warn: () => {},
    error: () => {},
    debug: () => {},
}
const fakeWorkspace = {
    fs: {
        exists: (_: string) => Promise.resolve(false),
        readFile: (_: string) => Promise.resolve(Buffer.from('{}')),
        writeFile: (_: string, _d: string) => Promise.resolve(),
        getUserHomeDir: () => '',
        mkdir: (_: string, __: any) => Promise.resolve(),
    },
    getUserHomeDir: () => '',
    getAllWorkspaceFolders: () => [{ uri: '/fake/workspace' }],
}
const features = {
    logging: fakeLogging,
    workspace: fakeWorkspace,
    lsp: {},
    telemetry: { emitMetric: () => {} },
    credentialsProvider: { getConnectionMetadata: () => ({}) },
    runtime: { serverInfo: { version: '1.0.0' } },
    agent: {
        getBuiltInToolNames: () => [
            'fsRead',
            'fsWrite',
            'executeBash',
            'listDirectory',
            'fileSearch',
            'codeReview',
            'displayFindings',
        ],
    },
} as any

function stubAgentConfig(): sinon.SinonStub {
    return sinon.stub(mcpUtils, 'loadAgentConfig').resolves({
        servers: new Map(),
        serverNameMapping: new Map(),
        errors: new Map(),
        agentConfig: {
            name: 'test-agent',
            description: 'Test agent',
            mcpServers: {},
            tools: [],
            allowedTools: [],
            toolsSettings: {},
            includedFiles: [],
            resources: [],
        },
    })
}

function stubInitOneServer(): sinon.SinonStub {
    return sinon.stub(McpManager.prototype as any, 'initOneServer' as keyof McpManager).callsFake(async function (
        this: any,
        ...args: any[]
    ) {
        const serverName = args[0] as string
        this.clients.set(serverName, new Client({ name: 'stub', version: '0.0.0' }))
        this.mcpTools.push({
            serverName,
            toolName: 'tool1',
            description: 'desc',
            inputSchema: {},
        })
        ;(this as any).setState(serverName, 'ENABLED', 1)
    })
}

describe('init()', () => {
    let loadStub: sinon.SinonStub

    afterEach(async () => {
        sinon.restore()
        try {
            await McpManager.instance.close()
        } catch {}
    })

    it('returns the same instance', async () => {
        loadStub = stubAgentConfig()

        const m1 = await McpManager.init([], features)
        const m2 = await McpManager.init([], features)
        expect(m1).to.equal(m2)
    })
})

describe('getAllTools()', () => {
    let loadStub: sinon.SinonStub

    afterEach(async () => {
        sinon.restore()
        try {
            await McpManager.instance.close()
        } catch {}
    })

    it('returns empty array when no servers', async () => {
        loadStub = stubAgentConfig()

        const mgr = await McpManager.init([], features)
        expect(mgr.getAllTools()).to.be.an('array').that.is.empty
    })
})

describe('callTool()', () => {
    let loadStub: sinon.SinonStub
    let initOneStub: sinon.SinonStub
    let callToolStub: sinon.SinonStub

    const enabledCfg: MCPServerConfig = {
        command: 'c',
        args: [],
        env: {},
        timeout: 0,
        disabled: false,
        __configPath__: 'p.json',
    }

    beforeEach(() => {
        initOneStub = stubInitOneServer()
        callToolStub = sinon.stub(Client.prototype as any, 'callTool' as any).resolves('ok' as any)
    })

    afterEach(async () => {
        sinon.restore()
        try {
            await McpManager.instance.close()
        } catch {}
    })

    it('throws when server is unknown', async () => {
        loadStub = stubAgentConfig()
        const mgr = await McpManager.init([], features)

        try {
            await mgr.callTool('nope', 'foo', {})
            throw new Error('should have thrown')
        } catch (err: any) {
            expect(err.message).to.equal("MCP: server 'nope' is not configured")
        }
    })

    it('throws when server is disabled', async () => {
        const disabledCfg: MCPServerConfig = {
            command: 'c',
            args: [],
            env: {},
            timeout: 0,
            disabled: true,
            __configPath__: 'p.json',
        }

        loadStub = sinon.stub(mcpUtils, 'loadAgentConfig').resolves({
            servers: new Map([['s1', disabledCfg]]),
            serverNameMapping: new Map(),
            errors: new Map(),
            agentConfig: {
                name: 'test-agent',
                description: 'Test agent',
                mcpServers: { s1: disabledCfg },
                tools: ['@s1'],
                allowedTools: [],
                toolsSettings: {},
                includedFiles: [],
                resources: [],
            },
        })
        const mgr = await McpManager.init(['p.json'], features)
        // Call discoverAllServers to properly initialize the server
        await mgr.discoverAllServers()

        try {
            await mgr.callTool('s1', 'tool1', {})
            throw new Error('should have thrown')
        } catch (err: any) {
            expect(err.message).to.equal("MCP: server 's1' is disabled")
        }
    })

    it('invokes underlying client.callTool', async () => {
        loadStub = sinon.stub(mcpUtils, 'loadAgentConfig').resolves({
            servers: new Map([['s1', enabledCfg]]),
            serverNameMapping: new Map(),
            errors: new Map(),
            agentConfig: {
                name: 'test-agent',
                description: 'Test agent',
                mcpServers: { s1: enabledCfg },
                tools: ['@s1'],
                allowedTools: [],
                toolsSettings: {},
                includedFiles: [],
                resources: [],
            },
        })
        const mgr = await McpManager.init(['p.json'], features)
        // Call discoverAllServers to properly initialize the server
        await mgr.discoverAllServers()
        ;(mgr as any).clients.set('s1', new Client({ name: 'x', version: 'v' }))

        const res = await mgr.callTool('s1', 'tool1', { foo: 1 })
        expect(callToolStub.calledOnceWith({ name: 'tool1', arguments: { foo: 1 } })).to.be.true
        expect(res).to.equal('ok')
    })

    it('times out and logs error', async () => {
        const timeoutCfg = { ...enabledCfg, timeout: 1 }
        loadStub = sinon.stub(mcpUtils, 'loadAgentConfig').resolves({
            servers: new Map([['s1', timeoutCfg]]),
            serverNameMapping: new Map(),
            errors: new Map(),
            agentConfig: {
                name: 'test-agent',
                description: 'Test agent',
                mcpServers: { s1: timeoutCfg },
                tools: ['@s1'],
                allowedTools: [],
                toolsSettings: {},
                includedFiles: [],
                resources: [],
            },
        })
        const mgr = await McpManager.init(['p.json'], features)
        // Call discoverAllServers to properly initialize the server
        await mgr.discoverAllServers()

        callToolStub.resetBehavior()
        callToolStub.returns(new Promise(() => {}) as any)
        const spyErr = sinon.spy(fakeLogging, 'error')

        try {
            await mgr.callTool('s1', 'tool1', {})
            throw new Error('Expected callTool to throw on timeout')
        } catch (e: any) {
            expect(e.code).to.equal('MCPToolExecTimeout')
        }
        expect(spyErr.calledOnce).to.be.true
    })
})

describe('addServer()', () => {
    let loadStub: sinon.SinonStub
    let initOneStub: sinon.SinonStub
    let saveServerSpecificAgentConfigStub: sinon.SinonStub

    beforeEach(async () => {
        sinon.restore()
        try {
            await McpManager.instance.close()
        } catch {}
        loadStub = stubAgentConfig()
        initOneStub = stubInitOneServer()
        saveServerSpecificAgentConfigStub = sinon.stub(mcpUtils, 'saveServerSpecificAgentConfig').resolves()
    })

    afterEach(async () => {
        sinon.restore()
        try {
            await McpManager.instance.close()
        } catch {}
    })

    it('persists config and initializes', async () => {
        const mgr = await McpManager.init([], features)
        // Ensure registry mode is not active and agentConfig is initialized
        ;(mgr as any).registryService = undefined
        ;(mgr as any).agentConfig = {
            name: 'test-agent',
            description: 'Test agent',
            mcpServers: {},
            tools: [],
            allowedTools: [],
            toolsSettings: {},
            includedFiles: [],
            resources: [],
        }

        const newCfg: MCPServerConfig = {
            command: 'c2',
            args: ['a'],
            env: { X: '1' },
            timeout: 0,
            disabled: false,
            __configPath__: 'path.json',
        }

        await mgr.addServer('newS', newCfg, 'path.json')

        expect(saveServerSpecificAgentConfigStub.calledOnce).to.be.true
        expect(initOneStub.called).to.be.true
    })

    it('persists and initializes an HTTP server', async () => {
        loadStub.resolves({
            servers: new Map(),
            serverNameMapping: new Map(),
            errors: new Map(),
            agentConfig: {
                name: 'test-agent',
                description: 'Test agent',
                mcpServers: {},
                tools: [],
                allowedTools: [],
                toolsSettings: {},
                includedFiles: [],
                resources: [],
            },
        })
        const mgr = await McpManager.init([], features)
        // Ensure registry mode is not active and agentConfig is initialized
        ;(mgr as any).registryService = undefined
        ;(mgr as any).agentConfig = {
            name: 'test-agent',
            description: 'Test agent',
            mcpServers: {},
            tools: [],
            allowedTools: [],
            toolsSettings: {},
            includedFiles: [],
            resources: [],
        }

        const httpCfg: MCPServerConfig = {
            url: 'https://api.example.com/mcp',
            headers: { Authorization: 'Bearer 123' },
            timeout: 0,
            disabled: false,
            __configPath__: 'http.json',
        }

        await mgr.addServer('httpSrv', httpCfg, 'http.json')

        expect(saveServerSpecificAgentConfigStub.calledOnce).to.be.true
        expect(initOneStub.called).to.be.true
    })
})

describe('removeServer()', () => {
    let loadStub: sinon.SinonStub
    let saveServerSpecificAgentConfigStub: sinon.SinonStub
    let existsStub: sinon.SinonStub
    let readFileStub: sinon.SinonStub
    let writeFileStub: sinon.SinonStub
    let mkdirStub: sinon.SinonStub
    let getWorkspaceMcpConfigPathsStub: sinon.SinonStub
    let getGlobalMcpConfigPathStub: sinon.SinonStub

    beforeEach(() => {
        loadStub = stubAgentConfig()
        saveServerSpecificAgentConfigStub = sinon.stub(mcpUtils, 'saveServerSpecificAgentConfig').resolves()
        existsStub = sinon.stub(fakeWorkspace.fs, 'exists').resolves(true)
        readFileStub = sinon
            .stub(fakeWorkspace.fs, 'readFile')
            .resolves(Buffer.from(JSON.stringify({ mcpServers: { x: {} } })))
        writeFileStub = sinon.stub(fakeWorkspace.fs, 'writeFile').resolves()
        mkdirStub = sinon.stub(fakeWorkspace.fs, 'mkdir').resolves()
        getWorkspaceMcpConfigPathsStub = sinon
            .stub(mcpUtils, 'getWorkspaceMcpConfigPaths')
            .returns(['ws1/config.json', 'ws2/config.json'])
        getGlobalMcpConfigPathStub = sinon.stub(mcpUtils, 'getGlobalMcpConfigPath').returns('global/config.json')
    })

    afterEach(async () => {
        sinon.restore()
        try {
            await McpManager.instance.close()
        } catch {}
    })

    it('shuts client and cleans state', async () => {
        const mgr = await McpManager.init([], features)
        const dummy = new Client({ name: 'c', version: 'v' })
        ;(mgr as any).clients.set('x', dummy)
        ;(mgr as any).mcpServers.set('x', {
            command: '',
            args: [],
            env: {},
            timeout: 0,
            disabled: false,
            __configPath__: 'c.json',
        } as MCPServerConfig)
        ;(mgr as any).serverNameMapping.set('x', 'x')
        ;(mgr as any).agentConfig = {
            name: 'test-agent',
            description: 'Test agent',
            mcpServers: { x: {} },
            tools: ['@x'],
            allowedTools: [],
            toolsSettings: {},
            includedFiles: [],
            resources: [],
        }

        await mgr.removeServer('x')
        expect(saveServerSpecificAgentConfigStub.calledOnce).to.be.true
        expect((mgr as any).clients.has('x')).to.be.false
    })

    it('removes server from agent config', async () => {
        const mgr = await McpManager.init([], features)
        const dummy = new Client({ name: 'c', version: 'v' })
        ;(mgr as any).clients.set('x', dummy)
        ;(mgr as any).mcpServers.set('x', {
            command: '',
            args: [],
            env: {},
            timeout: 0,
            disabled: false,
            __configPath__: 'c.json',
        } as MCPServerConfig)
        ;(mgr as any).serverNameMapping.set('x', 'x')
        ;(mgr as any).agentConfig = {
            name: 'test-agent',
            description: 'Test agent',
            mcpServers: { x: {} },
            tools: ['@x'],
            allowedTools: [],
            toolsSettings: {},
            includedFiles: [],
            resources: [],
        }

        await mgr.removeServer('x')

        // Verify that saveServerSpecificAgentConfig was called
        expect(saveServerSpecificAgentConfigStub.calledOnce).to.be.true
        expect((mgr as any).clients.has('x')).to.be.false

        // Verify server was removed from agent config
        expect((mgr as any).agentConfig.mcpServers).to.not.have.property('x')
        expect((mgr as any).agentConfig.tools).to.not.include('@x')
    })
})

describe('mutateConfigFile()', () => {
    let existsStub: sinon.SinonStub
    let readFileStub: sinon.SinonStub
    let writeFileStub: sinon.SinonStub
    let mkdirStub: sinon.SinonStub
    let mgr: McpManager

    beforeEach(async () => {
        sinon.restore()
        stubAgentConfig()
        existsStub = sinon.stub(fakeWorkspace.fs, 'exists').resolves(true)
        readFileStub = sinon
            .stub(fakeWorkspace.fs, 'readFile')
            .resolves(Buffer.from(JSON.stringify({ mcpServers: { test: {} } })))
        writeFileStub = sinon.stub(fakeWorkspace.fs, 'writeFile').resolves()
        mkdirStub = sinon.stub(fakeWorkspace.fs, 'mkdir').resolves()
        mgr = await McpManager.init([], features)
    })

    afterEach(async () => {
        sinon.restore()
        try {
            await McpManager.instance.close()
        } catch {}
    })

    it('reads, mutates, and writes config file', async () => {
        // Access the private method using type assertion
        const mutateConfigFile = (mgr as any).mutateConfigFile.bind(mgr)

        await mutateConfigFile('test/path.json', (json: any) => {
            json.mcpServers.newServer = { command: 'test' }
            delete json.mcpServers.test
        })

        expect(readFileStub.calledOnce).to.be.true
        expect(writeFileStub.calledOnce).to.be.true

        // Verify the content was modified correctly
        const writtenContent = JSON.parse(writeFileStub.firstCall.args[1])
        expect(writtenContent.mcpServers).to.have.property('newServer')
        expect(writtenContent.mcpServers).to.not.have.property('test')
    })

    it('creates new config file if it does not exist', async () => {
        existsStub.resolves(false)
        readFileStub.rejects({ code: 'ENOENT' })

        // Access the private method using type assertion
        const mutateConfigFile = (mgr as any).mutateConfigFile.bind(mgr)

        await mutateConfigFile('test/path.json', (json: any) => {
            json.mcpServers.newServer = { command: 'test' }
        })

        expect(mkdirStub.calledOnce).to.be.true
        expect(writeFileStub.calledOnce).to.be.true

        // Verify the content was created correctly
        const writtenContent = JSON.parse(writeFileStub.firstCall.args[1])
        expect(writtenContent.mcpServers).to.have.property('newServer')
    })
})

describe('updateServer()', () => {
    let loadStub: sinon.SinonStub
    let initOneStub: sinon.SinonStub
    let saveServerSpecificAgentConfigStub: sinon.SinonStub

    beforeEach(() => {
        initOneStub = stubInitOneServer()
        saveServerSpecificAgentConfigStub = sinon.stub(mcpUtils, 'saveServerSpecificAgentConfig').resolves()
    })

    afterEach(async () => {
        sinon.restore()
        try {
            await McpManager.instance.close()
        } catch {}
    })

    it('re‑initializes when changing timeout', async () => {
        const oldCfg: MCPServerConfig = {
            command: 'cmd',
            args: [],
            env: {},
            timeout: 1,
            __configPath__: 'u.json',
        }

        loadStub = sinon.stub(mcpUtils, 'loadAgentConfig').resolves({
            servers: new Map([['u1', oldCfg]]),
            serverNameMapping: new Map([['u1', 'u1']]),
            errors: new Map(),
            agentConfig: {
                name: 'test-agent',
                description: 'Test agent',
                mcpServers: { u1: oldCfg },
                tools: ['@u1'],
                allowedTools: [],
                toolsSettings: {},
                includedFiles: [],
                resources: [],
            },
        })

        await McpManager.init([], features)
        const mgr = McpManager.instance
        await mgr.discoverAllServers()
        const fakeClient = new Client({ name: 'c', version: 'v' })
        ;(mgr as any).clients.set('u1', fakeClient)

        const closeStub = sinon.stub(fakeClient, 'close').resolves()
        initOneStub.resetHistory()
        saveServerSpecificAgentConfigStub.resetHistory()

        await mgr.updateServer('u1', { timeout: 999 }, 'u.json')

        expect(saveServerSpecificAgentConfigStub.calledOnce).to.be.true
        expect(closeStub.calledOnce).to.be.true
        expect(initOneStub.called).to.be.true
        expect(initOneStub.firstCall.args[0]).to.equal('u1')
    })

    it('switches from stdio to http by clearing command and setting url', async () => {
        const oldCfg: MCPServerConfig = {
            command: 'cmd',
            args: [],
            env: {},
            timeout: 0,
            disabled: false,
            __configPath__: 'z.json',
        }

        loadStub = sinon.stub(mcpUtils, 'loadAgentConfig').resolves({
            servers: new Map([['srv', oldCfg]]),
            serverNameMapping: new Map([['srv', 'srv']]),
            errors: new Map(),
            agentConfig: {
                name: 'test-agent',
                description: 'Test agent',
                mcpServers: { srv: oldCfg },
                tools: ['@srv'],
                allowedTools: [],
                toolsSettings: {},
                includedFiles: [],
                resources: [],
            },
        })

        await McpManager.init([], features)
        const mgr = McpManager.instance
        await mgr.discoverAllServers()

        initOneStub.resetHistory()
        saveServerSpecificAgentConfigStub.resetHistory()

        await mgr.updateServer('srv', { command: undefined, url: 'https://new.host/mcp' }, 'z.json')

        expect(saveServerSpecificAgentConfigStub.calledOnce).to.be.true
        expect(initOneStub.called).to.be.true
        expect(initOneStub.firstCall.args[0]).to.equal('srv')
    })
})

describe('requiresApproval()', () => {
    let loadStub: sinon.SinonStub

    afterEach(async () => {
        sinon.restore()
        try {
            await McpManager.instance.close()
        } catch {}
    })

    it('returns true for unknown server', async () => {
        loadStub = stubAgentConfig()
        const mgr = await McpManager.init([], features)
        await mgr.discoverAllServers()
        expect(mgr.requiresApproval('x', 'y')).to.be.true
    })

    it('returns false when tool is in allowedTools', async () => {
        const cfg: MCPServerConfig = {
            command: 'c',
            args: [],
            env: {},
            timeout: 0,
            __configPath__: 'p',
        }
        loadStub = sinon.stub(mcpUtils, 'loadAgentConfig').resolves({
            servers: new Map([['s', cfg]]),
            serverNameMapping: new Map([['s', 's']]),
            errors: new Map(),
            agentConfig: {
                name: 'test-agent',
                description: 'Test agent',
                mcpServers: { s: cfg },
                tools: ['@s'],
                allowedTools: ['@s/foo'],
                toolsSettings: {},
                includedFiles: [],
                resources: [],
            },
        })

        const mgr = await McpManager.init(['p'], features)
        await mgr.discoverAllServers()
        expect(mgr.requiresApproval('s', 'foo')).to.be.false
        expect(mgr.requiresApproval('s', 'bar')).to.be.true
    })
})

describe('getAllServerConfigs()', () => {
    let loadStub: sinon.SinonStub

    afterEach(async () => {
        sinon.restore()
        try {
            await McpManager.instance.close()
        } catch {}
    })

    it('returns snapshot', async () => {
        const cfg: MCPServerConfig = {
            command: 'cmd',
            args: [],
            env: {},
            timeout: 0,
            __configPath__: 'cfg.json',
        }
        loadStub = sinon.stub(mcpUtils, 'loadAgentConfig').resolves({
            servers: new Map([['srv', cfg]]),
            serverNameMapping: new Map(),
            errors: new Map(),
            agentConfig: {
                name: 'test-agent',
                description: 'Test agent',
                mcpServers: { srv: cfg },
                tools: ['@srv'],
                allowedTools: [],
                toolsSettings: {},
                includedFiles: [],
                resources: [],
            },
        })
        const mgr = await McpManager.init(['cfg.json'], features)
        await mgr.discoverAllServers()
        const snap = mgr.getAllServerConfigs()
        expect(snap.get('srv')).to.deep.equal(cfg)
        snap.delete('srv')
        expect(mgr.getAllServerConfigs().has('srv')).to.be.true
    })
})

function createStateStubs() {
    const loadStub = stubAgentConfig()
    const initOneStub = stubInitOneServer()
    return { loadStub, initOneStub }
}

describe('getServerState()', () => {
    afterEach(async () => {
        sinon.restore()
        try {
            await McpManager.instance.close()
        } catch {}
    })

    it('returns runtime info', async () => {
        const { loadStub } = createStateStubs()
        const cfg: MCPServerConfig = {
            command: 'c',
            args: [],
            env: {},
            timeout: 0,
            disabled: false,
            __configPath__: 'state.json',
        }
        loadStub.resolves({
            servers: new Map([['srv', cfg]]),
            serverNameMapping: new Map(),
            errors: new Map(),
            agentConfig: {
                name: 'test-agent',
                description: 'Test agent',
                mcpServers: { srv: cfg },
                tools: ['@srv'],
                allowedTools: [],
                toolsSettings: {},
                includedFiles: [],
                resources: [],
            },
        })
        const mgr = await McpManager.init(['state.json'], features)
        await mgr.discoverAllServers()
        expect(mgr.getServerState('srv')).to.deep.include({
            status: 'ENABLED',
            toolsCount: 1,
        })
    })
})

describe('getAllServerStates()', () => {
    afterEach(async () => {
        sinon.restore()
        try {
            await McpManager.instance.close()
        } catch {}
    })

    it('returns a map with info', async () => {
        const { loadStub } = createStateStubs()
        const cfg: MCPServerConfig = {
            command: 'c',
            args: [],
            env: {},
            timeout: 0,
            disabled: false,
            __configPath__: 'state.json',
        }
        loadStub.resolves({
            servers: new Map([['srv', cfg]]),
            serverNameMapping: new Map(),
            errors: new Map(),
            agentConfig: {
                name: 'test-agent',
                description: 'Test agent',
                mcpServers: { srv: cfg },
                tools: ['@srv'],
                allowedTools: [],
                toolsSettings: {},
                includedFiles: [],
                resources: [],
            },
        })
        const mgr = await McpManager.init(['state.json'], features)
        await mgr.discoverAllServers()
        const map = mgr.getAllServerStates()
        expect(map.get('srv')).to.deep.include({
            status: 'ENABLED',
            toolsCount: 1,
        })
    })
})

describe('getEnabledTools()', () => {
    let loadStub: sinon.SinonStub
    let initOneStub: sinon.SinonStub

    beforeEach(() => {
        initOneStub = stubInitOneServer()
    })

    afterEach(async () => {
        sinon.restore()
        try {
            await McpManager.instance.close()
        } catch {}
    })

    it('filters out disabled tools', async () => {
        const cfg: MCPServerConfig = {
            command: 'c',
            args: [],
            env: {},
            timeout: 0,
            disabled: false,
            __configPath__: 't.json',
        }

        loadStub = sinon.stub(mcpUtils, 'loadAgentConfig').resolves({
            servers: new Map([['srv', cfg]]),
            serverNameMapping: new Map([['srv', 'srv']]),
            errors: new Map(),
            agentConfig: {
                name: 'test-agent',
                description: 'Test agent',
                mcpServers: { srv: cfg },
                tools: ['@srv'],
                allowedTools: [],
                toolsSettings: {},
                includedFiles: [],
                resources: [],
            },
        })

        const mgr = await McpManager.init(['t.json'], features)
        await mgr.discoverAllServers()
        expect(mgr.getEnabledTools()).to.have.length(1)

        // Update the agentConfig to disable the tool
        if (!(mgr as any).agentConfig) {
            ;(mgr as any).agentConfig = {
                name: 'test-agent',
                description: 'Test agent',
                mcpServers: {},
                tools: [],
                allowedTools: [],
                toolsSettings: {},
                includedFiles: [],
                resources: [],
            }
        } else {
            ;(mgr as any).agentConfig.tools = []
        }
        expect(mgr.getEnabledTools()).to.be.empty
    })

    it('filters out tools from disabled servers', async () => {
        const disabledCfg: MCPServerConfig = {
            command: 'c',
            args: [],
            env: {},
            timeout: 0,
            disabled: true,
            __configPath__: 't.json',
        }

        loadStub = sinon.stub(mcpUtils, 'loadAgentConfig').resolves({
            servers: new Map([['srv', disabledCfg]]),
            serverNameMapping: new Map([['srv', 'srv']]),
            errors: new Map(),
            agentConfig: {
                name: 'test-agent',
                description: 'Test agent',
                mcpServers: { srv: disabledCfg },
                tools: ['@srv'],
                allowedTools: [],
                toolsSettings: {},
                includedFiles: [],
                resources: [],
            },
        })

        const mgr = await McpManager.init(['t.json'], features)
        await mgr.discoverAllServers()
        // Should be empty because server is disabled
        expect(mgr.getEnabledTools()).to.be.empty
    })
})

describe('getAllToolsWithPermissions()', () => {
    let loadStub: sinon.SinonStub
    let initOneStub: sinon.SinonStub
    let mgr: McpManager

    const cfg: MCPServerConfig = {
        command: 'c',
        args: [],
        env: {},
        timeout: 0,
        disabled: false,
        __configPath__: 'p.json',
    }

    beforeEach(async () => {
        loadStub = sinon.stub(mcpUtils, 'loadAgentConfig').resolves({
            servers: new Map([['s1', cfg]]),
            serverNameMapping: new Map([['s1', 's1']]),
            errors: new Map(),
            agentConfig: {
                name: 'test-agent',
                description: 'Test agent',
                mcpServers: { s1: cfg },
                tools: ['@s1'],
                allowedTools: [],
                toolsSettings: {},
                includedFiles: [],
                resources: [],
            },
        })
        initOneStub = stubInitOneServer()
        mgr = await McpManager.init(['p.json'], features)
        await mgr.discoverAllServers()
    })

    afterEach(async () => {
        sinon.restore()
        try {
            await McpManager.instance.close()
        } catch {}
    })

    it('reports permission value', () => {
        const [info] = mgr.getAllToolsWithPermissions()
        expect(info.permission).to.equal('ask')
    })

    it('honours serverFilter', () => {
        ;(mgr as any).mcpTools.push({
            serverName: 's2',
            toolName: 'foo',
            description: '',
            inputSchema: {},
        })
        expect(mgr.getAllToolsWithPermissions()).to.have.length(2)
        expect(mgr.getAllToolsWithPermissions('s1')).to.have.length(1)
        expect(mgr.getAllToolsWithPermissions('s2')).to.have.length(1)
    })
})

describe('isServerDisabled()', () => {
    let loadStub: sinon.SinonStub

    afterEach(async () => {
        sinon.restore()
        try {
            await McpManager.instance.close()
        } catch {}
    })

    it('returns true when server is disabled', async () => {
        const disabledCfg: MCPServerConfig = {
            command: 'c',
            args: [],
            env: {},
            timeout: 0,
            disabled: true,
            __configPath__: 'p.json',
        }

        loadStub = sinon.stub(mcpUtils, 'loadAgentConfig').resolves({
            servers: new Map([['srv', disabledCfg]]),
            serverNameMapping: new Map(),
            errors: new Map(),
            agentConfig: {
                name: 'test-agent',
                description: 'Test agent',
                mcpServers: { srv: disabledCfg },
                tools: ['@srv'],
                allowedTools: [],
                toolsSettings: {},
                includedFiles: [],
                resources: [],
            },
        })

        const mgr = await McpManager.init(['p.json'], features)
        await mgr.discoverAllServers()
        expect(mgr.isServerDisabled('srv')).to.be.true
    })

    it('returns false when server is enabled', async () => {
        const enabledCfg: MCPServerConfig = {
            command: 'c',
            args: [],
            env: {},
            timeout: 0,
            disabled: false,
            __configPath__: 'p.json',
        }

        loadStub = sinon.stub(mcpUtils, 'loadAgentConfig').resolves({
            servers: new Map([['srv', enabledCfg]]),
            serverNameMapping: new Map(),
            errors: new Map(),
            agentConfig: {
                name: 'test-agent',
                description: 'Test agent',
                mcpServers: { srv: enabledCfg },
                tools: ['@srv'],
                allowedTools: [],
                toolsSettings: {},
                includedFiles: [],
                resources: [],
            },
        })

        const mgr = await McpManager.init(['p.json'], features)
        await mgr.discoverAllServers()
        expect(mgr.isServerDisabled('srv')).to.be.false
    })

    it('returns false when disabled property is undefined', async () => {
        const undefinedCfg: MCPServerConfig = {
            command: 'c',
            args: [],
            env: {},
            timeout: 0,
            __configPath__: 'p.json',
        }

        loadStub = sinon.stub(mcpUtils, 'loadAgentConfig').resolves({
            servers: new Map([['srv', undefinedCfg]]),
            serverNameMapping: new Map(),
            errors: new Map(),
            agentConfig: {
                name: 'test-agent',
                description: 'Test agent',
                mcpServers: { srv: undefinedCfg },
                tools: ['@srv'],
                allowedTools: [],
                toolsSettings: {},
                includedFiles: [],
                resources: [],
            },
        })

        const mgr = await McpManager.init(['p.json'], features)
        await mgr.discoverAllServers()
        expect(mgr.isServerDisabled('srv')).to.be.false
    })
})

describe('close()', () => {
    let loadStub: sinon.SinonStub

    afterEach(() => sinon.restore())

    it('shuts all clients and resets singleton', async () => {
        loadStub = stubAgentConfig()
        await McpManager.init([], features)
        const mgr = McpManager.instance

        const c1 = new Client({ name: 'c1', version: 'v' })
        const c2 = new Client({ name: 'c2', version: 'v' })
        const s1 = sinon.spy(c1, 'close')
        const s2 = sinon.spy(c2, 'close')
        ;(mgr as any).clients.set('a', c1)
        ;(mgr as any).clients.set('b', c2)

        await mgr.close()
        expect(s1.calledOnce).to.be.true
        expect(s2.calledOnce).to.be.true
        expect(() => McpManager.instance).to.throw()
    })
})

// Note: isServerDisabled method has been removed in the new implementation
// The functionality is now handled by checking if the server is in the tools list

describe('listServersAndTools()', () => {
    afterEach(async () => {
        sinon.restore()
        try {
            await McpManager.instance.close()
        } catch {}
    })

    it('lists names grouped by server', async () => {
        stubAgentConfig()
        const initStub = stubInitOneServer()
        const mgr = await McpManager.init([], features)
        ;(mgr as any).mcpTools.push({
            serverName: 'srv2',
            toolName: 'extra',
            description: '',
            inputSchema: {},
        })
        const map = mgr.listServersAndTools()
        expect(map['srv2']).to.deep.equal(['extra'])
        expect(initStub.called).to.be.false
    })
})

describe('updateServerPermission()', () => {
    let saveAgentConfigStub: sinon.SinonStub
    let saveServerSpecificAgentConfigStub: sinon.SinonStub

    beforeEach(() => {
        saveAgentConfigStub = sinon.stub(mcpUtils, 'saveAgentConfig').resolves()
        saveServerSpecificAgentConfigStub = sinon.stub(mcpUtils, 'saveServerSpecificAgentConfig').resolves()
    })

    afterEach(async () => {
        sinon.restore()
        try {
            await McpManager.instance.close()
        } catch {}
    })

    it('updates tool permissions', async () => {
        const cfg: MCPServerConfig = {
            command: 'c',
            args: [],
            env: {},
            timeout: 0,
            disabled: false,
            __configPath__: 'x.json',
        }

        sinon.stub(mcpUtils, 'loadAgentConfig').resolves({
            servers: new Map([['srv', cfg]]),
            serverNameMapping: new Map([['srv', 'srv']]),
            errors: new Map(),
            agentConfig: {
                name: 'test-agent',
                description: 'Test agent',
                mcpServers: { srv: cfg },
                tools: ['@srv'],
                allowedTools: [],
                toolsSettings: {},
                includedFiles: [],
                resources: [],
            },
        })

        const initStub = stubInitOneServer()

        await McpManager.init(['x.json'], features)
        const mgr = McpManager.instance
        await mgr.discoverAllServers()

        // Update permissions for a tool
        await mgr.updateServerPermission('srv', {
            enabled: true,
            toolPerms: { tool1: McpPermissionType.alwaysAllow },
            __configPath__: '/p',
        })

        // Verify saveServerSpecificAgentConfig was called
        expect(saveServerSpecificAgentConfigStub.calledOnce).to.be.true

        // Verify the tool permission was updated
        expect(mgr.requiresApproval('srv', 'tool1')).to.be.false
    })
})

describe('reinitializeMcpServers()', () => {
    afterEach(async () => {
        sinon.restore()
        try {
            await McpManager.instance.close()
        } catch {}
    })

    it('closes servers without reloading when isManualRefresh is false', async () => {
        const cfg1: MCPServerConfig = {
            command: 'c',
            args: [],
            env: {},
            timeout: 0,
            disabled: false,
            __configPath__: 'a.json',
        }
        const loadStub = sinon.stub(mcpUtils, 'loadAgentConfig').resolves({
            servers: new Map([['srvA', cfg1]]),
            serverNameMapping: new Map(),
            errors: new Map(),
            agentConfig: {
                name: 'test-agent',
                description: 'Test agent',
                mcpServers: { srvA: cfg1 },
                tools: ['@srvA'],
                allowedTools: [],
                toolsSettings: {},
                includedFiles: [],
                resources: [],
            },
        })
        stubInitOneServer()

        const mgr = await McpManager.init(['a.json'], features)
        await mgr.discoverAllServers()
        expect(mgr.getAllServerConfigs().has('srvA')).to.be.true

        const closeSpy = sinon.spy(mgr, 'close' as any)
        await mgr.reinitializeMcpServers(false)
        expect(closeSpy.calledOnce).to.be.true
        // loadAgentConfig should only be called once (during discoverAllServers)
        expect(loadStub.callCount).to.equal(1)
    })

    it('closes then reloads servers when isManualRefresh is true', async () => {
        const cfg1: MCPServerConfig = {
            command: 'c',
            args: [],
            env: {},
            timeout: 0,
            disabled: false,
            __configPath__: 'a.json',
        }
        const cfg2: MCPServerConfig = {
            command: 'd',
            args: [],
            env: {},
            timeout: 0,
            disabled: false,
            __configPath__: 'b.json',
        }
        const loadStub = sinon
            .stub(mcpUtils, 'loadAgentConfig')
            .onFirstCall()
            .resolves({
                servers: new Map([['srvA', cfg1]]),
                serverNameMapping: new Map(),
                errors: new Map(),
                agentConfig: {
                    name: 'test-agent',
                    description: 'Test agent',
                    mcpServers: { srvA: cfg1 },
                    tools: ['@srvA'],
                    allowedTools: [],
                    toolsSettings: {},
                    includedFiles: [],
                    resources: [],
                },
            })
            .onSecondCall()
            .resolves({
                servers: new Map([['srvB', cfg2]]),
                serverNameMapping: new Map(),
                errors: new Map(),
                agentConfig: {
                    name: 'test-agent',
                    description: 'Test agent',
                    mcpServers: { srvB: cfg2 },
                    tools: ['@srvB'],
                    allowedTools: [],
                    toolsSettings: {},
                    includedFiles: [],
                    resources: [],
                },
            })
        stubInitOneServer()

        const mgr = await McpManager.init(['a.json'], features)
        await mgr.discoverAllServers()
        expect(mgr.getAllServerConfigs().has('srvA')).to.be.true

        const closeSpy = sinon.spy(mgr, 'close' as any)
        await mgr.reinitializeMcpServers(true)
        expect(closeSpy.calledOnce).to.be.true
        expect(loadStub.callCount).to.equal(2)
        expect(mgr.getAllServerConfigs().has('srvB')).to.be.true
    })
})

describe('handleError()', () => {
    let mgr: McpManager
    let loadStub: sinon.SinonStub
    let errorSpy: sinon.SinonSpy
    let statusEvents: Array<{ server: string; state: any }>
    let toolsEvents: Array<{ server: string; tools: any[] }>

    beforeEach(async () => {
        loadStub = stubAgentConfig()
        mgr = await McpManager.init([], features)
        errorSpy = sinon.spy(fakeLogging, 'error')

        // Capture emitted events
        statusEvents = []
        toolsEvents = []
        mgr.events.on(MCP_SERVER_STATUS_CHANGED, (srv, st) => {
            statusEvents.push({ server: srv, state: st })
        })
        mgr.events.on(AGENT_TOOLS_CHANGED, (srv, tools) => {
            toolsEvents.push({ server: srv, tools })
        })
    })

    afterEach(async () => {
        sinon.restore()
        try {
            await McpManager.instance.close()
        } catch {}
    })

    it('logs error and emits FAILED state + toolsChanged', () => {
        ;(mgr as any).handleError('srvX', new Error('boom!'))

        expect(errorSpy.calledOnce).to.be.true
        expect(errorSpy.firstCall.args[0]).to.match(/MCP ERROR \[srvX\]: boom!/)

        expect(statusEvents).to.have.length(1)
        expect(statusEvents[0].server).to.equal('srvX')
        expect(statusEvents[0].state.status).to.equal(McpServerStatus.FAILED)
        expect(statusEvents[0].state.lastError).to.equal('boom!')

        expect(toolsEvents).to.have.length(1)
        expect(toolsEvents[0].server).to.equal('srvX')
        expect(toolsEvents[0].tools).to.be.an('array').that.is.empty
    })
})

describe('concurrent server initialization', () => {
    let loadStub: sinon.SinonStub
    let initOneServerStub: sinon.SinonStub
    let promiseAllSpy: sinon.SinonSpy

    beforeEach(() => {
        sinon.restore()
        // Create a spy on Promise.all to verify it's called with the correct arguments
        promiseAllSpy = sinon.spy(Promise, 'all')
    })

    afterEach(async () => {
        sinon.restore()
        try {
            await McpManager.instance.close()
        } catch {}
    })

    it('initializes multiple servers concurrently with a limit of 5', async () => {
        // Create 7 server configs to test batching (more than the MAX_CONCURRENT_SERVERS of 5)
        const serverConfigs: Record<string, MCPServerConfig> = {}
        for (let i = 1; i <= 7; i++) {
            serverConfigs[`server${i}`] = {
                command: `server${i}`,
                args: [],
                env: {},
                timeout: 0,
                disabled: false,
                __configPath__: `config${i}.json`,
            }
        }

        // Set up the loadAgentConfig stub to return multiple servers
        const serversMap = new Map(Object.entries(serverConfigs))
        const agentConfig = {
            name: 'test-agent',
            description: 'Test agent',
            mcpServers: Object.fromEntries(Object.entries(serverConfigs)),
            tools: Object.keys(serverConfigs).map(name => `@${name}`),
            allowedTools: [],
            toolsSettings: {},
            includedFiles: [],
            resources: [],
        }

        loadStub = sinon.stub(mcpUtils, 'loadAgentConfig').resolves({
            servers: serversMap,
            serverNameMapping: new Map(),
            errors: new Map(),
            agentConfig,
        })

        // Create a controlled stub for initOneServer that resolves after a delay
        // This helps verify that servers are initialized in batches
        const initStartTimes: Record<string, number> = {}
        const initEndTimes: Record<string, number> = {}
        const batchAssignments: Record<string, number> = {} // Track which batch each server is in

        // Spy on the debug logging to capture batch information
        const debugSpy = sinon.spy(fakeLogging, 'debug')

        initOneServerStub = sinon
            .stub(McpManager.prototype as any, 'initOneServer' as keyof McpManager)
            .callsFake(async function (this: any, ...args: any[]) {
                const serverName = args[0] as string
                initStartTimes[serverName] = Date.now()

                // Create a promise that resolves after a short delay
                return new Promise<void>(resolve => {
                    setTimeout(() => {
                        // Set up the server state as the original method would
                        this.clients.set(serverName, new Client({ name: `mcp-client-${serverName}`, version: '1.0.0' }))
                        this.mcpTools.push({
                            serverName,
                            toolName: `tool-${serverName}`,
                            description: `Tool for ${serverName}`,
                            inputSchema: {},
                        })
                        this.setState(serverName, 'ENABLED', 1)

                        initEndTimes[serverName] = Date.now()
                        resolve()
                    }, 50) // Small delay to simulate async initialization
                })
            })

        // Initialize the McpManager
        const mgr = await McpManager.init(['config1.json'], features)
        await mgr.discoverAllServers()

        // Verify that Promise.all was called at least twice (once for each batch)
        expect(promiseAllSpy.called).to.be.true
        expect(promiseAllSpy.callCount).to.be.at.least(2) // At least 2 batches for 7 servers with max 5 per batch

        // Verify that initOneServer was called for each server
        expect(initOneServerStub.callCount).to.equal(7)
        for (let i = 1; i <= 7; i++) {
            expect(initOneServerStub.calledWith(`server${i}`, serverConfigs[`server${i}`])).to.be.true
        }

        // Verify that all servers were initialized
        const serverStates = mgr.getAllServerStates()
        for (let i = 1; i <= 7; i++) {
            expect(serverStates.get(`server${i}`)?.status).to.equal('ENABLED')
        }

        // Verify that debug logging shows batch processing
        expect(debugSpy.called).to.be.true

        // Instead of checking individual calls, convert the entire debug log to a string
        // This avoids TypeScript errors with array access
        let debugLogString = ''

        // Safely collect all debug messages into a single string
        debugSpy.getCalls().forEach(call => {
            try {
                if (call && call.args) {
                    // Convert all arguments to string and concatenate
                    for (let i = 0; i < call.args.length; i++) {
                        debugLogString += String(call.args[i] || '') + ' '
                    }
                }
            } catch (e) {
                // Ignore any errors during string conversion
            }
        })

        // Now check if the combined log contains our expected phrases
        const batchLogFound =
            debugLogString.indexOf('initializing batch of') >= 0 && debugLogString.indexOf('of 7') >= 0
        expect(batchLogFound).to.be.true

        // Verify that Promise.all was called with the correct batch sizes
        let firstBatchFound = false
        let secondBatchFound = false

        for (const call of promiseAllSpy.getCalls()) {
            if (call.args && call.args.length > 0) {
                const args = call.args[0]
                if (Array.isArray(args)) {
                    if (args.length === 5) {
                        firstBatchFound = true
                    } else if (args.length === 2) {
                        secondBatchFound = true
                    }
                }
            }
        }

        expect(firstBatchFound).to.be.true // First batch should have 5 servers
        expect(secondBatchFound).to.be.true // Second batch should have 2 servers
    })
})

describe('McpManager error handling', () => {
    let loadStub: sinon.SinonStub

    beforeEach(() => {
        sinon.restore()
    })

    afterEach(async () => {
        sinon.restore()
        try {
            await McpManager.instance.close()
        } catch {}
    })

    it('stores and returns config load errors', async () => {
        // Create a mock response with errors
        const mockErrors = new Map<string, string>([
            ['file1.json', 'File not found error'],
            ['serverA', 'Missing command error'],
        ])

        loadStub = sinon.stub(mcpUtils, 'loadAgentConfig').resolves({
            servers: new Map(),
            serverNameMapping: new Map(),
            errors: mockErrors,
            agentConfig: {
                name: 'test-agent',
                description: 'Test agent',
                mcpServers: {},
                tools: [],
                allowedTools: [],
                toolsSettings: {},
                includedFiles: [],
                resources: [],
            },
        })

        const mgr = await McpManager.init([], features)

        // Call discoverAllServers to load the config and populate errors
        await mgr.discoverAllServers()

        // Test that getConfigLoadErrors returns the expected error messages
        const errors = mgr.getConfigLoadErrors()
        expect(errors).to.not.be.undefined
        expect(errors).to.include('File: file1.json, Error: File not found error')
        expect(errors).to.include('File: serverA, Error: Missing command error')
    })

    it('returns undefined when no errors exist', async () => {
        // Create a mock response with no errors
        loadStub = sinon.stub(mcpUtils, 'loadAgentConfig').resolves({
            servers: new Map(),
            serverNameMapping: new Map(),
            errors: new Map(),
            agentConfig: {
                name: 'test-agent',
                description: 'Test agent',
                mcpServers: {},
                tools: [],
                allowedTools: [],
                toolsSettings: {},
                includedFiles: [],
                resources: [],
            },
        })

        const mgr = await McpManager.init([], features)

        // Test that getConfigLoadErrors returns undefined when no errors
        const errors = mgr.getConfigLoadErrors()
        expect(errors).to.be.undefined
    })

    it('logs error and updates server state', async () => {
        // Create a mock response with no errors initially
        loadStub = sinon.stub(mcpUtils, 'loadAgentConfig').resolves({
            servers: new Map(),
            serverNameMapping: new Map(),
            errors: new Map(),
            agentConfig: {
                name: 'test-agent',
                description: 'Test agent',
                mcpServers: {},
                tools: [],
                allowedTools: [],
                toolsSettings: {},
                includedFiles: [],
                resources: [],
            },
        })

        const mgr = await McpManager.init([], features)

        // Spy on logging.error and setState
        const errorSpy = sinon.spy(fakeLogging, 'error')
        const setStateSpy = sinon.spy(mgr as any, 'setState')

        // Access the private handleError method using type assertion
        const handleError = (mgr as any).handleError.bind(mgr)

        // Call handleError with a server name and error
        handleError('testServer', new Error('Test error message'))

        // Verify error is logged
        expect(errorSpy.calledOnce).to.be.true
        // We can't check the exact arguments due to the function signature,
        // so we'll focus on verifying the behavior through other means

        // Verify setState is called with correct parameters
        expect(setStateSpy.calledWith('testServer', McpServerStatus.FAILED, 0, 'Test error message')).to.be.true
    })

    it('clears errors when reloading configurations', async () => {
        // First load with errors
        loadStub = sinon
            .stub(mcpUtils, 'loadAgentConfig')
            .onFirstCall()
            .resolves({
                servers: new Map(),
                serverNameMapping: new Map(),
                errors: new Map([['file1.json', 'Initial error']]),
                agentConfig: {
                    name: 'test-agent',
                    description: 'Test agent',
                    mcpServers: {},
                    tools: [],
                    allowedTools: [],
                    toolsSettings: {},
                    includedFiles: [],
                    resources: [],
                },
            })
            // Second load with no errors
            .onSecondCall()
            .resolves({
                servers: new Map(),
                serverNameMapping: new Map(),
                errors: new Map(),
                agentConfig: {
                    name: 'test-agent',
                    description: 'Test agent',
                    mcpServers: {},
                    tools: [],
                    allowedTools: [],
                    toolsSettings: {},
                    includedFiles: [],
                    resources: [],
                },
            })

        const mgr = await McpManager.init([], features)

        // Call discoverAllServers to load initial config with errors
        await mgr.discoverAllServers()

        // Verify initial errors exist
        let errors = mgr.getConfigLoadErrors()
        expect(errors).to.not.be.undefined
        expect(errors).to.include('Initial error')

        // Reinitialize to clear errors
        await mgr.reinitializeMcpServers()

        // Call discoverAllServers again to reload config
        await mgr.discoverAllServers()

        // Verify errors are cleared
        errors = mgr.getConfigLoadErrors()
        expect(errors).to.be.undefined
    })
})

<<<<<<< HEAD
describe('McpManager Initialization Fix', () => {
    const mockFeatures = {
        logging: {
            info: sinon.spy(),
            debug: sinon.spy(),
            warn: sinon.spy(),
            error: sinon.spy(),
        },
        workspace: {
            getAllWorkspaceFolders: sinon.stub().returns([]),
            fs: {
                getUserHomeDir: sinon.stub().returns('/home/user'),
                readFile: sinon.stub(),
                writeFile: sinon.stub(),
                mkdir: sinon.stub(),
            },
        },
        lsp: {},
        telemetry: {
            emitMetric: sinon.spy(),
        },
        credentialsProvider: {
            getConnectionMetadata: sinon.stub().returns({ sso: { startUrl: 'test' } }),
        },
        runtime: {
            serverInfo: { version: '1.0.0' },
        },
        agent: {
            getBuiltInToolNames: sinon.stub().returns([]),
        },
    } as any

    beforeEach(async () => {
        if (McpManager.isInitialized()) {
            await McpManager.instance.close(false)
        }
        sinon.restore()
        sinon.stub(ProfileStatusMonitor, 'getMcpState').returns(true)
    })

    describe('isInitialized() method', () => {
        it('should return false before initialization', () => {
            expect(McpManager.isInitialized()).to.be.false
        })

        it('should return true after successful initialization', async () => {
            await McpManager.init([], mockFeatures)
            expect(McpManager.isInitialized()).to.be.true
        })

        it('should return true even after failed initialization', async () => {
            sinon.restore()
            sinon.stub(ProfileStatusMonitor, 'getMcpState').throws(new Error('Test error'))

            await McpManager.init([], mockFeatures)
            expect(McpManager.isInitialized()).to.be.true
        })
    })

    describe('init() never throws', () => {
        it('should create empty instance on initialization failure', async () => {
            sinon.restore()
            sinon.stub(ProfileStatusMonitor, 'getMcpState').throws(new Error('Network error'))

            const manager = await McpManager.init([], mockFeatures)

            expect(manager).to.not.be.undefined
            expect(McpManager.isInitialized()).to.be.true
            expect((mockFeatures.logging.error as sinon.SinonSpy).calledWith(sinon.match(/MCP: initialization failed/)))
                .to.be.true
        })

        it('should handle WSL network issues gracefully', async () => {
            mockFeatures.workspace.fs.readFile.rejects(new Error('ETIMEDOUT'))

            const manager = await McpManager.init(['/path/to/config'], mockFeatures)

            expect(manager).to.not.be.undefined
            expect(manager.getAllTools()).to.deep.equal([])
        })

        it('should work with empty tools list after failure', async () => {
            sinon.restore()
            sinon.stub(ProfileStatusMonitor, 'getMcpState').throws(new Error('Init error'))

            const manager = await McpManager.init([], mockFeatures)

            expect(manager.getAllTools()).to.deep.equal([])
            expect(manager.getEnabledTools()).to.deep.equal([])
            expect(manager.getAllServerConfigs().size).to.equal(0)
        })
    })

    describe('instance getter with try-catch', () => {
        it('should throw error when not initialized', () => {
            expect(() => McpManager.instance).to.throw('McpManager not initialized')
        })

        it('should return instance after initialization', async () => {
            await McpManager.init([], mockFeatures)
            expect(() => McpManager.instance).to.not.throw()
        })

        it('should be safe to use with try-catch pattern', async () => {
            let result: any[] = []
            try {
                result = McpManager.instance.getAllTools()
            } catch (error) {
                result = []
            }
            expect(result).to.deep.equal([])

            await McpManager.init([], mockFeatures)

            try {
                result = McpManager.instance.getAllTools()
            } catch (error) {
                result = []
            }
            expect(result).to.deep.equal([])
        })
    })

    describe('Race condition scenarios', () => {
        it('should handle immediate access after init call', async () => {
            const initPromise = McpManager.init([], mockFeatures)

            let tools: any[] = []
            try {
                tools = McpManager.instance.getAllTools()
            } catch (error) {
                tools = []
            }

            expect(tools).to.deep.equal([])
            await initPromise
            expect(McpManager.instance.getAllTools()).to.deep.equal([])
        })

        it('should handle multiple concurrent init calls', async () => {
            const promises = [
                McpManager.init([], mockFeatures),
                McpManager.init([], mockFeatures),
                McpManager.init([], mockFeatures),
            ]

            const results = await Promise.all(promises)

            expect(results).to.have.lengthOf(3)
            results.forEach(manager => expect(manager).to.not.be.undefined)
            expect(McpManager.isInitialized()).to.be.true
        })
    })

    describe('Graceful degradation', () => {
        it('should return empty arrays when MCP not ready', async () => {
            const manager = await McpManager.init([], mockFeatures)

            expect(manager.getAllTools()).to.deep.equal([])
            expect(manager.getEnabledTools()).to.deep.equal([])
            expect(manager.listServersAndTools()).to.deep.equal({})
        })

        it('should handle server operations safely', async () => {
            const manager = await McpManager.init([], mockFeatures)

            expect(manager.isServerDisabled('nonexistent')).to.be.false
            expect(manager.isToolDisabled('nonexistent', 'tool')).to.be.true
            expect(manager.getAllServerConfigs().size).to.equal(0)
        })
=======
describe('Registry Synchronization', () => {
    let mgr: McpManager
    let mockFeatures: any
    let sandbox: sinon.SinonSandbox

    beforeEach(async () => {
        sandbox = sinon.createSandbox()
        mockFeatures = {
            logging: fakeLogging,
            workspace: fakeWorkspace,
            lsp: {},
            telemetry: { emitMetric: () => {} },
            credentialsProvider: { getConnectionMetadata: () => ({}) },
            runtime: { serverInfo: { version: '1.0.0' } },
            agent: { getBuiltInToolNames: () => [] },
        }
        stubAgentConfig()
        mgr = await McpManager.init([], mockFeatures)
    })

    afterEach(async () => {
        sandbox.restore()
        sinon.restore()
        try {
            await McpManager.instance.close()
        } catch {}
    })

    describe('updateRegistryUrl', () => {
        it('should fetch and update registry when URL provided', async () => {
            const registry = {
                servers: [{ name: 'test-server', description: 'Test', version: '1.0.0', remotes: [] as any }],
                lastFetched: new Date(),
                url: 'https://example.com/registry.json',
            }

            const mockRegistryService = {
                fetchRegistry: sandbox.stub().resolves(registry),
            }
            ;(mgr as any).registryService = mockRegistryService

            await mgr.updateRegistryUrl('https://example.com/registry.json')

            expect(mockRegistryService.fetchRegistry.calledWith('https://example.com/registry.json')).to.be.true
            expect((mgr as any).currentRegistry).to.equal(registry)
        })

        it('should clear current registry and throw when fetch fails', async () => {
            const mockRegistryService = {
                fetchRegistry: sandbox.stub().resolves(null),
            }
            ;(mgr as any).registryService = mockRegistryService

            try {
                await mgr.updateRegistryUrl('https://example.com/registry.json')
                throw new Error('Expected updateRegistryUrl to throw')
            } catch (error: any) {
                expect(error.message).to.equal('Failed to fetch or validate registry')
            }

            expect((mgr as any).currentRegistry).to.be.null
        })
    })

    describe('syncWithRegistry', () => {
        it('should remove servers removed from registry', async () => {
            const saveStub = sandbox.stub(mcpUtils, 'saveServerSpecificAgentConfig').resolves()
            ;(mgr as any).mcpServers.set('test-server', {
                command: 'npx',
                args: ['-y', '@test/server@1.0.0'],
                disabled: false,
                __configPath__: '/test/config.json',
            })
            ;(mgr as any).serverNameMapping.set('test-server', 'test-server')
            ;(mgr as any).agentConfig = {
                mcpServers: { 'test-server': { type: 'registry' } },
                tools: ['@test-server'],
                allowedTools: [],
                toolsSettings: {},
                resources: [],
                includedFiles: [],
                useLegacyMcpJson: false,
                name: 'test',
                description: 'test',
            }

            const mockClient = { close: sandbox.stub().resolves() }
            ;(mgr as any).clients.set('test-server', mockClient)

            const registry = {
                servers: [],
                lastFetched: new Date(),
                url: 'https://example.com/registry.json',
            }

            const mockRegistryService = {
                fetchRegistry: sandbox.stub().resolves(registry),
            }
            ;(mgr as any).registryService = mockRegistryService

            await mgr.updateRegistryUrl('https://example.com/registry.json', true)

            expect(mockClient.close.called).to.be.true
            // Server should be completely removed, not just disabled
            const config = (mgr as any).mcpServers.get('test-server')
            expect(config).to.be.undefined
        })

        it('should skip non-registry servers during sync', async () => {
            ;(mgr as any).mcpServers.set('manual-server', {
                command: 'npx',
                args: ['@test/server'],
                disabled: false,
            })
            ;(mgr as any).serverNameMapping.set('manual-server', 'manual-server')
            ;(mgr as any).agentConfig = {
                mcpServers: { 'manual-server': { command: 'npx', args: ['@test/server'] } },
                tools: [],
                allowedTools: [],
                toolsSettings: {},
                resources: [],
                useLegacyMcpJson: false,
                name: 'test',
                description: 'test',
            }

            const registry = {
                servers: [],
                lastFetched: new Date(),
                url: 'https://example.com/registry.json',
            }

            const mockRegistryService = {
                fetchRegistry: sandbox.stub().resolves(registry),
            }
            ;(mgr as any).registryService = mockRegistryService

            await mgr.updateRegistryUrl('https://example.com/registry.json', true)

            const config = (mgr as any).mcpServers.get('manual-server')
            expect(config.disabled).to.be.false
        })
    })

    describe('version checking', () => {
        it('should detect version mismatch for local servers', async () => {
            ;(mgr as any).mcpServers.set('test-server', {
                command: 'npx',
                args: ['-y', '@test/server@1.0.0'],
                disabled: false,
                __cachedVersion__: '1.0.0',
                __configPath__: '/test/config.json',
            })
            ;(mgr as any).serverNameMapping.set('test-server', 'test-server')
            ;(mgr as any).agentConfig = {
                mcpServers: { 'test-server': { type: 'registry' } },
                tools: [],
                allowedTools: [],
                toolsSettings: {},
                resources: [],
                useLegacyMcpJson: false,
                name: 'test',
                description: 'test',
            }

            const mockClient = { close: sandbox.stub().resolves() }
            ;(mgr as any).clients.set('test-server', mockClient)

            const removeServerStub = sandbox.stub(mgr, 'removeServer').resolves()
            const addRegistryServerStub = sandbox.stub(mgr, 'addRegistryServer').resolves()

            const registry = {
                servers: [
                    {
                        name: 'test-server',
                        description: 'Test',
                        version: '2.0.0',
                        packages: [
                            {
                                registryType: 'npm',
                                identifier: '@test/server',
                                transport: { type: 'stdio' },
                            },
                        ],
                    } as any,
                ],
                lastFetched: new Date(),
                url: 'https://example.com/registry.json',
            }

            const mockRegistryService = {
                fetchRegistry: sandbox.stub().resolves(registry),
            }
            ;(mgr as any).registryService = mockRegistryService

            await mgr.updateRegistryUrl('https://example.com/registry.json', true)

            expect(removeServerStub.called).to.be.true
            expect(addRegistryServerStub.called).to.be.true
        })
    })
})

describe('addRegistryServer with additional headers/env', () => {
    let loadStub: sinon.SinonStub
    let initOneStub: sinon.SinonStub
    let saveServerSpecificAgentConfigStub: sinon.SinonStub

    beforeEach(async () => {
        sinon.restore()
        try {
            await McpManager.instance.close()
        } catch {}
        loadStub = stubAgentConfig()
        initOneStub = stubInitOneServer()
        saveServerSpecificAgentConfigStub = sinon.stub(mcpUtils, 'saveServerSpecificAgentConfig').resolves()
    })

    afterEach(async () => {
        sinon.restore()
        try {
            await McpManager.instance.close()
        } catch {}
    })

    it('stores additional headers for HTTP registry servers', async () => {
        const mgr = await McpManager.init([], features)
        ;(mgr as any).agentConfig = {
            name: 'test-agent',
            description: 'Test agent',
            mcpServers: {},
            tools: [],
            allowedTools: [],
            toolsSettings: {},
            includedFiles: [],
            resources: [],
        }

        const cfg: MCPServerConfig = {
            url: 'https://example.com/mcp',
            headers: { 'X-Base': 'base-value' },
            timeout: 60000,
            __configPath__: 'path.json',
        }

        const additionalHeaders = { 'X-Custom': 'custom-value' }

        await mgr.addRegistryServer('httpServer', cfg, 'path.json', additionalHeaders, undefined)

        expect(saveServerSpecificAgentConfigStub.calledOnce).to.be.true

        const storedCfg = (mgr as any).mcpServers.get('httpServer')
        expect(storedCfg.__additionalHeaders__).to.deep.equal(additionalHeaders)

        const agentCfg = (mgr as any).agentConfig.mcpServers['httpServer']
        expect(agentCfg.headers).to.deep.equal(additionalHeaders)
    })

    it('stores additional env for STDIO registry servers', async () => {
        const mgr = await McpManager.init([], features)
        ;(mgr as any).agentConfig = {
            name: 'test-agent',
            description: 'Test agent',
            mcpServers: {},
            tools: [],
            allowedTools: [],
            toolsSettings: {},
            includedFiles: [],
            resources: [],
        }

        const cfg: MCPServerConfig = {
            command: 'npx',
            args: ['-y', '@test/server'],
            env: { BASE_VAR: 'base' },
            timeout: 60000,
            __configPath__: 'path.json',
        }

        const additionalEnv = { CUSTOM_VAR: 'custom' }

        await mgr.addRegistryServer('stdioServer', cfg, 'path.json', undefined, additionalEnv)

        expect(saveServerSpecificAgentConfigStub.calledOnce).to.be.true

        const storedCfg = (mgr as any).mcpServers.get('stdioServer')
        expect(storedCfg.__additionalEnv__).to.deep.equal(additionalEnv)

        const agentCfg = (mgr as any).agentConfig.mcpServers['stdioServer']
        expect(agentCfg.env).to.deep.equal(additionalEnv)
    })

    it('omits additional fields when empty', async () => {
        const mgr = await McpManager.init([], features)
        ;(mgr as any).agentConfig = {
            name: 'test-agent',
            description: 'Test agent',
            mcpServers: {},
            tools: [],
            allowedTools: [],
            toolsSettings: {},
            includedFiles: [],
            resources: [],
        }

        const cfg: MCPServerConfig = {
            url: 'https://example.com/mcp',
            timeout: 60000,
            __configPath__: 'path.json',
        }

        await mgr.addRegistryServer('server', cfg, 'path.json', {}, {})

        const agentCfg = (mgr as any).agentConfig.mcpServers['server']
        expect(agentCfg.headers).to.be.undefined
        expect(agentCfg.env).to.be.undefined
>>>>>>> 086085b5
    })
})<|MERGE_RESOLUTION|>--- conflicted
+++ resolved
@@ -1654,178 +1654,6 @@
     })
 })
 
-<<<<<<< HEAD
-describe('McpManager Initialization Fix', () => {
-    const mockFeatures = {
-        logging: {
-            info: sinon.spy(),
-            debug: sinon.spy(),
-            warn: sinon.spy(),
-            error: sinon.spy(),
-        },
-        workspace: {
-            getAllWorkspaceFolders: sinon.stub().returns([]),
-            fs: {
-                getUserHomeDir: sinon.stub().returns('/home/user'),
-                readFile: sinon.stub(),
-                writeFile: sinon.stub(),
-                mkdir: sinon.stub(),
-            },
-        },
-        lsp: {},
-        telemetry: {
-            emitMetric: sinon.spy(),
-        },
-        credentialsProvider: {
-            getConnectionMetadata: sinon.stub().returns({ sso: { startUrl: 'test' } }),
-        },
-        runtime: {
-            serverInfo: { version: '1.0.0' },
-        },
-        agent: {
-            getBuiltInToolNames: sinon.stub().returns([]),
-        },
-    } as any
-
-    beforeEach(async () => {
-        if (McpManager.isInitialized()) {
-            await McpManager.instance.close(false)
-        }
-        sinon.restore()
-        sinon.stub(ProfileStatusMonitor, 'getMcpState').returns(true)
-    })
-
-    describe('isInitialized() method', () => {
-        it('should return false before initialization', () => {
-            expect(McpManager.isInitialized()).to.be.false
-        })
-
-        it('should return true after successful initialization', async () => {
-            await McpManager.init([], mockFeatures)
-            expect(McpManager.isInitialized()).to.be.true
-        })
-
-        it('should return true even after failed initialization', async () => {
-            sinon.restore()
-            sinon.stub(ProfileStatusMonitor, 'getMcpState').throws(new Error('Test error'))
-
-            await McpManager.init([], mockFeatures)
-            expect(McpManager.isInitialized()).to.be.true
-        })
-    })
-
-    describe('init() never throws', () => {
-        it('should create empty instance on initialization failure', async () => {
-            sinon.restore()
-            sinon.stub(ProfileStatusMonitor, 'getMcpState').throws(new Error('Network error'))
-
-            const manager = await McpManager.init([], mockFeatures)
-
-            expect(manager).to.not.be.undefined
-            expect(McpManager.isInitialized()).to.be.true
-            expect((mockFeatures.logging.error as sinon.SinonSpy).calledWith(sinon.match(/MCP: initialization failed/)))
-                .to.be.true
-        })
-
-        it('should handle WSL network issues gracefully', async () => {
-            mockFeatures.workspace.fs.readFile.rejects(new Error('ETIMEDOUT'))
-
-            const manager = await McpManager.init(['/path/to/config'], mockFeatures)
-
-            expect(manager).to.not.be.undefined
-            expect(manager.getAllTools()).to.deep.equal([])
-        })
-
-        it('should work with empty tools list after failure', async () => {
-            sinon.restore()
-            sinon.stub(ProfileStatusMonitor, 'getMcpState').throws(new Error('Init error'))
-
-            const manager = await McpManager.init([], mockFeatures)
-
-            expect(manager.getAllTools()).to.deep.equal([])
-            expect(manager.getEnabledTools()).to.deep.equal([])
-            expect(manager.getAllServerConfigs().size).to.equal(0)
-        })
-    })
-
-    describe('instance getter with try-catch', () => {
-        it('should throw error when not initialized', () => {
-            expect(() => McpManager.instance).to.throw('McpManager not initialized')
-        })
-
-        it('should return instance after initialization', async () => {
-            await McpManager.init([], mockFeatures)
-            expect(() => McpManager.instance).to.not.throw()
-        })
-
-        it('should be safe to use with try-catch pattern', async () => {
-            let result: any[] = []
-            try {
-                result = McpManager.instance.getAllTools()
-            } catch (error) {
-                result = []
-            }
-            expect(result).to.deep.equal([])
-
-            await McpManager.init([], mockFeatures)
-
-            try {
-                result = McpManager.instance.getAllTools()
-            } catch (error) {
-                result = []
-            }
-            expect(result).to.deep.equal([])
-        })
-    })
-
-    describe('Race condition scenarios', () => {
-        it('should handle immediate access after init call', async () => {
-            const initPromise = McpManager.init([], mockFeatures)
-
-            let tools: any[] = []
-            try {
-                tools = McpManager.instance.getAllTools()
-            } catch (error) {
-                tools = []
-            }
-
-            expect(tools).to.deep.equal([])
-            await initPromise
-            expect(McpManager.instance.getAllTools()).to.deep.equal([])
-        })
-
-        it('should handle multiple concurrent init calls', async () => {
-            const promises = [
-                McpManager.init([], mockFeatures),
-                McpManager.init([], mockFeatures),
-                McpManager.init([], mockFeatures),
-            ]
-
-            const results = await Promise.all(promises)
-
-            expect(results).to.have.lengthOf(3)
-            results.forEach(manager => expect(manager).to.not.be.undefined)
-            expect(McpManager.isInitialized()).to.be.true
-        })
-    })
-
-    describe('Graceful degradation', () => {
-        it('should return empty arrays when MCP not ready', async () => {
-            const manager = await McpManager.init([], mockFeatures)
-
-            expect(manager.getAllTools()).to.deep.equal([])
-            expect(manager.getEnabledTools()).to.deep.equal([])
-            expect(manager.listServersAndTools()).to.deep.equal({})
-        })
-
-        it('should handle server operations safely', async () => {
-            const manager = await McpManager.init([], mockFeatures)
-
-            expect(manager.isServerDisabled('nonexistent')).to.be.false
-            expect(manager.isToolDisabled('nonexistent', 'tool')).to.be.true
-            expect(manager.getAllServerConfigs().size).to.equal(0)
-        })
-=======
 describe('Registry Synchronization', () => {
     let mgr: McpManager
     let mockFeatures: any
@@ -2142,6 +1970,5 @@
         const agentCfg = (mgr as any).agentConfig.mcpServers['server']
         expect(agentCfg.headers).to.be.undefined
         expect(agentCfg.env).to.be.undefined
->>>>>>> 086085b5
     })
 })