--- conflicted
+++ resolved
@@ -133,13 +133,8 @@
             agent.addTool(
                 {
                     name: namespaced,
-<<<<<<< HEAD
                     description: (def.description?.trim() || 'undefined').substring(0, 10240),
-                    inputSchema: def.inputSchema,
-=======
-                    description: def.description?.trim() || 'undefined',
                     inputSchema: inputSchemaWithExplanation,
->>>>>>> b66c7721
                 },
                 input => tool.invoke(input)
             )
