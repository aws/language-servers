import { CancellationToken, Server } from '@aws/language-server-runtimes/server-interface'
import { FsRead, FsReadParams } from './fsRead'
import { FsWrite, FsWriteParams } from './fsWrite'
import { ListDirectory, ListDirectoryParams } from './listDirectory'
import { ExecuteBash, ExecuteBashParams } from './executeBash'
import { LspGetDocuments, LspGetDocumentsParams } from './lspGetDocuments'
import { LspReadDocumentContents, LspReadDocumentContentsParams } from './lspReadDocumentContents'
import { LspApplyWorkspaceEdit, LspApplyWorkspaceEditParams } from './lspApplyWorkspaceEdit'
import { AGENT_TOOLS_CHANGED, McpManager } from './mcp/mcpManager'
import { McpTool } from './mcp/mcpTool'
<<<<<<< HEAD
import { McpToolDefinition } from './mcp/mcpTypes'
import {
    getGlobalMcpConfigPath,
    getGlobalPersonaConfigPath,
    getWorkspaceMcpConfigPaths,
    getWorkspacePersonaConfigPaths,
    createNamespacedToolName,
    enabledMCP,
} from './mcp/mcpUtils'
import { FuzzySearch, FuzzySearchParams } from './fuzzySearch'
import { GrepSearch, GrepSearchParams } from './grepSearch'
=======
import { FuzzySearch, FuzzySearchParams } from './fuzzySearch'
import { GrepSearch } from './grepSearch'
>>>>>>> db62d5f7

export const FsToolsServer: Server = ({ workspace, logging, agent, lsp }) => {
    const fsReadTool = new FsRead({ workspace, lsp, logging })
    const fsWriteTool = new FsWrite({ workspace, lsp, logging })
    const listDirectoryTool = new ListDirectory({ workspace, logging, lsp })
    const fuzzySearchTool = new FuzzySearch({ workspace, lsp, logging })
    const grepSearchTool = new GrepSearch({ workspace, logging, lsp })

    agent.addTool(fsReadTool.getSpec(), async (input: FsReadParams) => {
        await fsReadTool.validate(input)
        return await fsReadTool.invoke(input)
    })

    agent.addTool(fsWriteTool.getSpec(), async (input: FsWriteParams) => {
        await fsWriteTool.validate(input)
        return await fsWriteTool.invoke(input)
    })

    agent.addTool(listDirectoryTool.getSpec(), async (input: ListDirectoryParams, token?: CancellationToken) => {
        await listDirectoryTool.validate(input)
        return await listDirectoryTool.invoke(input, token)
    })

    agent.addTool(fuzzySearchTool.getSpec(), async (input: FuzzySearchParams, token?: CancellationToken) => {
        await fuzzySearchTool.validate(input)
        return await fuzzySearchTool.invoke(input, token)
    })

<<<<<<< HEAD
    agent.addTool(grepSearchTool.getSpec(), async (input: GrepSearchParams, token?: CancellationToken) => {
        await grepSearchTool.validate(input)
        return await grepSearchTool.invoke(input, token)
    })
=======
    // Temporarily disable grep search
    // agent.addTool(grepSearchTool.getSpec(), async (input: GrepSearchParams, token?: CancellationToken) => {
    //     await grepSearchTool.validate(input)
    //     return await grepSearchTool.invoke(input, token)
    // })
>>>>>>> db62d5f7

    return () => {}
}

export const BashToolsServer: Server = ({ logging, workspace, agent, lsp }) => {
    const bashTool = new ExecuteBash({ logging, workspace, lsp })
    agent.addTool(
        bashTool.getSpec(),
        async (input: ExecuteBashParams, token?: CancellationToken, updates?: WritableStream) => {
            await bashTool.validate(input)
            return await bashTool.invoke(input, token, updates)
        }
    )
    return () => {}
}

export const LspToolsServer: Server = ({ workspace, logging, lsp, agent }) => {
    const lspGetDocuments = new LspGetDocuments({ workspace, logging })
    const lspReadDocumentContents = new LspReadDocumentContents({ workspace, logging })
    const lspApplyWorkspaceEdit = new LspApplyWorkspaceEdit({ lsp, logging })

    agent.addTool(LspGetDocuments.getSpec(), (input: LspGetDocumentsParams) => lspGetDocuments.invoke(input))
    agent.addTool(LspReadDocumentContents.getSpec(), (input: LspReadDocumentContentsParams) =>
        lspReadDocumentContents.invoke(input)
    )
    agent.addTool(LspApplyWorkspaceEdit.getSpec(), input => lspApplyWorkspaceEdit.invoke(input))

    return () => {}
}

export const McpToolsServer: Server = ({ credentialsProvider, workspace, logging, lsp, agent }) => {
    const registered: Record<string, string[]> = {}

    const allNamespacedTools = new Set<string>()

    function registerServerTools(server: string, defs: McpToolDefinition[]) {
        // 1) remove old tools
        for (const name of registered[server] ?? []) {
            agent.removeTool(name)
        }
        registered[server] = []

        // 2) add new enabled tools
        for (const def of defs) {
            const namespaced = createNamespacedToolName(
                def.serverName,
                def.toolName,
                allNamespacedTools,
                McpManager.instance.getToolNameMapping()
            )
            const tool = new McpTool({ logging, workspace, lsp }, def)

            // Add explanation field to input schema
            const inputSchemaWithExplanation = {
                ...def.inputSchema,
                properties: {
                    ...def.inputSchema.properties,
                    explanation: {
                        type: 'string',
                        description:
                            'One sentence explanation as to why this tool is being used, and how it contributes to the goal.',
                    },
                },
            }

            agent.addTool(
                { name: namespaced, description: def.description, inputSchema: inputSchemaWithExplanation },
                input => tool.invoke(input)
            )
            registered[server].push(namespaced)
            logging.info(`MCP: registered tool ${namespaced} (original: ${def.serverName}___${def.toolName})`)
        }
    }

    lsp.onInitialized(async () => {
        if (!enabledMCP(lsp.getClientInitializeParams())) {
            logging.warn('MCP is currently not supported')
            return
        }

        const wsUris = lsp.getClientInitializeParams()?.workspaceFolders?.map(f => f.uri) ?? []
        const wsConfigPaths = getWorkspaceMcpConfigPaths(wsUris)
        const globalConfigPath = getGlobalMcpConfigPath(workspace.fs.getUserHomeDir())
        const allConfigPaths = [...wsConfigPaths, globalConfigPath]

        const wsPersonaPaths = getWorkspacePersonaConfigPaths(wsUris)
        const globalPersonaPath = getGlobalPersonaConfigPath(workspace.fs.getUserHomeDir())
        const allPersonaPaths = [...wsPersonaPaths, globalPersonaPath]

        const mgr = await McpManager.init(allConfigPaths, allPersonaPaths, { logging, workspace, lsp })

        // Clear tool name mapping before registering all tools to avoid conflicts from previous registrations
        McpManager.instance.clearToolNameMapping()

        const byServer: Record<string, McpToolDefinition[]> = {}
        // only register enabled tools
        for (const d of mgr.getEnabledTools()) {
            ;(byServer[d.serverName] ||= []).push(d)
        }
        for (const [server, defs] of Object.entries(byServer)) {
            registerServerTools(server, defs)
        }

        mgr.events.on(AGENT_TOOLS_CHANGED, (server: string, defs: McpToolDefinition[]) => {
            registerServerTools(server, defs)
        })
    })

    return async () => {
        await McpManager.instance.close()
    }
}<|MERGE_RESOLUTION|>--- conflicted
+++ resolved
@@ -8,7 +8,6 @@
 import { LspApplyWorkspaceEdit, LspApplyWorkspaceEditParams } from './lspApplyWorkspaceEdit'
 import { AGENT_TOOLS_CHANGED, McpManager } from './mcp/mcpManager'
 import { McpTool } from './mcp/mcpTool'
-<<<<<<< HEAD
 import { McpToolDefinition } from './mcp/mcpTypes'
 import {
     getGlobalMcpConfigPath,
@@ -20,10 +19,6 @@
 } from './mcp/mcpUtils'
 import { FuzzySearch, FuzzySearchParams } from './fuzzySearch'
 import { GrepSearch, GrepSearchParams } from './grepSearch'
-=======
-import { FuzzySearch, FuzzySearchParams } from './fuzzySearch'
-import { GrepSearch } from './grepSearch'
->>>>>>> db62d5f7
 
 export const FsToolsServer: Server = ({ workspace, logging, agent, lsp }) => {
     const fsReadTool = new FsRead({ workspace, lsp, logging })
@@ -52,18 +47,11 @@
         return await fuzzySearchTool.invoke(input, token)
     })
 
-<<<<<<< HEAD
-    agent.addTool(grepSearchTool.getSpec(), async (input: GrepSearchParams, token?: CancellationToken) => {
-        await grepSearchTool.validate(input)
-        return await grepSearchTool.invoke(input, token)
-    })
-=======
     // Temporarily disable grep search
     // agent.addTool(grepSearchTool.getSpec(), async (input: GrepSearchParams, token?: CancellationToken) => {
     //     await grepSearchTool.validate(input)
     //     return await grepSearchTool.invoke(input, token)
     // })
->>>>>>> db62d5f7
 
     return () => {}
 }
