import { Server } from '@aws/language-server-runtimes/server-interface'
import { FsRead, FsReadParams } from './fsRead'
import { FsWrite, FsWriteParams } from './fsWrite'
import { ListDirectory, ListDirectoryParams } from './listDirectory'
import { ExecuteBash, ExecuteBashParams } from './executeBash'
<<<<<<< HEAD
import { getWorkspaceFolderPaths } from '@aws/lsp-core/out/util/workspaceUtils'
=======
import { LspGetDocuments, LspGetDocumentsParams } from './lspGetDocuments'
import { LspReadDocumentContents, LspReadDocumentContentsParams } from './lspReadDocumentContents'
import { LspApplyWorkspaceEdit, LspApplyWorkspaceEditParams } from './lspApplyWorkspaceEdit'
>>>>>>> 1457cb3e

export const FsToolsServer: Server = ({ workspace, logging, agent, lsp }) => {
    const fsReadTool = new FsRead({ workspace, logging })
    const fsWriteTool = new FsWrite({ workspace, logging })

    const listDirectoryTool = new ListDirectory({ workspace, logging }, getWorkspaceFolderPaths(lsp))

    agent.addTool(fsReadTool.getSpec(), async (input: FsReadParams) => {
        // TODO: fill in logic for handling invalid tool invocations
        // TODO: implement chat streaming via queueDescription.
        await fsReadTool.validate(input)
        return await fsReadTool.invoke(input)
    })

    agent.addTool(fsWriteTool.getSpec(), async (input: FsWriteParams) => {
        // TODO: fill in logic for handling invalid tool invocations
        // TODO: implement chat streaming via queueDescription.
        await fsWriteTool.validate(input)
        return await fsWriteTool.invoke(input)
    })

    agent.addTool(listDirectoryTool.getSpec(), (input: ListDirectoryParams) => listDirectoryTool.invoke(input))

    return () => {}
}

export const BashToolsServer: Server = ({ logging, workspace, agent }) => {
    const bashTool = new ExecuteBash({ logging, workspace }, [])
    agent.addTool(bashTool.getSpec(), (input: ExecuteBashParams) => bashTool.invoke(input))
    return () => {}
}

export const LspToolsServer: Server = ({ workspace, logging, lsp, agent }) => {
    const lspGetDocuments = new LspGetDocuments({ workspace, logging })
    const lspReadDocumentContents = new LspReadDocumentContents({ workspace, logging })
    const lspApplyWorkspaceEdit = new LspApplyWorkspaceEdit({ lsp, logging })

    agent.addTool(LspGetDocuments.getSpec(), (input: LspGetDocumentsParams) => lspGetDocuments.invoke(input))
    agent.addTool(LspReadDocumentContents.getSpec(), (input: LspReadDocumentContentsParams) =>
        lspReadDocumentContents.invoke(input)
    )
    agent.addTool(LspApplyWorkspaceEdit.getSpec(), input => lspApplyWorkspaceEdit.invoke(input))

    return () => {}
}<|MERGE_RESOLUTION|>--- conflicted
+++ resolved
@@ -3,13 +3,10 @@
 import { FsWrite, FsWriteParams } from './fsWrite'
 import { ListDirectory, ListDirectoryParams } from './listDirectory'
 import { ExecuteBash, ExecuteBashParams } from './executeBash'
-<<<<<<< HEAD
 import { getWorkspaceFolderPaths } from '@aws/lsp-core/out/util/workspaceUtils'
-=======
 import { LspGetDocuments, LspGetDocumentsParams } from './lspGetDocuments'
 import { LspReadDocumentContents, LspReadDocumentContentsParams } from './lspReadDocumentContents'
 import { LspApplyWorkspaceEdit, LspApplyWorkspaceEditParams } from './lspApplyWorkspaceEdit'
->>>>>>> 1457cb3e
 
 export const FsToolsServer: Server = ({ workspace, logging, agent, lsp }) => {
     const fsReadTool = new FsRead({ workspace, logging })
@@ -37,7 +34,7 @@
 }
 
 export const BashToolsServer: Server = ({ logging, workspace, agent }) => {
-    const bashTool = new ExecuteBash({ logging, workspace }, [])
+    const bashTool = new ExecuteBash({ logging, workspace }, getWorkspaceFolderPaths(lsp))
     agent.addTool(bashTool.getSpec(), (input: ExecuteBashParams) => bashTool.invoke(input))
     return () => {}
 }
