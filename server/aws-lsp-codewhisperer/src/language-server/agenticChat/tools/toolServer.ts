--- conflicted
+++ resolved
@@ -9,12 +9,8 @@
 import { AGENT_TOOLS_CHANGED, McpManager } from './mcp/mcpManager'
 import { McpTool } from './mcp/mcpTool'
 import { FileSearch, FileSearchParams } from './fileSearch'
-<<<<<<< HEAD
 import { GrepSearch } from './grepSearch'
 import { CodeReview } from './qCodeAnalysis/codeReview'
-=======
-import { QCodeReview } from './qCodeAnalysis/qCodeReview'
->>>>>>> d428ddd1
 import { CodeWhispererServiceToken } from '../../../shared/codeWhispererService'
 import { McpToolDefinition } from './mcp/mcpTypes'
 import {
