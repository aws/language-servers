import { CancellationToken, Server, ToolClassification } from '@aws/language-server-runtimes/server-interface'
import { FsRead, FsReadParams } from './fsRead'
import { FsWrite, FsWriteParams } from './fsWrite'
import { ListDirectory, ListDirectoryParams } from './listDirectory'
import { ExecuteBash, ExecuteBashParams } from './executeBash'
import { LspGetDocuments, LspGetDocumentsParams } from './lspGetDocuments'
import { LspReadDocumentContents, LspReadDocumentContentsParams } from './lspReadDocumentContents'
import { LspApplyWorkspaceEdit } from './lspApplyWorkspaceEdit'
import { AGENT_TOOLS_CHANGED, McpManager } from './mcp/mcpManager'
import { McpTool } from './mcp/mcpTool'
import { FileSearch, FileSearchParams } from './fileSearch'
import { GrepSearch } from './grepSearch'
<<<<<<< HEAD
import { QCodeReview } from './qCodeAnalysis/qCodeReview'
import { CodeWhispererService } from '../../../shared/codeWhispererService'
=======
import { CodeReview } from './qCodeAnalysis/codeReview'
import { CodeWhispererServiceToken } from '../../../shared/codeWhispererService'
>>>>>>> 79a413a2
import { McpToolDefinition } from './mcp/mcpTypes'
import {
    getGlobalAgentConfigPath,
    getWorkspaceAgentConfigPaths,
    createNamespacedToolName,
    enabledMCP,
    migrateToAgentConfig,
} from './mcp/mcpUtils'
import { FsReplace, FsReplaceParams } from './fsReplace'
import { CodeReviewUtils } from './qCodeAnalysis/codeReviewUtils'
import { DEFAULT_AWS_Q_ENDPOINT_URL, DEFAULT_AWS_Q_REGION } from '../../../shared/constants'

export const FsToolsServer: Server = ({ workspace, logging, agent, lsp }) => {
    const fsReadTool = new FsRead({ workspace, lsp, logging })
    const fsWriteTool = new FsWrite({ workspace, lsp, logging })
    const listDirectoryTool = new ListDirectory({ workspace, logging, lsp })
    const fileSearchTool = new FileSearch({ workspace, lsp, logging })
    const fsReplaceTool = new FsReplace({ workspace, lsp, logging })

    agent.addTool(
        fsReadTool.getSpec(),
        async (input: FsReadParams) => {
            await fsReadTool.validate(input)
            return await fsReadTool.invoke(input)
        },
        ToolClassification.BuiltIn
    )

    agent.addTool(
        fsWriteTool.getSpec(),
        async (input: FsWriteParams) => {
            await fsWriteTool.validate(input)
            return await fsWriteTool.invoke(input)
        },
        ToolClassification.BuiltInCanWrite
    )

    agent.addTool(
        fsReplaceTool.getSpec(),
        async (input: FsReplaceParams) => {
            await fsReplaceTool.validate(input)
            return await fsReplaceTool.invoke(input)
        },
        ToolClassification.BuiltInCanWrite
    )

    agent.addTool(
        listDirectoryTool.getSpec(),
        async (input: ListDirectoryParams, token?: CancellationToken) => {
            await listDirectoryTool.validate(input)
            return await listDirectoryTool.invoke(input, token)
        },
        ToolClassification.BuiltIn
    )

    agent.addTool(
        fileSearchTool.getSpec(),
        async (input: FileSearchParams, token?: CancellationToken) => {
            await fileSearchTool.validate(input)
            return await fileSearchTool.invoke(input, token)
        },
        ToolClassification.BuiltIn
    )

    // Temporarily disable grep search
    // agent.addTool(grepSearchTool.getSpec(), async (input: GrepSearchParams, token?: CancellationToken) => {
    //     await grepSearchTool.validate(input)
    //     return await grepSearchTool.invoke(input, token)
    // }, ToolClassification.BuiltIn)

    return () => {}
}

export const QCodeAnalysisServer: Server = ({
    agent,
    credentialsProvider,
    logging,
    lsp,
    sdkInitializator,
    telemetry,
    workspace,
}) => {
    logging.info('QCodeAnalysisServer')
    const codeReviewTool = new CodeReview({
        credentialsProvider,
        logging,
        telemetry,
        workspace,
    })

    lsp.onInitialized(async () => {
        if (!CodeReviewUtils.isAgenticReviewEnabled(lsp.getClientInitializeParams())) {
            logging.warn('Agentic Review is currently not supported')
            return
        }

        logging.info('LSP on initialize for QCodeAnalysisServer')
        // Get credentials provider from the LSP context
        if (!credentialsProvider.hasCredentials) {
            logging.error('Credentials provider not available')
            return
        }

        // Create the CodeWhisperer client
        const codeWhispererClient = new CodeWhispererService(
            credentialsProvider,
            workspace,
            logging,
            process.env.CODEWHISPERER_REGION || DEFAULT_AWS_Q_REGION,
            process.env.CODEWHISPERER_ENDPOINT || DEFAULT_AWS_Q_ENDPOINT_URL,
            sdkInitializator
        )

        agent.addTool(
            {
                name: CodeReview.toolName,
                description: CodeReview.toolDescription,
                inputSchema: CodeReview.inputSchema,
            },
            async (input: any, token?: CancellationToken, updates?: WritableStream) => {
                return await codeReviewTool.execute(input, {
                    codeWhispererClient: codeWhispererClient,
                    cancellationToken: token,
                    writableStream: updates,
                })
            },
            ToolClassification.BuiltIn
        )
    })

    return () => {}
}

export const BashToolsServer: Server = ({ logging, workspace, agent, lsp }) => {
    const bashTool = new ExecuteBash({ logging, workspace, lsp })
    agent.addTool(
        bashTool.getSpec(),
        async (input: ExecuteBashParams, token?: CancellationToken, updates?: WritableStream) => {
            await bashTool.validate(input)
            return await bashTool.invoke(input, token, updates)
        },
        ToolClassification.BuiltInCanWrite
    )
    return () => {}
}

export const LspToolsServer: Server = ({ workspace, logging, lsp, agent }) => {
    const lspGetDocuments = new LspGetDocuments({ workspace, logging })
    const lspReadDocumentContents = new LspReadDocumentContents({ workspace, logging })
    const lspApplyWorkspaceEdit = new LspApplyWorkspaceEdit({ lsp, logging })

    agent.addTool(LspGetDocuments.getSpec(), (input: LspGetDocumentsParams) => lspGetDocuments.invoke(input))
    agent.addTool(LspReadDocumentContents.getSpec(), (input: LspReadDocumentContentsParams) =>
        lspReadDocumentContents.invoke(input)
    )
    agent.addTool(LspApplyWorkspaceEdit.getSpec(), input => lspApplyWorkspaceEdit.invoke(input))

    return () => {}
}

export const McpToolsServer: Server = ({ credentialsProvider, workspace, logging, lsp, agent, telemetry, runtime }) => {
    const registered: Record<string, string[]> = {}

    const allNamespacedTools = new Set<string>()

    function registerServerTools(server: string, defs: McpToolDefinition[]) {
        // 1) remove old tools
        for (const name of registered[server] ?? []) {
            agent.removeTool(name)
            allNamespacedTools.delete(name)
        }
        registered[server] = []

        // 2) add new enabled tools
        for (const def of defs) {
            // Sanitize the tool name

            // Check if this tool name is already in use
            const namespaced = createNamespacedToolName(
                def.serverName,
                def.toolName,
                allNamespacedTools,
                McpManager.instance.getToolNameMapping()
            )
            const tool = new McpTool({ logging, workspace, lsp }, def)

            // Add explanation field to input schema
            const inputSchemaWithExplanation = {
                ...def.inputSchema,
                properties: {
                    ...def.inputSchema.properties,
                    explanation: {
                        type: 'string',
                        description:
                            'One sentence explanation as to why this tool is being used, and how it contributes to the goal.',
                    },
                },
            }

            const loggedToolName = `${namespaced} (original: ${def.toolName})`
            try {
                agent.addTool(
                    {
                        name: namespaced,
                        description: (def.description?.trim() || 'undefined').substring(0, 10240),
                        inputSchema: inputSchemaWithExplanation,
                    },
                    input => tool.invoke(input),
                    ToolClassification.MCP
                )
                registered[server].push(namespaced)
                logging.info(`MCP: registered tool ${loggedToolName}`)
            } catch (e) {
                console.warn(`Failed to register tool ${loggedToolName}:`, e)
            }
        }
    }

    lsp.onInitialized(async () => {
        try {
            if (!enabledMCP(lsp.getClientInitializeParams())) {
                logging.warn('MCP is currently not supported')
                return
            }

            const wsUris = workspace.getAllWorkspaceFolders()?.map(f => f.uri) ?? []
            // Get agent paths
            const wsAgentPaths = getWorkspaceAgentConfigPaths(wsUris)
            const globalAgentPath = getGlobalAgentConfigPath(workspace.fs.getUserHomeDir())
            const allAgentPaths = [...wsAgentPaths, globalAgentPath]

            // Migrate config and persona files to agent config
            await migrateToAgentConfig(workspace, logging, agent)

            const mgr = await McpManager.init(allAgentPaths, {
                logging,
                workspace,
                lsp,
                telemetry,
                credentialsProvider,
                runtime,
            })

            // Clear tool name mapping before registering all tools to avoid conflicts from previous registrations
            McpManager.instance.clearToolNameMapping()

            const byServer: Record<string, McpToolDefinition[]> = {}

            logging.info(`enabled Tools: ${mgr.getEnabledTools().entries()}`)
            // only register enabled tools
            for (const d of mgr.getEnabledTools()) {
                ;(byServer[d.serverName] ||= []).push(d)
            }
            for (const [server, defs] of Object.entries(byServer)) {
                registerServerTools(server, defs)
            }

            mgr.events.on(AGENT_TOOLS_CHANGED, (server: string, defs: McpToolDefinition[]) => {
                registerServerTools(server, defs)
            })
        } catch (e) {
            console.warn('Caught error during MCP tool initialization; initialization may be incomplete:', e)
        }
    })

    return async () => {
        await McpManager.instance.close()
    }
}<|MERGE_RESOLUTION|>--- conflicted
+++ resolved
@@ -10,13 +10,8 @@
 import { McpTool } from './mcp/mcpTool'
 import { FileSearch, FileSearchParams } from './fileSearch'
 import { GrepSearch } from './grepSearch'
-<<<<<<< HEAD
-import { QCodeReview } from './qCodeAnalysis/qCodeReview'
+import { CodeReview } from './qCodeAnalysis/codeReview'
 import { CodeWhispererService } from '../../../shared/codeWhispererService'
-=======
-import { CodeReview } from './qCodeAnalysis/codeReview'
-import { CodeWhispererServiceToken } from '../../../shared/codeWhispererService'
->>>>>>> 79a413a2
 import { McpToolDefinition } from './mcp/mcpTypes'
 import {
     getGlobalAgentConfigPath,
