import { CancellationToken, Server, ToolClassification } from '@aws/language-server-runtimes/server-interface'
import { FsRead, FsReadParams } from './fsRead'
import { FsWrite, FsWriteParams } from './fsWrite'
import { ListDirectory, ListDirectoryParams } from './listDirectory'
import { ExecuteBash, ExecuteBashParams } from './executeBash'
import { LspGetDocuments, LspGetDocumentsParams } from './lspGetDocuments'
import { LspReadDocumentContents, LspReadDocumentContentsParams } from './lspReadDocumentContents'
import { LspApplyWorkspaceEdit } from './lspApplyWorkspaceEdit'
import { AGENT_TOOLS_CHANGED, McpManager } from './mcp/mcpManager'
import { McpTool } from './mcp/mcpTool'
import { FileSearch, FileSearchParams } from './fileSearch'
import { GrepSearch } from './grepSearch'
import { CodeReview } from './qCodeAnalysis/codeReview'
import { CodeWhispererServiceToken } from '../../../shared/codeWhispererService'
import { McpToolDefinition } from './mcp/mcpTypes'
import {
    getGlobalAgentConfigPath,
    getWorkspaceAgentConfigPaths,
    createNamespacedToolName,
    enabledMCP,
    migrateToAgentConfig,
    enabledMcpAdmin,
} from './mcp/mcpUtils'
import { FsReplace, FsReplaceParams } from './fsReplace'
import { CodeReviewUtils } from './qCodeAnalysis/codeReviewUtils'
import { DEFAULT_AWS_Q_ENDPOINT_URL, DEFAULT_AWS_Q_REGION } from '../../../shared/constants'
<<<<<<< HEAD
import { ProfileStatusMonitor } from './mcp/profileStatusMonitor'
import { AmazonQTokenServiceManager } from '../../../shared/amazonQServiceManager/AmazonQTokenServiceManager'
=======
import { DisplayFindings } from './qCodeAnalysis/displayFindings'
>>>>>>> 01d81122

export const FsToolsServer: Server = ({ workspace, logging, agent, lsp }) => {
    const fsReadTool = new FsRead({ workspace, lsp, logging })
    const fsWriteTool = new FsWrite({ workspace, lsp, logging })
    const listDirectoryTool = new ListDirectory({ workspace, logging, lsp })
    const fileSearchTool = new FileSearch({ workspace, lsp, logging })
    const fsReplaceTool = new FsReplace({ workspace, lsp, logging })

    agent.addTool(
        fsReadTool.getSpec(),
        async (input: FsReadParams) => {
            await fsReadTool.validate(input)
            return await fsReadTool.invoke(input)
        },
        ToolClassification.BuiltIn
    )

    agent.addTool(
        fsWriteTool.getSpec(),
        async (input: FsWriteParams) => {
            await fsWriteTool.validate(input)
            return await fsWriteTool.invoke(input)
        },
        ToolClassification.BuiltInCanWrite
    )

    agent.addTool(
        fsReplaceTool.getSpec(),
        async (input: FsReplaceParams) => {
            await fsReplaceTool.validate(input)
            return await fsReplaceTool.invoke(input)
        },
        ToolClassification.BuiltInCanWrite
    )

    agent.addTool(
        listDirectoryTool.getSpec(),
        async (input: ListDirectoryParams, token?: CancellationToken) => {
            await listDirectoryTool.validate(input)
            return await listDirectoryTool.invoke(input, token)
        },
        ToolClassification.BuiltIn
    )

    agent.addTool(
        fileSearchTool.getSpec(),
        async (input: FileSearchParams, token?: CancellationToken) => {
            await fileSearchTool.validate(input)
            return await fileSearchTool.invoke(input, token)
        },
        ToolClassification.BuiltIn
    )

    // Temporarily disable grep search
    // agent.addTool(grepSearchTool.getSpec(), async (input: GrepSearchParams, token?: CancellationToken) => {
    //     await grepSearchTool.validate(input)
    //     return await grepSearchTool.invoke(input, token)
    // }, ToolClassification.BuiltIn)

    return () => {}
}

export const QCodeAnalysisServer: Server = ({
    agent,
    credentialsProvider,
    logging,
    lsp,
    sdkInitializator,
    telemetry,
    workspace,
}) => {
    logging.info('QCodeAnalysisServer')
    const codeReviewTool = new CodeReview({
        credentialsProvider,
        logging,
        telemetry,
        workspace,
    })

    const displayFindingsTool = new DisplayFindings({
        logging,
        telemetry,
        workspace,
    })

    lsp.onInitialized(async () => {
        if (!CodeReviewUtils.isAgenticReviewEnabled(lsp.getClientInitializeParams())) {
            logging.warn('Agentic Review is currently not supported')
            return
        }

        logging.info('LSP on initialize for QCodeAnalysisServer')
        // Get credentials provider from the LSP context
        if (!credentialsProvider.hasCredentials) {
            logging.error('Credentials provider not available')
            return
        }

        // Create the CodeWhisperer client
        const codeWhispererClient = new CodeWhispererServiceToken(
            credentialsProvider,
            workspace,
            logging,
            process.env.CODEWHISPERER_REGION || DEFAULT_AWS_Q_REGION,
            process.env.CODEWHISPERER_ENDPOINT || DEFAULT_AWS_Q_ENDPOINT_URL,
            sdkInitializator
        )

        agent.addTool(
            {
                name: CodeReview.toolName,
                description: CodeReview.toolDescription,
                inputSchema: CodeReview.inputSchema,
            },
            async (input: any, token?: CancellationToken, updates?: WritableStream) => {
                return await codeReviewTool.execute(input, {
                    codeWhispererClient: codeWhispererClient,
                    cancellationToken: token,
                    writableStream: updates,
                })
            },
            ToolClassification.BuiltIn
        )

        if (!CodeReviewUtils.isDisplayFindingsEnabled(lsp.getClientInitializeParams())) {
            logging.warn('Display Findings is currently not supported')
            return
        }

        agent.addTool(
            {
                name: DisplayFindings.toolName,
                description: DisplayFindings.toolDescription,
                inputSchema: DisplayFindings.inputSchema,
            },
            async (input: any, token?: CancellationToken, updates?: WritableStream) => {
                return await displayFindingsTool.execute(input, {
                    cancellationToken: token,
                    writableStream: updates,
                })
            },
            ToolClassification.BuiltIn
        )
    })

    return () => {}
}

export const BashToolsServer: Server = ({ logging, workspace, agent, lsp, telemetry, credentialsProvider }) => {
    const bashTool = new ExecuteBash({ logging, workspace, lsp, telemetry, credentialsProvider })
    agent.addTool(
        bashTool.getSpec(),
        async (input: ExecuteBashParams, token?: CancellationToken, updates?: WritableStream) => {
            await bashTool.validate(input)
            return await bashTool.invoke(input, token, updates)
        },
        ToolClassification.BuiltInCanWrite
    )
    return () => {}
}

export const LspToolsServer: Server = ({ workspace, logging, lsp, agent }) => {
    const lspGetDocuments = new LspGetDocuments({ workspace, logging })
    const lspReadDocumentContents = new LspReadDocumentContents({ workspace, logging })
    const lspApplyWorkspaceEdit = new LspApplyWorkspaceEdit({ lsp, logging })

    agent.addTool(LspGetDocuments.getSpec(), (input: LspGetDocumentsParams) => lspGetDocuments.invoke(input))
    agent.addTool(LspReadDocumentContents.getSpec(), (input: LspReadDocumentContentsParams) =>
        lspReadDocumentContents.invoke(input)
    )
    agent.addTool(LspApplyWorkspaceEdit.getSpec(), input => lspApplyWorkspaceEdit.invoke(input))

    return () => {}
}

export const McpToolsServer: Server = ({
    credentialsProvider,
    workspace,
    logging,
    lsp,
    agent,
    telemetry,
    runtime,
    sdkInitializator,
    chat,
}) => {
    const registered: Record<string, string[]> = {}
    const allNamespacedTools = new Set<string>()
    let profileStatusMonitor: ProfileStatusMonitor | undefined

    function removeAllMcpTools(): void {
        logging.info('Removing all MCP tools due to admin configuration')
        for (const [server, toolNames] of Object.entries(registered)) {
            for (const name of toolNames) {
                agent.removeTool(name)
                allNamespacedTools.delete(name)
                logging.info(`MCP: removed tool ${name}`)
            }
            registered[server] = []
        }
        void McpManager.instance.close(true) //keep the instance but close all servers.

        try {
            chat?.sendChatUpdate({
                tabId: 'mcpserver',
                data: {
                    placeholderText: 'mcp-server-update',
                    messages: [],
                },
            })
        } catch (error) {
            logging.error(`Failed to send chatOptionsUpdate: ${error}`)
        }
    }

    function registerServerTools(server: string, defs: McpToolDefinition[]) {
        // 1) remove old tools
        for (const name of registered[server] ?? []) {
            agent.removeTool(name)
            allNamespacedTools.delete(name)
        }
        registered[server] = []

        // 2) add new enabled tools
        for (const def of defs) {
            // Sanitize the tool name

            // Check if this tool name is already in use
            const namespaced = createNamespacedToolName(
                def.serverName,
                def.toolName,
                allNamespacedTools,
                McpManager.instance.getToolNameMapping()
            )
            const tool = new McpTool({ logging, workspace, lsp }, def)

            // Add explanation field to input schema
            const inputSchemaWithExplanation = {
                ...def.inputSchema,
                properties: {
                    ...def.inputSchema.properties,
                    explanation: {
                        type: 'string',
                        description:
                            'One sentence explanation as to why this tool is being used, and how it contributes to the goal.',
                    },
                },
            }

            const loggedToolName = `${namespaced} (original: ${def.toolName})`
            try {
                agent.addTool(
                    {
                        name: namespaced,
                        description: (def.description?.trim() || 'undefined').substring(0, 10240),
                        inputSchema: inputSchemaWithExplanation,
                    },
                    input => tool.invoke(input),
                    ToolClassification.MCP
                )
                registered[server].push(namespaced)
                logging.info(`MCP: registered tool ${loggedToolName}`)
            } catch (e) {
                console.warn(`Failed to register tool ${loggedToolName}:`, e)
            }
        }
    }

    async function initializeMcp() {
        try {
            const wsUris = workspace.getAllWorkspaceFolders()?.map(f => f.uri) ?? []
            const wsAgentPaths = getWorkspaceAgentConfigPaths(wsUris)
            const globalAgentPath = getGlobalAgentConfigPath(workspace.fs.getUserHomeDir())
            const allAgentPaths = [...wsAgentPaths, globalAgentPath]

            await migrateToAgentConfig(workspace, logging, agent)

            const mgr = await McpManager.init(allAgentPaths, {
                logging,
                workspace,
                lsp,
                telemetry,
                credentialsProvider,
                runtime,
            })

            McpManager.instance.clearToolNameMapping()

            const byServer: Record<string, McpToolDefinition[]> = {}
            for (const d of mgr.getEnabledTools()) {
                ;(byServer[d.serverName] ||= []).push(d)
            }
            for (const [server, defs] of Object.entries(byServer)) {
                registerServerTools(server, defs)
            }

            mgr.events.on(AGENT_TOOLS_CHANGED, (server: string, defs: McpToolDefinition[]) => {
                registerServerTools(server, defs)
            })
        } catch (e) {
            logging.error(`Failed to initialize MCP:', ${e}`)
        }
    }

    lsp.onInitialized(async () => {
        if (!enabledMCP(lsp.getClientInitializeParams())) {
            logging.warn('MCP is currently not supported')
            return
        }

        if (sdkInitializator) {
            profileStatusMonitor = new ProfileStatusMonitor(
                credentialsProvider,
                workspace,
                logging,
                sdkInitializator,
                removeAllMcpTools,
                () => {
                    logging.info('MCP enabled by profile status monitor')
                    void initializeMcp()
                }
            )

            // Wait for profile ARN to be available before checking MCP state
            const checkAndInitialize = async (connectionType?: string) => {
                const shouldInitialize = await profileStatusMonitor!.checkInitialState()
                if (shouldInitialize) {
                    logging.info('MCP enabled, initializing immediately')
                    void initializeMcp()
                }
                profileStatusMonitor!.start()
            }

            // Check if service manager is ready
            try {
                const serviceManager = AmazonQTokenServiceManager.getInstance()
                if (serviceManager.getState() === 'INITIALIZED') {
                    void checkAndInitialize(serviceManager.getConnectionType())
                } else {
                    // Poll for service manager to be ready
                    const pollForReady = () => {
                        if (serviceManager.getState() === 'INITIALIZED') {
                            void checkAndInitialize(serviceManager.getConnectionType())
                        } else {
                            setTimeout(pollForReady, 100)
                        }
                    }
                    setTimeout(pollForReady, 100)
                }
            } catch (error) {
                // Service manager not initialized yet, default to enabled
                logging.info('Service manager not ready, defaulting MCP to enabled')
                void initializeMcp()
                profileStatusMonitor!.start()
            }
        }
    })

    return async () => {
        profileStatusMonitor?.stop()
        await McpManager.instance.close()
    }
}<|MERGE_RESOLUTION|>--- conflicted
+++ resolved
@@ -24,12 +24,9 @@
 import { FsReplace, FsReplaceParams } from './fsReplace'
 import { CodeReviewUtils } from './qCodeAnalysis/codeReviewUtils'
 import { DEFAULT_AWS_Q_ENDPOINT_URL, DEFAULT_AWS_Q_REGION } from '../../../shared/constants'
-<<<<<<< HEAD
+import { DisplayFindings } from './qCodeAnalysis/displayFindings'
 import { ProfileStatusMonitor } from './mcp/profileStatusMonitor'
 import { AmazonQTokenServiceManager } from '../../../shared/amazonQServiceManager/AmazonQTokenServiceManager'
-=======
-import { DisplayFindings } from './qCodeAnalysis/displayFindings'
->>>>>>> 01d81122
 
 export const FsToolsServer: Server = ({ workspace, logging, agent, lsp }) => {
     const fsReadTool = new FsRead({ workspace, lsp, logging })
