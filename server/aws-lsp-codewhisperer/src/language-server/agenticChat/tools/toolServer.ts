import { CancellationToken, Server } from '@aws/language-server-runtimes/server-interface'
import { FsRead, FsReadParams } from './fsRead'
import { FsWrite, FsWriteParams } from './fsWrite'
import { ListDirectory, ListDirectoryParams } from './listDirectory'
import { ExecuteBash, ExecuteBashParams } from './executeBash'
import { LspGetDocuments, LspGetDocumentsParams } from './lspGetDocuments'
import { LspReadDocumentContents, LspReadDocumentContentsParams } from './lspReadDocumentContents'
import { LspApplyWorkspaceEdit, LspApplyWorkspaceEditParams } from './lspApplyWorkspaceEdit'
import { AGENT_TOOLS_CHANGED, McpManager } from './mcp/mcpManager'
import { McpTool } from './mcp/mcpTool'
<<<<<<< HEAD
import { McpToolDefinition } from './mcp/mcpTypes'
import {
    getGlobalMcpConfigPath,
    getGlobalPersonaConfigPath,
    getWorkspaceMcpConfigPaths,
    getWorkspacePersonaConfigPaths,
    createNamespacedToolName,
    enabledMCP,
} from './mcp/mcpUtils'
import { FuzzySearch, FuzzySearchParams } from './fuzzySearch'
import { GrepSearch, GrepSearchParams } from './grepSearch'
=======
import { FileSearch, FileSearchParams } from './fileSearch'
import { GrepSearch } from './grepSearch'
>>>>>>> ec03d60a

export const FsToolsServer: Server = ({ workspace, logging, agent, lsp }) => {
    const fsReadTool = new FsRead({ workspace, lsp, logging })
    const fsWriteTool = new FsWrite({ workspace, lsp, logging })
    const listDirectoryTool = new ListDirectory({ workspace, logging, lsp })
<<<<<<< HEAD
    const fuzzySearchTool = new FuzzySearch({ workspace, lsp, logging })
=======
    const fileSearchTool = new FileSearch({ workspace, lsp, logging })
>>>>>>> ec03d60a
    const grepSearchTool = new GrepSearch({ workspace, logging, lsp })

    agent.addTool(fsReadTool.getSpec(), async (input: FsReadParams) => {
        await fsReadTool.validate(input)
        return await fsReadTool.invoke(input)
    })

    agent.addTool(fsWriteTool.getSpec(), async (input: FsWriteParams) => {
        await fsWriteTool.validate(input)
        return await fsWriteTool.invoke(input)
    })

    agent.addTool(listDirectoryTool.getSpec(), async (input: ListDirectoryParams, token?: CancellationToken) => {
        await listDirectoryTool.validate(input)
        return await listDirectoryTool.invoke(input, token)
    })

<<<<<<< HEAD
    agent.addTool(fuzzySearchTool.getSpec(), async (input: FuzzySearchParams, token?: CancellationToken) => {
        await fuzzySearchTool.validate(input)
        return await fuzzySearchTool.invoke(input, token)
=======
    agent.addTool(fileSearchTool.getSpec(), async (input: FileSearchParams, token?: CancellationToken) => {
        await fileSearchTool.validate(input)
        return await fileSearchTool.invoke(input, token)
>>>>>>> ec03d60a
    })

    // Temporarily disable grep search
    // agent.addTool(grepSearchTool.getSpec(), async (input: GrepSearchParams, token?: CancellationToken) => {
    //     await grepSearchTool.validate(input)
    //     return await grepSearchTool.invoke(input, token)
    // })

    return () => {}
}

export const BashToolsServer: Server = ({ logging, workspace, agent, lsp }) => {
    const bashTool = new ExecuteBash({ logging, workspace, lsp })
    agent.addTool(
        bashTool.getSpec(),
        async (input: ExecuteBashParams, token?: CancellationToken, updates?: WritableStream) => {
            await bashTool.validate(input)
            return await bashTool.invoke(input, token, updates)
        }
    )
    return () => {}
}

export const LspToolsServer: Server = ({ workspace, logging, lsp, agent }) => {
    const lspGetDocuments = new LspGetDocuments({ workspace, logging })
    const lspReadDocumentContents = new LspReadDocumentContents({ workspace, logging })
    const lspApplyWorkspaceEdit = new LspApplyWorkspaceEdit({ lsp, logging })

    agent.addTool(LspGetDocuments.getSpec(), (input: LspGetDocumentsParams) => lspGetDocuments.invoke(input))
    agent.addTool(LspReadDocumentContents.getSpec(), (input: LspReadDocumentContentsParams) =>
        lspReadDocumentContents.invoke(input)
    )
    agent.addTool(LspApplyWorkspaceEdit.getSpec(), input => lspApplyWorkspaceEdit.invoke(input))

    return () => {}
}

export const McpToolsServer: Server = ({ credentialsProvider, workspace, logging, lsp, agent }) => {
    const registered: Record<string, string[]> = {}

    const allNamespacedTools = new Set<string>()

    function registerServerTools(server: string, defs: McpToolDefinition[]) {
        // 1) remove old tools
        for (const name of registered[server] ?? []) {
            agent.removeTool(name)
        }
        registered[server] = []

        // 2) add new enabled tools
        for (const def of defs) {
            const namespaced = createNamespacedToolName(
                def.serverName,
                def.toolName,
                allNamespacedTools,
                McpManager.instance.getToolNameMapping()
            )
            const tool = new McpTool({ logging, workspace, lsp }, def)

            // Add explanation field to input schema
            const inputSchemaWithExplanation = {
                ...def.inputSchema,
                properties: {
                    ...def.inputSchema.properties,
                    explanation: {
                        type: 'string',
                        description:
                            'One sentence explanation as to why this tool is being used, and how it contributes to the goal.',
                    },
                },
            }

            agent.addTool(
                { name: namespaced, description: def.description, inputSchema: inputSchemaWithExplanation },
                input => tool.invoke(input)
            )
            registered[server].push(namespaced)
            logging.info(`MCP: registered tool ${namespaced} (original: ${def.serverName}___${def.toolName})`)
        }
    }

    lsp.onInitialized(async () => {
        if (!enabledMCP(lsp.getClientInitializeParams())) {
            logging.warn('MCP is currently not supported')
            return
        }

        const wsUris = lsp.getClientInitializeParams()?.workspaceFolders?.map(f => f.uri) ?? []
        const wsConfigPaths = getWorkspaceMcpConfigPaths(wsUris)
        const globalConfigPath = getGlobalMcpConfigPath(workspace.fs.getUserHomeDir())
        const allConfigPaths = [...wsConfigPaths, globalConfigPath]

        const wsPersonaPaths = getWorkspacePersonaConfigPaths(wsUris)
        const globalPersonaPath = getGlobalPersonaConfigPath(workspace.fs.getUserHomeDir())
        const allPersonaPaths = [...wsPersonaPaths, globalPersonaPath]

        const mgr = await McpManager.init(allConfigPaths, allPersonaPaths, { logging, workspace, lsp })

        // Clear tool name mapping before registering all tools to avoid conflicts from previous registrations
        McpManager.instance.clearToolNameMapping()

        const byServer: Record<string, McpToolDefinition[]> = {}
        // only register enabled tools
        for (const d of mgr.getEnabledTools()) {
            ;(byServer[d.serverName] ||= []).push(d)
        }
        for (const [server, defs] of Object.entries(byServer)) {
            registerServerTools(server, defs)
        }

        mgr.events.on(AGENT_TOOLS_CHANGED, (server: string, defs: McpToolDefinition[]) => {
            registerServerTools(server, defs)
        })
    })

    return async () => {
        await McpManager.instance.close()
    }
}<|MERGE_RESOLUTION|>--- conflicted
+++ resolved
@@ -8,7 +8,8 @@
 import { LspApplyWorkspaceEdit, LspApplyWorkspaceEditParams } from './lspApplyWorkspaceEdit'
 import { AGENT_TOOLS_CHANGED, McpManager } from './mcp/mcpManager'
 import { McpTool } from './mcp/mcpTool'
-<<<<<<< HEAD
+import { FileSearch, FileSearchParams } from './fileSearch'
+import { GrepSearch } from './grepSearch'
 import { McpToolDefinition } from './mcp/mcpTypes'
 import {
     getGlobalMcpConfigPath,
@@ -18,22 +19,12 @@
     createNamespacedToolName,
     enabledMCP,
 } from './mcp/mcpUtils'
-import { FuzzySearch, FuzzySearchParams } from './fuzzySearch'
-import { GrepSearch, GrepSearchParams } from './grepSearch'
-=======
-import { FileSearch, FileSearchParams } from './fileSearch'
-import { GrepSearch } from './grepSearch'
->>>>>>> ec03d60a
 
 export const FsToolsServer: Server = ({ workspace, logging, agent, lsp }) => {
     const fsReadTool = new FsRead({ workspace, lsp, logging })
     const fsWriteTool = new FsWrite({ workspace, lsp, logging })
     const listDirectoryTool = new ListDirectory({ workspace, logging, lsp })
-<<<<<<< HEAD
-    const fuzzySearchTool = new FuzzySearch({ workspace, lsp, logging })
-=======
     const fileSearchTool = new FileSearch({ workspace, lsp, logging })
->>>>>>> ec03d60a
     const grepSearchTool = new GrepSearch({ workspace, logging, lsp })
 
     agent.addTool(fsReadTool.getSpec(), async (input: FsReadParams) => {
@@ -51,15 +42,9 @@
         return await listDirectoryTool.invoke(input, token)
     })
 
-<<<<<<< HEAD
-    agent.addTool(fuzzySearchTool.getSpec(), async (input: FuzzySearchParams, token?: CancellationToken) => {
-        await fuzzySearchTool.validate(input)
-        return await fuzzySearchTool.invoke(input, token)
-=======
     agent.addTool(fileSearchTool.getSpec(), async (input: FileSearchParams, token?: CancellationToken) => {
         await fileSearchTool.validate(input)
         return await fileSearchTool.invoke(input, token)
->>>>>>> ec03d60a
     })
 
     // Temporarily disable grep search
