--- conflicted
+++ resolved
@@ -18,13 +18,9 @@
     getWorkspacePersonaConfigPaths,
     createNamespacedToolName,
     enabledMCP,
-<<<<<<< HEAD
-} from './mcp/mcpUtils'
-=======
     sanitizeName,
 } from './mcp/mcpUtils'
 import { FsReplace, FsReplaceParams } from './fsReplace'
->>>>>>> 9b2490e7
 
 export const FsToolsServer: Server = ({ workspace, logging, agent, lsp }) => {
     const fsReadTool = new FsRead({ workspace, lsp, logging })
@@ -109,13 +105,10 @@
 
         // 2) add new enabled tools
         for (const def of defs) {
-<<<<<<< HEAD
-=======
             // Sanitize the tool name
             const sanitizedToolName = sanitizeName(def.toolName)
 
             // Check if this tool name is already in use
->>>>>>> 9b2490e7
             const namespaced = createNamespacedToolName(
                 def.serverName,
                 def.toolName,
@@ -146,17 +139,6 @@
                 input => tool.invoke(input)
             )
             registered[server].push(namespaced)
-<<<<<<< HEAD
-            logging.info(`MCP: registered tool ${namespaced} (original: ${def.serverName}___${def.toolName})`)
-        }
-    }
-
-    lsp.onInitialized(async () => {
-        if (!enabledMCP(lsp.getClientInitializeParams())) {
-            logging.warn('MCP is currently not supported')
-            return
-        }
-=======
             logging.info(`MCP: registered tool ${namespaced} (original: ${def.toolName})`)
         }
     }
@@ -166,7 +148,6 @@
             logging.warn('MCP is currently not supported')
             return
         }
->>>>>>> 9b2490e7
 
         const wsUris = workspace.getAllWorkspaceFolders()?.map(f => f.uri) ?? []
         const wsConfigPaths = getWorkspaceMcpConfigPaths(wsUris)
