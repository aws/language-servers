--- conflicted
+++ resolved
@@ -396,16 +396,12 @@
      * 5. The toolUse and toolResult relationship is valid
      * 6. The history character length is <= MaxConversationHistoryCharacters - newUserMessageCharacterCount. Oldest messages are dropped.
      */
-<<<<<<< HEAD
-    fixAndValidateHistory(tabId: string, newUserMessage: ChatMessage, conversationId: string): boolean {
-=======
     fixAndValidateHistory(
         tabId: string,
         newUserMessage: ChatMessage,
         conversationId: string,
         remainingCharacterBudget: number
     ): boolean {
->>>>>>> e258409f
         if (!this.#initialized) {
             return true
         }
@@ -437,13 +433,8 @@
         // Ensure lastMessage in history toolUse and newMessage toolResult relationship is valid
         const isValid = this.validateNewMessageToolResults(allMessages, newUserMessage)
 
-<<<<<<< HEAD
-        //  Make sure max characters ≤ MaxConversationHistoryCharacters - newUserMessageCharacterCount
-        allMessages = this.trimMessagesToMaxLength(allMessages, newUserMessage)
-=======
         //  Make sure max characters ≤ remaining Character Budget
         allMessages = this.trimMessagesToMaxLength(allMessages, remainingCharacterBudget)
->>>>>>> e258409f
 
         const clientType = this.#features.lsp.getClientInitializeParams()?.clientInfo?.name || 'unknown'
 
