/*!
 * Copyright Amazon.com, Inc. or its affiliates. All Rights Reserved.
 * SPDX-License-Identifier: Apache-2.0
 */
import * as Loki from 'lokijs'
import {
    chatMessageToMessage,
    Conversation,
    DEFAULT_PINNED_CONTEXT,
    FileSystemAdapter,
    groupTabsByDate,
    Message,
    Rules,
    Settings,
    SettingsCollection,
    Tab,
    TabCollection,
    TabContext,
    TabType,
    calculateDatabaseSize,
    updateOrCreateConversation,
    getChatDbNameFromWorkspaceId,
    getSha256WorkspaceId,
    getMd5WorkspaceId,
    MessagesWithCharacterCount,
<<<<<<< HEAD
=======
    estimateCharacterCountFromImageBlock,
>>>>>>> 79a413a2
} from './util'
import * as crypto from 'crypto'
import * as path from 'path'
import { Features } from '@aws/language-server-runtimes/server-interface/server'
import { ContextCommand, ConversationItemGroup } from '@aws/language-server-runtimes/protocol'
import { ChatMessage, ToolResultStatus } from '@amzn/codewhisperer-streaming'
import { ChatItemType } from '@aws/mynah-ui'
import { getUserHomeDir } from '@aws/lsp-core/out/util/path'
import { ChatHistoryMaintainer } from './chatHistoryMaintainer'
import { existsSync, renameSync } from 'fs'

export class ToolResultValidationError extends Error {
    constructor(message?: string) {
        super(message)
        this.name = 'ToolResultValidationError'
    }
}

export const EMPTY_CONVERSATION_LIST_ID = 'empty'
// Maximum number of characters to keep in request
// (200K tokens - 8K output tokens - 2k system prompt) * 3 = 570K characters, intentionally overestimating with 3:1 ratio
const MaxOverallCharacters = 570_000
// Maximum number of history messages to include in each request to the LLM
const maxConversationHistoryMessages = 250

/**
 * A singleton database class that manages chat history persistence using LokiJS.
 * This class handles storage and retrieval of chat conversations, messages, and tab states
 * for the Amazon Q VS Code extension.
 *
 * The database is stored in the user's home directory under .aws/amazonq/history
 * with a unique filename based on the workspace identifier.
 *
 * Ported from https://github.com/aws/aws-toolkit-vscode/blob/master/packages/core/src/shared/db/chatDb/chatDb.ts
 */

export class ChatDatabase {
    static #instance: ChatDatabase | undefined = undefined
    #db: Loki
    /**
     * Keep track of which open tabs have a corresponding history entry. Maps tabIds to historyIds
     */
    #historyIdMapping: Map<string, string> = new Map()
    #dbDirectory: string
    #features: Features
    #initialized: boolean = false
    #loadTimeMs?: number
    #dbFileSize?: number
    #historyMaintainer: ChatHistoryMaintainer

    constructor(features: Features) {
        this.#features = features
        this.#dbDirectory = path.join(
            features.runtime.platform === 'browser'
                ? features.workspace.fs.getServerDataDirPath('amazonq-chat')
                : getUserHomeDir(),
            '.aws/amazonq/history'
        )
        const workspaceId = this.getWorkspaceIdentifier()
        const dbName = `chat-history-${workspaceId}.json`
        const dbPath = path.join(this.#dbDirectory, dbName)

        this.#features.logging.log(`Initializing database at ${dbPath}`)

        calculateDatabaseSize(this.#features, dbPath)
            .then(size => {
                this.#dbFileSize = size
            })
            .catch(err => {
                this.#features.logging.warn(`Error getting db file size: ${err}`)
            })

        const startTime = Date.now()

        this.#db = new Loki(dbName, {
            adapter: new FileSystemAdapter(features.workspace, this.#dbDirectory),
            autosave: true,
            autoload: true,
            autoloadCallback: () => this.databaseInitialize(startTime),
            autosaveInterval: 1000,
            persistenceMethod: 'fs',
        })

        this.#historyMaintainer = new ChatHistoryMaintainer(features, this.#dbDirectory, dbName, this.#db)
        // Async process: Trimming history asynchronously if the size exceeds the max
        // This process will take several seconds
        this.#historyMaintainer.trimHistoryToMaxSize().catch(err => {
            this.#features.logging.error(`Error trimming history: ${err}`)
        })
    }

    public static getInstance(features: Features): ChatDatabase {
        if (!ChatDatabase.#instance) {
            ChatDatabase.#instance = new ChatDatabase(features)
        }
        return ChatDatabase.#instance
    }

    public close() {
        this.#db.close()
        ChatDatabase.#instance = undefined
    }

    /**
     * Returns whether the database has been initialized.
     */
    isInitialized(): boolean {
        return this.#initialized
    }

    setHistoryIdMapping(tabId: string, historyId: string) {
        this.#features.logging.log(`Setting historyIdMapping: tabId=${tabId}, historyId=${historyId}`)
        this.#historyIdMapping.set(tabId, historyId)
    }

    /**
     * Generates an identifier for the open workspace folder(s).
     */
    private getFolderBasedWorkspaceIdentifier() {
        let workspaceFolderPaths = this.#features.workspace
            .getAllWorkspaceFolders()
            ?.map(({ uri }) => new URL(uri).pathname)
        // Case 1: Multi-root workspace (unsaved)
        if (workspaceFolderPaths && workspaceFolderPaths.length > 1) {
            // Create hash from all folder paths combined
            const pathsString = workspaceFolderPaths
                .sort() // Sort to ensure consistent hash regardless of folder order
                .join('|')
            return getMd5WorkspaceId(pathsString)
        }

        // Case 2: Single folder workspace
        if (workspaceFolderPaths && workspaceFolderPaths[0]) {
            return getMd5WorkspaceId(workspaceFolderPaths[0])
        }

        // Case 3: No workspace open
        return 'no-workspace'
    }

    /**
     * Generates an identifier for the open workspace.
     */
    getWorkspaceIdentifier() {
        const workspaceFilePath =
            this.#features.lsp.getClientInitializeParams()?.initializationOptions?.aws?.awsClientCapabilities?.q
                ?.workspaceFilePath

        if (workspaceFilePath) {
            // Case 1: The latest plugins provide workspaceFilePath - should use workspace file-based SHA256 hash for workspace ID.
            // This distinguishes from older plugins that used MD5 of workspaceFilePath.
            const workspaceId = getSha256WorkspaceId(workspaceFilePath)
            const dbFilePath = path.join(this.#dbDirectory, getChatDbNameFromWorkspaceId(workspaceId))

            const dbFileExists = existsSync(dbFilePath)
            if (!dbFileExists) {
                // Migrate the history file from folder-based to workspace file-based.
                this.migrateHistoryFile(dbFilePath)
            }

            this.#features.logging.debug(`workspaceFilePath is set: ${workspaceFilePath}, workspaceId: ${workspaceId}`)
            return workspaceId
        } else {
            // Case 2: workspaceFilePath is not set, use folder-based workspaceId
            return this.getFolderBasedWorkspaceIdentifier()
        }
    }

    /**
     * Migrate the workspace folder based history file to workspaceFile based history file
     * @param newDbFilePath workspaceFile based history file path
     */
    private migrateHistoryFile(newDbFilePath: string) {
        // Check if old folder-based history file exists and migrate it to the new workspace file-based location.
        // If no old file exists, we'll simply use the new workspace ID for the history file.
        const oldWorkspaceIdentifier = this.getFolderBasedWorkspaceIdentifier()
        const oldDbFilePath = path.join(this.#dbDirectory, getChatDbNameFromWorkspaceId(oldWorkspaceIdentifier))
        const oldDbFileExists = existsSync(oldDbFilePath)
        if (oldDbFileExists) {
            this.#features.logging.log(`Migrating history file from ${oldDbFilePath} to ${newDbFilePath}`)
            renameSync(oldDbFilePath, newDbFilePath)
        }
    }

    /**
     * Gets the current size of the database file in bytes.
     * @returns Promise that resolves to the file size in bytes, or undefined if the file doesn't exist
     */
    getDatabaseFileSize(): number | undefined {
        return this.#dbFileSize
    }

    async databaseInitialize(startTime: number) {
        let entries = this.#db.getCollection(TabCollection)
        if (entries === null) {
            this.#features.logging.log(`Creating new collection`)
            entries = this.#db.addCollection(TabCollection, {
                unique: ['historyId'],
                indices: ['updatedAt', 'isOpen'],
            })
        }
        this.#db.addCollection(SettingsCollection)
        this.#initialized = true
        this.#loadTimeMs = Date.now() - startTime
    }

    getOpenTabs() {
        if (this.isInitialized()) {
            const collection = this.#db.getCollection<Tab>(TabCollection)
            return collection.find({ isOpen: true })
        }
    }

    addTabWithContext(collection: Collection<Tab>, historyId: string, tabContext: TabContext) {
        collection.insert({
            tabType: 'cwc',
            historyId,
            title: 'Amazon Q Chat',
            conversations: [],
            isOpen: true,
            updatedAt: new Date(),
            tabContext,
        })
    }

    getRules(tabId: string): Rules {
        if (this.#initialized) {
            const collection = this.#db.getCollection<Tab>(TabCollection)
            const historyId = this.#historyIdMapping.get(tabId)
            if (historyId) {
                const tab = collection.findOne({ historyId })
                return tab?.tabContext?.rules || { folders: {}, rules: {} }
            }
        }
        return { folders: {}, rules: {} }
    }

    getPinnedContext(tabId: string): ContextCommand[] {
        if (this.#initialized) {
            const collection = this.#db.getCollection<Tab>(TabCollection)
            const historyId = this.getOrCreateHistoryId(tabId)
            if (historyId) {
                const tab = collection.findOne({ historyId })
                return tab?.tabContext?.pinnedContext || DEFAULT_PINNED_CONTEXT
            }
        }
        return []
    }

    setRules(tabId: string, rules: Rules) {
        if (this.#initialized) {
            const collection = this.#db.getCollection<Tab>(TabCollection)
            const historyId = this.getOrCreateHistoryId(tabId)
            const tab = collection.findOne({ historyId })

            this.#features.logging.log(`Updating rules: rules=${JSON.stringify(rules)}`)

            if (!tab) {
                this.addTabWithContext(collection, historyId, { rules })
            } else {
                if (!tab.tabContext) {
                    tab.tabContext = {}
                }
                tab.tabContext.rules = rules
                collection.update(tab)
            }
        }
    }

    addPinnedContext(tabId: string, context: ContextCommand) {
        if (this.#initialized) {
            const collection = this.#db.getCollection<Tab>(TabCollection)
            const historyId = this.getOrCreateHistoryId(tabId)
            if (historyId) {
                this.#features.logging.log(
                    `Adding pinned context: historyId=${historyId}, context=${JSON.stringify(context)}`
                )
                const tab = collection.findOne({ historyId })
                if (!tab) {
                    this.addTabWithContext(collection, historyId, {
                        pinnedContext: DEFAULT_PINNED_CONTEXT.concat([context]),
                    })
                } else {
                    if (!tab.tabContext) {
                        tab.tabContext = {}
                    }
                    if (!tab.tabContext.pinnedContext) {
                        tab.tabContext.pinnedContext = DEFAULT_PINNED_CONTEXT
                    }
                    // Only add context item if its not already in this tab's pinned context
                    if (!tab.tabContext.pinnedContext.find(c => c.id === context.id)) {
                        // Active file pill should always be at the beginning of pinned context
                        if (DEFAULT_PINNED_CONTEXT.find(item => context.id === item.id)) {
                            tab.tabContext.pinnedContext.unshift(context)
                        } else {
                            tab.tabContext.pinnedContext.push(context)
                        }
                    }
                    collection.update(tab)
                }
            }
        }
    }

    removePinnedContext(tabId: string, context: ContextCommand) {
        if (this.#initialized) {
            const collection = this.#db.getCollection<Tab>(TabCollection)
            const historyId = this.getOrCreateHistoryId(tabId)
            if (historyId) {
                this.#features.logging.log(
                    `Removing pinned context: historyId=${historyId}, context=${JSON.stringify(context)}`
                )
                const tab = collection.findOne({ historyId })
                if (!tab) {
                    this.addTabWithContext(collection, historyId, { pinnedContext: [] })
                } else {
                    if (!tab.tabContext) {
                        tab.tabContext = {}
                    }
                    if (!tab.tabContext.pinnedContext) {
                        tab.tabContext.pinnedContext = []
                    }
                    tab.tabContext.pinnedContext = tab.tabContext.pinnedContext.filter(c => c.id !== context.id)
                    collection.update(tab)
                }
            }
        }
    }

    getLoadTime() {
        return this.#loadTimeMs
    }

    getTab(historyId: string) {
        if (this.isInitialized()) {
            const collection = this.#db.getCollection<Tab>(TabCollection)
            return collection.findOne({ historyId })
        }
    }

    // If conversation is open, return its tabId, else return undefined
    getOpenTabId(historyId: string) {
        const selectedTab = this.getTab(historyId)
        if (selectedTab?.isOpen) {
            for (const [tabId, id] of this.#historyIdMapping) {
                if (id === historyId) {
                    return tabId
                }
            }
        }
        return undefined
    }

    /**
     * Delete a conversation from history when /clear command is sent on an open tab
     */
    clearTab(tabId: string) {
        if (this.isInitialized()) {
            const tabCollection = this.#db.getCollection<Tab>(TabCollection)
            const historyId = this.#historyIdMapping.get(tabId)
            if (historyId) {
                this.#features.logging.log(
                    `Removed conversation from history with tabId=${tabId}, historyId=${historyId}`
                )
                tabCollection.findAndRemove({ historyId })
            }
            this.#historyIdMapping.delete(tabId)
        }
    }

    updateTabOpenState(tabId: string, isOpen: boolean) {
        if (this.isInitialized()) {
            const tabCollection = this.#db.getCollection<Tab>(TabCollection)
            const historyId = this.#historyIdMapping.get(tabId)
            if (historyId) {
                this.#features.logging.log(`Updating tab open state: historyId=${historyId}, isOpen=${isOpen}`)
                tabCollection.findAndUpdate({ historyId }, (tab: Tab) => {
                    tab.isOpen = isOpen
                    return tab
                })
                if (!isOpen) {
                    this.#historyIdMapping.delete(tabId)
                }
            }
        }
    }

    /**
     * Searches messages across all conversations and tabs based on a given filter.
     * This function performs the following operations:
     * - If no filter is provided, it returns the entire conversation history
     * - Searches for the filter term (case-insensitive) in all message bodies
     * - Filters tabs that contain matching messages
     * - Groups the filtered results by date
     * - If no results are found, returns a single group with a "No matches found" message
     **/
    searchMessages(filter: string): { results: ConversationItemGroup[]; searchTime: number } {
        let searchResults: ConversationItemGroup[] = []
        const startTime = Date.now()

        if (this.isInitialized()) {
            if (!filter) {
                this.#features.logging.log(`Empty search filter, returning all history`)
                return { results: this.getHistory(), searchTime: Date.now() - startTime }
            }

            this.#features.logging.log(`Searching for ${filter}`)
            const searchTermLower = filter.toLowerCase()
            const tabCollection = this.#db.getCollection<Tab>(TabCollection)
            const tabs = tabCollection.find()
            const filteredTabs = tabs.filter((tab: Tab) => {
                return tab.conversations.some((conversation: Conversation) => {
                    return conversation.messages.some((message: Message) => {
                        return message.body?.toLowerCase().includes(searchTermLower)
                    })
                })
            })
            this.#features.logging.log(`Found ${filteredTabs.length} tabs with matching messages`)
            searchResults = groupTabsByDate(filteredTabs)
        }
        if (searchResults.length === 0) {
            this.#features.logging.log(`No matches found`)
            searchResults = [{ items: [{ id: EMPTY_CONVERSATION_LIST_ID, description: 'No matches found' }] }]
        }
        return { results: searchResults, searchTime: Date.now() - startTime }
    }

    /**
     * Get messages for specified tabId
     * @param tabId The ID of the tab to get messages from
     * @param numMessages Optional number of most recent messages to return. If not provided, returns all messages.
     */
    getMessages(tabId: string, numMessages?: number) {
        if (this.isInitialized()) {
            const tabCollection = this.#db.getCollection<Tab>(TabCollection)
            const historyId = this.#historyIdMapping.get(tabId)
            this.#features.logging.log(
                `Getting messages for tabId=${tabId}, historyId=${historyId}, numMessages=${numMessages}`
            )
            const tabData = historyId ? tabCollection.findOne({ historyId }) : undefined
            if (tabData) {
                const allMessages = tabData.conversations.flatMap((conversation: Conversation) => conversation.messages)
                if (numMessages !== undefined) {
                    return allMessages.slice(-numMessages)
                }
                return allMessages
            }
        }
        return []
    }

    /**
     * Get all conversations for the current workspace, grouped by last updated time
     */
    getHistory(): ConversationItemGroup[] {
        if (this.isInitialized()) {
            const tabCollection = this.#db.getCollection<Tab>(TabCollection)
            const tabs = tabCollection.find()
            let groupedTabs = groupTabsByDate(tabs)
            this.#features.logging.log(`Found ${tabs.length} conversations from history`)
            if (groupedTabs.length === 0) {
                return [{ items: [{ id: EMPTY_CONVERSATION_LIST_ID, description: 'No chat history found' }] }]
            } else {
                return groupedTabs
            }
        }
        return []
    }

    /**
     * Deletes a conversation from history
     */
    deleteHistory(historyId: string) {
        if (this.isInitialized()) {
            const tabCollection = this.#db.getCollection<Tab>(TabCollection)
            tabCollection.findAndRemove({ historyId })
            this.#features.logging.log(`Removed conversation from history with historyId=${historyId}`)
            const tabId = this.getOpenTabId(historyId)
            if (tabId) {
                this.#historyIdMapping.delete(tabId)
            }
        }
    }

    getOrCreateHistoryId(tabId: string) {
        let historyId = this.#historyIdMapping.get(tabId)

        if (!historyId) {
            historyId = this.createHistoryId(tabId)
        }

        return historyId
    }

    createHistoryId(tabId: string) {
        const historyId = crypto.randomUUID()
        this.#features.logging.log(`Creating new historyId=${historyId} for tabId=${tabId}`)
        this.setHistoryIdMapping(tabId, historyId)

        return historyId
    }

    /**
     * Adds a message to a conversation within a specified tab.
     *
     * This method manages chat messages in the following way:
     * - Creates a new history ID if none exists for the tab
     * - Updates existing conversation or creates new one
     * - Updates tab title with last user prompt added to conversation
     * - Updates tab's last updated time
     */
    addMessage(tabId: string, tabType: TabType, conversationId: string, message: Message) {
        if (this.isInitialized()) {
            const clientType = this.#features.lsp.getClientInitializeParams()?.clientInfo?.name || 'unknown'
            const tabCollection = this.#db.getCollection<Tab>(TabCollection)

            this.#features.logging.log(
                `Adding message to history: tabId=${tabId}, tabType=${tabType}, conversationId=${conversationId}`
            )

            let historyId = this.getOrCreateHistoryId(tabId)

            const tabData = historyId ? tabCollection.findOne({ historyId }) : undefined
            const tabTitle =
                (message.type === 'prompt' && message.shouldDisplayMessage !== false && message.body.trim().length > 0
                    ? message.body
                    : tabData?.title) || 'Amazon Q Chat Agent' // Show default message in place of IDE-to-LLM prompts for generating test/documentation/development content
            message = this.formatChatHistoryMessage(message)
            if (tabData) {
                this.#features.logging.log(`Updating existing tab with historyId=${historyId}`)
                tabData.conversations = updateOrCreateConversation(
                    tabData.conversations,
                    conversationId,
                    message,
                    clientType
                )
                tabData.updatedAt = new Date()
                tabData.title = tabTitle
                tabCollection.update(tabData)
            } else {
                this.#features.logging.log(`Creating new tab with historyId=${historyId}`)
                tabCollection.insert({
                    historyId,
                    updatedAt: new Date(),
                    isOpen: true,
                    tabType: tabType,
                    title: tabTitle,
                    conversations: [{ conversationId, clientType, updatedAt: new Date(), messages: [message] }],
                })
            }
        }
    }

    /**
     * Replace history with summary/dummyResponse pair within a specified tab.
     *
     * This method manages chat messages by creating a new history with compacted summary and dummy response pairs
     */
    replaceWithSummary(tabId: string, tabType: TabType, conversationId: string, message: Message) {
        if (this.isInitialized()) {
            const clientType = this.#features.lsp.getClientInitializeParams()?.clientInfo?.name || 'unknown'
            const tabCollection = this.#db.getCollection<Tab>(TabCollection)

            this.#features.logging.log(
                `Replace history with summary: tabId=${tabId}, tabType=${tabType}, conversationId=${conversationId}`
            )

            const oldHistoryId = this.getOrCreateHistoryId(tabId)
            // create a new historyId to start fresh
            const historyId = this.createHistoryId(tabId)

            const tabData = historyId ? tabCollection.findOne({ historyId }) : undefined
            const tabTitle =
                (message.type === 'prompt' && message.shouldDisplayMessage !== false && message.body.trim().length > 0
                    ? message.body
                    : tabData?.title) || 'Amazon Q Chat'
            message = this.formatChatHistoryMessage(message)
            this.#features.logging.log(`Overriding tab with new historyId=${historyId}`)
            tabCollection.insert({
                historyId,
                updatedAt: new Date(),
                isOpen: true,
                tabType: tabType,
                title: tabTitle,
                conversations: [
                    {
                        conversationId,
                        clientType,
                        updatedAt: new Date(),
                        messages: [
                            // summary
                            message,
                            // dummy response
                            {
                                body: 'Working...',
                                type: 'answer',
                                shouldDisplayMessage: false,
                                timestamp: new Date(),
                            },
                        ],
                    },
                ],
            })

            if (oldHistoryId) {
                tabCollection.findAndRemove({ historyId: oldHistoryId })
            }
        }
    }

    formatChatHistoryMessage(message: Message): Message {
        if (message.type === ('prompt' as ChatItemType)) {
            let hasToolResults = false
            if (message.userInputMessageContext?.toolResults) {
                hasToolResults = message.userInputMessageContext?.toolResults.length > 0
            }
            return {
                ...message,
                userInputMessageContext: {
                    // keep falcon context when inputMessage is not a toolResult message
                    editorState: hasToolResults ? undefined : message.userInputMessageContext?.editorState,
                    // Only keep toolResults in history
                    toolResults: message.userInputMessageContext?.toolResults,
                },
            }
        }
        return message
    }

    /**
     * Prepare the history messages for service request and fix the persisted history in DB to maintain the following invariants:
     * 1. The history contains at most MaxConversationHistoryMessages messages. Oldest messages are dropped.
     * 2. The first message is from the user and without any tool usage results, and the last message is from the assistant.
     *    The history contains alternating sequene of userMessage followed by assistantMessages
     * 3. The toolUse and toolResult relationship is valid
     * 4. The history character length is <= MaxConversationHistoryCharacters - newUserMessageCharacterCount. Oldest messages are dropped.
     */
    fixAndGetHistory(
        tabId: string,
        newUserMessage: ChatMessage,
        pinnedContextMessages: ChatMessage[],
        newUserInputCount?: number
    ): MessagesWithCharacterCount {
        let messagesWithCount: MessagesWithCharacterCount = { messages: [], count: 0 }
        if (!this.isInitialized()) {
            return messagesWithCount
        }

        this.#features.logging.info(`Fixing history: tabId=${tabId}`)

        // 1. Make sure the length of the history messages don't exceed MaxConversationHistoryMessages
        let allMessages = this.getMessages(tabId, maxConversationHistoryMessages)
        if (allMessages.length > 0) {
            // 2. Fix history: Ensure messages in history is valid for server side checks
            this.ensureValidMessageSequence(tabId, allMessages)

            // 3. Fix new user prompt: Ensure lastMessage in history toolUse and newMessage toolResult relationship is valid
            this.validateAndFixNewMessageToolResults(allMessages, newUserMessage)

            if (!newUserInputCount) {
                newUserInputCount = this.calculateNewMessageCharacterCount(newUserMessage, pinnedContextMessages)
            }

            // 4. NOTE: Keep this trimming logic at the end of the preprocess.
            // Make sure max characters ≤ remaining Character Budget, must be put at the end of preprocessing
            messagesWithCount = this.trimMessagesToMaxLength(allMessages, newUserInputCount)
            allMessages = messagesWithCount.messages
            // Edge case: If the history is empty and the next message contains tool results, then we have to just abandon them.
            if (
                allMessages.length === 0 &&
                newUserMessage.userInputMessage?.userInputMessageContext?.toolResults?.length &&
                newUserMessage.userInputMessage?.userInputMessageContext?.toolResults?.length > 0
            ) {
                this.#features.logging.warn('History overflow: abandoning dangling toolResults.')
                newUserMessage.userInputMessage.userInputMessageContext.toolResults = []
                newUserMessage.userInputMessage.content = 'The conversation history has overflowed, clearing state'
            }
        }

        // Prepend pinned context fake message pair to beginning of history
        if (pinnedContextMessages.length === 2) {
            messagesWithCount.messages = [
                ...pinnedContextMessages.map(msg => chatMessageToMessage(msg)),
                ...allMessages,
            ]
        }

        return messagesWithCount
    }

    /**
     * Finds a suitable "break point" index in the message sequence.
     *
     * It ensures that the "break point" is at a clean conversation boundary where:
     * 1. The message is from a user (type === 'prompt')
     * 2. The message doesn't contain tool results that would break tool use/result pairs
     * 3. The message has a non-empty body
     *
     * @param allMessages The array of conversation messages to search through
     * @returns The index to trim from, or undefined if no suitable trimming point is found
     */
    private findIndexToTrim(allMessages: Message[]): number | undefined {
        for (let i = 2; i < allMessages.length; i++) {
            const message = allMessages[i]
            if (message.type === ('prompt' as ChatItemType) && this.isValidUserMessageWithoutToolResults(message)) {
                return i
            }
        }
        return undefined
    }

    private isValidUserMessageWithoutToolResults(message: Message): boolean {
        const ctx = message.userInputMessageContext
        return !!ctx && (!ctx.toolResults || ctx.toolResults.length === 0) && message.body !== ''
    }

    private trimMessagesToMaxLength(messages: Message[], newUserInputCount: number): MessagesWithCharacterCount {
        let historyCharacterCount = this.calculateMessagesCharacterCount(messages)
        const maxHistoryCharacterSize = Math.max(0, MaxOverallCharacters - newUserInputCount)
        this.#features.logging.debug(`Current remaining character budget: ${maxHistoryCharacterSize}`)
        while (historyCharacterCount > maxHistoryCharacterSize && messages.length > 2) {
            // Find the next valid user message to start from
            const indexToTrim = this.findIndexToTrim(messages)
            if (indexToTrim !== undefined && indexToTrim > 0) {
                this.#features.logging.debug(
                    `Removing the first ${indexToTrim} elements in the history due to character count limit`
                )
                messages.splice(0, indexToTrim)
            } else {
                this.#features.logging.debug(
                    'Could not find a valid point to trim, reset history to reduce character count'
                )
                return { messages: [], count: 0 }
            }
            historyCharacterCount = this.calculateMessagesCharacterCount(messages)
        }
        return {
            messages,
            count: historyCharacterCount,
        }
    }

    private calculateToolSpecCharacterCount(currentMessage: ChatMessage): number {
        let count = 0
        if (currentMessage.userInputMessage?.userInputMessageContext?.tools) {
            try {
                for (const tool of currentMessage.userInputMessage?.userInputMessageContext?.tools) {
                    count += JSON.stringify(tool).length
                }
            } catch (e) {
                this.#features.logging.error(`Error counting tools: ${String(e)}`)
            }
        }
        return count
    }

    calculateNewMessageCharacterCount(newUserMessage: ChatMessage, pinnedContextMessages: ChatMessage[]): number {
        const currentUserInputCharacterCount = this.calculateMessagesCharacterCount([
            chatMessageToMessage(newUserMessage),
        ])
        const pinnedContextCount = this.calculateMessagesCharacterCount([
            ...pinnedContextMessages.map(msg => chatMessageToMessage(msg)),
        ])
        const currentInputToolSpecCount = this.calculateToolSpecCharacterCount(newUserMessage)
        const totalCount = currentUserInputCharacterCount + currentInputToolSpecCount + pinnedContextCount
        this.#features.logging.debug(
            `Current user message characters input: ${currentUserInputCharacterCount} + toolSpec: ${currentInputToolSpecCount} + pinnedContext: ${pinnedContextCount} = total: ${totalCount}`
        )
        return totalCount
    }

    calculateMessagesCharacterCount(allMessages: Message[]): number {
        let bodyCount = 0
        let toolUsesCount = 0
        let toolResultsCount = 0
        let editorStateCount = 0
<<<<<<< HEAD
=======
        let imageCharCount = 0
>>>>>>> 79a413a2

        for (const message of allMessages) {
            // Count characters of all message text
            bodyCount += message.body.length

            // Count characters in tool uses
            if (message.toolUses) {
                try {
                    for (const toolUse of message.toolUses) {
                        toolUsesCount += JSON.stringify(toolUse).length
                    }
                } catch (e) {
                    this.#features.logging.error(`Error counting toolUses: ${String(e)}`)
                }
            }
            // Count characters in tool results
            if (message.userInputMessageContext?.toolResults) {
                try {
                    for (const toolResul of message.userInputMessageContext.toolResults) {
                        toolResultsCount += JSON.stringify(toolResul).length
                    }
                } catch (e) {
                    this.#features.logging.error(`Error counting toolResults: ${String(e)}`)
                }
            }
            if (message.userInputMessageContext?.editorState) {
                try {
                    editorStateCount += JSON.stringify(message.userInputMessageContext?.editorState).length
                } catch (e) {
                    this.#features.logging.error(`Error counting editorState: ${String(e)}`)
                }
            }

            if (message.images) {
                try {
                    for (const image of message.images) {
                        let imageTokenInCharacter = estimateCharacterCountFromImageBlock(image)
                        imageCharCount += imageTokenInCharacter
                    }
                } catch (e) {
                    this.#features.logging.error(`Error counting images: ${String(e)}`)
                }
            }
        }

<<<<<<< HEAD
        const totalCount = bodyCount + toolUsesCount + toolResultsCount + editorStateCount
        this.#features.logging.debug(
            `Messages characters: body: ${bodyCount} + toolUses: ${toolUsesCount} + toolResults: ${toolResultsCount} + editorState: ${editorStateCount} = total: ${totalCount}`
=======
        const totalCount = bodyCount + toolUsesCount + toolResultsCount + editorStateCount + imageCharCount
        this.#features.logging.debug(
            `Messages characters: body: ${bodyCount} + toolUses: ${toolUsesCount} + toolResults: ${toolResultsCount} + editorState: ${editorStateCount} + images: ${imageCharCount} = total: ${totalCount}`
>>>>>>> 79a413a2
        )
        return totalCount
    }

    /**
     * Gets the latest conversation ID for a given tab
     * @param tabId The ID of the tab to get the latest conversation ID from
     * @returns The latest conversation ID, or an empty string if none exists
     */
    private getLatestConversationId(tabId: string): string {
        const tabCollection = this.#db.getCollection<Tab>(TabCollection)
        const historyId = this.#historyIdMapping.get(tabId)
        const tabData = historyId ? tabCollection.findOne({ historyId }) : undefined
        const lastConversationLength = tabData?.conversations?.length || 0

        if (lastConversationLength > 0) {
            return tabData?.conversations[lastConversationLength - 1].conversationId || ''
        }

        return ''
    }

    /**
     * Ensures that the message sequence follows the required pattern for a valid conversation.
     *
     * This method enforces two key rules:
     * 1. The first message must be from the user (type === 'prompt')
     * 2. The last message must be from the assistant (type === 'answer')
     *
     * If the first rule is violated, leading assistant messages are removed.
     * If the second rule is violated, a dummy response is added to maintain the alternating user-assistant pattern.
     *
     * @param tabId - The current tabId.
     * @param messages - The message history to validate and potentially modify, this will be attached to the service request.
     */
    ensureValidMessageSequence(tabId: string, messages: Message[]): void {
        if (messages.length === 0) {
            return
        }

        // Make sure the first message sent to LLM is from the user (type === 'prompt'), else drop
        while (messages.length > 0 && messages[0].type === ('answer' as ChatItemType)) {
            messages.shift()
            this.#features.logging.debug('Dropped first message since it is not from user')
        }

        // Make sure the first user message doesn't have tool usage results.
        while (
            messages.length > 0 &&
            messages[0].type === ('prompt' as ChatItemType) &&
            !this.isValidUserMessageWithoutToolResults(messages[0])
        ) {
            // Remove first user-assistant pair - here we assume that the mid-sequence messages are always in the alternating user-assistant pattern
            messages.splice(0, 2)
            this.#features.logging.debug('Dropped the first message pair since the user message has tool usage results')
        }

        //  Make sure the last message is from the assistant (type === 'answer'), else add a dummy response
        if (messages.length > 0 && messages[messages.length - 1].type === ('prompt' as ChatItemType)) {
            // Add an assistant response to both request and DB to maintain a valid sequence
            const dummyResponse: Message = {
                body: 'Working...',
                type: 'answer',
                shouldDisplayMessage: false,
                timestamp: new Date(),
            }
            // Add to service request
            messages.push(dummyResponse)
            // Add to the last conversation in history DB
            const lastConversationId = this.getLatestConversationId(tabId)
            this.addMessage(tabId, 'cwc', lastConversationId, dummyResponse)
            this.#features.logging.debug('Added a dummy response for the trailing user message')
        }
    }

    /**
     * This method modifies the new user message and ensuring that tool results in a new user message
     * properly correspond to tool uses from the previous assistant message.
     *
     * This validation should be performed before sending requests and is critical for maintaining
     * a coherent conversation flow when tools are involved, ensuring the AI model has accurate context
     * about which tools were actually used and which were cancelled or failed.
     *
     * @param messages The conversation history messages
     * @param newUserMessage The new user message being added to the conversation
     * @throws ToolResultValidationError if the message is invalid and not able to be fixed
     */
    validateAndFixNewMessageToolResults(messages: Message[], newUserMessage: ChatMessage) {
        if (newUserMessage?.userInputMessage?.userInputMessageContext) {
            const newUserMessageContext = newUserMessage.userInputMessage.userInputMessageContext
            const toolResults = newUserMessageContext.toolResults || []
            if (messages.length === 0) {
                if (toolResults && toolResults.length > 0) {
                    throw new ToolResultValidationError(
                        'New message has tool results but last message has no tool uses'
                    )
                }
                return
            }
            const lastMsg = messages[messages.length - 1]
            const lastMsgToolUses = lastMsg?.toolUses || []

            // If last message has no tool uses but new message has tool results, this is invalid
            if (toolResults && toolResults.length > 0 && lastMsgToolUses.length === 0) {
                throw new ToolResultValidationError('New message has tool results but last message has no tool uses')
            }

            const toolUseIds = new Set(lastMsgToolUses.map(toolUse => toolUse.toolUseId))
            const validToolResults = toolResults.filter(toolResult => toolUseIds.has(toolResult.toolUseId))

            if (validToolResults.length < toolUseIds.size) {
                // Add cancelled tool results for missing IDs
                const missingToolUses = lastMsgToolUses.filter(
                    toolUses => !validToolResults.some(toolResults => toolResults.toolUseId === toolUses.toolUseId)
                )

                for (const toolUse of missingToolUses) {
                    this.#features.logging.warn(
                        `newUserMessage missing ToolResult for ${toolUse.toolUseId}. Inserting cancelled.`
                    )
                    validToolResults.push({
                        toolUseId: toolUse.toolUseId,
                        status: ToolResultStatus.ERROR,
                        content: [{ text: 'Tool use was cancelled by the user' }],
                    })
                }
            }
            newUserMessageContext.toolResults = validToolResults

            if (
                newUserMessageContext.toolResults.length === 0 &&
                (!newUserMessage.userInputMessage.content || newUserMessage.userInputMessage.content?.trim() == '')
            ) {
                throw new ToolResultValidationError('Empty message with no tool results')
            }
        }
    }

    getSettings(): Settings | undefined {
        if (this.#initialized) {
            const settingsCollection = this.#db.getCollection<Settings>(SettingsCollection)
            const settings = settingsCollection.findOne({})
            return settings || undefined
        }
        return undefined
    }

    updateSettings(settings: Settings): void {
        if (this.#initialized) {
            const settingsCollection = this.#db.getCollection<Settings>(SettingsCollection)
            const existingSettings = settingsCollection.findOne({})
            if (existingSettings) {
                this.#features.logging.log('Updating existing settings')
                settingsCollection.update({ ...existingSettings, ...settings })
            } else {
                this.#features.logging.log('Creating new settings')
                settingsCollection.insert(settings)
            }
        }
    }

    getModelId(): string | undefined {
        const settings = this.getSettings()
        return settings?.modelId === '' ? undefined : settings?.modelId
    }

    setModelId(modelId: string | undefined): void {
        this.updateSettings({ modelId: modelId === '' ? undefined : modelId })
    }

    getPairProgrammingMode(): boolean | undefined {
        const settings = this.getSettings()
        return settings?.pairProgrammingMode
    }

    setPairProgrammingMode(pairProgrammingMode: boolean | undefined): void {
        // Get existing settings to preserve other fields like modelId
        const settings = this.getSettings() || { modelId: undefined }
        this.updateSettings({ ...settings, pairProgrammingMode })
    }
}<|MERGE_RESOLUTION|>--- conflicted
+++ resolved
@@ -23,10 +23,7 @@
     getSha256WorkspaceId,
     getMd5WorkspaceId,
     MessagesWithCharacterCount,
-<<<<<<< HEAD
-=======
     estimateCharacterCountFromImageBlock,
->>>>>>> 79a413a2
 } from './util'
 import * as crypto from 'crypto'
 import * as path from 'path'
@@ -803,10 +800,7 @@
         let toolUsesCount = 0
         let toolResultsCount = 0
         let editorStateCount = 0
-<<<<<<< HEAD
-=======
         let imageCharCount = 0
->>>>>>> 79a413a2
 
         for (const message of allMessages) {
             // Count characters of all message text
@@ -852,15 +846,9 @@
             }
         }
 
-<<<<<<< HEAD
-        const totalCount = bodyCount + toolUsesCount + toolResultsCount + editorStateCount
-        this.#features.logging.debug(
-            `Messages characters: body: ${bodyCount} + toolUses: ${toolUsesCount} + toolResults: ${toolResultsCount} + editorState: ${editorStateCount} = total: ${totalCount}`
-=======
         const totalCount = bodyCount + toolUsesCount + toolResultsCount + editorStateCount + imageCharCount
         this.#features.logging.debug(
             `Messages characters: body: ${bodyCount} + toolUses: ${toolUsesCount} + toolResults: ${toolResultsCount} + editorState: ${editorStateCount} + images: ${imageCharCount} = total: ${totalCount}`
->>>>>>> 79a413a2
         )
         return totalCount
     }
