--- conflicted
+++ resolved
@@ -28,13 +28,11 @@
     warning?: string
 }
 
-<<<<<<< HEAD
 export class ToolApprovalException extends Error {
     constructor() {
         super(`Tool execution invalidated`)
     }
-=======
+}
 export interface ExplanatoryParams {
     explanation?: string
->>>>>>> a0ca8e00
 }