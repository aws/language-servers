/**
 * Copied from ../qChatServer.ts for the purpose of developing a divergent implementation.
 * Will be deleted or merged.
 */

import { InitializeParams, Server } from '@aws/language-server-runtimes/server-interface'
import { AgenticChatController } from './agenticChatController'
import { ChatSessionManagementService } from '../chat/chatSessionManagementService'
import { CLEAR_QUICK_ACTION, HELP_QUICK_ACTION } from '../chat/quickActions'
import { TelemetryService } from '../../shared/telemetry/telemetryService'
import { makeUserContextObject } from '../../shared/telemetryUtils'
import { AmazonQTokenServiceManager } from '../../shared/amazonQServiceManager/AmazonQTokenServiceManager'
import { safeGet } from '../../shared/utils'
import { AmazonQServiceInitializationError } from '../../shared/amazonQServiceManager/errors'
import { AmazonQWorkspaceConfig } from '../../shared/amazonQServiceManager/configurationUtils'
import { TabBarController } from './tabBarController'

export const QAgenticChatServer =
    // prettier-ignore
    (): Server => features => {
<<<<<<< HEAD
        const { chat, credentialsProvider, telemetry, logging, lsp, runtime } = features
        // AmazonQTokenServiceManager and TelemetryService are initialized in `onInitialized` handler to make sure Language Server connection is started
=======
        const { chat, credentialsProvider, telemetry, logging, lsp, runtime, agent } = features

>>>>>>> 49e717cc
        let amazonQServiceManager: AmazonQTokenServiceManager
        let telemetryService: TelemetryService

        let chatController: AgenticChatController
        let chatSessionManagementService: ChatSessionManagementService

        lsp.addInitializer((params: InitializeParams) => {
            return {
                capabilities: {},
                awsServerCapabilities: {
                    chatOptions: {
                        quickActions: {
                            quickActionsCommandGroups: [
                                {
                                    commands: [HELP_QUICK_ACTION, CLEAR_QUICK_ACTION],
                                },
                            ],
                        },
                        history: true,
                        export: TabBarController.enableChatExport(params)
                    },
                },
            }
        })

        const updateConfigurationHandler = (updatedConfig: AmazonQWorkspaceConfig) => {
            logging.debug('Updating configuration of agentic chat server')
            chatController.updateConfiguration(updatedConfig)
        }

        lsp.onInitialized(async () => {
            // Initialize service manager and inject it to chatSessionManagementService to pass it down
            amazonQServiceManager = AmazonQTokenServiceManager.getInstance(features)
            chatSessionManagementService =
                ChatSessionManagementService.getInstance().withAmazonQServiceManager(amazonQServiceManager)

            telemetryService = new TelemetryService(amazonQServiceManager, credentialsProvider, telemetry, logging)

            const clientParams = safeGet(
                lsp.getClientInitializeParams(),
                new AmazonQServiceInitializationError(
                    'TelemetryService initialized before LSP connection was initialized.'
                )
            )

            telemetryService.updateUserContext(makeUserContextObject(clientParams, runtime.platform, 'CHAT'))

            chatController = new AgenticChatController(
                chatSessionManagementService,
                features,
                telemetryService,
                amazonQServiceManager
            )

            /* 
                            Calling handleDidChangeConfiguration once to ensure we get configuration atleast once at start up
                            
                            TODO: TODO: consider refactoring such responsibilities to common service manager config/initialisation server
                    */
            await amazonQServiceManager.handleDidChangeConfiguration()
            await amazonQServiceManager.addDidChangeConfigurationListener(updateConfigurationHandler)
        })

        chat.onTabAdd(params => {
            logging.log(`Adding tab: ${params.tabId}`)

            return chatController.onTabAdd(params)
        })
        chat.onReady(() => {
            logging.log(`Received ready notification`)
            return chatController.onReady()
        })

        chat.onTabChange(params => {
            logging.log(`Changing to tab: ${params.tabId}`)

            return chatController.onTabChange(params)
        })

        chat.onTabRemove(params => {
            logging.log(`Removing tab: ${params.tabId}`)

            return chatController.onTabRemove(params)
        })

        chat.onEndChat((...params) => {
            logging.log('Received end chat request')
            return chatController.onEndChat(...params)
        })

        agent.addTool({
            name: 'count_input',
            description: 'Count the length of the prompt',
            inputSchema: {
                type: 'object',
                properties: {
                    prompt: {
                        type: 'string',
                    },
                },
                required: ['prompt'],
            },
        } as const, async input => {
            return input.prompt?.length
        })

        agent.addTool({
            name: 'get_open_workspace_files',
            description: 'Use the LSP document synchronization to read a list of all open documents in the current workspace',
            inputSchema: {
                type: 'object',
                properties: {
                    filter: {
                        type: 'string',
                        description: 'An optional case-insensitive string to filter on. Does not support wildcards, so only exact substrings match.'
                    }
                }
            }
        } as const, async (input) => 
            (await features.workspace.getAllTextDocuments()).map(td => td.uri).filter(uri => input.filter === undefined || uri.includes(input.filter))
        )

        agent.addTool({
            name: 'get_workspace_file_contents',
            description: `Use the LSP document synchronization to read the contents of one or more files in the workspace. Use \`get_open_workspace_files\` first to get a list of available document URIs.
If a file is not open, use the \`fsRead\` tool to read from disk. Use this tool if the user might have local edits that are not yet saved on disk.`,
            inputSchema: {
                type: 'object',
                properties: {
                    paths: {
                        type: 'array',
                        description: 'A list of URIs to read.',
                        items: {
                            type: 'string',
                            description: 'The URI of a document to read'
                        }
                    }
                },
                required: ['paths']
            }
        } as const, async (input) => 
            input.paths.reduce(async (acc, path) => {
                const doc = await features.workspace.getTextDocument(path)
                if (doc) {
                    (await acc)[path] = doc.getText()
                }
                return acc
            }, Promise.resolve<Record<string, string>>({}))
        )

        chat.onChatPrompt((...params) => {
            logging.log('Received chat prompt')
            return chatController.onChatPrompt(...params)
        })

        chat.onInlineChatPrompt((...params) => {
            logging.log('Received inline chat prompt')
            return chatController.onInlineChatPrompt(...params)
        })

        chat.onQuickAction((...params) => {
            return chatController.onQuickAction(...params)
        })

        chat.onSendFeedback(params => {
            return chatController.onSendFeedback(params)
        })

        chat.onCodeInsertToCursorPosition(params => {
            return chatController.onCodeInsertToCursorPosition(params)
        })

        chat.onListConversations(params => {
            return chatController.onListConversations(params)
        })

        chat.onConversationClick(params => {
            return chatController.onConversationClick(params)
        })

        chat.onTabBarAction(params => {
            return chatController.onTabBarAction(params)
        })

        logging.log('Q Chat server has been initialized')

        return () => {
            chatController?.dispose()
        }
    }<|MERGE_RESOLUTION|>--- conflicted
+++ resolved
@@ -18,13 +18,9 @@
 export const QAgenticChatServer =
     // prettier-ignore
     (): Server => features => {
-<<<<<<< HEAD
-        const { chat, credentialsProvider, telemetry, logging, lsp, runtime } = features
+        const { chat, credentialsProvider, telemetry, logging, lsp, runtime, agent } = features
+
         // AmazonQTokenServiceManager and TelemetryService are initialized in `onInitialized` handler to make sure Language Server connection is started
-=======
-        const { chat, credentialsProvider, telemetry, logging, lsp, runtime, agent } = features
-
->>>>>>> 49e717cc
         let amazonQServiceManager: AmazonQTokenServiceManager
         let telemetryService: TelemetryService
 
@@ -143,7 +139,7 @@
                     }
                 }
             }
-        } as const, async (input) => 
+        } as const, async (input) =>
             (await features.workspace.getAllTextDocuments()).map(td => td.uri).filter(uri => input.filter === undefined || uri.includes(input.filter))
         )
 
@@ -165,7 +161,7 @@
                 },
                 required: ['paths']
             }
-        } as const, async (input) => 
+        } as const, async (input) =>
             input.paths.reduce(async (acc, path) => {
                 const doc = await features.workspace.getTextDocument(path)
                 if (doc) {
