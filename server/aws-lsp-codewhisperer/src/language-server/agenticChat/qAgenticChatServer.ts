/**
 * Copied from ../qChatServer.ts for the purpose of developing a divergent implementation.
 * Will be deleted or merged.
 */

import { InitializeParams, Server } from '@aws/language-server-runtimes/server-interface'
import { AgenticChatController } from './agenticChatController'
import { ChatSessionManagementService } from '../chat/chatSessionManagementService'
import { CLEAR_QUICK_ACTION, HELP_QUICK_ACTION, MANAGE_QUICK_ACTION } from '../chat/quickActions'
import { TelemetryService } from '../../shared/telemetry/telemetryService'
import { makeUserContextObject } from '../../shared/telemetryUtils'
import { AmazonQTokenServiceManager } from '../../shared/amazonQServiceManager/AmazonQTokenServiceManager'
import { AmazonQWorkspaceConfig } from '../../shared/amazonQServiceManager/configurationUtils'
import { TabBarController } from './tabBarController'
import { AmazonQServiceInitializationError } from '../../shared/amazonQServiceManager/errors'
import { safeGet } from '../../shared/utils'
import { enabledMCP } from './tools/mcp/mcpUtils'

export const QAgenticChatServer =
    // prettier-ignore
    (): Server => features => {
        const { chat, credentialsProvider, telemetry, logging, lsp, runtime, agent } = features

        // AmazonQTokenServiceManager and TelemetryService are initialized in `onInitialized` handler to make sure Language Server connection is started
        let amazonQServiceManager: AmazonQTokenServiceManager
        let telemetryService: TelemetryService

        let chatController: AgenticChatController
        let chatSessionManagementService: ChatSessionManagementService

        lsp.addInitializer((params: InitializeParams) => {
            return {
                capabilities: {
                    executeCommandProvider: {
                        commands: [
                            'aws/chat/manageSubscription',
                        ],
                    }
                },
                awsServerCapabilities: {
                    chatOptions: {
                        quickActions: {
                            quickActionsCommandGroups: [
                                {
                                    commands: [HELP_QUICK_ACTION, CLEAR_QUICK_ACTION, MANAGE_QUICK_ACTION],
                                },
                            ],
                        },
                        mcpServers: enabledMCP(params),
<<<<<<< HEAD
=======
                        modelSelection: true,
>>>>>>> 25e7a5ab
                        history: true,
                        export: TabBarController.enableChatExport(params)
                    },
                },
            }
        })

        const updateConfigurationHandler = (updatedConfig: AmazonQWorkspaceConfig) => {
            logging.debug('Updating configuration of agentic chat server')
            chatController.updateConfiguration(updatedConfig)
        }

        lsp.onInitialized(async () => {
            // Get initialized service manager and inject it to chatSessionManagementService to pass it down
            amazonQServiceManager = AmazonQTokenServiceManager.getInstance()
            chatSessionManagementService =
                ChatSessionManagementService.getInstance().withAmazonQServiceManager(amazonQServiceManager)

            telemetryService = new TelemetryService(amazonQServiceManager, credentialsProvider, telemetry, logging)

            const clientParams = safeGet(
                lsp.getClientInitializeParams(),
                new AmazonQServiceInitializationError(
                    'TelemetryService initialized before LSP connection was initialized.'
                )
            )

            telemetryService.updateUserContext(makeUserContextObject(clientParams, runtime.platform, 'CHAT'))

            chatController = new AgenticChatController(
                chatSessionManagementService,
                features,
                telemetryService,
                amazonQServiceManager
            )

            await amazonQServiceManager.addDidChangeConfigurationListener(updateConfigurationHandler)
        })

        lsp.onExecuteCommand((params, token) => {
            return chatController.onExecuteCommand(params, token)
        })

        chat.onTabAdd(params => {
            logging.log(`Adding tab: ${params.tabId}`)

            return chatController.onTabAdd(params)
        })
        chat.onReady(() => {
            logging.log(`Received ready notification`)
            return chatController.onReady()
        })

        chat.onTabChange(params => {
            logging.log(`Changing to tab: ${params.tabId}`)

            return chatController.onTabChange(params)
        })

        chat.onTabRemove(params => {
            logging.log(`Removing tab: ${params.tabId}`)

            return chatController.onTabRemove(params)
        })

        chat.onEndChat((...params) => {
            logging.log('Received end chat request')
            return chatController.onEndChat(...params)
        })

        chat.onChatPrompt((params, token) => {
            logging.log('Received chat prompt')
            return chatController.onChatPrompt(params, token)
        })

        chat.onInlineChatPrompt((...params) => {
            logging.log('Received inline chat prompt')
            return chatController.onInlineChatPrompt(...params)
        })

        chat.onQuickAction((...params) => {
            return chatController.onQuickAction(...params)
        })

        chat.onSendFeedback(params => {
            return chatController.onSendFeedback(params)
        })

        chat.onCodeInsertToCursorPosition(params => {
            return chatController.onCodeInsertToCursorPosition(params)
        })

        chat.onListConversations(params => {
            return chatController.onListConversations(params)
        })

         chat.onListRules(params => {
            return chatController.onListRules(params)
        })

        chat.onConversationClick(params => {
            return chatController.onConversationClick(params)
        })

<<<<<<< HEAD
=======
        chat.onRuleClick(params => {
            return chatController.onRuleClick(params)
        })

>>>>>>> 25e7a5ab
        chat.onListMcpServers(params => {
            return chatController.onListMcpServers(params)
        })

        chat.onMcpServerClick(params => {
            return chatController.onMcpServerClick(params)
        })

        chat.onCreatePrompt((params) => {
            return chatController.onCreatePrompt(params)
        })

        chat.onFileClicked((params) => {
            return chatController.onFileClicked(params)
        })

        chat.onFollowUpClicked((params) => {
            return chatController.onFollowUpClicked(params)
        })

        chat.onTabBarAction(params => {
            return chatController.onTabBarAction(params)
        })

        chat.onPromptInputOptionChange(params => {
            return chatController.onPromptInputOptionChange(params)
        })

        // ;(chat as any).onPromptInputButtonClick((params: any) => {
        //     chatController.setPaidTierMode(params.tabId, 'paidtier')
        // })

        chat.onButtonClick(params => {
            return chatController.onButtonClick(params)
        })

        chat.onInlineChatResult(params => {
            return chatController.onInlineChatResult(params)
        })

        chat.onActiveEditorChanged(params => {
            return chatController.onActiveEditorChanged(params)
        })

        chat.onPinnedContextAdd(params => {
            return chatController.onPinnedContextAdd(params)
        })

        chat.onPinnedContextRemove(params => {
            return chatController.onPinnedContextRemove(params)
        })

        logging.log('Q Chat server has been initialized')

        return () => {
            chatController?.dispose()
        }
    }<|MERGE_RESOLUTION|>--- conflicted
+++ resolved
@@ -47,10 +47,7 @@
                             ],
                         },
                         mcpServers: enabledMCP(params),
-<<<<<<< HEAD
-=======
                         modelSelection: true,
->>>>>>> 25e7a5ab
                         history: true,
                         export: TabBarController.enableChatExport(params)
                     },
@@ -155,13 +152,10 @@
             return chatController.onConversationClick(params)
         })
 
-<<<<<<< HEAD
-=======
         chat.onRuleClick(params => {
             return chatController.onRuleClick(params)
         })
 
->>>>>>> 25e7a5ab
         chat.onListMcpServers(params => {
             return chatController.onListMcpServers(params)
         })
