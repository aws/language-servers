--- conflicted
+++ resolved
@@ -9,13 +9,7 @@
 import { CLEAR_QUICK_ACTION, COMPACT_QUICK_ACTION, HELP_QUICK_ACTION } from '../chat/quickActions'
 import { TelemetryService } from '../../shared/telemetry/telemetryService'
 import { makeUserContextObject } from '../../shared/telemetryUtils'
-<<<<<<< HEAD
 import { AmazonQServiceManager } from '../../shared/amazonQServiceManager/AmazonQServiceManager'
-=======
-import { AmazonQBaseServiceManager } from '../../shared/amazonQServiceManager/BaseAmazonQServiceManager'
-import { getOrThrowBaseTokenServiceManager } from '../../shared/amazonQServiceManager/AmazonQTokenServiceManager'
-import { getOrThrowBaseIAMServiceManager } from '../../shared/amazonQServiceManager/AmazonQIAMServiceManager'
->>>>>>> 79a413a2
 import { AmazonQWorkspaceConfig } from '../../shared/amazonQServiceManager/configurationUtils'
 import { TabBarController } from './tabBarController'
 import { AmazonQServiceInitializationError } from '../../shared/amazonQServiceManager/errors'
@@ -85,11 +79,7 @@
                         quickActions: {
                             quickActionsCommandGroups: [
                                 {
-<<<<<<< HEAD
-                                    commands: [HELP_QUICK_ACTION, CLEAR_QUICK_ACTION, COMPACT_QUICK_ACTION],
-=======
                                     commands: quickActions,
->>>>>>> 79a413a2
                                 },
                             ],
                         },
