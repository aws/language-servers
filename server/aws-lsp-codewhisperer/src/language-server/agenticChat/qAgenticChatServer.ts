--- conflicted
+++ resolved
@@ -59,7 +59,9 @@
 
         lsp.addInitializer((params: InitializeParams) => {
             const rerouteEnabled = enabledReroute(params)
-<<<<<<< HEAD
+            const codeReviewInChatEnabled = enabledCodeReviewInChat(params)
+            const quickActions = [HELP_QUICK_ACTION, CLEAR_QUICK_ACTION, COMPACT_QUICK_ACTION]
+            const shortcutEnabled = enableShortcut(params)
             
             const subscriptionDetailsEnabled = isSubscriptionDetailsEnabled(params)
 
@@ -67,11 +69,6 @@
             if (subscriptionDetailsEnabled) {
                 supportedExecutionCommands.push(SUBSCRIPTION_SHOW_COMMAND_METHOD)
             }
-=======
-            const codeReviewInChatEnabled = enabledCodeReviewInChat(params)
-            const quickActions = [HELP_QUICK_ACTION, CLEAR_QUICK_ACTION, COMPACT_QUICK_ACTION]
-            const shortcutEnabled = enableShortcut(params)
->>>>>>> d9760a34
 
             return {
                 capabilities: {
@@ -93,15 +90,11 @@
                         modelSelection: true,
                         history: true,
                         export: TabBarController.enableChatExport(params),
-<<<<<<< HEAD
-                        reroute: rerouteEnabled,
-                        subscriptionDetails: subscriptionDetailsEnabled,
-=======
                         shortcut: shortcutEnabled,
                         showLogs: TabBarController.enableShowLogs(params),
                         reroute: rerouteEnabled,
-                        codeReviewInChat: codeReviewInChatEnabled
->>>>>>> d9760a34
+                        codeReviewInChat: codeReviewInChatEnabled,
+                        subscriptionDetails: subscriptionDetailsEnabled,
                     },
                 },
             }
