--- conflicted
+++ resolved
@@ -26,19 +26,18 @@
     return qCapabilities?.reroute || false
 }
 
-<<<<<<< HEAD
+export function enabledCompaction(params: InitializeParams | undefined): boolean {
+    const qCapabilities = params?.initializationOptions?.aws?.awsClientCapabilities?.q as
+        | QClientCapabilities
+        | undefined
+    return qCapabilities?.compaction || false
+}
+
 export function enableShortcut(params: InitializeParams | undefined): boolean {
     const qCapabilities = params?.initializationOptions?.aws?.awsClientCapabilities?.q as
         | QClientCapabilities
         | undefined
     return qCapabilities?.shortcut || false
-=======
-export function enabledCompaction(params: InitializeParams | undefined): boolean {
-    const qCapabilities = params?.initializationOptions?.aws?.awsClientCapabilities?.q as
-        | QClientCapabilities
-        | undefined
-    return qCapabilities?.compaction || false
->>>>>>> 45645c2c
 }
 
 export const QAgenticChatServer =
@@ -55,14 +54,11 @@
 
         lsp.addInitializer((params: InitializeParams) => {
             const rerouteEnabled = enabledReroute(params)
-<<<<<<< HEAD
-            const shortcutEnabled = enableShortcut(params)
-=======
             const quickActions = [HELP_QUICK_ACTION, CLEAR_QUICK_ACTION]
             if (enabledCompaction(params)) {
                 quickActions.push(COMPACT_QUICK_ACTION)
             }
->>>>>>> 45645c2c
+            const shortcutEnabled = enableShortcut(params)
 
             return {
                 capabilities: {
