// Error message constants
export const GENERIC_ERROR_MS = 'An unexpected error occurred, check the logs for more information.'
export const OUTPUT_LIMIT_EXCEEDS_PARTIAL_MSG = 'output exceeds maximum character limit of'
export const RESPONSE_TIMEOUT_PARTIAL_MSG = 'Response processing timed out after'

// Time Constants
export const LOADING_THRESHOLD_MS = 2000
export const CLIENT_TIMEOUT_MS = 245_000
export const RESPONSE_TIMEOUT_MS = 240_000
export const SERVICE_MANAGER_TIMEOUT_MS = 10_000 //10 seconds
export const SERVICE_MANAGER_POLL_INTERVAL_MS = 100

// LLM Constants
export const GENERATE_ASSISTANT_RESPONSE_INPUT_LIMIT = 500_000

// Compaction
// Maximum number of characters per request used for compaction prompt
// 200K tokens * 3.5 = 700K characters, intentionally overestimating with 3.5:1 ratio
export const MAX_OVERALL_CHARACTERS = 700_000
export const COMPACTION_CHARACTER_THRESHOLD = 0.7 * MAX_OVERALL_CHARACTERS
export const COMPACTION_BODY = (threshold: number) =>
    `The context window is almost full (${threshold}%) and exceeding it will clear your history. Amazon Q can compact your history instead.`
export const COMPACTION_HEADER_BODY = 'Compact chat history?'
export const COMPACTION_PROMPT = `
[SYSTEM NOTE: This is an automated summarization request, not from the user]\n\n
<task>
Your task is to generate a concise summary of the conversation history between an AI coding agent (assistant) and user once the LLM context window is reached.
This summary will replace the raw conversation history, so it should contain important information from the history such that it enables continuning the conversation with the user in a coherent manner.
Output the summary in markdown format with sections provided in format tag.
</task>

<format>
The summary should have following main sections:
## Conversation Summary
- contains an entry for each key topic discussed
## Files and Code Summary
- contains entries on what was learned about the files and code discussed. If relevant, it includes file paths, function signatures, and key changes
## Key Insights
- contains a summary for each key insight learned from the conversation (such as user preferences, technical details, decisions made, etc.)
## Most Recent Topic
- contains a detailed summary of the most recent topic discussed along with details of actions taken so far to address the user needs along with ALL tools executed
</format>

<guidelines>
- Add an entry to Key Insights section for any SIGNIFICANT tool usages whose result is important for continuing the conversation
- DO NOT respond conversationally. DO NOT address the user directly.
- For files that were read/written, exclude the full raw content but keep their path and what was learned about them
- If a file was loaded multiple times, only keep information about its latest fetch
- For code pieces, capture file paths and key changes
- Summarize code content concisely rather than including full snippets
- Remove chat conventions (greetings, offers to help, etc.)
- Only output the summary and nothing else
</guidelines>

<prioritize>
- Information essential for continuing the conversation effectively
- Technical details and code patterns that maintain context
- User primary goals and requirements
- Adding more details for recent conversations/actions over older ones
</prioritize>

<example_output>
## Conversation Summary
- **Topic1**: Summary of what was done to address Topic1 and the final conclusion
- **Topic2**: Summary of what was done to address Topic2 and the final conclusion

## Files and Code Summary
- **fileA path**: learnings about fileA
- **fileB path**: learnings about fileB
- **codeSnippetA**: learnings from codeSnippetA

## Key Insights
- **INSIGHT**: Insight1
- **INSIGHT**: Insight2

## Most Recent Topic
**Topic**: the most recent topic being discussed
**Progress**: Key actions taken so far to address the topic
**Tools Used**:
- **toolUsage1**: Summary of what was done in toolUsage1 and ultimate result
</example_output>
`

<<<<<<< HEAD
// Retry Strategy Constants
export const RETRY_BASE_DELAY_MS = 1000
export const RETRY_MAX_DELAY_MS = 10000
export const RETRY_JITTER_MIN = 0.5
export const RETRY_JITTER_MAX = 1.0
export const RETRY_DELAY_NOTIFICATION_THRESHOLD_MS = 2000
export const RETRY_BACKOFF_MULTIPLIER = 2

// HTTP Status Codes
export const HTTP_STATUS_TOO_MANY_REQUESTS = 429
export const HTTP_STATUS_INTERNAL_SERVER_ERROR = 500

// Error Messages
export const MONTHLY_LIMIT_ERROR_MARKER = 'MONTHLY_REQUEST_COUNT'
export const CONTENT_LENGTH_EXCEEDS_THRESHOLD = 'CONTENT_LENGTH_EXCEEDS_THRESHOLD'
export const HIGH_LOAD_ERROR_MESSAGE =
    'Encountered unexpectedly high load when processing the request, please try again.'
export const SERVICE_UNAVAILABLE_EXCEPTION = 'ServiceUnavailableException'
export const INSUFFICIENT_MODEL_CAPACITY = 'INSUFFICIENT_MODEL_CAPACITY'

// Delay tracking constants
export const MINOR_DELAY_THRESHOLD_MS = 2000 // 2 seconds
export const MAJOR_DELAY_THRESHOLD_MS = 5000 // 5 seconds

// Stalled stream protection constants
export const STALLED_STREAM_GRACE_PERIOD_MS = 300000 // 5 minutes
export const STALLED_STREAM_CHECK_INTERVAL_MS = 1000 // 1 second

// Request attempt tracking
export const MAX_REQUEST_ATTEMPTS = 3
=======
// FsRead limits
export const FSREAD_MAX_PER_FILE = 200_000
export const FSREAD_MAX_TOTAL = 400_000
export const FSREAD_MEMORY_BANK_MAX_PER_FILE = 20_000
export const FSREAD_MEMORY_BANK_MAX_TOTAL = 100_000

// Memory Bank constants
// Temporarily reduced from recommended 20 to 5 for token optimization
export const MAX_NUMBER_OF_FILES_FOR_MEMORY_BANK_RANKING = 5
>>>>>>> de0493a1

// shortcut constant
export const DEFAULT_MACOS_RUN_SHORTCUT = '&#8679; &#8984; &#8629;'
export const DEFAULT_WINDOW_RUN_SHORTCUT = 'Ctrl + &#8679; + &#8629;'
export const DEFAULT_LINUX_RUN_SHORTCUT = 'Meta + &#8679; + &#8629;'
export const DEFAULT_MACOS_STOP_SHORTCUT = '&#8679; &#8984; &#9003;'
export const DEFAULT_WINDOW_STOP_SHORTCUT = 'Ctrl + &#8679; + &#9003;'
export const DEFAULT_LINUX_STOP_SHORTCUT = 'Meta + &#8679; + &#9003;'
export const DEFAULT_MACOS_REJECT_SHORTCUT = '&#8679; &#8984; R'
export const DEFAULT_WINDOW_REJECT_SHORTCUT = 'Ctrl + &#8679; + R'
export const DEFAULT_LINUX_REJECT_SHORTCUT = 'Meta + &#8679; + R'<|MERGE_RESOLUTION|>--- conflicted
+++ resolved
@@ -81,7 +81,6 @@
 </example_output>
 `
 
-<<<<<<< HEAD
 // Retry Strategy Constants
 export const RETRY_BASE_DELAY_MS = 1000
 export const RETRY_MAX_DELAY_MS = 10000
@@ -112,7 +111,7 @@
 
 // Request attempt tracking
 export const MAX_REQUEST_ATTEMPTS = 3
-=======
+
 // FsRead limits
 export const FSREAD_MAX_PER_FILE = 200_000
 export const FSREAD_MAX_TOTAL = 400_000
@@ -122,7 +121,6 @@
 // Memory Bank constants
 // Temporarily reduced from recommended 20 to 5 for token optimization
 export const MAX_NUMBER_OF_FILES_FOR_MEMORY_BANK_RANKING = 5
->>>>>>> de0493a1
 
 // shortcut constant
 export const DEFAULT_MACOS_RUN_SHORTCUT = '&#8679; &#8984; &#8629;'
