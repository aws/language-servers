--- conflicted
+++ resolved
@@ -12,12 +12,8 @@
     ContentType,
     ProgrammingLanguage,
     EnvState,
-<<<<<<< HEAD
+    Origin,
 } from '@amzn/codewhisperer-streaming'
-=======
-    Origin,
-} from '@aws/codewhisperer-streaming-client'
->>>>>>> a1c33d1d
 import {
     BedrockTools,
     ChatParams,
