import {
    FileDetails,
    FileList,
    ContextCommand,
    ListRulesParams,
    ListRulesResult,
    RuleClickParams,
    RuleClickResult,
    RulesFolder,
    PinnedContextParams,
} from '@aws/language-server-runtimes/protocol'
import { AdditionalContextPrompt, ContextCommandItem, ContextCommandItemType } from 'local-indexing'
import * as path from 'path'
import {
    AdditionalContentEntryAddition,
    additionalContextMaxLength,
    TriggerContext,
    workspaceChunkMaxSize,
} from './agenticChatTriggerContext'
import { URI } from 'vscode-uri'
import { pathUtils, workspaceUtils } from '@aws/lsp-core'
import {
    additionalContentNameLimit,
    getUserPromptsDirectory,
    getInitialContextInfo,
    promptFileExtension,
} from './contextUtils'
import { LocalProjectContextController } from '../../../shared/localProjectContextController'
import { Features } from '../../types'
import { ChatDatabase } from '../tools/chatDb/chatDb'

export const ACTIVE_EDITOR_CONTEXT_ID = 'active-editor'

export const activeFileCmd = {
    command: 'Active file',
    id: ACTIVE_EDITOR_CONTEXT_ID,
    icon: 'file',
    description: 'Reference active text file',
}

type ContextCommandInfo = ContextCommand & { pinned: boolean }

/**
 * AdditionalContextProvider manages context information for Amazon Q chat sessions.
 * It handles workspace rules, pinned context, and file context for chat interactions.
 * The provider retrieves available rules whenever requested by the client.
 */
export class AdditionalContextProvider {
    private totalRulesCount: number = 0

    constructor(
        private readonly features: Features,
        private readonly chatDb: ChatDatabase
    ) {}

    /**
     * Recursively collects markdown files from a directory and its subdirectories
     * @param workspaceFolder The root workspace folder path
     * @param dirPath The directory to search in
     * @param rulesFiles Array to collect the found files
     */
    private async collectMarkdownFilesRecursively(
        workspaceFolder: string,
        dirPath: string,
        rulesFiles: ContextCommandItem[]
    ): Promise<void> {
        const entries = await this.features.workspace.fs.readdir(dirPath)

        for (const entry of entries) {
            const fullPath = path.join(dirPath, entry.name)

            if (entry.isDirectory()) {
                // Recursively search subdirectories
                await this.collectMarkdownFilesRecursively(workspaceFolder, fullPath, rulesFiles)
            } else if (entry.isFile() && entry.name.endsWith(promptFileExtension)) {
                // Add markdown file to the list
                const relativePath = path.relative(workspaceFolder, fullPath)
                rulesFiles.push({
                    workspaceFolder: workspaceFolder,
                    type: 'file',
                    relativePath,
                    id: fullPath,
                })
            }
        }
    }

    /**
     * Internal method to collect workspace rules without tab filtering
     */
    private async collectWorkspaceRulesInternal(): Promise<ContextCommandItem[]> {
        const rulesFiles: ContextCommandItem[] = []
        let workspaceFolders = workspaceUtils.getWorkspaceFolderPaths(this.features.workspace)

        if (!workspaceFolders.length) {
            return rulesFiles
        }

        for (const workspaceFolder of workspaceFolders) {
            // Check for rules in .amazonq/rules directory and its subdirectories
            const rulesPath = path.join(workspaceFolder, '.amazonq', 'rules')
            const folderExists = await this.features.workspace.fs.exists(rulesPath)

            if (folderExists) {
                await this.collectMarkdownFilesRecursively(workspaceFolder, rulesPath, rulesFiles)
            }

<<<<<<< HEAD
            // Check for README.md in workspace root
            const readmePath = path.join(workspaceFolder, 'README.md')
            const readmeExists = await this.features.workspace.fs.exists(readmePath)
            if (readmeExists) {
                rulesFiles.push({
                    workspaceFolder: workspaceFolder,
                    type: 'file',
                    relativePath: 'README.md',
                    id: readmePath,
                })
            }

=======
>>>>>>> 9b2490e7
            // Check for AmazonQ.md in workspace root
            const amazonQPath = path.join(workspaceFolder, 'AmazonQ.md')
            const amazonQExists = await this.features.workspace.fs.exists(amazonQPath)
            if (amazonQExists) {
                rulesFiles.push({
                    workspaceFolder: workspaceFolder,
                    type: 'file',
                    relativePath: 'AmazonQ.md',
                    id: amazonQPath,
                })
            }
        }

        return rulesFiles
    }

    async collectWorkspaceRules(tabId?: string): Promise<ContextCommandItem[]> {
        // Always collect rules directly from the filesystem
        const rulesFiles = await this.collectWorkspaceRulesInternal()
        this.totalRulesCount = rulesFiles.length

        // If no tabId, return all rules without filtering
        if (!tabId) {
            return rulesFiles
        }

        // Filter rules based on user's rules preferences for current tab
        let rulesState = this.chatDb.getRules(tabId) || { folders: {}, rules: {} }
        return rulesFiles.filter(rule => {
            // If the rule has an explicit state in rulesState, use that value
            if (rulesState.rules[rule.id] !== undefined) {
                return rulesState.rules[rule.id]
            }

            // Otherwise, check the parent folder's state
            const dirPath = path.dirname(rule.relativePath)
            const folderName = dirPath === '.' ? '' : dirPath

            // If folder state is explicitly set to false, the rule inherits that state
            if (rulesState.folders[folderName] === false) {
                return false
            }

            // Default to true for all other cases
            return true
        })
    }

    getContextType(prompt: AdditionalContextPrompt): string {
        if (prompt.name === 'symbol') {
            return 'code'
        }
        if (prompt.filePath.endsWith(promptFileExtension)) {
            if (
                pathUtils.isInDirectory(path.join('.amazonq', 'rules'), prompt.relativePath) ||
                path.basename(prompt.relativePath) === 'AmazonQ.md'
            ) {
                return 'rule'
            } else if (pathUtils.isInDirectory(getUserPromptsDirectory(), prompt.filePath)) {
                return 'prompt'
            }
        }
        return 'file'
    }

    async getAdditionalContext(
        triggerContext: TriggerContext,
        tabId: string,
        context?: ContextCommand[]
    ): Promise<AdditionalContentEntryAddition[]> {
        triggerContext.contextInfo = getInitialContextInfo()

        const additionalContextCommands: ContextCommandItem[] = []
        const workspaceRules = await this.collectWorkspaceRules(tabId)
        let workspaceFolderPath = triggerContext.workspaceFolder?.uri
            ? URI.parse(triggerContext.workspaceFolder.uri).fsPath
            : workspaceUtils.getWorkspaceFolderPaths(this.features.workspace)[0]

        if (workspaceRules.length > 0) {
            additionalContextCommands.push(...workspaceRules)
        }

        // Merge pinned context with context added to prompt, avoiding duplicates
        let contextInfo: ContextCommandInfo[] = (context?.map(item => ({ ...item, pinned: false })) || []).concat(
            this.chatDb
                .getPinnedContext(tabId)
                .filter(item => !context?.find(innerItem => item.id === innerItem.id))
                .map(item => ({ ...item, pinned: true }))
        )
        // If Active File context pill was removed from pinned context, remove it from payload
        if (!contextInfo?.find(item => item.id === ACTIVE_EDITOR_CONTEXT_ID)) {
            triggerContext.text = undefined
            triggerContext.cursorState = undefined
        } else {
            // Remove Active File from context list since its contents have already been added to triggerContext.text
            contextInfo = contextInfo.filter(item => item.id !== ACTIVE_EDITOR_CONTEXT_ID)
        }

        if (contextInfo.some(item => item.id === '@workspace')) {
            triggerContext.hasWorkspace = true
        }

        const contextCounts = getInitialContextInfo()

        additionalContextCommands.push(...this.mapToContextCommandItems(contextInfo, workspaceFolderPath))
        for (const c of contextInfo) {
            if (c.id === 'prompt') {
                c.pinned
                    ? contextCounts.pinnedContextCount.promptContextCount++
                    : contextCounts.contextCount.promptContextCount++
            } else if (c.label === 'file') {
                c.pinned
                    ? contextCounts.pinnedContextCount.fileContextCount++
                    : contextCounts.contextCount.fileContextCount++
            } else if (c.label === 'folder') {
                c.pinned
                    ? contextCounts.pinnedContextCount.folderContextCount++
                    : contextCounts.contextCount.folderContextCount++
            } else if (c.label === 'code') {
                c.pinned
                    ? contextCounts.pinnedContextCount.codeContextCount++
                    : contextCounts.contextCount.codeContextCount++
            }
        }
        triggerContext.contextInfo = {
            ...triggerContext.contextInfo,
            contextCount: {
                ...contextCounts.contextCount,
                activeRuleContextCount: workspaceRules.length,
                totalRuleContextCount: this.totalRulesCount,
            },

            pinnedContextCount: contextCounts.pinnedContextCount,
        }

        if (additionalContextCommands.length === 0) {
            return []
        }

        let prompts: AdditionalContextPrompt[] = []
        try {
            const localProjectContextController = await LocalProjectContextController.getInstance()
            prompts = await localProjectContextController.getContextCommandPrompt(additionalContextCommands)
        } catch (error) {
            // do nothing
        }

        const contextEntry: AdditionalContentEntryAddition[] = []
        let ruleContextLength = 0
        let fileContextLength = 0
        let promptContextLength = 0
        let codeContextLength = 0
        for (const prompt of prompts.slice(0, additionalContextMaxLength)) {
            const contextType = this.getContextType(prompt)
            const description =
                contextType === 'rule' || contextType === 'prompt'
                    ? `You must follow the instructions in ${prompt.relativePath}. Below are lines ${prompt.startLine}-${prompt.endLine} of this file:\n`
                    : prompt.description

            const relativePath = prompt.filePath.startsWith(getUserPromptsDirectory())
                ? path.basename(prompt.filePath)
                : path.relative(workspaceFolderPath, prompt.filePath)
            const entry = {
                name: prompt.name.substring(0, additionalContentNameLimit),
                description: description.substring(0, additionalContentNameLimit),
                innerContext: prompt.content.substring(0, workspaceChunkMaxSize),
                type: contextType,
                path: prompt.filePath,
                relativePath: relativePath,
                startLine: prompt.startLine,
                endLine: prompt.endLine,
            }
            contextEntry.push(entry)

            if (contextType === 'rule') {
                ruleContextLength += prompt.content.length
            } else if (contextType === 'prompt') {
                promptContextLength += prompt.content.length
            } else if (contextType === 'code') {
                codeContextLength += prompt.content.length
            } else {
                fileContextLength += prompt.content.length
            }
        }
        triggerContext.contextInfo.contextLength = {
            ruleContextLength,
            fileContextLength,
            promptContextLength,
            codeContextLength,
        }
        return contextEntry
    }

    getFileListFromContext(context: AdditionalContentEntryAddition[]): FileList {
        const fileDetails: Record<string, FileDetails> = {}
        for (const item of context) {
            fileDetails[item.relativePath] = {
                lineRanges: [
                    {
                        first: item.name === 'symbol' ? item.startLine : -1,
                        second: item.name === 'symbol' ? item.endLine : -1,
                    },
                ],
                description: item.path,
                fullPath: item.path,
            }
        }
        const fileList: FileList = {
            filePaths: [...new Set(context.map(item => item.relativePath))],
            details: fileDetails,
        }
        return fileList
    }

    mapToContextCommandItems(context: ContextCommand[], workspaceFolderPath: string): ContextCommandItem[] {
        const contextCommands: ContextCommandItem[] = []
        for (const item of context) {
            if (item.route && item.route.length === 2) {
                contextCommands.push({
                    workspaceFolder: item.route?.[0] ?? workspaceFolderPath,
                    type: item.label ?? '',
                    relativePath: item.route?.[1] ?? '',
                    id: item.id ?? '',
                } as ContextCommandItem)
            }
        }
        return contextCommands
    }

    sendPinnedContext(tabId: string): void {
        let pinnedContextEnabled =
            this.features.lsp.getClientInitializeParams()?.initializationOptions?.aws?.awsClientCapabilities?.q
                ?.pinnedContextEnabled === true
        if (pinnedContextEnabled) {
            let pinnedContext = this.chatDb.getPinnedContext(tabId)
            this.features.chat.sendPinnedContext({
                tabId,
                contextCommandGroups: [
                    {
                        commands: pinnedContext,
                    },
                ],
                showRules: workspaceUtils.getWorkspaceFolderPaths(this.features.workspace).length > 0,
            })
        }
    }

    async getRulesFolders(tabId: string): Promise<RulesFolder[]> {
        const workspaceRules = await this.collectWorkspaceRules()
        return this.convertRulesToRulesFolders(workspaceRules, tabId)
    }

    async onRuleClick(params: RuleClickParams): Promise<RuleClickResult> {
        let rulesState = { ...this.chatDb.getRules(params.tabId) }
        if (params.type === 'folder') {
            // Get current state (default to true if not set)
            const currentActive = rulesState.folders[params.id] !== false
            // Toggle the state
            rulesState.folders[params.id] = !currentActive

            // Get all rules in this folder to update their states
            const rulesFolders = await this.getRulesFolders(params.tabId)
            const folder = rulesFolders.find(folder => folder.folderName === params.id)

            if (folder && folder.rules) {
                // Update all rules in this folder to match folder state
                folder.rules.forEach(rule => {
                    rulesState.rules[rule.id] = !currentActive
                })
            }
            this.chatDb.setRules(params.tabId, rulesState)

            return { ...params, success: true }
        } else if (params.type === 'rule') {
            // Get current state (default to true if not set)
            const currentActive = rulesState.rules[params.id] !== false
            // Toggle the state
            rulesState.rules[params.id] = !currentActive

            // Check if we need to update parent folder state
            const rulesFolders = await this.getRulesFolders(params.tabId)
            const folder = rulesFolders.find(folder => folder.rules.some(rule => rule.id === params.id))

            if (folder) {
                // Check if all rules in folder are now active/inactive
                const allRulesInFolder = folder.rules.map(r => r.id)
                const activeRulesCount = allRulesInFolder.filter(ruleId => rulesState.rules[ruleId] !== false).length

                // Update folder state based on its rules
                if (activeRulesCount === 0) {
                    rulesState.folders[folder.folderName || ''] = false
                } else if (activeRulesCount === allRulesInFolder.length) {
                    rulesState.folders[folder.folderName || ''] = true
                }
            }
            this.chatDb.setRules(params.tabId, rulesState)

            return { ...params, success: true }
        }

        return { ...params, success: false }
    }

    async onListRules(params: ListRulesParams): Promise<ListRulesResult> {
        return {
            tabId: params.tabId,
            rules: await this.getRulesFolders(params.tabId),
        }
    }

    onPinnedContextAdd(params: PinnedContextParams) {
        // add to this.#pinnedContext if that id isnt already in there
        let itemToAdd = params.contextCommandGroups[0]?.commands?.[0]
        if (itemToAdd) {
            this.chatDb.addPinnedContext(params.tabId, itemToAdd)
        }
        this.sendPinnedContext(params.tabId)
    }

    onPinnedContextRemove(params: PinnedContextParams) {
        let itemToRemove = params.contextCommandGroups[0]?.commands?.[0]
        if (itemToRemove) {
            this.chatDb.removePinnedContext(params.tabId, itemToRemove)
        }
        this.sendPinnedContext(params.tabId)
    }

    private convertRulesToRulesFolders(workspaceRules: ContextCommandItem[], tabId: string): RulesFolder[] {
        // Check if there's only one workspace folder
        const workspaceFolders = workspaceUtils.getWorkspaceFolderPaths(this.features.workspace)
        const isSingleWorkspace = workspaceFolders.length <= 1

        // Group rules by their parent folder
        const folderMap = new Map<string, ContextCommandItem[]>()

        for (const rule of workspaceRules) {
            // Extract the folder path from the relativePath
            let folderName: string | undefined

            // Get directory path
            const dirPath = path.dirname(rule.relativePath)

            if (isSingleWorkspace) {
                // In single workspace: root files have undefined folder name
                if (dirPath === '.') {
                    folderName = undefined
                } else {
                    folderName = dirPath
                }
            } else {
                // In multi-workspace: include workspace folder name for all files
                // Root files will use the workspace folder name
                // Subdir files will use workspace folder name + subdir
                const workspaceFolderName = path.basename(rule.workspaceFolder)
                folderName = dirPath === '.' ? workspaceFolderName : `${workspaceFolderName}/${dirPath}`
            }

            // Get or create the folder's rule list
            const folderRules = folderMap.get(folderName || '') || []
            folderRules.push(rule)
            folderMap.set(folderName || '', folderRules)
        }

        // Convert the map to RulesFolder array
        const rulesFolders: RulesFolder[] = []
        let rulesState = this.chatDb.getRules(tabId)
        for (const [folderName, rules] of folderMap.entries()) {
            // Map rules to their active states
            const ruleStates = rules.map(rule => {
                const ruleId = rule.id
                // For rule active state:
                // 1. If explicitly set in rules map, use that value
                // 2. Otherwise, new rules are active by default
                const folderDefaultState =
                    rulesState.folders[folderName] !== undefined ? rulesState.folders[folderName] : true

                return rulesState.rules[ruleId] !== undefined ? rulesState.rules[ruleId] : folderDefaultState
            })

            // Determine folder active state
            let folderActive: boolean | 'indeterminate'

            // If explicitly set in folders map, start with that value
            if (rulesState.folders[folderName] !== undefined) {
                folderActive = rulesState.folders[folderName]
            } else {
                // Default to true for new folders
                folderActive = true
            }

            // Check if we need to set indeterminate state
            // Count active and inactive rules
            const activeRules = ruleStates.filter(state => state === true).length
            const inactiveRules = ruleStates.filter(state => state === false).length

            // If there are both active and inactive rules, set to indeterminate
            if (activeRules > 0 && inactiveRules > 0) {
                folderActive = 'indeterminate'
            }

            const rulesFolder: RulesFolder = {
                folderName: folderName || undefined,
                active: folderActive,
                rules: rules.map((rule, index) => {
                    return {
                        name: path.basename(rule.relativePath, promptFileExtension),
                        active: ruleStates[index],
                        id: rule.id,
                    }
                }),
            }

            rulesFolders.push(rulesFolder)
        }

        // Sort the folders: undefined folderName first, then alphabetically
        rulesFolders.sort((a, b) => {
            // If a has undefined folderName, it should come first
            if (a.folderName === undefined) {
                return -1
            }
            // If b has undefined folderName, it should come first
            if (b.folderName === undefined) {
                return 1
            }
            // Otherwise sort alphabetically
            return a.folderName.localeCompare(b.folderName)
        })

        return rulesFolders
    }
}<|MERGE_RESOLUTION|>--- conflicted
+++ resolved
@@ -105,21 +105,6 @@
                 await this.collectMarkdownFilesRecursively(workspaceFolder, rulesPath, rulesFiles)
             }
 
-<<<<<<< HEAD
-            // Check for README.md in workspace root
-            const readmePath = path.join(workspaceFolder, 'README.md')
-            const readmeExists = await this.features.workspace.fs.exists(readmePath)
-            if (readmeExists) {
-                rulesFiles.push({
-                    workspaceFolder: workspaceFolder,
-                    type: 'file',
-                    relativePath: 'README.md',
-                    id: readmePath,
-                })
-            }
-
-=======
->>>>>>> 9b2490e7
             // Check for AmazonQ.md in workspace root
             const amazonQPath = path.join(workspaceFolder, 'AmazonQ.md')
             const amazonQExists = await this.features.workspace.fs.exists(amazonQPath)
