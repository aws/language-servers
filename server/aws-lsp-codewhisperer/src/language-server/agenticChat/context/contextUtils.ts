import { getUserHomeDir } from '@aws/lsp-core/out/util/path'
import * as path from 'path'
import { sanitizeFilename } from '@aws/lsp-core/out/util/text'

<<<<<<< HEAD
export interface ContextInfo {
    contextCount: {
        fileContextCount: number
        folderContextCount: number
        promptContextCount: number
        ruleContextCount: number
    }
    contextLength: {
        fileContextLength: number
        ruleContextLength: number
        promptContextLength: number
    }
}

export const initialContextInfo: ContextInfo = {
    contextCount: {
        fileContextCount: 0,
        folderContextCount: 0,
        promptContextCount: 0,
        ruleContextCount: 0,
    },
    contextLength: {
        fileContextLength: 0,
        ruleContextLength: 0,
        promptContextLength: 0,
    },
}

export const promptFileExtension = '.prompt.md'
=======
export const promptFileExtension = '.md'
>>>>>>> a7bfc1a0
export const additionalContentInnerContextLimit = 8192
export const additionalContentNameLimit = 1024

export const getUserPromptsDirectory = (): string => {
    return path.join(getUserHomeDir(), '.aws', 'amazonq', 'prompts')
}

/**
 * Creates a secure file path for a new prompt file.
 *
 * @param promptName - The user-provided name for the prompt
 * @returns A sanitized file path within the user prompts directory
 */
export const getNewPromptFilePath = (promptName: string): string => {
    const userPromptsDirectory = getUserPromptsDirectory()

    const trimmedName = promptName?.trim() || ''

    const truncatedName = trimmedName.slice(0, 100)

    const safePromptName = truncatedName ? sanitizeFilename(path.basename(truncatedName)) : 'default'

    const finalPath = path.join(userPromptsDirectory, `${safePromptName}${promptFileExtension}`)

    return finalPath
}<|MERGE_RESOLUTION|>--- conflicted
+++ resolved
@@ -2,7 +2,6 @@
 import * as path from 'path'
 import { sanitizeFilename } from '@aws/lsp-core/out/util/text'
 
-<<<<<<< HEAD
 export interface ContextInfo {
     contextCount: {
         fileContextCount: number
@@ -31,10 +30,7 @@
     },
 }
 
-export const promptFileExtension = '.prompt.md'
-=======
 export const promptFileExtension = '.md'
->>>>>>> a7bfc1a0
 export const additionalContentInnerContextLimit = 8192
 export const additionalContentNameLimit = 1024
 
