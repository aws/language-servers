import {
    Logging,
    UpdateConfigurationParams,
    ResponseError,
    Lsp,
    CredentialsProvider,
    SDKInitializator,
    Runtime,
    Workspace,
    LSPErrorCodes,
    SsoConnectionType,
    CancellationToken,
    BearerCredentials,
    CredentialsType,
    InitializeParams,
    CancellationTokenSource,
} from '@aws/language-server-runtimes/server-interface'
import {
    DEFAULT_AWS_Q_ENDPOINT_URL,
    DEFAULT_AWS_Q_REGION,
    AWS_Q_ENDPOINTS,
    AWS_Q_REGION_ENV_VAR,
    AWS_Q_ENDPOINT_URL_ENV_VAR,
} from '../../constants'
import { CodeWhispererServiceToken } from '../codeWhispererService'
import {
    AmazonQError,
    AmazonQServiceInitializationError,
    AmazonQServiceInvalidProfileError,
    AmazonQServiceNoProfileSupportError,
    AmazonQServiceNotInitializedError,
    AmazonQServicePendingProfileError,
    AmazonQServicePendingProfileUpdateError,
    AmazonQServicePendingSigninError,
    AmazonQServiceProfileUpdateCancelled,
} from './errors'
import { BaseAmazonQServiceManager } from './BaseAmazonQServiceManager'
import { Q_CONFIGURATION_SECTION } from '../configuration/qConfigurationServer'
import { textUtils } from '@aws/lsp-core'
import { CodeWhispererStreaming } from '@amzn/codewhisperer-streaming'
import { ConfiguredRetryStrategy } from '@aws-sdk/util-retry'
import {
    AmazonQDeveloperProfile,
    getListAllAvailableProfilesHandler,
    signalsAWSQDeveloperProfilesEnabled,
} from './qDeveloperProfiles'
import { getUserAgent } from '../utilities/telemetryUtils'
import { getBearerTokenFromProvider } from '../utils'

export interface Features {
    lsp: Lsp
    logging: Logging
    runtime: Runtime
    credentialsProvider: CredentialsProvider
    sdkInitializator: SDKInitializator
    workspace: Workspace
}

/**
 * AmazonQTokenServiceManager manages state and provides centralized access to
 * instance of CodeWhispererServiceToken SDK client to any consuming code.
 * It ensures that CodeWhispererServiceToken is configured to always access correct regionalized Amazon Q Developer API endpoint.
 * Regional endppoint is selected based on:
 * 1) current SSO auth connection type (BuilderId or IDC).
 * 2) selected Amazon Q Developer profile (only for IDC connection type).
 *
 * @states
 * - PENDING_CONNECTION: Initial state when no bearer token is set
 * - PENDING_Q_PROFILE: When using Identity Center and waiting for profile selection
 * - PENDING_Q_PROFILE_UPDATE: During profile update operation
 * - INITIALIZED: Service is ready to handle requests
 *
 * @connectionTypes
 * - none: No active connection
 * - builderId: Connected via Builder ID
 * - identityCenter: Connected via Identity Center
 *
 * AmazonQTokenServiceManager is a singleton class, which must be instantiated with Language Server runtimes [Features](https://github.com/aws/language-server-runtimes/blob/21d5d1dc7c73499475b7c88c98d2ce760e5d26c8/runtimes/server-interface/server.ts#L31-L42)
 * To get access to current CodeWhispererServiceToken client object, call `getCodewhispererService()` mathod:
 *
 * @example
 * const AmazonQServiceManager = AmazonQTokenServiceManager.getInstance(features);
 * const codewhispererService = AmazonQServiceManager.getCodewhispererService();
 */
export class AmazonQTokenServiceManager implements BaseAmazonQServiceManager {
    private static instance: AmazonQTokenServiceManager | null = null
    private features!: Features
    private logging!: Logging
    private cachedCodewhispererService?: CodeWhispererServiceToken
    private enableDeveloperProfileSupport?: boolean
    private configurationCache = new Map()
    private activeIdcProfile?: AmazonQDeveloperProfile
    private connectionType?: SsoConnectionType
<<<<<<< HEAD
    public profileChangeTokenSource: CancellationTokenSource | undefined
=======
    private region?: string
    private endpoint?: string
>>>>>>> 99453989
    /**
     * Internal state of Service connection, based on status of bearer token and Amazon Q Developer profile selection.
     * Supported states:
     * PENDING_CONNECTION - Waiting for Bearer Token and StartURL to be passed
     * PENDING_Q_PROFILE - (only for identityCenter connection) waiting for setting Developer Profile
     * PENDING_Q_PROFILE_UPDATE (only for identityCenter connection) waiting for Developer Profile to complete
     * INITIALIZED - Service is initialized
     */
    private state: 'PENDING_CONNECTION' | 'PENDING_Q_PROFILE' | 'PENDING_Q_PROFILE_UPDATE' | 'INITIALIZED' =
        'PENDING_CONNECTION'

    private constructor() {}

    public static getInstance(features: Features): AmazonQTokenServiceManager {
        if (!AmazonQTokenServiceManager.instance) {
            AmazonQTokenServiceManager.instance = new AmazonQTokenServiceManager()
            AmazonQTokenServiceManager.instance.initialize(features)
        }
        return AmazonQTokenServiceManager.instance
    }

    private initialize(features: Features): void {
        if (!features || !features.logging || !features.lsp) {
            throw new AmazonQServiceInitializationError(
                'Service features not initialized. Please ensure proper initialization.'
            )
        }

        this.features = features
        this.logging = features.logging

        if (!this.features.lsp.getClientInitializeParams()) {
            this.log('AmazonQTokenServiceManager initialized before LSP connection was initialized.')
            throw new AmazonQServiceInitializationError(
                'AmazonQTokenServiceManager initialized before LSP connection was initialized.'
            )
        }

        // Bind methods that are passed by reference to some handlers to maintain proper scope.
        this.serviceFactory = this.serviceFactory.bind(this)
        this.handleDidChangeConfiguration = this.handleDidChangeConfiguration.bind(this)

        this.log('Reading enableDeveloperProfileSupport setting from AWSInitializationOptions')
        if (this.features.lsp.getClientInitializeParams()?.initializationOptions?.aws) {
            const awsOptions = this.features.lsp.getClientInitializeParams()?.initializationOptions?.aws || {}
            this.enableDeveloperProfileSupport = signalsAWSQDeveloperProfilesEnabled(awsOptions)

            this.log(`Enabled Q Developer Profile support: ${this.enableDeveloperProfileSupport}`)
        }

        this.connectionType = 'none'
        this.state = 'PENDING_CONNECTION'

        this.setupAuthListener()
        this.setupConfigurationListeners()

        this.log('Manager instance is initialize')
    }

    private setupAuthListener(): void {
        this.features.credentialsProvider.onCredentialsDeleted((type: CredentialsType) => {
            this.log(`Received credentials delete event for type: ${type}`)
            if (type === 'iam') {
                return
            }
            this.resetCodewhispererService()
            this.connectionType = 'none'
            this.state = 'PENDING_CONNECTION'
        })
    }

    private setupConfigurationListeners(): void {
        // TODO: refactor how handleDidChangeConfiguration can be hooked to lsp Feature.
        // Currently can't do this, as it overrides handler set by Server, using ServiceManager.
        // this.features.lsp.onInitialized(this.handleDidChangeConfiguration)
        // this.features.lsp.didChangeConfiguration(this.handleDidChangeConfiguration)

        this.features.lsp.workspace.onUpdateConfiguration(
            async (params: UpdateConfigurationParams, _token: CancellationToken) => {
                try {
                    if (params.section === Q_CONFIGURATION_SECTION && params.settings.profileArn) {
                        this.log(`Profile update is requested for profile ${params.settings.profileArn}`)
                        if (this.profileChangeTokenSource) {
                            this.profileChangeTokenSource.cancel()
                            this.profileChangeTokenSource.dispose()
                        }
                        this.profileChangeTokenSource = new CancellationTokenSource()

                        await this.handleProfileChange(params.settings.profileArn, this.profileChangeTokenSource.token)
                    }
                } catch (error) {
                    this.log('Error updating profiles: ' + error)
                    if (error instanceof AmazonQError) {
                        throw new ResponseError(LSPErrorCodes.RequestFailed, error.message, {
                            awsErrorCode: error.code,
                        })
                    }

                    throw new ResponseError(LSPErrorCodes.RequestFailed, 'Failed to update configuration')
                } finally {
                    if (this.profileChangeTokenSource) {
                        this.profileChangeTokenSource.dispose()
                        this.profileChangeTokenSource = undefined
                    }
                }
            }
        )
    }

    /**
     * Validate if Bearer Token Connection type has changed mid-session.
     * When connection type change is detected: reinitialize CodeWhispererService class with current connection type.
     */
    private handleSsoConnectionChange() {
        const newConnectionType = this.features.credentialsProvider.getConnectionType()

        this.logServiceState('Validate State of SSO Connection')

        if (newConnectionType === 'none' || !this.features.credentialsProvider.hasCredentials('bearer')) {
            // Connection was reset, wait for SSO connection token from client
            this.log('No active SSO connection is detected, resetting the client')
            this.resetCodewhispererService()
            this.connectionType = 'none'
            this.state = 'PENDING_CONNECTION'

            return
        }

        // Connection type hasn't change.

        if (newConnectionType === this.connectionType) {
            this.log('Connection type did not change.')

            return
        }

        // Connection type changed to 'builderId'

        if (newConnectionType === 'builderId') {
            this.log('Detected New connection type: builderId')
            this.resetCodewhispererService()

            // For the builderId connection type regional endpoint discovery chain is:
            // region set by client -> runtime region -> default region
            const clientParams = this.features.lsp.getClientInitializeParams()

            this.createCodewhispererServiceInstances('builderId', clientParams?.initializationOptions?.aws?.region)
            this.state = 'INITIALIZED'
            this.log('Initialized Amazon Q service with builderId connection')

            return
        }

        // Connection type changed to 'identityCenter'

        if (newConnectionType === 'identityCenter') {
            this.log('Detected New connection type: identityCenter')

            this.resetCodewhispererService()

            if (this.enableDeveloperProfileSupport) {
                this.connectionType = 'identityCenter'
                this.state = 'PENDING_Q_PROFILE'
                this.logServiceState('Pending profile selection for IDC connection')

                return
            }

            this.createCodewhispererServiceInstances('identityCenter')
            this.state = 'INITIALIZED'
            this.log('Initialized Amazon Q service with identityCenter connection')

            return
        }

        this.logServiceState('Unknown Connection state')
    }

    public async handleDidChangeConfiguration() {
        try {
            const qConfig = await this.features.lsp.workspace.getConfiguration(Q_CONFIGURATION_SECTION)
            if (qConfig) {
                // aws.q.customizationArn - selected customization
                const customizationArn = textUtils.undefinedIfEmpty(qConfig.customization)
                this.log(`Read configuration customizationArn=${customizationArn}`)
                this.configurationCache.set('customizationArn', customizationArn)

                // aws.q.optOutTelemetry - telemetry optout option
                const optOutTelemetryPreference = qConfig['optOutTelemetry'] === true ? 'OPTOUT' : 'OPTIN'
                this.log(`Read configuration optOutTelemetryPreference=${optOutTelemetryPreference}`)
                this.configurationCache.set('optOutTelemetryPreference', optOutTelemetryPreference)

                if (this.cachedCodewhispererService) {
                    this.log(`Using customization=${customizationArn}`)
                    this.cachedCodewhispererService.customizationArn = customizationArn
                }
            }

            const codeWhispererConfig = await this.features.lsp.workspace.getConfiguration('aws.codeWhisperer')
            if (codeWhispererConfig) {
                // aws.codeWhisperer.includeSuggestionsWithCodeReferences - return suggestions with code references
                const includeSuggestionsWithCodeReferences =
                    codeWhispererConfig['includeSuggestionsWithCodeReferences'] === true
                this.log(
                    `Read сonfiguration includeSuggestionsWithCodeReferences=${includeSuggestionsWithCodeReferences}`
                )
                this.configurationCache.set(
                    'includeSuggestionsWithCodeReferences',
                    includeSuggestionsWithCodeReferences
                )

                // aws.codeWhisperershareCodeWhispererContentWithAWS - share content with AWS
                const shareCodeWhispererContentWithAWS =
                    codeWhispererConfig['shareCodeWhispererContentWithAWS'] === true
                this.log(`Read configuration shareCodeWhispererContentWithAWS=${shareCodeWhispererContentWithAWS}`)
                this.configurationCache.set('shareCodeWhispererContentWithAWS', shareCodeWhispererContentWithAWS)

                if (this.cachedCodewhispererService) {
                    this.log(
                        'Update shareCodeWhispererContentWithAWS setting on cachedCodewhispererService to ' +
                            shareCodeWhispererContentWithAWS
                    )
                    this.cachedCodewhispererService.shareCodeWhispererContentWithAWS = shareCodeWhispererContentWithAWS
                }
            }
        } catch (error) {
            this.log(`Error in GetConfiguration: ${error}`)
        }
    }

    private async handleProfileChange(newProfileArn: string, token: CancellationToken): Promise<void> {
        if (!this.enableDeveloperProfileSupport) {
            this.log('Developer Profiles Support is not enabled')
            return
        }

        if (!newProfileArn || newProfileArn.length === 0) {
            throw new Error('Received invalid Profile ARN')
        }

        this.logServiceState('UpdateProfile is requested')

        // Test if connection type changed
        this.handleSsoConnectionChange()

        if (this.connectionType === 'none') {
            throw new AmazonQServicePendingSigninError()
        }

        if (this.connectionType !== 'identityCenter') {
            this.logServiceState('Q Profile can not be set')
            throw new AmazonQServiceNoProfileSupportError(
                `Connection type ${this.connectionType} does not support Developer Profiles feature.`
            )
        }

        if ((this.state === 'INITIALIZED' && this.activeIdcProfile) || this.state === 'PENDING_Q_PROFILE') {
            // Change status to pending to prevent API calls until profile is updated.
            // Because `listAvailableProfiles` below can take few seconds to complete,
            // there is possibility that client could send requests while profile is changing.
            this.state = 'PENDING_Q_PROFILE_UPDATE'
        }

        const profiles = await getListAllAvailableProfilesHandler(this.serviceFactory)({
            connectionType: 'identityCenter',
            logging: this.logging,
        })

        const newProfile = profiles.find(el => el.arn === newProfileArn)

        if (!newProfile || !newProfile.identityDetails?.region) {
            this.log(`Amazon Q Profile ${newProfileArn} is not valid`)
            this.resetCodewhispererService()
            this.state = 'PENDING_Q_PROFILE'

            throw new AmazonQServiceInvalidProfileError('Requested Amazon Q Profile does not exist')
        }

        if (token.isCancellationRequested) {
            throw new AmazonQServiceProfileUpdateCancelled('Requested profile update got cancelled')
        }

        if (!this.activeIdcProfile) {
            this.activeIdcProfile = newProfile
            this.createCodewhispererServiceInstances('identityCenter', newProfile.identityDetails.region)
            this.state = 'INITIALIZED'
            this.log(
                `Initialized identityCenter connection to region ${newProfile.identityDetails.region} for profile ${newProfile.arn}`
            )

            return
        }

        // Profile didn't change
        if (this.activeIdcProfile && this.activeIdcProfile.arn === newProfile.arn) {
            // Update cached profile fields, keep existing client
            this.log(`Profile selection did not change, active profile is ${this.activeIdcProfile.arn}`)
            this.activeIdcProfile = newProfile
            this.state = 'INITIALIZED'

            return
        }

        if (token.isCancellationRequested) {
            throw new AmazonQServiceProfileUpdateCancelled('Requested profile update got cancelled')
        }

        // At this point new valid profile is selected.

        const oldRegion = this.activeIdcProfile.identityDetails?.region
        const newRegion = newProfile.identityDetails.region
        if (oldRegion === newRegion) {
            this.log(`New profile is in the same region as old one, keeping exising service.`)
            this.log(`New active profile is ${this.activeIdcProfile.arn}, region ${oldRegion}`)
            this.activeIdcProfile = newProfile
            this.state = 'INITIALIZED'

            if (this.cachedCodewhispererService) {
                this.cachedCodewhispererService.profileArn = newProfile.arn
            }

            return
        }

        this.log(`Switching service client region from ${oldRegion} to ${newRegion}`)

        // Selected new profile is in different region. Re-initialize service
        this.resetCodewhispererService()

        this.activeIdcProfile = newProfile
<<<<<<< HEAD

        if (token.isCancellationRequested) {
            throw new AmazonQServiceProfileUpdateCancelled('Requested profile update got cancelled')
        }

        this.createCodewhispererServiceInstance('identityCenter', newProfile.identityDetails.region)
=======
        this.createCodewhispererServiceInstances('identityCenter', newProfile.identityDetails.region)
>>>>>>> 99453989
        this.state = 'INITIALIZED'

        return
    }

    public getCodewhispererService(): CodeWhispererServiceToken {
        // Prevent initiating requests while profile change is in progress.
        if (this.state === 'PENDING_Q_PROFILE_UPDATE') {
            throw new AmazonQServicePendingProfileUpdateError()
        }

        this.handleSsoConnectionChange()

        if (this.state === 'INITIALIZED' && this.cachedCodewhispererService) {
            return this.cachedCodewhispererService
        }

        if (this.state === 'PENDING_CONNECTION') {
            throw new AmazonQServicePendingSigninError()
        }

        if (this.state === 'PENDING_Q_PROFILE') {
            throw new AmazonQServicePendingProfileError()
        }

        throw new AmazonQServiceNotInitializedError()
    }

    public getStreamingClient(): CodeWhispererStreaming {
        this.log('Getting instance of CodeWhispererStreaming client')

        // Trigger checks in token service
        const tokenService = this.getCodewhispererService()

        if (!tokenService || !this.region || !this.endpoint) {
            throw new AmazonQServiceNotInitializedError()
        }

        return this.streamingClientFactory(this.region, this.endpoint)
    }

    private resetCodewhispererService() {
        this.cachedCodewhispererService?.abortInflightRequests()
        this.cachedCodewhispererService = undefined
        this.activeIdcProfile = undefined
    }

    private createCodewhispererServiceInstances(connectionType: 'builderId' | 'identityCenter', region?: string) {
        this.logServiceState('Initializing CodewhispererService')
        let awsQRegion: string
        let awsQEndpoint: string | undefined

        if (region) {
            this.log(
                `Selecting region (found: ${region}) provided by ${connectionType === 'builderId' ? 'client' : 'profile'}`
            )
            awsQRegion = region
            // @ts-ignore
            awsQEndpoint = AWS_Q_ENDPOINTS[awsQRegion]
        } else {
            const runtimeRegion = this.features.runtime.getConfiguration(AWS_Q_REGION_ENV_VAR)

            if (runtimeRegion) {
                this.log(`Selecting region (found: ${runtimeRegion}) provided by runtime`)
                awsQRegion = runtimeRegion
                // prettier-ignore
                awsQEndpoint = // @ts-ignore
                    this.features.runtime.getConfiguration(AWS_Q_ENDPOINT_URL_ENV_VAR) ?? AWS_Q_ENDPOINTS[awsQRegion]
            } else {
                this.log('Region not provided by caller or runtime, falling back to default region and endpoint')
                awsQRegion = DEFAULT_AWS_Q_REGION
                awsQEndpoint = DEFAULT_AWS_Q_ENDPOINT_URL
            }
        }

        if (!awsQEndpoint) {
            this.log(
                `Unable to determine endpoint (found: ${awsQEndpoint}) for region: ${awsQRegion}, falling back to default region and endpoint`
            )
            awsQRegion = DEFAULT_AWS_Q_REGION
            awsQEndpoint = DEFAULT_AWS_Q_ENDPOINT_URL
        }

        // Cache active region and endpoint selection
        this.connectionType = connectionType
        this.region = awsQRegion
        this.endpoint = awsQEndpoint

        this.cachedCodewhispererService = this.serviceFactory(awsQRegion, awsQEndpoint)

        this.log(
            `CodeWhispererToken service for connection type ${connectionType} was initialized, region=${awsQRegion}`
        )
        this.logServiceState('CodewhispererService Initialization finished')
    }

    private getCustomUserAgent() {
        const initializeParams = this.features.lsp.getClientInitializeParams() || {}

        return getUserAgent(initializeParams as InitializeParams, this.features.runtime.serverInfo)
    }

    private serviceFactory(region: string, endpoint: string): CodeWhispererServiceToken {
        const service = new CodeWhispererServiceToken(
            this.features.credentialsProvider,
            this.features.workspace,
            region,
            endpoint,
            this.features.sdkInitializator
        )

        const customUserAgent = this.getCustomUserAgent()
        service.updateClientConfig({
            customUserAgent: customUserAgent,
        })
        service.customizationArn = textUtils.undefinedIfEmpty(this.configurationCache.get('customizationArn'))
        service.profileArn = this.activeIdcProfile?.arn
        service.shareCodeWhispererContentWithAWS =
            this.configurationCache.get('shareCodeWhispererContentWithAWS') === true

        this.log('Configured CodeWhispererServiceToken instance settings:')
        this.log(
            `customUserAgent=${customUserAgent}, customizationArn=${service.customizationArn}, shareCodeWhispererContentWithAWS=${service.shareCodeWhispererContentWithAWS}`
        )

        return service
    }

    private streamingClientFactory(region: string, endpoint: string): CodeWhispererStreaming {
        const token = getBearerTokenFromProvider(this.features.credentialsProvider)

        // TODO: Follow-up with creating CodeWhispererStreaming client which supports inplace access to CredentialsProvider instead of caching static value.
        // Without this, we need more complex mechanism for managing token change state when caching streaming client.
        const streamingClient = this.features.sdkInitializator(CodeWhispererStreaming, {
            region,
            endpoint,
            token: { token: token },
            retryStrategy: new ConfiguredRetryStrategy(0, (attempt: number) => 500 + attempt ** 10),
            customUserAgent: this.getCustomUserAgent(),
        })
        this.logging.debug(`Created streaming client instance region=${region}, endpoint=${endpoint}`)

        return streamingClient
    }

    private log(message: string): void {
        const prefix = 'Amazon Q Token Service Manager'
        this.logging?.log(`${prefix}: ${message}`)
    }

    private logServiceState(context: string): void {
        this.logging?.debug(
            JSON.stringify({
                context,
                state: {
                    serviceStatus: this.state,
                    connectionType: this.connectionType,
                    activeIdcProfile: this.activeIdcProfile,
                },
            })
        )
    }

    // For Unit Tests
    public static resetInstance(): void {
        AmazonQTokenServiceManager.instance = null
    }

    public getState() {
        return this.state
    }

    public getConnectionType() {
        return this.connectionType
    }

    public getActiveProfileArn() {
        return this.activeIdcProfile?.arn
    }

    public setServiceFactory(factory: (region: string, endpoint: string) => CodeWhispererServiceToken) {
        this.serviceFactory = factory.bind(this)
    }

    public getServiceFactory() {
        return this.serviceFactory
    }

    public getEnableDeveloperProfileSupport(): boolean {
        return this.enableDeveloperProfileSupport === undefined ? false : this.enableDeveloperProfileSupport
    }
}<|MERGE_RESOLUTION|>--- conflicted
+++ resolved
@@ -91,12 +91,9 @@
     private configurationCache = new Map()
     private activeIdcProfile?: AmazonQDeveloperProfile
     private connectionType?: SsoConnectionType
-<<<<<<< HEAD
     public profileChangeTokenSource: CancellationTokenSource | undefined
-=======
     private region?: string
     private endpoint?: string
->>>>>>> 99453989
     /**
      * Internal state of Service connection, based on status of bearer token and Amazon Q Developer profile selection.
      * Supported states:
@@ -427,16 +424,12 @@
         this.resetCodewhispererService()
 
         this.activeIdcProfile = newProfile
-<<<<<<< HEAD
 
         if (token.isCancellationRequested) {
             throw new AmazonQServiceProfileUpdateCancelled('Requested profile update got cancelled')
         }
 
-        this.createCodewhispererServiceInstance('identityCenter', newProfile.identityDetails.region)
-=======
         this.createCodewhispererServiceInstances('identityCenter', newProfile.identityDetails.region)
->>>>>>> 99453989
         this.state = 'INITIALIZED'
 
         return
