import {
    BearerCredentials,
    CredentialsProvider,
    CredentialsType,
    Workspace,
    SDKInitializator,
} from '@aws/language-server-runtimes/server-interface'
import { AWSError, ConfigurationOptions, CredentialProviderChain, Credentials } from 'aws-sdk'
import { PromiseResult } from 'aws-sdk/lib/request'
import { Request } from 'aws-sdk/lib/core'
import { v4 as uuidv4 } from 'uuid'
import {
    CodeWhispererSigv4ClientConfigurationOptions,
    createCodeWhispererSigv4Client,
} from '../client/sigv4/codewhisperer'
import {
    CodeWhispererTokenClientConfigurationOptions,
    createCodeWhispererTokenClient,
} from '../client/token/codewhisperer'

// Define our own Suggestion interface to wrap the differences between Token and IAM Client
export interface Suggestion extends CodeWhispererTokenClient.Completion, CodeWhispererSigv4Client.Recommendation {
    itemId: string
}

export interface GenerateSuggestionsRequest
    extends CodeWhispererTokenClient.GenerateCompletionsRequest,
        CodeWhispererSigv4Client.GenerateRecommendationsRequest {
    maxResults: number
}

export type FileContext = GenerateSuggestionsRequest['fileContext']

export interface ResponseContext {
    requestId: string
    codewhispererSessionId: string
    nextToken?: string
}

export interface GenerateSuggestionsResponse {
    suggestions: Suggestion[]
    responseContext: ResponseContext
}

import CodeWhispererSigv4Client = require('../client/sigv4/codewhisperersigv4client')
import CodeWhispererTokenClient = require('../client/token/codewhispererbearertokenclient')
<<<<<<< HEAD
import { makeProxyConfig } from './utils'
import { WorkspaceFolderManager } from './workspaceContext/workspaceFolderManager'
=======
>>>>>>> c048158b

// Right now the only difference between the token client and the IAM client for codewhsiperer is the difference in function name
// This abstract class can grow in the future to account for any additional changes across the clients
export abstract class CodeWhispererServiceBase {
    protected readonly codeWhispererRegion
    protected readonly codeWhispererEndpoint
    public shareCodeWhispererContentWithAWS = false
    public customizationArn?: string
    abstract client: CodeWhispererSigv4Client | CodeWhispererTokenClient

    abstract getCredentialsType(): CredentialsType

    abstract generateSuggestions(request: GenerateSuggestionsRequest): Promise<GenerateSuggestionsResponse>

    constructor(workspace: Workspace, codeWhispererRegion: string, codeWhispererEndpoint: string) {
        this.codeWhispererRegion = codeWhispererRegion
        this.codeWhispererEndpoint = codeWhispererEndpoint
    }

    /**
     * Updates Service Client options after client was instantiated.
     */
    public updateClientConfig(options: ConfigurationOptions) {
        this.client.config.update(options)
    }

    generateItemId = () => uuidv4()
}

export class CodeWhispererServiceIAM extends CodeWhispererServiceBase {
    client: CodeWhispererSigv4Client
    constructor(
        credentialsProvider: CredentialsProvider,
        workspace: Workspace,
        codeWhispererRegion: string,
        codeWhispererEndpoint: string,
        sdkInitializator: SDKInitializator
    ) {
        super(workspace, codeWhispererRegion, codeWhispererEndpoint)
        const options: CodeWhispererSigv4ClientConfigurationOptions = {
            region: this.codeWhispererRegion,
            endpoint: this.codeWhispererEndpoint,
            credentialProvider: new CredentialProviderChain([
                () => credentialsProvider.getCredentials('iam') as Credentials,
            ]),
        }
        this.client = createCodeWhispererSigv4Client(options, sdkInitializator)
        // Avoid overwriting any existing client listeners
        const clientRequestListeners = this.client.setupRequestListeners
        this.client.setupRequestListeners = (request: Request<unknown, AWSError>) => {
            if (clientRequestListeners) {
                clientRequestListeners.call(this.client, request)
            }
            request.httpRequest.headers['x-amzn-codewhisperer-optout'] = `${!this.shareCodeWhispererContentWithAWS}`
        }
    }

    getCredentialsType(): CredentialsType {
        return 'iam'
    }

    async generateSuggestions(request: GenerateSuggestionsRequest): Promise<GenerateSuggestionsResponse> {
        // add cancellation check
        // add error check
        if (this.customizationArn) request = { ...request, customizationArn: this.customizationArn }

        const response = await this.client.generateRecommendations(request).promise()
        const responseContext = {
            requestId: response?.$response?.requestId,
            codewhispererSessionId: response?.$response?.httpResponse?.headers['x-amzn-sessionid'],
            nextToken: response.nextToken,
        }

        for (const recommendation of response?.recommendations ?? []) {
            Object.assign(recommendation, { itemId: this.generateItemId() })
        }

        return {
            suggestions: response.recommendations as Suggestion[],
            responseContext,
        }
    }
}

export class CodeWhispererServiceToken extends CodeWhispererServiceBase {
    client: CodeWhispererTokenClient

    constructor(
        credentialsProvider: CredentialsProvider,
        workspace: Workspace,
        codeWhispererRegion: string,
        codeWhispererEndpoint: string,
        sdkInitializator: SDKInitializator
    ) {
        super(workspace, codeWhispererRegion, codeWhispererEndpoint)
        const options: CodeWhispererTokenClientConfigurationOptions = {
            region: this.codeWhispererRegion,
            endpoint: this.codeWhispererEndpoint,
            onRequestSetup: [
                req => {
                    req.on('build', ({ httpRequest }) => {
                        const creds = credentialsProvider.getCredentials('bearer') as BearerCredentials
                        if (!creds?.token) {
                            throw new Error('Authorization failed, bearer token is not set')
                        }
                        httpRequest.headers['Authorization'] = `Bearer ${creds.token}`
                        httpRequest.headers['x-amzn-codewhisperer-optout'] = `${!this.shareCodeWhispererContentWithAWS}`
                    })
                },
            ],
        }
        this.client = createCodeWhispererTokenClient(options, sdkInitializator)
    }

    getCredentialsType(): CredentialsType {
        return 'bearer'
    }

    async generateSuggestions(request: GenerateSuggestionsRequest): Promise<GenerateSuggestionsResponse> {
        // add cancellation check
        // add error check
        if (this.customizationArn) request = { ...request, customizationArn: this.customizationArn }

        const response = await this.client.generateCompletions(request).promise()
        const responseContext = {
            requestId: response?.$response?.requestId,
            codewhispererSessionId: response?.$response?.httpResponse?.headers['x-amzn-sessionid'],
            nextToken: response.nextToken,
        }

        for (const recommendation of response?.completions ?? []) {
            Object.assign(recommendation, { itemId: this.generateItemId() })
        }

        return {
            suggestions: response.completions as Suggestion[],
            responseContext,
        }
    }
    public async codeModernizerCreateUploadUrl(
        request: CodeWhispererTokenClient.CreateUploadUrlRequest
    ): Promise<CodeWhispererTokenClient.CreateUploadUrlResponse> {
        return this.client.createUploadUrl(request).promise()
    }
    /**
     * @description Use this function to start the transformation job.
     * @param request
     * @returns transformationJobId - String id for the Job
     */

    public async codeModernizerStartCodeTransformation(
        request: CodeWhispererTokenClient.StartTransformationRequest
    ): Promise<PromiseResult<CodeWhispererTokenClient.StartTransformationResponse, AWSError>> {
        return await this.client.startTransformation(request).promise()
    }

    /**
     * @description Use this function to stop the transformation job.
     * @param request
     * @returns transformationJobId - String id for the Job
     */
    public async codeModernizerStopCodeTransformation(
        request: CodeWhispererTokenClient.StopTransformationRequest
    ): Promise<PromiseResult<CodeWhispererTokenClient.StopTransformationResponse, AWSError>> {
        return await this.client.stopTransformation(request).promise()
    }

    /**
     * @description Use this function to get the status of the code transformation. We should
     * be polling this function periodically to get updated results. When this function
     * returns COMPLETED we know the transformation is done.
     */
    public async codeModernizerGetCodeTransformation(
        request: CodeWhispererTokenClient.GetTransformationRequest
    ): Promise<PromiseResult<CodeWhispererTokenClient.GetTransformationResponse, AWSError>> {
        return await this.client.getTransformation(request).promise()
    }

    /**
     * @description After starting a transformation use this function to display the LLM
     * transformation plan to the user.
     * @params tranformationJobId - String id returned from StartCodeTransformationResponse
     */
    public async codeModernizerGetCodeTransformationPlan(
        request: CodeWhispererTokenClient.GetTransformationPlanRequest
    ): Promise<PromiseResult<CodeWhispererTokenClient.GetTransformationPlanResponse, AWSError>> {
        return this.client.getTransformationPlan(request).promise()
    }

    /**
     * @description get a pre-signed url to upload source code into S3 bucket
     */
    async createUploadUrl(
        request: CodeWhispererTokenClient.CreateUploadUrlRequest
    ): Promise<PromiseResult<CodeWhispererTokenClient.CreateUploadUrlResponse, AWSError>> {
        return this.client.createUploadUrl(request).promise()
    }

    /**
     * @description Once source code uploaded to S3, send a request to run security scan on uploaded source code.
     */
    async startCodeAnalysis(
        request: CodeWhispererTokenClient.StartCodeAnalysisRequest
    ): Promise<PromiseResult<CodeWhispererTokenClient.StartCodeAnalysisResponse, AWSError>> {
        return this.client.startCodeAnalysis(request).promise()
    }

    /**
     * @description Send a request to get the code scan status detail.
     */
    async getCodeAnalysis(
        request: CodeWhispererTokenClient.GetCodeAnalysisRequest
    ): Promise<PromiseResult<CodeWhispererTokenClient.GetCodeAnalysisResponse, AWSError>> {
        return this.client.getCodeAnalysis(request).promise()
    }

    /**
     * @description Once scan completed successfully, send a request to get list of all the findings for the given scan.
     */
    async listCodeAnalysisFindings(
        request: CodeWhispererTokenClient.ListCodeAnalysisFindingsRequest
    ): Promise<PromiseResult<CodeWhispererTokenClient.ListCodeAnalysisFindingsResponse, AWSError>> {
        return this.client.listCodeAnalysisFindings(request).promise()
    }

    /**
     * @description Get list of available customizations
     */
    async listAvailableCustomizations(request: CodeWhispererTokenClient.ListAvailableCustomizationsRequest) {
        return this.client.listAvailableCustomizations(request).promise()
    }

    /**
     * @description Get list of available profiles
     */
    async listAvailableProfiles(request: CodeWhispererTokenClient.ListAvailableProfilesRequest) {
        return this.client.listAvailableProfiles(request).promise()
    }

    /**
     * @description send telemetry event to code whisperer data warehouse
     */
    async sendTelemetryEvent(request: CodeWhispererTokenClient.SendTelemetryEventRequest) {
        return this.client.sendTelemetryEvent(request).promise()
    }

    /**
     * @description create a remote workspace
     */
    async createWorkspace(request: CodeWhispererTokenClient.CreateWorkspaceRequest) {
        return this.client.createWorkspace(request).promise()
    }

    /**
     * @description get list of workspace metadata
     */
    async listWorkspaceMetadata(request: CodeWhispererTokenClient.ListWorkspaceMetadataRequest) {
        return this.client.listWorkspaceMetadata(request).promise()
    }

    /**
     * @description delete the remote workspace
     */
    async deleteWorkspace(request: CodeWhispererTokenClient.DeleteWorkspaceRequest) {
        return this.client.deleteWorkspace(request).promise()
    }
}<|MERGE_RESOLUTION|>--- conflicted
+++ resolved
@@ -44,11 +44,7 @@
 
 import CodeWhispererSigv4Client = require('../client/sigv4/codewhisperersigv4client')
 import CodeWhispererTokenClient = require('../client/token/codewhispererbearertokenclient')
-<<<<<<< HEAD
-import { makeProxyConfig } from './utils'
 import { WorkspaceFolderManager } from './workspaceContext/workspaceFolderManager'
-=======
->>>>>>> c048158b
 
 // Right now the only difference between the token client and the IAM client for codewhsiperer is the difference in function name
 // This abstract class can grow in the future to account for any additional changes across the clients
