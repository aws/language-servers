import {
    CancellationToken,
    CredentialsProvider,
    InitializeParams,
    InlineCompletionItemWithReferences,
    InlineCompletionListWithReferences,
    InlineCompletionTriggerKind,
    InlineCompletionWithReferencesParams,
    LogInlineCompletionSessionResultsParams,
    Position,
    Range,
    Server,
    Telemetry,
    TextDocument,
    Workspace,
    SDKInitializator,
    ResponseError,
    LSPErrorCodes,
} from '@aws/language-server-runtimes/server-interface'
import { AWSError } from 'aws-sdk'
import { autoTrigger, triggerType } from './auto-trigger/autoTrigger'
import {
    CodeWhispererServiceBase,
    CodeWhispererServiceIAM,
    CodeWhispererServiceToken,
    GenerateSuggestionsRequest,
    Suggestion,
} from './codeWhispererService'
import { CodewhispererLanguage, getSupportedLanguageId } from './languageDetection'
import { truncateOverlapWithRightContext } from './mergeRightUtils'
import { CodeWhispererSession, SessionManager } from './session/sessionManager'
import { CodePercentageTracker } from './telemetry/codePercentage'
import { CodeWhispererPerceivedLatencyEvent, CodeWhispererServiceInvocationEvent } from './telemetry/types'
import { getCompletionType, getEndPositionForAcceptedSuggestion, isAwsError } from './utils'
import { getUserAgent, makeUserContextObject } from './utilities/telemetryUtils'
import { Q_CONFIGURATION_SECTION } from './configuration/qConfigurationServer'
import { fetchSupplementalContext } from './utilities/supplementalContextUtil/supplementalContextUtil'
import { textUtils } from '@aws/lsp-core'
import { TelemetryService } from './telemetryService'
import { AcceptedSuggestionEntry, CodeDiffTracker } from './telemetry/codeDiffTracker'
import { DEFAULT_AWS_Q_ENDPOINT_URL, DEFAULT_AWS_Q_REGION } from '../constants'
import { AmazonQTokenServiceManager } from './amazonQServiceManager/AmazonQTokenServiceManager'
import { AmazonQError } from './amazonQServiceManager/errors'
import { BaseAmazonQServiceManager } from './amazonQServiceManager/BaseAmazonQServiceManager'

const EMPTY_RESULT = { sessionId: '', items: [] }
export const CONTEXT_CHARACTERS_LIMIT = 10240

// Both clients (token, sigv4) define their own types, this return value needs to match both of them.
const getFileContext = (params: {
    textDocument: TextDocument
    position: Position
    inferredLanguageId: CodewhispererLanguage
}): {
    filename: string
    programmingLanguage: {
        languageName: CodewhispererLanguage
    }
    leftFileContent: string
    rightFileContent: string
} => {
    const left = params.textDocument.getText({
        start: { line: 0, character: 0 },
        end: params.position,
    })
    const right = params.textDocument.getText({
        start: params.position,
        end: params.textDocument.positionAt(params.textDocument.getText().length),
    })

    return {
        filename: params.textDocument.uri,
        programmingLanguage: {
            languageName: params.inferredLanguageId,
        },
        leftFileContent: left,
        rightFileContent: right,
    }
}

const emitServiceInvocationTelemetry = (telemetry: Telemetry, session: CodeWhispererSession) => {
    const duration = new Date().getTime() - session.startTime
    const data: CodeWhispererServiceInvocationEvent = {
        codewhispererRequestId: session.responseContext?.requestId,
        codewhispererSessionId: session.responseContext?.codewhispererSessionId,
        codewhispererLastSuggestionIndex: session.suggestions.length - 1,
        codewhispererCompletionType:
            session.suggestions.length > 0 ? getCompletionType(session.suggestions[0]) : undefined,
        codewhispererTriggerType: session.triggerType,
        codewhispererAutomatedTriggerType: session.autoTriggerType,
        duration,
        codewhispererLineNumber: session.startPosition.line,
        codewhispererCursorOffset: session.startPosition.character,
        codewhispererLanguage: session.language,
        credentialStartUrl: session.credentialStartUrl,
        codewhispererSupplementalContextTimeout: session.supplementalMetadata?.isProcessTimeout,
        codewhispererSupplementalContextIsUtg: session.supplementalMetadata?.isUtg,
        codewhispererSupplementalContextLatency: session.supplementalMetadata?.latency,
        codewhispererSupplementalContextLength: session.supplementalMetadata?.contentsLength,
        codewhispererCustomizationArn: session.customizationArn,
    }
    telemetry.emitMetric({
        name: 'codewhisperer_serviceInvocation',
        result: 'Succeeded',
        data,
    })
}

const emitServiceInvocationFailure = (telemetry: Telemetry, session: CodeWhispererSession, error: Error | AWSError) => {
    const duration = new Date().getTime() - session.startTime
    const codewhispererRequestId = isAwsError(error) ? error.requestId : undefined

    const data: CodeWhispererServiceInvocationEvent = {
        codewhispererRequestId: codewhispererRequestId,
        codewhispererSessionId: undefined,
        codewhispererLastSuggestionIndex: -1,
        codewhispererTriggerType: session.triggerType,
        codewhispererAutomatedTriggerType: session.autoTriggerType,
        reason: `CodeWhisperer Invocation Exception: ${error.name || 'UnknownError'}`,
        duration,
        codewhispererLineNumber: session.startPosition.line,
        codewhispererCursorOffset: session.startPosition.character,
        codewhispererLanguage: session.language,
        credentialStartUrl: session.credentialStartUrl,
        codewhispererSupplementalContextTimeout: session.supplementalMetadata?.isProcessTimeout,
        codewhispererSupplementalContextIsUtg: session.supplementalMetadata?.isUtg,
        codewhispererSupplementalContextLatency: session.supplementalMetadata?.latency,
        codewhispererSupplementalContextLength: session.supplementalMetadata?.contentsLength,
        codewhispererCustomizationArn: session.customizationArn,
    }

    telemetry.emitMetric({
        name: 'codewhisperer_serviceInvocation',
        result: 'Failed',
        data,
        errorData: {
            reason: error.name || 'UnknownError',
            errorCode: isAwsError(error) ? error.code : undefined,
            httpStatusCode: isAwsError(error) ? error.statusCode : undefined,
        },
    })
}

const emitPerceivedLatencyTelemetry = (telemetry: Telemetry, session: CodeWhispererSession) => {
    const data: CodeWhispererPerceivedLatencyEvent = {
        codewhispererRequestId: session.responseContext?.requestId,
        codewhispererSessionId: session.responseContext?.codewhispererSessionId,
        codewhispererCompletionType:
            session.suggestions.length > 0 ? getCompletionType(session.suggestions[0]) : undefined,
        codewhispererTriggerType: session.triggerType,
        duration: session.firstCompletionDisplayLatency,
        codewhispererLanguage: session.language,
        credentialStartUrl: session.credentialStartUrl,
    }

    telemetry.emitMetric({
        name: 'codewhisperer_perceivedLatency',
        data,
    })
}

const emitUserTriggerDecisionTelemetry = async (
    telemetry: Telemetry,
    telemetryService: TelemetryService,
    session: CodeWhispererSession,
    timeSinceLastUserModification?: number
) => {
    // Prevent reporting user decision if it was already sent
    if (session.reportedUserDecision) {
        return
    }

    // Can not emit previous trigger decision if it's not available on the session
    if (!session.getAggregatedUserTriggerDecision()) {
        return
    }

    await emitAggregatedUserTriggerDecisionTelemetry(telemetryService, session, timeSinceLastUserModification)

    session.reportedUserDecision = true
}

const emitAggregatedUserTriggerDecisionTelemetry = (
    telemetryService: TelemetryService,
    session: CodeWhispererSession,
    timeSinceLastUserModification?: number
) => {
    return telemetryService.emitUserTriggerDecision(session, timeSinceLastUserModification)
}

const mergeSuggestionsWithRightContext = (
    rightFileContext: string,
    suggestions: Suggestion[],
    range?: Range
): InlineCompletionItemWithReferences[] => {
    return suggestions.map(suggestion => {
        const insertText: string = truncateOverlapWithRightContext(rightFileContext, suggestion.content)
        let references = suggestion.references
            ?.filter(
                ref =>
                    !(
                        ref.recommendationContentSpan?.start && insertText.length <= ref.recommendationContentSpan.start
                    ) && insertText.length
            )
            .map(r => {
                return {
                    licenseName: r.licenseName,
                    referenceUrl: r.url,
                    referenceName: r.repository,
                    position: r.recommendationContentSpan && {
                        startCharacter: r.recommendationContentSpan.start,
                        endCharacter: r.recommendationContentSpan.end
                            ? Math.min(r.recommendationContentSpan.end, insertText.length - 1)
                            : r.recommendationContentSpan.end,
                    },
                }
            })

        return {
            itemId: suggestion.itemId,
            insertText: insertText,
            range,
            references: references?.length ? references : undefined,
        }
    })
}

interface AcceptedInlineSuggestionEntry extends AcceptedSuggestionEntry {
    sessionId: string
    requestId: string
    languageId: CodewhispererLanguage
    customizationArn?: string
}

export const CodewhispererServerFactory =
    (
        service: (
            credentials: CredentialsProvider,
            workspace: Workspace,
            awsQRegion: string,
            awsQEndpointUrl: string,
            sdkInitializator: SDKInitializator
        ) => CodeWhispererServiceBase
    ): Server =>
    ({ credentialsProvider, lsp, workspace, telemetry, logging, runtime, sdkInitializator }) => {
        let lastUserModificationTime: number
        let timeSinceLastUserModification: number = 0

        const sessionManager = SessionManager.getInstance()

        const awsQRegion = runtime.getConfiguration('AWS_Q_REGION') ?? DEFAULT_AWS_Q_REGION
        const awsQEndpointUrl = runtime.getConfiguration('AWS_Q_ENDPOINT_URL') ?? DEFAULT_AWS_Q_ENDPOINT_URL
        const fallbackCodeWhispererService = service(
            credentialsProvider,
            workspace,
            awsQRegion,
            awsQEndpointUrl,
            sdkInitializator
        )

        // AmazonQTokenServiceManager is initialized in `onInitialized` handler to make sure Language Server connection is started
        let amazonQServiceManager: BaseAmazonQServiceManager
        const serviceType = fallbackCodeWhispererService.constructor.name

        const telemetryService = new TelemetryService(
            credentialsProvider,
            fallbackCodeWhispererService.getCredentialsType(),
            telemetry,
            logging,
            workspace,
            awsQRegion,
            awsQEndpointUrl,
            sdkInitializator
        )

        lsp.addInitializer((params: InitializeParams) => {
            // TODO: Review configuration options expected in other features
            fallbackCodeWhispererService.updateClientConfig({
                customUserAgent: getUserAgent(params, runtime.serverInfo),
            })
            telemetryService.updateClientConfig({
                customUserAgent: getUserAgent(params, runtime.serverInfo),
            })
            telemetryService.updateUserContext(makeUserContextObject(params, runtime.platform, 'INLINE'))
            return {
                capabilities: {},
            }
        })

        // Mutable state to track whether code with references should be included in
        // the response. No locking or concurrency controls, filtering is done
        // right before returning and is only guaranteed to be consistent within
        // the context of a single response.
        let includeSuggestionsWithCodeReferences = false

        const codePercentageTracker = new CodePercentageTracker(telemetryService)

        const codeDiffTracker: CodeDiffTracker<AcceptedInlineSuggestionEntry> = new CodeDiffTracker(
            workspace,
            logging,
            async (entry: AcceptedInlineSuggestionEntry, percentage, unmodifiedAcceptedCharacterCount) => {
                await telemetryService.emitUserModificationEvent({
                    sessionId: entry.sessionId,
                    requestId: entry.requestId,
                    languageId: entry.languageId,
                    customizationArn: entry.customizationArn,
                    timestamp: new Date(),
                    acceptedCharacterCount: entry.originalString.length,
                    modificationPercentage: percentage,
                    unmodifiedAcceptedCharacterCount: unmodifiedAcceptedCharacterCount,
                })
            }
        )

        const onInlineCompletionHandler = async (
            params: InlineCompletionWithReferencesParams,
            token: CancellationToken
        ): Promise<InlineCompletionListWithReferences> => {
            // On every new completion request close current inflight session.
            const currentSession = sessionManager.getCurrentSession()
            if (currentSession && currentSession.state == 'REQUESTING') {
                // If session was requesting at cancellation time, close it
                // User Trigger Decision will be reported at the time of processing API response in the callback below.
                sessionManager.discardSession(currentSession)
            }

            // prettier-ignore
            return workspace.getTextDocument(params.textDocument.uri).then(async textDocument => {
                if (!textDocument) {
                    logging.log(`textDocument [${params.textDocument.uri}] not found`)
                    return EMPTY_RESULT
                }

                const inferredLanguageId = getSupportedLanguageId(textDocument)
                if (!inferredLanguageId) {
                    logging.log(
                        `textDocument [${params.textDocument.uri}] with languageId [${textDocument.languageId}] not supported`
                    )
                    return EMPTY_RESULT
                }

                // Build request context
                const isAutomaticLspTriggerKind =
                    params.context.triggerKind == InlineCompletionTriggerKind.Automatic
                const maxResults = isAutomaticLspTriggerKind ? 1 : 5
                const selectionRange = params.context.selectedCompletionInfo?.range
                const fileContext = getFileContext({ textDocument, inferredLanguageId, position: params.position })

                // TODO: Can we get this derived from a keyboard event in the future?
                // This picks the last non-whitespace character, if any, before the cursor
                const triggerCharacter = fileContext.leftFileContent.trim().at(-1) ?? ''
                const codewhispererAutoTriggerType = triggerType(fileContext)
                const previousDecision =
                    sessionManager.getPreviousSession()?.getAggregatedUserTriggerDecision() ?? ''
                const autoTriggerResult = autoTrigger({
                    fileContext, // The left/right file context and programming language
                    lineNum: params.position.line, // the line number of the invocation, this is the line of the cursor
                    char: triggerCharacter, // Add the character just inserted, if any, before the invication position
                    ide: '', // TODO: Fetch the IDE in a platform-agnostic way (from the initialize request?)
                    os: '', // TODO: We should get this in a platform-agnostic way (i.e., compatible with the browser)
                    previousDecision, // The last decision by the user on the previous invocation
                    triggerType: codewhispererAutoTriggerType, // The 2 trigger types currently influencing the Auto-Trigger are SpecialCharacter and Enter
                })

                if (
                    isAutomaticLspTriggerKind &&
                    codewhispererAutoTriggerType === 'Classifier' &&
                    !autoTriggerResult.shouldTrigger
                ) {
                    return EMPTY_RESULT
                }

<<<<<<< HEAD
                const codeWhispererService = AmazonQServiceManager.getCodewhispererService()

=======
                const codeWhispererService = amazonQServiceManager.getCodewhispererService()
                
>>>>>>> ff6513fc
                // supplementalContext available only via token authentication
                const supplementalContextPromise =
                    codeWhispererService instanceof CodeWhispererServiceToken
                        ? fetchSupplementalContext(textDocument, params.position, workspace, logging, token)
                        : Promise.resolve(undefined)

                let requestContext: GenerateSuggestionsRequest = {
                    fileContext,
                    maxResults,
                }

                const supplementalContext = await supplementalContextPromise
                if (codeWhispererService instanceof CodeWhispererServiceToken) {
                    requestContext.supplementalContexts = supplementalContext?.supplementalContextItems
                        ? supplementalContext.supplementalContextItems.map(v => ({
                                content: v.content,
                                filePath: v.filePath,
                            }))
                        : []
                }

                // Close ACTIVE session and record Discard trigger decision immediately
                if (currentSession && currentSession.state === 'ACTIVE') {
                    // Emit user trigger decision at session close time for active session
                    sessionManager.discardSession(currentSession)
                    await emitUserTriggerDecisionTelemetry(
                        telemetry,
                        telemetryService,
                        currentSession,
                        timeSinceLastUserModification
                    )
                }
                const newSession = sessionManager.createSession({
                    document: textDocument,
                    startPosition: params.position,
                    triggerType: isAutomaticLspTriggerKind ? 'AutoTrigger' : 'OnDemand',
                    language: fileContext.programmingLanguage.languageName,
                    requestContext: requestContext,
                    autoTriggerType: isAutomaticLspTriggerKind ? codewhispererAutoTriggerType : undefined,
                    triggerCharacter: triggerCharacter,
                    classifierResult: autoTriggerResult?.classifierResult,
                    classifierThreshold: autoTriggerResult?.classifierThreshold,
                    credentialStartUrl: credentialsProvider.getConnectionMetadata?.()?.sso?.startUrl ?? undefined,
                    supplementalMetadata: supplementalContext,
                    customizationArn: textUtils.undefinedIfEmpty(codeWhispererService.customizationArn),
                })

                return codeWhispererService.generateSuggestions({
                        ...requestContext,
                        fileContext: {
                            ...requestContext.fileContext,
                            leftFileContent: requestContext.fileContext.leftFileContent
                                .slice(-CONTEXT_CHARACTERS_LIMIT)
                                .replaceAll('\r\n', '\n'),
                            rightFileContent: requestContext.fileContext.rightFileContent
                                .slice(0, CONTEXT_CHARACTERS_LIMIT)
                                .replaceAll('\r\n', '\n'),
                        },
                    })
                    .then(async suggestionResponse => {
                        codePercentageTracker.countInvocation(inferredLanguageId)

                        // Populate the session with information from codewhisperer response
                        newSession.suggestions = suggestionResponse.suggestions
                        newSession.responseContext = suggestionResponse.responseContext
                        newSession.codewhispererSessionId = suggestionResponse.responseContext.codewhispererSessionId
                        newSession.timeToFirstRecommendation = new Date().getTime() - newSession.startTime

                        // Emit service invocation telemetry for every request sent to backend
                        emitServiceInvocationTelemetry(telemetry, newSession)

                        // Exit early and discard API response
                        // session was closed by consequent completion request before API response was received
                        // and session never become ACTIVE.
                        // Emit Discard trigger decision here, because we will have session and requist IDs only at this point.
                        if (newSession.state === 'CLOSED' || newSession.state === 'DISCARD') {
                            // Force Discard user decision on every received suggestion
                            newSession.suggestions.forEach(s => newSession.setSuggestionState(s.itemId, 'Discard'))
                            await emitUserTriggerDecisionTelemetry(
                                telemetry,
                                telemetryService,
                                newSession,
                                timeSinceLastUserModification
                            )
                            return EMPTY_RESULT
                        }

                        // API response was recieved, we can activate session now
                        sessionManager.activateSession(newSession)

                        // Process suggestions to apply Empty or Filter filters
                        const filteredSuggestions = newSession.suggestions
                            // Empty suggestion filter
                            .filter(suggestion => {
                                if (suggestion.content === '') {
                                    newSession.setSuggestionState(suggestion.itemId, 'Empty')
                                    return false
                                }

                                return true
                            })
                            // References setting filter
                            .filter(suggestion => {
                                if (includeSuggestionsWithCodeReferences) {
                                    return true
                                }

                                if (suggestion.references == null || suggestion.references.length === 0) {
                                    return true
                                }

                                // Filter out suggestions that have references when includeSuggestionsWithCodeReferences setting is true
                                newSession.setSuggestionState(suggestion.itemId, 'Filter')
                                return false
                            })

                        const suggestionsWithRightContext = mergeSuggestionsWithRightContext(
                            fileContext.rightFileContent,
                            filteredSuggestions,
                            selectionRange
                        ).filter(suggestion => {
                            // Discard suggestions that have empty string insertText after right context merge and can't be displayed anymore
                            if (suggestion.insertText === '') {
                                newSession.setSuggestionState(suggestion.itemId, 'Discard')
                                return false
                            }

                            return true
                        })

                        suggestionsWithRightContext.forEach(suggestion => {
                            const cachedSuggestion = newSession.suggestions.find(s => s.itemId === suggestion.itemId)
                            if (cachedSuggestion) cachedSuggestion.insertText = suggestion.insertText.toString()
                        })

                        // If after all server-side filtering no suggestions can be displayed, close session and return empty results
                        if (suggestionsWithRightContext.length === 0) {
                            sessionManager.closeSession(newSession)
                            await emitUserTriggerDecisionTelemetry(
                                telemetry,
                                telemetryService,
                                newSession,
                                timeSinceLastUserModification
                            )

                            return EMPTY_RESULT
                        }

                        return { items: suggestionsWithRightContext, sessionId: newSession.id }
                    })
                    .catch(error => {
                        // TODO, handle errors properly
                        logging.log('Recommendation failure: ' + error)
                        emitServiceInvocationFailure(telemetry, newSession, error)

                        // TODO: check if we can/should emit UserTriggerDecision
                        sessionManager.closeSession(newSession)

                        if (error instanceof AmazonQError) {
                            throw error
                        }

                        return EMPTY_RESULT
                    })
            })
            .catch(error => {
                logging.log('onInlineCompletionHandler error:' + error)

                if (error instanceof AmazonQError) {
                    throw new ResponseError(
                        LSPErrorCodes.RequestFailed,
                        error.message || 'Error processing suggestion requests',
                        {
                            awsErrorCode: error.code,
                        }
                    )
                }

                return EMPTY_RESULT
            })
        }

        // Schedule tracker for UserModification Telemetry event
        const enqueueCodeDiffEntry = (session: CodeWhispererSession, acceptedSuggestion: Suggestion) => {
            const endPosition = getEndPositionForAcceptedSuggestion(acceptedSuggestion.content, session.startPosition)

            codeDiffTracker.enqueue({
                sessionId: session.codewhispererSessionId || '',
                requestId: session.responseContext?.requestId || '',
                fileUrl: session.document.uri,
                languageId: session.language,
                time: Date.now(),
                originalString: acceptedSuggestion.content,
                startPosition: session.startPosition,
                endPosition: endPosition,
                customizationArn: session.customizationArn,
            })
        }

        const onLogInlineCompletionSessionResultsHandler = async (params: LogInlineCompletionSessionResultsParams) => {
            const {
                sessionId,
                completionSessionResult,
                firstCompletionDisplayLatency,
                totalSessionDisplayTime,
                typeaheadLength,
            } = params

            const session = sessionManager.getSessionById(sessionId)

            if (!session) {
                logging.log(`ERROR: Session ID ${sessionId} was not found`)
                return
            }

            if (session.state !== 'ACTIVE') {
                logging.log(`ERROR: Trying to record trigger decision for not-active session ${sessionId}`)
                return
            }

            const acceptedItemId = Object.keys(params.completionSessionResult).find(
                k => params.completionSessionResult[k].accepted
            )
            const acceptedSuggestion = session.suggestions.find(s => s.itemId === acceptedItemId)
            if (acceptedSuggestion !== undefined && acceptedSuggestion.insertText) {
                if (acceptedSuggestion) {
                    codePercentageTracker.countSuccess(session.language)
                    codePercentageTracker.countAcceptedTokens(session.language, acceptedSuggestion.insertText)
                    codePercentageTracker.countTotalTokens(session.language, acceptedSuggestion.insertText, true)

                    enqueueCodeDiffEntry(session, acceptedSuggestion)
                }
            }

            session.setClientResultData(
                completionSessionResult,
                firstCompletionDisplayLatency,
                totalSessionDisplayTime,
                typeaheadLength
            )

            if (firstCompletionDisplayLatency) emitPerceivedLatencyTelemetry(telemetry, session)

            // Always emit user trigger decision at session close
            sessionManager.closeSession(session)
            await emitUserTriggerDecisionTelemetry(telemetry, telemetryService, session, timeSinceLastUserModification)
        }

        const updateConfiguration = async () => {
            try {
                // Currently can't hook AmazonQTokenServiceManager.handleDidChangeConfiguration to lsp listenre directly
                // as it will override listeners from each consuming Server.
                // TODO: refactor configuration listener in Server and AmazonQTokenServiceManager in runtimes.
                await amazonQServiceManager.handleDidChangeConfiguration()

                const qConfig = await lsp.workspace.getConfiguration(Q_CONFIGURATION_SECTION)
                if (qConfig) {
                    fallbackCodeWhispererService.customizationArn = textUtils.undefinedIfEmpty(qConfig.customization)
                    codePercentageTracker.customizationArn = textUtils.undefinedIfEmpty(qConfig.customization)
                    logging.log(
                        `Inline completion configuration updated to use ${fallbackCodeWhispererService.customizationArn}`
                    )
                    /*
                        The flag enableTelemetryEventsToDestination is set to true temporarily. It's value will be determined through destination
                        configuration post all events migration to STE. It'll be replaced by qConfig['enableTelemetryEventsToDestination'] === true
                    */
                    // const enableTelemetryEventsToDestination = true
                    // telemetryService.updateEnableTelemetryEventsToDestination(enableTelemetryEventsToDestination)
                    const optOutTelemetryPreference = qConfig['optOutTelemetry'] === true ? 'OPTOUT' : 'OPTIN'
                    telemetryService.updateOptOutPreference(optOutTelemetryPreference)
                }

                const config = await lsp.workspace.getConfiguration('aws.codeWhisperer')
                if (!config) return

                includeSuggestionsWithCodeReferences = config['includeSuggestionsWithCodeReferences'] === true
                logging.log(
                    `Configuration updated to ${includeSuggestionsWithCodeReferences ? 'include' : 'exclude'} suggestions with code references`
                )

                fallbackCodeWhispererService.shareCodeWhispererContentWithAWS =
                    config['shareCodeWhispererContentWithAWS'] === true
                logging.log(
                    `Configuration updated to ${fallbackCodeWhispererService.shareCodeWhispererContentWithAWS ? 'share' : 'not share'} Amazon Q content with AWS`
                )
            } catch (error) {
                logging.log(`Error in GetConfiguration: ${error}`)
            }
        }

        const onInitializedHandler = async () => {
            if (serviceType === 'CodeWhispererServiceToken') {
                amazonQServiceManager = AmazonQTokenServiceManager.getInstance({
                    lsp,
                    logging,
                    credentialsProvider,
                    sdkInitializator,
                    workspace,
                    runtime,
                })
            } else {
                // Fallback to default passed service factory for IAM credentials type
                amazonQServiceManager = {
                    handleDidChangeConfiguration: async () => {},
                    getCodewhispererService: () => {
                        return fallbackCodeWhispererService
                    },
                }
            }

            await updateConfiguration()
        }

        lsp.extensions.onInlineCompletionWithReferences(onInlineCompletionHandler)
        lsp.extensions.onLogInlineCompletionSessionResults(onLogInlineCompletionSessionResultsHandler)
        lsp.onInitialized(onInitializedHandler)
        lsp.didChangeConfiguration(updateConfiguration)

        lsp.onDidChangeTextDocument(async p => {
            const textDocument = await workspace.getTextDocument(p.textDocument.uri)
            const languageId = getSupportedLanguageId(textDocument)

            if (!textDocument || !languageId) {
                return
            }

            p.contentChanges.forEach(change => {
                codePercentageTracker.countTotalTokens(languageId, change.text, false)
            })

            // Record last user modification time for any document
            if (lastUserModificationTime) {
                timeSinceLastUserModification = new Date().getTime() - lastUserModificationTime
            }
            lastUserModificationTime = new Date().getTime()
        })

        logging.log('Amazon Q Inline Suggestion server has been initialised')

        return async () => {
            codePercentageTracker.dispose()
            await codeDiffTracker.shutdown()
        }
    }

export const CodeWhispererServerIAM = CodewhispererServerFactory(
    (credentialsProvider, workspace, awsQRegion, awsQEndpointUrl, sdkInitializator) =>
        new CodeWhispererServiceIAM(credentialsProvider, workspace, awsQRegion, awsQEndpointUrl, sdkInitializator)
)
export const CodeWhispererServerToken = CodewhispererServerFactory(
    (credentialsProvider, workspace, awsQRegion, awsQEndpointUrl, sdkInitializator) =>
        new CodeWhispererServiceToken(credentialsProvider, workspace, awsQRegion, awsQEndpointUrl, sdkInitializator)
)<|MERGE_RESOLUTION|>--- conflicted
+++ resolved
@@ -370,13 +370,7 @@
                     return EMPTY_RESULT
                 }
 
-<<<<<<< HEAD
-                const codeWhispererService = AmazonQServiceManager.getCodewhispererService()
-
-=======
                 const codeWhispererService = amazonQServiceManager.getCodewhispererService()
-                
->>>>>>> ff6513fc
                 // supplementalContext available only via token authentication
                 const supplementalContextPromise =
                     codeWhispererService instanceof CodeWhispererServiceToken
