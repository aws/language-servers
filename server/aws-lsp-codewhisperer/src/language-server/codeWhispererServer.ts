import { Server } from '@aws-placeholder/aws-language-server-runtimes'
import { CredentialsProvider, Telemetry } from '@aws-placeholder/aws-language-server-runtimes/out/features'
import {
    InlineCompletionItemWithReferences,
    InlineCompletionListWithReferences,
    InlineCompletionWithReferencesParams,
    LogInlineCompletionSessionResultsParams,
} from '@aws-placeholder/aws-language-server-runtimes/out/features/lsp/inline-completions/protocolExtensions'
import { AWSError } from 'aws-sdk'
import { CancellationToken, InlineCompletionTriggerKind, Range } from 'vscode-languageserver'
import { Position, TextDocument } from 'vscode-languageserver-textdocument'
import { autoTrigger, triggerType } from './auto-trigger/autoTrigger'
import {
    CodeWhispererServiceBase,
    CodeWhispererServiceIAM,
    CodeWhispererServiceToken,
    Suggestion,
} from './codeWhispererService'
import { CodewhispererLanguage, getSupportedLanguageId } from './languageDetection'
import { getPrefixSuffixOverlap, truncateOverlapWithRightContext } from './mergeRightUtils'
import { CodeWhispererSession, SessionManager } from './session/sessionManager'
import { CodePercentageTracker } from './telemetry/codePercentage'
import { CodeWhispererPerceivedLatencyEvent, CodeWhispererServiceInvocationEvent } from './telemetry/types'
import { getCompletionType, isAwsError } from './utils'

const EMPTY_RESULT = { sessionId: '', items: [] }
export const CONTEXT_CHARACTERS_LIMIT = 10240

// Both clients (token, sigv4) define their own types, this return value needs to match both of them.
const getFileContext = (params: {
    textDocument: TextDocument
    position: Position
    inferredLanguageId: CodewhispererLanguage
}): {
    filename: string
    programmingLanguage: {
        languageName: CodewhispererLanguage
    }
    leftFileContent: string
    rightFileContent: string
} => {
    const left = params.textDocument.getText({
        start: { line: 0, character: 0 },
        end: params.position,
    })
    const right = params.textDocument.getText({
        start: params.position,
        end: params.textDocument.positionAt(params.textDocument.getText().length),
    })

    return {
        filename: params.textDocument.uri,
        programmingLanguage: {
            languageName: params.inferredLanguageId,
        },
        leftFileContent: left,
        rightFileContent: right,
    }
}

const emitServiceInvocationTelemetry = (telemetry: Telemetry, session: CodeWhispererSession) => {
    const duration = new Date().getTime() - session.startTime
    const data: CodeWhispererServiceInvocationEvent = {
        codewhispererRequestId: session.responseContext?.requestId,
        codewhispererSessionId: session.responseContext?.codewhispererSessionId,
        codewhispererLastSuggestionIndex: session.suggestions.length - 1,
        codewhispererCompletionType:
            session.suggestions.length > 0 ? getCompletionType(session.suggestions[0]) : undefined,
        codewhispererTriggerType: session.triggerType,
        codewhispererAutomatedTriggerType: session.autoTriggerType,
        duration,
        codewhispererLineNumber: session.startPosition.line,
        codewhispererCursorOffset: session.startPosition.character,
        codewhispererLanguage: session.language,
        credentialStartUrl: session.credentialStartUrl,
    }
    telemetry.emitMetric({
        name: 'codewhisperer_serviceInvocation',
        result: 'Succeeded',
        data,
    })
}

const emitServiceInvocationFailure = (telemetry: Telemetry, session: CodeWhispererSession, error: Error | AWSError) => {
    const errorMessage = error ? String(error) : 'unknown'
    const reason = `CodeWhisperer Invocation Exception: ${errorMessage}`
    const duration = new Date().getTime() - session.startTime
    const codewhispererRequestId = isAwsError(error) ? error.requestId : undefined

    const data: CodeWhispererServiceInvocationEvent = {
        codewhispererRequestId: codewhispererRequestId,
        codewhispererSessionId: undefined,
        codewhispererLastSuggestionIndex: -1,
        codewhispererTriggerType: session.triggerType,
        codewhispererAutomatedTriggerType: session.autoTriggerType,
        reason: `CodeWhisperer Invocation Exception: ${error.name || 'UnknownError'}`,
        duration,
        codewhispererLineNumber: session.startPosition.line,
        codewhispererCursorOffset: session.startPosition.character,
        codewhispererLanguage: session.language,
        credentialStartUrl: session.credentialStartUrl,
    }

    telemetry.emitMetric({
        name: 'codewhisperer_serviceInvocation',
        result: 'Failed',
        data,
        errorData: {
            reason: error.name || 'UnknownError',
            errorCode: isAwsError(error) ? error.code : undefined,
            httpStatusCode: isAwsError(error) ? error.statusCode : undefined,
        },
    })
}

const emitPerceivedLatencyTelemetry = (telemetry: Telemetry, session: CodeWhispererSession) => {
    const data: CodeWhispererPerceivedLatencyEvent = {
        codewhispererRequestId: session.responseContext?.requestId,
        codewhispererSessionId: session.responseContext?.codewhispererSessionId,
        codewhispererCompletionType:
            session.suggestions.length > 0 ? getCompletionType(session.suggestions[0]) : undefined,
        codewhispererTriggerType: session.triggerType,
        duration: session.firstCompletionDisplayLatency,
        codewhispererLanguage: session.language,
        credentialStartUrl: session.credentialStartUrl,
    }

    telemetry.emitMetric({
        name: 'codewhisperer_perceivedLatency',
        data,
    })
}

const emitUserTriggerDecisionTelemetry = (telemetry: Telemetry, session: CodeWhispererSession) => {
    // Prevent reporting user decision if it was already sent
    if (session.reportedUserDecision) {
        return
    }

    // Can not emit previous trigger decision if it's not available on the session
    if (!session.getAggregatedUserTriggerDecision()) {
        return
    }

    emitAggregatedUserTriggerDecisionTelemetry(telemetry, session)
    // TODO: implement User Decision telemetry
    // emitUserDecisionTelemetry(telemetry, session)

    session.reportedUserDecision = true
}

const emitAggregatedUserTriggerDecisionTelemetry = (telemetry: Telemetry, session: CodeWhispererSession) => {
    const data = {
        codewhispererSessionId: session.codewhispererSessionId || '',
        codewhispererFirstRequestId: session.responseContext?.requestId || '',
        credentialStartUrl: session.credentialStartUrl,
        codewhispererSuggestionState: session.getAggregatedUserTriggerDecision(),
        codewhispererCompletionType:
            session.suggestions.length > 0 ? getCompletionType(session.suggestions[0]) : undefined,
        codewhispererLanguage: session.language,
        codewhispererTriggerType: session.triggerType,
        codewhispererAutomatedTriggerType: session.autoTriggerType,
        codewhispererTriggerCharacter:
            session.autoTriggerType === 'SpecialCharacters' ? session.triggerCharacter : undefined,
        codewhispererLineNumber: session.startPosition.line,
        codewhispererCursorOffset: session.startPosition.character,
        codewhispererSuggestionCount: session.suggestions.length,
        codewhispererClassifierResult: session.classifierResult,
        codewhispererClassifierThreshold: session.classifierThreshold,
        codewhispererTotalShownTime: session.totalSessionDisplayTime || 0,
        codewhispererTypeaheadLength: 0, // TODO,
        codewhispererTimeSinceLastDocumentChange: 0, // TODO,
        codewhispererTimeSinceLastUserDecision: session.previousTriggerDecisionTime
            ? session.startTime - session.previousTriggerDecisionTime
            : undefined,
        codewhispererTimeToFirstRecommendation: session.timeToFirstRecommendation,
        codewhispererPreviousSuggestionState: session.previousTriggerDecision,
    }

    telemetry.emitMetric({
        name: 'codewhisperer_userTriggerDecision',
        data,
    })
}

const emitUserDecisionTelemetry = (telemetry: Telemetry, session: CodeWhispererSession) => {
    const data = {
        // TODO
    }

    telemetry.emitMetric({
        name: 'codewhisperer_userDecision',
        data,
    })
}

const mergeSuggestionsWithRightContext = (
    rightFileContext: string,
    suggestions: Suggestion[],
    range?: Range
): InlineCompletionItemWithReferences[] => {
    return suggestions.map(suggestion => ({
        itemId: suggestion.itemId,
        insertText: truncateOverlapWithRightContext(rightFileContext, suggestion.content),
        range,
        references: suggestion.references?.map(r => ({
            licenseName: r.licenseName,
            referenceUrl: r.url,
            referenceName: r.repository,
            position: r.recommendationContentSpan && {
                startCharacter: r.recommendationContentSpan.start,
                endCharacter: r.recommendationContentSpan.end,
            },
        })),
    }))
}

// Checks if any suggestion in list of suggestions matches with left context of the file
const hasLeftContextMatch = (suggestions: Suggestion[], leftFileContent: string): boolean => {
    for (const suggestion of suggestions) {
        const overlap = getPrefixSuffixOverlap(leftFileContent, suggestion.content)

        if (overlap.length > 0 && overlap != suggestion.content) {
            return true
        }
    }
    return false
}

export const CodewhispererServerFactory =
    (service: (credentials: CredentialsProvider) => CodeWhispererServiceBase): Server =>
    ({ credentialsProvider, lsp, workspace, telemetry, logging }) => {
        const sessionManager = SessionManager.getInstance()
        const codeWhispererService = service(credentialsProvider)

        // Mutable state to track whether code with references should be included in
        // the response. No locking or concurrency controls, filtering is done
        // right before returning and is only guaranteed to be consistent within
        // the context of a single response.
        let includeSuggestionsWithCodeReferences = false

        const codePercentageTracker = new CodePercentageTracker(telemetry)

        const onInlineCompletionHandler = async (
            params: InlineCompletionWithReferencesParams,
            _token: CancellationToken
        ): Promise<InlineCompletionListWithReferences> => {
            // On every new completion request close current inflight session.
            const currentSession = sessionManager.getCurrentSession()
            if (currentSession && currentSession?.state == 'REQUESTING') {
                // If session was requesting at cancellation time, close it and do not report user decision
                sessionManager.closeSession(currentSession)
            }

            return workspace.getTextDocument(params.textDocument.uri).then(textDocument => {
                if (!textDocument) {
                    logging.log(`textDocument [${params.textDocument.uri}] not found`)
                    return EMPTY_RESULT
                }

                const inferredLanguageId = getSupportedLanguageId(textDocument)
                if (!inferredLanguageId) {
                    logging.log(
                        `textDocument [${params.textDocument.uri}] with languageId [${textDocument.languageId}] not supported`
                    )
                    return EMPTY_RESULT
                }

                // Build request context
                const isAutomaticLspTriggerKind = params.context.triggerKind == InlineCompletionTriggerKind.Automatic
                const maxResults = isAutomaticLspTriggerKind ? 1 : 5
                const selectionRange = params.context.selectedCompletionInfo?.range
                const fileContext = getFileContext({ textDocument, inferredLanguageId, position: params.position })

                // TODO: Can we get this derived from a keyboard event in the future?
                // This picks the last non-whitespace character, if any, before the cursor
                const triggerCharacter = fileContext.leftFileContent.trim().at(-1) ?? ''
                const codewhispererAutoTriggerType = triggerType(fileContext)
                let autoTriggerResult = autoTrigger({
                    fileContext, // The left/right file context and programming language
                    lineNum: params.position.line, // the line number of the invocation, this is the line of the cursor
                    char: triggerCharacter, // Add the character just inserted, if any, before the invication position
                    ide: '', // TODO: Fetch the IDE in a platform-agnostic way (from the initialize request?)
                    os: '', // TODO: We should get this in a platform-agnostic way (i.e., compatible with the browser)
                    previousDecision: '', // TODO: Once we implement telemetry integration
                    triggerType: codewhispererAutoTriggerType, // The 2 trigger types currently influencing the Auto-Trigger are SpecialCharacter and Enter
                })

                if (isAutomaticLspTriggerKind && !autoTriggerResult.shouldTrigger) {
                    return EMPTY_RESULT
                }

                const requestContext = {
                    fileContext,
                    maxResults,
                }

                if (currentSession && currentSession.state !== 'CLOSED') {
                    // Emit user trigger decision at session close time for active session
                    sessionManager.closeSession(currentSession)
                    emitUserTriggerDecisionTelemetry(telemetry, currentSession)
                }
                const newSession = sessionManager.createSession({
                    startPosition: params.position,
                    triggerType: isAutomaticLspTriggerKind ? 'AutoTrigger' : 'OnDemand',
                    language: fileContext.programmingLanguage.languageName,
                    requestContext: requestContext,
                    autoTriggerType: isAutomaticLspTriggerKind ? codewhispererAutoTriggerType : undefined,
                    triggerCharacter: triggerCharacter,
                    classifierResult: isAutomaticLspTriggerKind ? autoTriggerResult?.classifierResult : undefined,
                    classifierThreshold: isAutomaticLspTriggerKind ? autoTriggerResult?.classifierThreshold : undefined,
                    credentialStartUrl: credentialsProvider.getConnectionMetadata()?.sso?.startUrl ?? undefined,
                })

                codePercentageTracker.countInvocation(inferredLanguageId)

                return codeWhispererService
                    .generateSuggestions({
                        ...requestContext,
                        fileContext: {
                            ...requestContext.fileContext,
                            leftFileContent: requestContext.fileContext.leftFileContent
                                .slice(-CONTEXT_CHARACTERS_LIMIT)
                                .replaceAll('\r\n', '\n'),
                            rightFileContent: requestContext.fileContext.rightFileContent
                                .slice(0, CONTEXT_CHARACTERS_LIMIT)
                                .replaceAll('\r\n', '\n'),
                        },
                    })
                    .then(suggestionResponse => {
                        // Populate the session with information from codewhisperer response
                        newSession.suggestions = suggestionResponse.suggestions
                        newSession.responseContext = suggestionResponse.responseContext
                        newSession.codewhispererSessionId = suggestionResponse.responseContext.codewhispererSessionId
                        newSession.timeToFirstRecommendation = new Date().getTime() - newSession.startTime

                        // Emit service invocation telemetry for every request sent to backend
                        emitServiceInvocationTelemetry(telemetry, newSession)

                        // Exit early and discard API response
                        // session was closed by consequent completion request before API response was received,
                        // do nothing
                        if (newSession.state === 'CLOSED') {
                            return EMPTY_RESULT
                        }

                        // API response was recieved, we can activate session now
                        sessionManager.activateSession(newSession)

                        // Process suggestions to apply Emply or Filter filters
                        const filteredSuggestions = newSession.suggestions
                            // Empty suggestion filter
                            .filter(suggestion => {
                                if (suggestion.content === '') {
                                    newSession.setSuggestionState(suggestion.itemId, 'Empty')
                                    return false
                                }

                                return true
                            })
                            // References setting filter
                            .filter(suggestion => {
                                if (includeSuggestionsWithCodeReferences) {
                                    return true
                                }

                                if (suggestion.references == null || suggestion.references.length === 0) {
                                    return true
                                }

                                // Filter out suggestions that have references when includeSuggestionsWithCodeReferences setting is true
                                newSession.setSuggestionState(suggestion.itemId, 'Filter')
                                return false
                            })

                        const suggestionsWithRightContext = mergeSuggestionsWithRightContext(
                            fileContext.rightFileContent,
                            filteredSuggestions,
                            selectionRange
                        ).filter(suggestion => {
                            // Discard suggestions that have empty string insertText after right context merge and can't be displayed anymore
                            if (suggestion.insertText === '') {
                                newSession.setSuggestionState(suggestion.itemId, 'Discard')
                                return false
                            }

                            return true
                        })

                        // If after all server-side filtering no suggestions can be displayed, close session and return empty results
                        if (suggestionsWithRightContext.length === 0) {
                            sessionManager.closeSession(newSession)
                            emitUserTriggerDecisionTelemetry(telemetry, newSession)

                            return EMPTY_RESULT
                        }

                        return { items: suggestionsWithRightContext, sessionId: newSession.id }
                    })
                    .catch(err => {
                        // TODO, handle errors properly
                        logging.log('Recommendation failure: ' + err)
                        emitServiceInvocationFailure(telemetry, newSession, err)

                        // TODO: check if we can/should emit UserTriggerDecision
                        sessionManager.closeSession(newSession)

                        return EMPTY_RESULT
                    })
            })
        }
        const onLogInlineCompletionSessionResultsHandler = async (params: LogInlineCompletionSessionResultsParams) => {
            const { sessionId, completionSessionResult, firstCompletionDisplayLatency, totalSessionDisplayTime } =
                params

            const session = sessionManager.getSessionById(sessionId)

            if (!session) {
                logging.log(`ERROR: Session ID ${sessionId} was not found`)
                return
            }

            if (session.state !== 'ACTIVE') {
                logging.log(`ERROR: Trying to record trigger decision for not-active session ${sessionId}`)
                return
            }

            const acceptedItemId = Object.keys(params.completionSessionResult).find(
                k => params.completionSessionResult[k].accepted
            )
            const acceptedSuggestion = session.suggestions.find(s => s.itemId === acceptedItemId)

            if (acceptedSuggestion !== undefined) {
                if (acceptedSuggestion) {
                    codePercentageTracker.countSuccess(session.language)
                    codePercentageTracker.countAcceptedTokens(session.language, acceptedSuggestion.content)
                }
            }

            session.setClientResultData(completionSessionResult, firstCompletionDisplayLatency, totalSessionDisplayTime)

<<<<<<< HEAD
            emitPerceivedLatencyTelemetry(telemetry, session)

            // Always emit user trigger decision at session close
            sessionManager.closeSession(session)
            emitUserTriggerDecisionTelemetry(telemetry, session)
=======
            if (currentSession?.id == sessionId) {
                sessionManager.discardCurrentSession()
            } else if (session) {
                sessionManager.closeSession(session)
            }

            if (firstCompletionDisplayLatency) emitPerceivedLatencyTelemetry(telemetry, session)
>>>>>>> 740c9889
        }

        const updateConfiguration = async () =>
            lsp.workspace
                .getConfiguration('aws.codeWhisperer')
                .then(config => {
                    if (config && config['includeSuggestionsWithCodeReferences'] === true) {
                        includeSuggestionsWithCodeReferences = true
                        logging.log('Configuration updated to include suggestions with code references')
                    } else {
                        includeSuggestionsWithCodeReferences = false
                        logging.log('Configuration updated to exclude suggestions with code references')
                    }
                    if (config && config['shareCodeWhispererContentWithAWS'] === true) {
                        codeWhispererService.shareCodeWhispererContentWithAWS = true
                        logging.log('Configuration updated to share code whisperer content with AWS')
                    } else {
                        codeWhispererService.shareCodeWhispererContentWithAWS = false
                        logging.log('Configuration updated to not share code whisperer content with AWS')
                    }
                })
                .catch(reason => logging.log(`Error in GetConfiguration: ${reason}`))

        lsp.extensions.onInlineCompletionWithReferences(onInlineCompletionHandler)
        lsp.extensions.onLogInlineCompletionSessionResults(onLogInlineCompletionSessionResultsHandler)
        lsp.onInitialized(updateConfiguration)
        lsp.didChangeConfiguration(updateConfiguration)

        lsp.onDidChangeTextDocument(async p => {
            const textDocument = await workspace.getTextDocument(p.textDocument.uri)
            const languageId = getSupportedLanguageId(textDocument)

            if (!textDocument || !languageId) {
                return
            }

            p.contentChanges.forEach(change => {
                codePercentageTracker.countTokens(languageId, change.text)
            })
        })

        logging.log('Codewhisperer server has been initialised')

        return () => {
            codePercentageTracker.dispose()
        }
    }

export const CodeWhispererServerIAM = CodewhispererServerFactory(
    credentialsProvider => new CodeWhispererServiceIAM(credentialsProvider)
)
export const CodeWhispererServerToken = CodewhispererServerFactory(
    credentialsProvider => new CodeWhispererServiceToken(credentialsProvider)
)<|MERGE_RESOLUTION|>--- conflicted
+++ resolved
@@ -439,21 +439,11 @@
 
             session.setClientResultData(completionSessionResult, firstCompletionDisplayLatency, totalSessionDisplayTime)
 
-<<<<<<< HEAD
-            emitPerceivedLatencyTelemetry(telemetry, session)
+            if (firstCompletionDisplayLatency) emitPerceivedLatencyTelemetry(telemetry, session)
 
             // Always emit user trigger decision at session close
             sessionManager.closeSession(session)
             emitUserTriggerDecisionTelemetry(telemetry, session)
-=======
-            if (currentSession?.id == sessionId) {
-                sessionManager.discardCurrentSession()
-            } else if (session) {
-                sessionManager.closeSession(session)
-            }
-
-            if (firstCompletionDisplayLatency) emitPerceivedLatencyTelemetry(telemetry, session)
->>>>>>> 740c9889
         }
 
         const updateConfiguration = async () =>
