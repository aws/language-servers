--- conflicted
+++ resolved
@@ -261,36 +261,6 @@
         // AmazonQTokenServiceManager is initialized in `onInitialized` handler to make sure Language Server connection is started
         let amazonQServiceManager: BaseAmazonQServiceManager
         const serviceType = fallbackCodeWhispererService.constructor.name
-<<<<<<< HEAD
-        if (serviceType === 'CodeWhispererServiceToken') {
-            AmazonQServiceManager = AmazonQTokenServiceManager.getInstance({
-                lsp,
-                logging,
-                credentialsProvider,
-                sdkInitializator,
-                workspace,
-                runtime,
-            })
-        } else {
-            // Fallback to default passed service factory for IAM credentials type
-            AmazonQServiceManager = {
-                handleDidChangeConfiguration: async () => {},
-                updateClientConfig: () => {},
-                getCodewhispererService: () => {
-                    const fallbackCodeWhispererService = service(
-                        credentialsProvider,
-                        workspace,
-                        awsQRegion,
-                        awsQEndpointUrl,
-                        sdkInitializator
-                    )
-
-                    return fallbackCodeWhispererService
-                },
-            }
-        }
-=======
->>>>>>> ff6513fc
 
         const telemetryService = new TelemetryService(
             credentialsProvider,
@@ -356,100 +326,100 @@
 
             // prettier-ignore
             return workspace.getTextDocument(params.textDocument.uri).then(async textDocument => {
-                if (!textDocument) {
-                    logging.log(`textDocument [${params.textDocument.uri}] not found`)
-                    return EMPTY_RESULT
-                }
-
-                const inferredLanguageId = getSupportedLanguageId(textDocument)
-                if (!inferredLanguageId) {
-                    logging.log(
-                        `textDocument [${params.textDocument.uri}] with languageId [${textDocument.languageId}] not supported`
-                    )
-                    return EMPTY_RESULT
-                }
-
-                // Build request context
-                const isAutomaticLspTriggerKind =
-                    params.context.triggerKind == InlineCompletionTriggerKind.Automatic
-                const maxResults = isAutomaticLspTriggerKind ? 1 : 5
-                const selectionRange = params.context.selectedCompletionInfo?.range
-                const fileContext = getFileContext({ textDocument, inferredLanguageId, position: params.position })
-
-                // TODO: Can we get this derived from a keyboard event in the future?
-                // This picks the last non-whitespace character, if any, before the cursor
-                const triggerCharacter = fileContext.leftFileContent.trim().at(-1) ?? ''
-                const codewhispererAutoTriggerType = triggerType(fileContext)
-                const previousDecision =
-                    sessionManager.getPreviousSession()?.getAggregatedUserTriggerDecision() ?? ''
-                const autoTriggerResult = autoTrigger({
-                    fileContext, // The left/right file context and programming language
-                    lineNum: params.position.line, // the line number of the invocation, this is the line of the cursor
-                    char: triggerCharacter, // Add the character just inserted, if any, before the invication position
-                    ide: '', // TODO: Fetch the IDE in a platform-agnostic way (from the initialize request?)
-                    os: '', // TODO: We should get this in a platform-agnostic way (i.e., compatible with the browser)
-                    previousDecision, // The last decision by the user on the previous invocation
-                    triggerType: codewhispererAutoTriggerType, // The 2 trigger types currently influencing the Auto-Trigger are SpecialCharacter and Enter
-                })
-
-                if (
-                    isAutomaticLspTriggerKind &&
-                    codewhispererAutoTriggerType === 'Classifier' &&
-                    !autoTriggerResult.shouldTrigger
-                ) {
-                    return EMPTY_RESULT
-                }
-
-                const codeWhispererService = amazonQServiceManager.getCodewhispererService()
-                
-                // supplementalContext available only via token authentication
-                const supplementalContextPromise =
-                    codeWhispererService instanceof CodeWhispererServiceToken
-                        ? fetchSupplementalContext(textDocument, params.position, workspace, logging, token)
-                        : Promise.resolve(undefined)
-
-                let requestContext: GenerateSuggestionsRequest = {
-                    fileContext,
-                    maxResults,
-                }
-
-                const supplementalContext = await supplementalContextPromise
-                if (codeWhispererService instanceof CodeWhispererServiceToken) {
-                    requestContext.supplementalContexts = supplementalContext?.supplementalContextItems
-                        ? supplementalContext.supplementalContextItems.map(v => ({
+                    if (!textDocument) {
+                        logging.log(`textDocument [${params.textDocument.uri}] not found`)
+                        return EMPTY_RESULT
+                    }
+
+                    const inferredLanguageId = getSupportedLanguageId(textDocument)
+                    if (!inferredLanguageId) {
+                        logging.log(
+                            `textDocument [${params.textDocument.uri}] with languageId [${textDocument.languageId}] not supported`
+                        )
+                        return EMPTY_RESULT
+                    }
+
+                    // Build request context
+                    const isAutomaticLspTriggerKind =
+                        params.context.triggerKind == InlineCompletionTriggerKind.Automatic
+                    const maxResults = isAutomaticLspTriggerKind ? 1 : 5
+                    const selectionRange = params.context.selectedCompletionInfo?.range
+                    const fileContext = getFileContext({ textDocument, inferredLanguageId, position: params.position })
+
+                    // TODO: Can we get this derived from a keyboard event in the future?
+                    // This picks the last non-whitespace character, if any, before the cursor
+                    const triggerCharacter = fileContext.leftFileContent.trim().at(-1) ?? ''
+                    const codewhispererAutoTriggerType = triggerType(fileContext)
+                    const previousDecision =
+                        sessionManager.getPreviousSession()?.getAggregatedUserTriggerDecision() ?? ''
+                    const autoTriggerResult = autoTrigger({
+                        fileContext, // The left/right file context and programming language
+                        lineNum: params.position.line, // the line number of the invocation, this is the line of the cursor
+                        char: triggerCharacter, // Add the character just inserted, if any, before the invication position
+                        ide: '', // TODO: Fetch the IDE in a platform-agnostic way (from the initialize request?)
+                        os: '', // TODO: We should get this in a platform-agnostic way (i.e., compatible with the browser)
+                        previousDecision, // The last decision by the user on the previous invocation
+                        triggerType: codewhispererAutoTriggerType, // The 2 trigger types currently influencing the Auto-Trigger are SpecialCharacter and Enter
+                    })
+
+                    if (
+                        isAutomaticLspTriggerKind &&
+                        codewhispererAutoTriggerType === 'Classifier' &&
+                        !autoTriggerResult.shouldTrigger
+                    ) {
+                        return EMPTY_RESULT
+                    }
+
+                    const codeWhispererService = amazonQServiceManager.getCodewhispererService()
+
+                    // supplementalContext available only via token authentication
+                    const supplementalContextPromise =
+                        codeWhispererService instanceof CodeWhispererServiceToken
+                            ? fetchSupplementalContext(textDocument, params.position, workspace, logging, token)
+                            : Promise.resolve(undefined)
+
+                    let requestContext: GenerateSuggestionsRequest = {
+                        fileContext,
+                        maxResults,
+                    }
+
+                    const supplementalContext = await supplementalContextPromise
+                    if (codeWhispererService instanceof CodeWhispererServiceToken) {
+                        requestContext.supplementalContexts = supplementalContext?.supplementalContextItems
+                            ? supplementalContext.supplementalContextItems.map(v => ({
                                 content: v.content,
                                 filePath: v.filePath,
                             }))
-                        : []
-                }
-
-                // Close ACTIVE session and record Discard trigger decision immediately
-                if (currentSession && currentSession.state === 'ACTIVE') {
-                    // Emit user trigger decision at session close time for active session
-                    sessionManager.discardSession(currentSession)
-                    await emitUserTriggerDecisionTelemetry(
-                        telemetry,
-                        telemetryService,
-                        currentSession,
-                        timeSinceLastUserModification
-                    )
-                }
-                const newSession = sessionManager.createSession({
-                    document: textDocument,
-                    startPosition: params.position,
-                    triggerType: isAutomaticLspTriggerKind ? 'AutoTrigger' : 'OnDemand',
-                    language: fileContext.programmingLanguage.languageName,
-                    requestContext: requestContext,
-                    autoTriggerType: isAutomaticLspTriggerKind ? codewhispererAutoTriggerType : undefined,
-                    triggerCharacter: triggerCharacter,
-                    classifierResult: autoTriggerResult?.classifierResult,
-                    classifierThreshold: autoTriggerResult?.classifierThreshold,
-                    credentialStartUrl: credentialsProvider.getConnectionMetadata?.()?.sso?.startUrl ?? undefined,
-                    supplementalMetadata: supplementalContext,
-                    customizationArn: textUtils.undefinedIfEmpty(codeWhispererService.customizationArn),
-                })
-
-                return codeWhispererService.generateSuggestions({
+                            : []
+                    }
+
+                    // Close ACTIVE session and record Discard trigger decision immediately
+                    if (currentSession && currentSession.state === 'ACTIVE') {
+                        // Emit user trigger decision at session close time for active session
+                        sessionManager.discardSession(currentSession)
+                        await emitUserTriggerDecisionTelemetry(
+                            telemetry,
+                            telemetryService,
+                            currentSession,
+                            timeSinceLastUserModification
+                        )
+                    }
+                    const newSession = sessionManager.createSession({
+                        document: textDocument,
+                        startPosition: params.position,
+                        triggerType: isAutomaticLspTriggerKind ? 'AutoTrigger' : 'OnDemand',
+                        language: fileContext.programmingLanguage.languageName,
+                        requestContext: requestContext,
+                        autoTriggerType: isAutomaticLspTriggerKind ? codewhispererAutoTriggerType : undefined,
+                        triggerCharacter: triggerCharacter,
+                        classifierResult: autoTriggerResult?.classifierResult,
+                        classifierThreshold: autoTriggerResult?.classifierThreshold,
+                        credentialStartUrl: credentialsProvider.getConnectionMetadata?.()?.sso?.startUrl ?? undefined,
+                        supplementalMetadata: supplementalContext,
+                        customizationArn: textUtils.undefinedIfEmpty(codeWhispererService.customizationArn),
+                    })
+
+                    return codeWhispererService.generateSuggestions({
                         ...requestContext,
                         fileContext: {
                             ...requestContext.fileContext,
@@ -461,127 +431,127 @@
                                 .replaceAll('\r\n', '\n'),
                         },
                     })
-                    .then(async suggestionResponse => {
-                        codePercentageTracker.countInvocation(inferredLanguageId)
-
-                        // Populate the session with information from codewhisperer response
-                        newSession.suggestions = suggestionResponse.suggestions
-                        newSession.responseContext = suggestionResponse.responseContext
-                        newSession.codewhispererSessionId = suggestionResponse.responseContext.codewhispererSessionId
-                        newSession.timeToFirstRecommendation = new Date().getTime() - newSession.startTime
-
-                        // Emit service invocation telemetry for every request sent to backend
-                        emitServiceInvocationTelemetry(telemetry, newSession)
-
-                        // Exit early and discard API response
-                        // session was closed by consequent completion request before API response was received
-                        // and session never become ACTIVE.
-                        // Emit Discard trigger decision here, because we will have session and requist IDs only at this point.
-                        if (newSession.state === 'CLOSED' || newSession.state === 'DISCARD') {
-                            // Force Discard user decision on every received suggestion
-                            newSession.suggestions.forEach(s => newSession.setSuggestionState(s.itemId, 'Discard'))
-                            await emitUserTriggerDecisionTelemetry(
-                                telemetry,
-                                telemetryService,
-                                newSession,
-                                timeSinceLastUserModification
-                            )
-                            return EMPTY_RESULT
-                        }
-
-                        // API response was recieved, we can activate session now
-                        sessionManager.activateSession(newSession)
-
-                        // Process suggestions to apply Empty or Filter filters
-                        const filteredSuggestions = newSession.suggestions
-                            // Empty suggestion filter
-                            .filter(suggestion => {
-                                if (suggestion.content === '') {
-                                    newSession.setSuggestionState(suggestion.itemId, 'Empty')
+                        .then(async suggestionResponse => {
+                            codePercentageTracker.countInvocation(inferredLanguageId)
+
+                            // Populate the session with information from codewhisperer response
+                            newSession.suggestions = suggestionResponse.suggestions
+                            newSession.responseContext = suggestionResponse.responseContext
+                            newSession.codewhispererSessionId = suggestionResponse.responseContext.codewhispererSessionId
+                            newSession.timeToFirstRecommendation = new Date().getTime() - newSession.startTime
+
+                            // Emit service invocation telemetry for every request sent to backend
+                            emitServiceInvocationTelemetry(telemetry, newSession)
+
+                            // Exit early and discard API response
+                            // session was closed by consequent completion request before API response was received
+                            // and session never become ACTIVE.
+                            // Emit Discard trigger decision here, because we will have session and requist IDs only at this point.
+                            if (newSession.state === 'CLOSED' || newSession.state === 'DISCARD') {
+                                // Force Discard user decision on every received suggestion
+                                newSession.suggestions.forEach(s => newSession.setSuggestionState(s.itemId, 'Discard'))
+                                await emitUserTriggerDecisionTelemetry(
+                                    telemetry,
+                                    telemetryService,
+                                    newSession,
+                                    timeSinceLastUserModification
+                                )
+                                return EMPTY_RESULT
+                            }
+
+                            // API response was recieved, we can activate session now
+                            sessionManager.activateSession(newSession)
+
+                            // Process suggestions to apply Empty or Filter filters
+                            const filteredSuggestions = newSession.suggestions
+                                // Empty suggestion filter
+                                .filter(suggestion => {
+                                    if (suggestion.content === '') {
+                                        newSession.setSuggestionState(suggestion.itemId, 'Empty')
+                                        return false
+                                    }
+
+                                    return true
+                                })
+                                // References setting filter
+                                .filter(suggestion => {
+                                    if (includeSuggestionsWithCodeReferences) {
+                                        return true
+                                    }
+
+                                    if (suggestion.references == null || suggestion.references.length === 0) {
+                                        return true
+                                    }
+
+                                    // Filter out suggestions that have references when includeSuggestionsWithCodeReferences setting is true
+                                    newSession.setSuggestionState(suggestion.itemId, 'Filter')
+                                    return false
+                                })
+
+                            const suggestionsWithRightContext = mergeSuggestionsWithRightContext(
+                                fileContext.rightFileContent,
+                                filteredSuggestions,
+                                selectionRange
+                            ).filter(suggestion => {
+                                // Discard suggestions that have empty string insertText after right context merge and can't be displayed anymore
+                                if (suggestion.insertText === '') {
+                                    newSession.setSuggestionState(suggestion.itemId, 'Discard')
                                     return false
                                 }
 
                                 return true
                             })
-                            // References setting filter
-                            .filter(suggestion => {
-                                if (includeSuggestionsWithCodeReferences) {
-                                    return true
+
+                            suggestionsWithRightContext.forEach(suggestion => {
+                                const cachedSuggestion = newSession.suggestions.find(s => s.itemId === suggestion.itemId)
+                                if (cachedSuggestion) cachedSuggestion.insertText = suggestion.insertText.toString()
+                            })
+
+                            // If after all server-side filtering no suggestions can be displayed, close session and return empty results
+                            if (suggestionsWithRightContext.length === 0) {
+                                sessionManager.closeSession(newSession)
+                                await emitUserTriggerDecisionTelemetry(
+                                    telemetry,
+                                    telemetryService,
+                                    newSession,
+                                    timeSinceLastUserModification
+                                )
+
+                                return EMPTY_RESULT
+                            }
+
+                            return { items: suggestionsWithRightContext, sessionId: newSession.id }
+                        })
+                        .catch(error => {
+                            // TODO, handle errors properly
+                            logging.log('Recommendation failure: ' + error)
+                            emitServiceInvocationFailure(telemetry, newSession, error)
+
+                            // TODO: check if we can/should emit UserTriggerDecision
+                            sessionManager.closeSession(newSession)
+
+                            if (error instanceof AmazonQError) {
+                                throw error
+                            }
+
+                            return EMPTY_RESULT
+                        })
+                })
+                    .catch(error => {
+                        logging.log('onInlineCompletionHandler error:' + error)
+
+                        if (error instanceof AmazonQError) {
+                            throw new ResponseError(
+                                LSPErrorCodes.RequestFailed,
+                                error.message || 'Error processing suggestion requests',
+                                {
+                                    awsErrorCode: error.code,
                                 }
-
-                                if (suggestion.references == null || suggestion.references.length === 0) {
-                                    return true
-                                }
-
-                                // Filter out suggestions that have references when includeSuggestionsWithCodeReferences setting is true
-                                newSession.setSuggestionState(suggestion.itemId, 'Filter')
-                                return false
-                            })
-
-                        const suggestionsWithRightContext = mergeSuggestionsWithRightContext(
-                            fileContext.rightFileContent,
-                            filteredSuggestions,
-                            selectionRange
-                        ).filter(suggestion => {
-                            // Discard suggestions that have empty string insertText after right context merge and can't be displayed anymore
-                            if (suggestion.insertText === '') {
-                                newSession.setSuggestionState(suggestion.itemId, 'Discard')
-                                return false
-                            }
-
-                            return true
-                        })
-
-                        suggestionsWithRightContext.forEach(suggestion => {
-                            const cachedSuggestion = newSession.suggestions.find(s => s.itemId === suggestion.itemId)
-                            if (cachedSuggestion) cachedSuggestion.insertText = suggestion.insertText.toString()
-                        })
-
-                        // If after all server-side filtering no suggestions can be displayed, close session and return empty results
-                        if (suggestionsWithRightContext.length === 0) {
-                            sessionManager.closeSession(newSession)
-                            await emitUserTriggerDecisionTelemetry(
-                                telemetry,
-                                telemetryService,
-                                newSession,
-                                timeSinceLastUserModification
                             )
-
-                            return EMPTY_RESULT
-                        }
-
-                        return { items: suggestionsWithRightContext, sessionId: newSession.id }
-                    })
-                    .catch(error => {
-                        // TODO, handle errors properly
-                        logging.log('Recommendation failure: ' + error)
-                        emitServiceInvocationFailure(telemetry, newSession, error)
-
-                        // TODO: check if we can/should emit UserTriggerDecision
-                        sessionManager.closeSession(newSession)
-
-                        if (error instanceof AmazonQError) {
-                            throw error
                         }
 
                         return EMPTY_RESULT
                     })
-            })
-            .catch(error => {
-                logging.log('onInlineCompletionHandler error:' + error)
-
-                if (error instanceof AmazonQError) {
-                    throw new ResponseError(
-                        LSPErrorCodes.RequestFailed,
-                        error.message || 'Error processing suggestion requests',
-                        {
-                            awsErrorCode: error.code,
-                        }
-                    )
-                }
-
-                return EMPTY_RESULT
-            })
         }
 
         // Schedule tracker for UserModification Telemetry event
@@ -665,9 +635,9 @@
                         `Inline completion configuration updated to use ${fallbackCodeWhispererService.customizationArn}`
                     )
                     /*
-                        The flag enableTelemetryEventsToDestination is set to true temporarily. It's value will be determined through destination
-                        configuration post all events migration to STE. It'll be replaced by qConfig['enableTelemetryEventsToDestination'] === true
-                    */
+                            The flag enableTelemetryEventsToDestination is set to true temporarily. It's value will be determined through destination
+                            configuration post all events migration to STE. It'll be replaced by qConfig['enableTelemetryEventsToDestination'] === true
+                        */
                     // const enableTelemetryEventsToDestination = true
                     // telemetryService.updateEnableTelemetryEventsToDestination(enableTelemetryEventsToDestination)
                     const optOutTelemetryPreference = qConfig['optOutTelemetry'] === true ? 'OPTOUT' : 'OPTIN'
