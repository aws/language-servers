--- conflicted
+++ resolved
@@ -617,15 +617,9 @@
                         `Inline completion configuration updated to use ${codeWhispererService.customizationArn}`
                     )
                     /*
-<<<<<<< HEAD
-                                The flag enableTelemetryEventsToDestination is set to true temporarily. It's value will be determined through destination
-                                configuration post all events migration to STE. It'll be replaced by qConfig['enableTelemetryEventsToDestination'] === true
-                             */
-=======
-                                        The flag enableTelemetryEventsToDestination is set to true temporarily. It's value will be determined through destination
-                                        configuration post all events migration to STE. It'll be replaced by qConfig['enableTelemetryEventsToDestination'] === true
-                                     */
->>>>>>> 72428352
+                            The flag enableTelemetryEventsToDestination is set to true temporarily. It's value will be determined through destination
+                            configuration post all events migration to STE. It'll be replaced by qConfig['enableTelemetryEventsToDestination'] === true
+                        */
                     // const enableTelemetryEventsToDestination = true
                     // telemetryService.updateEnableTelemetryEventsToDestination(enableTelemetryEventsToDestination)
                     const optOutTelemetryPreference = qConfig['optOutTelemetry'] === true ? 'OPTOUT' : 'OPTIN'
