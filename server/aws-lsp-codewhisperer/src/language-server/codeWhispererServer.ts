--- conflicted
+++ resolved
@@ -9,15 +9,12 @@
     LogInlineCompletionSessionResultsParams,
     Position,
     Range,
+    SDKInitializator,
     Server,
     Telemetry,
     TextDocument,
     Workspace,
-<<<<<<< HEAD
     WorkspaceFolder,
-=======
-    SDKInitializator,
->>>>>>> c048158b
 } from '@aws/language-server-runtimes/server-interface'
 import { AWSError } from 'aws-sdk'
 import path = require('path')
