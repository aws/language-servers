import {
    CancellationToken,
    CredentialsProvider,
    InitializeParams,
    InlineCompletionItemWithReferences,
    InlineCompletionListWithReferences,
    InlineCompletionTriggerKind,
    InlineCompletionWithReferencesParams,
    LogInlineCompletionSessionResultsParams,
    Position,
    Range,
    Server,
    Telemetry,
    TextDocument,
    Workspace,
    SDKInitializator,
    ResponseError,
    LSPErrorCodes,
} from '@aws/language-server-runtimes/server-interface'
import { AWSError } from 'aws-sdk'
import { autoTrigger, triggerType } from './auto-trigger/autoTrigger'
import {
    CodeWhispererServiceBase,
    CodeWhispererServiceIAM,
    CodeWhispererServiceToken,
    GenerateSuggestionsRequest,
    Suggestion,
} from './codeWhispererService'
import { CodewhispererLanguage, getSupportedLanguageId } from './languageDetection'
import { truncateOverlapWithRightContext } from './mergeRightUtils'
import { CodeWhispererSession, SessionManager } from './session/sessionManager'
import { CodePercentageTracker } from './telemetry/codePercentage'
import { CodeWhispererPerceivedLatencyEvent, CodeWhispererServiceInvocationEvent } from './telemetry/types'
import { getCompletionType, getEndPositionForAcceptedSuggestion, isAwsError } from './utils'
import { getUserAgent, makeUserContextObject } from './utilities/telemetryUtils'
import { Q_CONFIGURATION_SECTION } from './configuration/qConfigurationServer'
import { fetchSupplementalContext } from './utilities/supplementalContextUtil/supplementalContextUtil'
import { textUtils } from '@aws/lsp-core'
import { TelemetryService } from './telemetryService'
import { AcceptedSuggestionEntry, CodeDiffTracker } from './telemetry/codeDiffTracker'
import { DEFAULT_AWS_Q_ENDPOINT_URL, DEFAULT_AWS_Q_REGION } from '../constants'
import { AmazonQTokenServiceManager } from './amazonQServiceManager/AmazonQTokenServiceManager'
import { AmazonQError } from './amazonQServiceManager/errors'
import { BaseAmazonQServiceManager } from './amazonQServiceManager/BaseAmazonQServiceManager'

const EMPTY_RESULT = { sessionId: '', items: [] }
export const CONTEXT_CHARACTERS_LIMIT = 10240

// Both clients (token, sigv4) define their own types, this return value needs to match both of them.
const getFileContext = (params: {
    textDocument: TextDocument
    position: Position
    inferredLanguageId: CodewhispererLanguage
}): {
    filename: string
    programmingLanguage: {
        languageName: CodewhispererLanguage
    }
    leftFileContent: string
    rightFileContent: string
} => {
    const left = params.textDocument.getText({
        start: { line: 0, character: 0 },
        end: params.position,
    })
    const right = params.textDocument.getText({
        start: params.position,
        end: params.textDocument.positionAt(params.textDocument.getText().length),
    })

    return {
        filename: params.textDocument.uri,
        programmingLanguage: {
            languageName: params.inferredLanguageId,
        },
        leftFileContent: left,
        rightFileContent: right,
    }
}

const emitServiceInvocationTelemetry = (telemetry: Telemetry, session: CodeWhispererSession) => {
    const duration = new Date().getTime() - session.startTime
    const data: CodeWhispererServiceInvocationEvent = {
        codewhispererRequestId: session.responseContext?.requestId,
        codewhispererSessionId: session.responseContext?.codewhispererSessionId,
        codewhispererLastSuggestionIndex: session.suggestions.length - 1,
        codewhispererCompletionType:
            session.suggestions.length > 0 ? getCompletionType(session.suggestions[0]) : undefined,
        codewhispererTriggerType: session.triggerType,
        codewhispererAutomatedTriggerType: session.autoTriggerType,
        duration,
        codewhispererLineNumber: session.startPosition.line,
        codewhispererCursorOffset: session.startPosition.character,
        codewhispererLanguage: session.language,
        credentialStartUrl: session.credentialStartUrl,
        codewhispererSupplementalContextTimeout: session.supplementalMetadata?.isProcessTimeout,
        codewhispererSupplementalContextIsUtg: session.supplementalMetadata?.isUtg,
        codewhispererSupplementalContextLatency: session.supplementalMetadata?.latency,
        codewhispererSupplementalContextLength: session.supplementalMetadata?.contentsLength,
        codewhispererCustomizationArn: session.customizationArn,
    }
    telemetry.emitMetric({
        name: 'codewhisperer_serviceInvocation',
        result: 'Succeeded',
        data,
    })
}

const emitServiceInvocationFailure = (telemetry: Telemetry, session: CodeWhispererSession, error: Error | AWSError) => {
    const duration = new Date().getTime() - session.startTime
    const codewhispererRequestId = isAwsError(error) ? error.requestId : undefined

    const data: CodeWhispererServiceInvocationEvent = {
        codewhispererRequestId: codewhispererRequestId,
        codewhispererSessionId: undefined,
        codewhispererLastSuggestionIndex: -1,
        codewhispererTriggerType: session.triggerType,
        codewhispererAutomatedTriggerType: session.autoTriggerType,
        reason: `CodeWhisperer Invocation Exception: ${error.name || 'UnknownError'}`,
        duration,
        codewhispererLineNumber: session.startPosition.line,
        codewhispererCursorOffset: session.startPosition.character,
        codewhispererLanguage: session.language,
        credentialStartUrl: session.credentialStartUrl,
        codewhispererSupplementalContextTimeout: session.supplementalMetadata?.isProcessTimeout,
        codewhispererSupplementalContextIsUtg: session.supplementalMetadata?.isUtg,
        codewhispererSupplementalContextLatency: session.supplementalMetadata?.latency,
        codewhispererSupplementalContextLength: session.supplementalMetadata?.contentsLength,
        codewhispererCustomizationArn: session.customizationArn,
    }

    telemetry.emitMetric({
        name: 'codewhisperer_serviceInvocation',
        result: 'Failed',
        data,
        errorData: {
            reason: error.name || 'UnknownError',
            errorCode: isAwsError(error) ? error.code : undefined,
            httpStatusCode: isAwsError(error) ? error.statusCode : undefined,
        },
    })
}

const emitPerceivedLatencyTelemetry = (telemetry: Telemetry, session: CodeWhispererSession) => {
    const data: CodeWhispererPerceivedLatencyEvent = {
        codewhispererRequestId: session.responseContext?.requestId,
        codewhispererSessionId: session.responseContext?.codewhispererSessionId,
        codewhispererCompletionType:
            session.suggestions.length > 0 ? getCompletionType(session.suggestions[0]) : undefined,
        codewhispererTriggerType: session.triggerType,
        duration: session.firstCompletionDisplayLatency,
        codewhispererLanguage: session.language,
        credentialStartUrl: session.credentialStartUrl,
    }

    telemetry.emitMetric({
        name: 'codewhisperer_perceivedLatency',
        data,
    })
}

const emitUserTriggerDecisionTelemetry = async (
    telemetry: Telemetry,
    telemetryService: TelemetryService,
    session: CodeWhispererSession,
    timeSinceLastUserModification?: number
) => {
    // Prevent reporting user decision if it was already sent
    if (session.reportedUserDecision) {
        return
    }

    // Can not emit previous trigger decision if it's not available on the session
    if (!session.getAggregatedUserTriggerDecision()) {
        return
    }

    await emitAggregatedUserTriggerDecisionTelemetry(telemetryService, session, timeSinceLastUserModification)

    session.reportedUserDecision = true
}

const emitAggregatedUserTriggerDecisionTelemetry = (
    telemetryService: TelemetryService,
    session: CodeWhispererSession,
    timeSinceLastUserModification?: number
) => {
    return telemetryService.emitUserTriggerDecision(session, timeSinceLastUserModification)
}

const mergeSuggestionsWithRightContext = (
    rightFileContext: string,
    suggestions: Suggestion[],
    range?: Range
): InlineCompletionItemWithReferences[] => {
    return suggestions.map(suggestion => {
        const insertText: string = truncateOverlapWithRightContext(rightFileContext, suggestion.content)
        let references = suggestion.references
            ?.filter(
                ref =>
                    !(
                        ref.recommendationContentSpan?.start && insertText.length <= ref.recommendationContentSpan.start
                    ) && insertText.length
            )
            .map(r => {
                return {
                    licenseName: r.licenseName,
                    referenceUrl: r.url,
                    referenceName: r.repository,
                    position: r.recommendationContentSpan && {
                        startCharacter: r.recommendationContentSpan.start,
                        endCharacter: r.recommendationContentSpan.end
                            ? Math.min(r.recommendationContentSpan.end, insertText.length - 1)
                            : r.recommendationContentSpan.end,
                    },
                }
            })

        return {
            itemId: suggestion.itemId,
            insertText: insertText,
            range,
            references: references?.length ? references : undefined,
        }
    })
}

interface AcceptedInlineSuggestionEntry extends AcceptedSuggestionEntry {
    sessionId: string
    requestId: string
    languageId: CodewhispererLanguage
    customizationArn?: string
}

export const CodewhispererServerFactory =
    (
        service: (
            credentials: CredentialsProvider,
            workspace: Workspace,
            awsQRegion: string,
            awsQEndpointUrl: string,
            sdkInitializator: SDKInitializator
        ) => CodeWhispererServiceBase
    ): Server =>
    ({ credentialsProvider, lsp, workspace, telemetry, logging, runtime, sdkInitializator }) => {
        let lastUserModificationTime: number
        let timeSinceLastUserModification: number = 0

        const sessionManager = SessionManager.getInstance()

        const awsQRegion = runtime.getConfiguration('AWS_Q_REGION') ?? DEFAULT_AWS_Q_REGION
        const awsQEndpointUrl = runtime.getConfiguration('AWS_Q_ENDPOINT_URL') ?? DEFAULT_AWS_Q_ENDPOINT_URL
        const fallbackCodeWhispererService = service(
            credentialsProvider,
            workspace,
            awsQRegion,
            awsQEndpointUrl,
            sdkInitializator
        )

        let AmazonQServiceManager: BaseAmazonQServiceManager
        const serviceType = fallbackCodeWhispererService.constructor.name
        if (serviceType === 'CodeWhispererServiceToken') {
            AmazonQServiceManager = AmazonQTokenServiceManager.getInstance({
                lsp,
                logging,
                credentialsProvider,
                sdkInitializator,
                workspace,
                runtime,
            })
        } else {
            // Fallback to default passed service factory for IAM credentials type
            AmazonQServiceManager = {
                updateClientConfig: () => {},
                getCodewhispererService: () => {
                    return fallbackCodeWhispererService
                },
            }
        }

        const telemetryService = new TelemetryService(
            credentialsProvider,
            fallbackCodeWhispererService.getCredentialsType(),
            telemetry,
            logging,
            workspace,
            awsQRegion,
            awsQEndpointUrl,
            sdkInitializator
        )

        lsp.addInitializer((params: InitializeParams) => {
            AmazonQServiceManager.updateClientConfig({
                userAgent: getUserAgent(params, runtime.serverInfo),
            })

            // TODO: Review configuration options expected in other features
            fallbackCodeWhispererService.updateClientConfig({
                customUserAgent: getUserAgent(params, runtime.serverInfo),
            })
            telemetryService.updateClientConfig({
                customUserAgent: getUserAgent(params, runtime.serverInfo),
            })
            telemetryService.updateUserContext(makeUserContextObject(params, runtime.platform, 'INLINE'))
            return {
                capabilities: {},
            }
        })

        // Mutable state to track whether code with references should be included in
        // the response. No locking or concurrency controls, filtering is done
        // right before returning and is only guaranteed to be consistent within
        // the context of a single response.
        let includeSuggestionsWithCodeReferences = false

        const codePercentageTracker = new CodePercentageTracker(telemetryService)

        const codeDiffTracker: CodeDiffTracker<AcceptedInlineSuggestionEntry> = new CodeDiffTracker(
            workspace,
            logging,
            async (entry: AcceptedInlineSuggestionEntry, percentage, unmodifiedAcceptedCharacterCount) => {
                await telemetryService.emitUserModificationEvent({
                    sessionId: entry.sessionId,
                    requestId: entry.requestId,
                    languageId: entry.languageId,
                    customizationArn: entry.customizationArn,
                    timestamp: new Date(),
                    acceptedCharacterCount: entry.originalString.length,
                    modificationPercentage: percentage,
                    unmodifiedAcceptedCharacterCount: unmodifiedAcceptedCharacterCount,
                })
            }
        )

        const onInlineCompletionHandler = async (
            params: InlineCompletionWithReferencesParams,
            token: CancellationToken
        ): Promise<InlineCompletionListWithReferences> => {
            // On every new completion request close current inflight session.
            const currentSession = sessionManager.getCurrentSession()
            if (currentSession && currentSession.state == 'REQUESTING') {
                // If session was requesting at cancellation time, close it
                // User Trigger Decision will be reported at the time of processing API response in the callback below.
                sessionManager.discardSession(currentSession)
            }

            // prettier-ignore
            return workspace.getTextDocument(params.textDocument.uri).then(async textDocument => {
                if (!textDocument) {
                    logging.log(`textDocument [${params.textDocument.uri}] not found`)
                    return EMPTY_RESULT
                }

                const inferredLanguageId = getSupportedLanguageId(textDocument)
                if (!inferredLanguageId) {
                    logging.log(
                        `textDocument [${params.textDocument.uri}] with languageId [${textDocument.languageId}] not supported`
                    )
                    return EMPTY_RESULT
                }

                // Build request context
                const isAutomaticLspTriggerKind =
                    params.context.triggerKind == InlineCompletionTriggerKind.Automatic
                const maxResults = isAutomaticLspTriggerKind ? 1 : 5
                const selectionRange = params.context.selectedCompletionInfo?.range
                const fileContext = getFileContext({ textDocument, inferredLanguageId, position: params.position })

                // TODO: Can we get this derived from a keyboard event in the future?
                // This picks the last non-whitespace character, if any, before the cursor
                const triggerCharacter = fileContext.leftFileContent.trim().at(-1) ?? ''
                const codewhispererAutoTriggerType = triggerType(fileContext)
                const previousDecision =
                    sessionManager.getPreviousSession()?.getAggregatedUserTriggerDecision() ?? ''
                const autoTriggerResult = autoTrigger({
                    fileContext, // The left/right file context and programming language
                    lineNum: params.position.line, // the line number of the invocation, this is the line of the cursor
                    char: triggerCharacter, // Add the character just inserted, if any, before the invication position
                    ide: '', // TODO: Fetch the IDE in a platform-agnostic way (from the initialize request?)
                    os: '', // TODO: We should get this in a platform-agnostic way (i.e., compatible with the browser)
                    previousDecision, // The last decision by the user on the previous invocation
                    triggerType: codewhispererAutoTriggerType, // The 2 trigger types currently influencing the Auto-Trigger are SpecialCharacter and Enter
                })

                if (
                    isAutomaticLspTriggerKind &&
                    codewhispererAutoTriggerType === 'Classifier' &&
                    !autoTriggerResult.shouldTrigger
                ) {
                    return EMPTY_RESULT
                }

                const codeWhispererService = AmazonQServiceManager.getCodewhispererService()
                
                // supplementalContext available only via token authentication
                const supplementalContextPromise =
                    codeWhispererService instanceof CodeWhispererServiceToken
                        ? fetchSupplementalContext(textDocument, params.position, workspace, logging, token)
                        : Promise.resolve(undefined)

                let requestContext: GenerateSuggestionsRequest = {
                    fileContext,
                    maxResults,
                }

                const supplementalContext = await supplementalContextPromise
                if (codeWhispererService instanceof CodeWhispererServiceToken) {
                    requestContext.supplementalContexts = supplementalContext?.supplementalContextItems
                        ? supplementalContext.supplementalContextItems.map(v => ({
                                content: v.content,
                                filePath: v.filePath,
                            }))
                        : []
                }

                // Close ACTIVE session and record Discard trigger decision immediately
                if (currentSession && currentSession.state === 'ACTIVE') {
                    // Emit user trigger decision at session close time for active session
                    sessionManager.discardSession(currentSession)
                    await emitUserTriggerDecisionTelemetry(
                        telemetry,
                        telemetryService,
                        currentSession,
                        timeSinceLastUserModification
                    )
                }
                const newSession = sessionManager.createSession({
                    document: textDocument,
                    startPosition: params.position,
                    triggerType: isAutomaticLspTriggerKind ? 'AutoTrigger' : 'OnDemand',
                    language: fileContext.programmingLanguage.languageName,
                    requestContext: requestContext,
                    autoTriggerType: isAutomaticLspTriggerKind ? codewhispererAutoTriggerType : undefined,
                    triggerCharacter: triggerCharacter,
                    classifierResult: autoTriggerResult?.classifierResult,
                    classifierThreshold: autoTriggerResult?.classifierThreshold,
                    credentialStartUrl: credentialsProvider.getConnectionMetadata?.()?.sso?.startUrl ?? undefined,
                    supplementalMetadata: supplementalContext,
                    customizationArn: textUtils.undefinedIfEmpty(codeWhispererService.customizationArn),
                })

                return codeWhispererService.generateSuggestions({
                        ...requestContext,
                        fileContext: {
                            ...requestContext.fileContext,
                            leftFileContent: requestContext.fileContext.leftFileContent
                                .slice(-CONTEXT_CHARACTERS_LIMIT)
                                .replaceAll('\r\n', '\n'),
                            rightFileContent: requestContext.fileContext.rightFileContent
                                .slice(0, CONTEXT_CHARACTERS_LIMIT)
                                .replaceAll('\r\n', '\n'),
                        },
                    })
                    .then(async suggestionResponse => {
                        codePercentageTracker.countInvocation(inferredLanguageId)

                        // Populate the session with information from codewhisperer response
                        newSession.suggestions = suggestionResponse.suggestions
                        newSession.responseContext = suggestionResponse.responseContext
                        newSession.codewhispererSessionId = suggestionResponse.responseContext.codewhispererSessionId
                        newSession.timeToFirstRecommendation = new Date().getTime() - newSession.startTime

                        // Emit service invocation telemetry for every request sent to backend
                        emitServiceInvocationTelemetry(telemetry, newSession)

                        // Exit early and discard API response
                        // session was closed by consequent completion request before API response was received
                        // and session never become ACTIVE.
                        // Emit Discard trigger decision here, because we will have session and requist IDs only at this point.
                        if (newSession.state === 'CLOSED' || newSession.state === 'DISCARD') {
                            // Force Discard user decision on every received suggestion
                            newSession.suggestions.forEach(s => newSession.setSuggestionState(s.itemId, 'Discard'))
                            await emitUserTriggerDecisionTelemetry(
                                telemetry,
                                telemetryService,
                                newSession,
                                timeSinceLastUserModification
                            )
                            return EMPTY_RESULT
                        }

                        // API response was recieved, we can activate session now
                        sessionManager.activateSession(newSession)

                        // Process suggestions to apply Empty or Filter filters
                        const filteredSuggestions = newSession.suggestions
                            // Empty suggestion filter
                            .filter(suggestion => {
                                if (suggestion.content === '') {
                                    newSession.setSuggestionState(suggestion.itemId, 'Empty')
                                    return false
                                }

                                return true
                            })
                            // References setting filter
                            .filter(suggestion => {
                                if (includeSuggestionsWithCodeReferences) {
                                    return true
                                }

                                if (suggestion.references == null || suggestion.references.length === 0) {
                                    return true
                                }

                                // Filter out suggestions that have references when includeSuggestionsWithCodeReferences setting is true
                                newSession.setSuggestionState(suggestion.itemId, 'Filter')
                                return false
                            })

                        const suggestionsWithRightContext = mergeSuggestionsWithRightContext(
                            fileContext.rightFileContent,
                            filteredSuggestions,
                            selectionRange
                        ).filter(suggestion => {
                            // Discard suggestions that have empty string insertText after right context merge and can't be displayed anymore
                            if (suggestion.insertText === '') {
                                newSession.setSuggestionState(suggestion.itemId, 'Discard')
                                return false
                            }

                            return true
                        })

                        suggestionsWithRightContext.forEach(suggestion => {
                            const cachedSuggestion = newSession.suggestions.find(s => s.itemId === suggestion.itemId)
                            if (cachedSuggestion) cachedSuggestion.insertText = suggestion.insertText.toString()
                        })

                        // If after all server-side filtering no suggestions can be displayed, close session and return empty results
                        if (suggestionsWithRightContext.length === 0) {
                            sessionManager.closeSession(newSession)
                            await emitUserTriggerDecisionTelemetry(
                                telemetry,
                                telemetryService,
                                newSession,
                                timeSinceLastUserModification
                            )

                            return EMPTY_RESULT
                        }

                        return { items: suggestionsWithRightContext, sessionId: newSession.id }
                    })
                    .catch(error => {
                        // TODO, handle errors properly
                        logging.log('Recommendation failure: ' + error)
                        emitServiceInvocationFailure(telemetry, newSession, error)

                        // TODO: check if we can/should emit UserTriggerDecision
                        sessionManager.closeSession(newSession)

                        if (error instanceof AmazonQError) {
                            throw error
                        }

                        return EMPTY_RESULT
                    })
            })
            .catch(error => {
                logging.log('onInlineCompletionHandler error:' + error)

                if (error instanceof AmazonQError) {
                    throw new ResponseError(
                        LSPErrorCodes.RequestFailed,
                        error.message || 'Error processing suggestion requests',
                        {
                            awsErrorCode: error.code,
                        }
                    )
                }

                return EMPTY_RESULT
            })
        }

        // Schedule tracker for UserModification Telemetry event
        const enqueueCodeDiffEntry = (session: CodeWhispererSession, acceptedSuggestion: Suggestion) => {
            const endPosition = getEndPositionForAcceptedSuggestion(acceptedSuggestion.content, session.startPosition)

            codeDiffTracker.enqueue({
                sessionId: session.codewhispererSessionId || '',
                requestId: session.responseContext?.requestId || '',
                fileUrl: session.document.uri,
                languageId: session.language,
                time: Date.now(),
                originalString: acceptedSuggestion.content,
                startPosition: session.startPosition,
                endPosition: endPosition,
                customizationArn: session.customizationArn,
            })
        }

        const onLogInlineCompletionSessionResultsHandler = async (params: LogInlineCompletionSessionResultsParams) => {
            const {
                sessionId,
                completionSessionResult,
                firstCompletionDisplayLatency,
                totalSessionDisplayTime,
                typeaheadLength,
            } = params

            const session = sessionManager.getSessionById(sessionId)

            if (!session) {
                logging.log(`ERROR: Session ID ${sessionId} was not found`)
                return
            }

            if (session.state !== 'ACTIVE') {
                logging.log(`ERROR: Trying to record trigger decision for not-active session ${sessionId}`)
                return
            }

            const acceptedItemId = Object.keys(params.completionSessionResult).find(
                k => params.completionSessionResult[k].accepted
            )
            const acceptedSuggestion = session.suggestions.find(s => s.itemId === acceptedItemId)
            if (acceptedSuggestion !== undefined && acceptedSuggestion.insertText) {
                if (acceptedSuggestion) {
                    codePercentageTracker.countSuccess(session.language)
                    codePercentageTracker.countAcceptedTokens(session.language, acceptedSuggestion.insertText)
                    codePercentageTracker.countTotalTokens(session.language, acceptedSuggestion.insertText, true)

                    enqueueCodeDiffEntry(session, acceptedSuggestion)
                }
            }

            session.setClientResultData(
                completionSessionResult,
                firstCompletionDisplayLatency,
                totalSessionDisplayTime,
                typeaheadLength
            )

            if (firstCompletionDisplayLatency) emitPerceivedLatencyTelemetry(telemetry, session)

            // Always emit user trigger decision at session close
            sessionManager.closeSession(session)
            await emitUserTriggerDecisionTelemetry(telemetry, telemetryService, session, timeSinceLastUserModification)
        }

        const updateConfiguration = async () => {
            try {
                const qConfig = await lsp.workspace.getConfiguration(Q_CONFIGURATION_SECTION)
                if (qConfig) {
<<<<<<< HEAD
                    fallbackCodeWhispererService.customizationArn = undefinedIfEmpty(qConfig.customization)
                    codePercentageTracker.customizationArn = undefinedIfEmpty(qConfig.customization)
=======
                    codeWhispererService.customizationArn = textUtils.undefinedIfEmpty(qConfig.customization)
                    codePercentageTracker.customizationArn = textUtils.undefinedIfEmpty(qConfig.customization)
>>>>>>> 93524541
                    logging.log(
                        `Inline completion configuration updated to use ${fallbackCodeWhispererService.customizationArn}`
                    )
                    /*
                        The flag enableTelemetryEventsToDestination is set to true temporarily. It's value will be determined through destination
                        configuration post all events migration to STE. It'll be replaced by qConfig['enableTelemetryEventsToDestination'] === true
                    */
                    // const enableTelemetryEventsToDestination = true
                    // telemetryService.updateEnableTelemetryEventsToDestination(enableTelemetryEventsToDestination)
                    const optOutTelemetryPreference = qConfig['optOutTelemetry'] === true ? 'OPTOUT' : 'OPTIN'
                    telemetryService.updateOptOutPreference(optOutTelemetryPreference)
                }

                const config = await lsp.workspace.getConfiguration('aws.codeWhisperer')
                if (!config) return

                includeSuggestionsWithCodeReferences = config['includeSuggestionsWithCodeReferences'] === true
                logging.log(
                    `Configuration updated to ${includeSuggestionsWithCodeReferences ? 'include' : 'exclude'} suggestions with code references`
                )

                fallbackCodeWhispererService.shareCodeWhispererContentWithAWS =
                    config['shareCodeWhispererContentWithAWS'] === true
                logging.log(
                    `Configuration updated to ${fallbackCodeWhispererService.shareCodeWhispererContentWithAWS ? 'share' : 'not share'} Amazon Q content with AWS`
                )
            } catch (error) {
                logging.log(`Error in GetConfiguration: ${error}`)
            }
        }

        lsp.extensions.onInlineCompletionWithReferences(onInlineCompletionHandler)
        lsp.extensions.onLogInlineCompletionSessionResults(onLogInlineCompletionSessionResultsHandler)
        lsp.onInitialized(updateConfiguration)
        lsp.didChangeConfiguration(updateConfiguration)

        lsp.onDidChangeTextDocument(async p => {
            const textDocument = await workspace.getTextDocument(p.textDocument.uri)
            const languageId = getSupportedLanguageId(textDocument)

            if (!textDocument || !languageId) {
                return
            }

            p.contentChanges.forEach(change => {
                codePercentageTracker.countTotalTokens(languageId, change.text, false)
            })

            // Record last user modification time for any document
            if (lastUserModificationTime) {
                timeSinceLastUserModification = new Date().getTime() - lastUserModificationTime
            }
            lastUserModificationTime = new Date().getTime()
        })

        logging.log('Amazon Q Inline Suggestion server has been initialised')

        return async () => {
            codePercentageTracker.dispose()
            await codeDiffTracker.shutdown()
        }
    }

export const CodeWhispererServerIAM = CodewhispererServerFactory(
    (credentialsProvider, workspace, awsQRegion, awsQEndpointUrl, sdkInitializator) =>
        new CodeWhispererServiceIAM(credentialsProvider, workspace, awsQRegion, awsQEndpointUrl, sdkInitializator)
)
export const CodeWhispererServerToken = CodewhispererServerFactory(
    (credentialsProvider, workspace, awsQRegion, awsQEndpointUrl, sdkInitializator) =>
        new CodeWhispererServiceToken(credentialsProvider, workspace, awsQRegion, awsQEndpointUrl, sdkInitializator)
)<|MERGE_RESOLUTION|>--- conflicted
+++ resolved
@@ -645,13 +645,8 @@
             try {
                 const qConfig = await lsp.workspace.getConfiguration(Q_CONFIGURATION_SECTION)
                 if (qConfig) {
-<<<<<<< HEAD
-                    fallbackCodeWhispererService.customizationArn = undefinedIfEmpty(qConfig.customization)
-                    codePercentageTracker.customizationArn = undefinedIfEmpty(qConfig.customization)
-=======
-                    codeWhispererService.customizationArn = textUtils.undefinedIfEmpty(qConfig.customization)
+                    fallbackCodeWhispererService.customizationArn = textUtils.undefinedIfEmpty(qConfig.customization)
                     codePercentageTracker.customizationArn = textUtils.undefinedIfEmpty(qConfig.customization)
->>>>>>> 93524541
                     logging.log(
                         `Inline completion configuration updated to use ${fallbackCodeWhispererService.customizationArn}`
                     )
