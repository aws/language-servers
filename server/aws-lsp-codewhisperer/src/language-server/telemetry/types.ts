import { TransformationSpec, TransformationSteps } from '../../client/token/codewhispererbearertokenclient'
import { CodewhispererLanguage } from '../languageDetection'
import { CancellationJobStatus } from '../netTransform/models'
import { UserDecision } from '../session/sessionManager'

export type CodewhispererCompletionType = 'Block' | 'Line'

export interface CodeWhispererServiceInvocationEvent {
    codewhispererRequestId?: string
    codewhispererSessionId?: string
    codewhispererLastSuggestionIndex?: number
    codewhispererCompletionType?: CodewhispererCompletionType
    codewhispererTriggerType: string
    codewhispererAutomatedTriggerType?: string
    duration?: number
    codewhispererLineNumber?: number
    codewhispererCursorOffset?: number
    codewhispererLanguage: CodewhispererLanguage
    // TODO: Check if CodewhispererGettingStartedTask is necessary for LSP?
    codewhispererGettingStartedTask?: string
    reason?: string
    credentialStartUrl?: string
}

export interface CodeWhispererPerceivedLatencyEvent {
    codewhispererRequestId?: string
    codewhispererSessionId?: string
    codewhispererCompletionType?: CodewhispererCompletionType
    codewhispererTriggerType: string
    duration?: number
    codewhispererLanguage: CodewhispererLanguage
    credentialStartUrl?: string
}

export interface CodeWhispererUserTriggerDecisionEvent {
    codewhispererSessionId: string
    codewhispererFirstRequestId: string
    credentialStartUrl?: string
    codewhispererSuggestionState?: string
    codewhispererCompletionType?: string
    codewhispererLanguage: CodewhispererLanguage
    codewhispererTriggerType: string
    codewhispererAutomatedTriggerType?: string
    codewhispererTriggerCharacter?: string
    codewhispererLineNumber: number
    codewhispererCursorOffset: number
    codewhispererSuggestionCount: number
    codewhispererClassifierResult?: number
    codewhispererClassifierThreshold?: number
    codewhispererTotalShownTime: number
    codewhispererTypeaheadLength: number // TODO
    codewhispererTimeSinceLastDocumentChange?: number // TODO
    // Data about previous triggers may be not available if client results were not sent in order
    codewhispererTimeSinceLastUserDecision?: number
    codewhispererTimeToFirstRecommendation: number
    codewhispererPreviousSuggestionState?: string
}

export interface CodeWhispererCodePercentageEvent {
    codewhispererTotalTokens: number
    codewhispererLanguage: string
    codewhispererAcceptedTokens: number
    codewhispererPercentage: number
    successCount: number
}

export interface CodeWhispererUserDecisionEvent {
    codewhispererRequestId?: string
    codewhispererSessionId?: string
    codewhispererCompletionType?: CodewhispererCompletionType
    codewhispererTriggerType: string
    codewhispererLanguage: CodewhispererLanguage
    credentialStartUrl?: string
    codewhispererSuggestionIndex: number
    codewhispererSuggestionState?: UserDecision
    codewhispererSuggestionReferences?: string[]
    codewhispererSuggestionReferenceCount: number
}

export type Result = 'Succeeded' | 'Failed' | 'Cancelled'

export interface SecurityScanEvent {
    codewhispererCodeScanJobId?: string
    codewhispererLanguage: CodewhispererLanguage
    codewhispererCodeScanProjectBytes?: number
    codewhispererCodeScanSrcPayloadBytes: number
    codewhispererCodeScanBuildPayloadBytes?: number
    codewhispererCodeScanSrcZipFileBytes: number
    codewhispererCodeScanBuildZipFileBytes?: number
    codewhispererCodeScanLines: number
    duration: number
    contextTruncationDuration: number
    artifactsUploadDuration: number
    codeScanServiceInvocationsDuration: number
    result: Result
    reason?: string
    codewhispererCodeScanTotalIssues: number
    codewhispererCodeScanIssuesWithFixes: number
    credentialStartUrl: string | undefined
}

<<<<<<< HEAD
export interface TransformationJobStartedEvent {
    category: string
    transformationJobId: string
    uploadId: string
    error: string
}

export interface TransformationJobReceivedEvent {
    category: string
    transformationJobId: string
    transformationJobStatus: string
    creationTime: Date
    startExecutionTime: Date
    endExecutionTime: Date
    reason: string
    transformationSpec: TransformationSpec
}

export interface TransformationPlanReceivedEvent {
    category: string
    transformationJobId: string
    transformationSteps: TransformationSteps
}

export interface TransformationJobCancelledEvent {
    category: string
    transformationJobId: string
    cancellationJobStatus: CancellationJobStatus
}

export interface TransformationJobArtifactsDownloadedEvent {
    category: string
    transformationJobId: string
    error: string
}

export interface TransformationFailureEvent {
    [key: string]: any
    category: string
    transformationJobId?: string
}
=======
export enum ChatTelemetryEventName {
    EnterFocusChat = 'amazonq_enterFocusChat',
    ExitFocusChat = 'amazonq_exitFocusChat',
    EnterFocusConversation = 'amazonq_enterFocusConversation',
    ExitFocusConversation = 'amazonq_exitFocusConversation',
    StartConversation = 'amazonq_startConversation',
    InteractWithMessage = 'amazonq_interactWithMessage',
    AddMessage = 'amazonq_addMessage',
    RunCommand = 'amazonq_runCommand',
    MessageResponseError = 'amazonq_messageResponseError',
    ModifyCode = 'amazonq_modifyCode',
}

export interface ChatTelemetryEventMap {
    [ChatTelemetryEventName.EnterFocusChat]: EnterFocusChatEvent
    [ChatTelemetryEventName.ExitFocusChat]: ExitFocusChatEvent
    [ChatTelemetryEventName.EnterFocusConversation]: EnterFocusConversationEvent
    [ChatTelemetryEventName.ExitFocusConversation]: ExitFocusConversationEvent
    [ChatTelemetryEventName.StartConversation]: StartConversationEvent
    [ChatTelemetryEventName.InteractWithMessage]: InteractWithMessageEvent
    [ChatTelemetryEventName.AddMessage]: AddMessageEvent
    [ChatTelemetryEventName.RunCommand]: RunCommandEvent
    [ChatTelemetryEventName.MessageResponseError]: MessageResponseErrorEvent
    [ChatTelemetryEventName.ModifyCode]: ModifyCodeEvent
}

export type ModifyCodeEvent = {
    cwsprChatConversationId: string
    cwsprChatMessageId: string
    cwsprChatModificationPercentage: number
}

export type AddMessageEvent = {
    credentialStartUrl?: string
    cwsprChatConversationId: string
    cwsprChatMessageId: string
    cwsprChatTriggerInteraction: string
    cwsprChatUserIntent?: string
    cwsprChatHasCodeSnippet: boolean
    cwsprChatProgrammingLanguage?: string
    cwsprChatActiveEditorTotalCharacters?: number
    cwsprChatActiveEditorImportCount?: number
    cwsprChatResponseCodeSnippetCount?: number
    cwsprChatResponseCode: number
    cwsprChatSourceLinkCount?: number
    cwsprChatReferencesCount?: number
    cwsprChatFollowUpCount?: number
    cwsprTimeToFirstChunk: number
    cwsprChatFullResponseLatency: number
    cwsprChatTimeBetweenChunks: number[]
    cwsprChatResponseType?: string
    cwsprChatRequestLength?: number
    cwsprChatResponseLength?: number
    cwsprChatConversationType: ChatConversationType
}

export type EnterFocusChatEvent = {
    credentialStartUrl?: string
}

export type ExitFocusChatEvent = {
    credentialStartUrl?: string
}

export type EnterFocusConversationEvent = {
    credentialStartUrl?: string
    cwsprChatConversationId: string
}

export type ExitFocusConversationEvent = {
    credentialStartUrl?: string
    cwsprChatConversationId: string
}

export enum ChatInteractionType {
    InsertAtCursor = 'insertAtCursor',
    CopySnippet = 'copySnippet',
    Copy = 'copy',
    ClickLink = 'clickLink',
    ClickFollowUp = 'clickFollowUp',
    HoverReference = 'hoverReference',
    Upvote = 'upvote',
    Downvote = 'downvote',
    ClickBodyLink = 'clickBodyLink',
}

export type ChatConversationType = 'Chat' | 'Assign' | 'Transform'

export type InteractWithMessageEvent = {
    credentialStartUrl?: string
    cwsprChatConversationId: string
    cwsprChatMessageId: string
    cwsprChatInteractionType: ChatInteractionType
    cwsprChatInteractionTarget?: string
    cwsprChatAcceptedCharactersLength?: number
    cwsprChatHasReference?: boolean
    cwsprChatCodeBlockIndex?: number
    cwsprChatTotalCodeBlocks?: number
}

export type StartConversationEvent = {
    credentialStartUrl?: string
    cwsprChatConversationId: string
    cwsprChatTriggerInteraction?: string
    cwsprChatUserIntent?: string
    cwsprChatHasCodeSnippet?: boolean
    cwsprChatProgrammingLanguage?: string
    cwsprChatConversationType: ChatConversationType
}

export type MessageResponseErrorEvent = {
    credentialStartUrl?: string
    cwsprChatConversationId: string
    cwsprChatTriggerInteraction: string
    cwsprChatUserIntent?: string
    cwsprChatHasCodeSnippet?: boolean
    cwsprChatProgrammingLanguage?: string
    cwsprChatActiveEditorTotalCharacters?: number
    cwsprChatActiveEditorImportCount?: number
    cwsprChatRepsonseCode: number
    cwsprChatRequestLength?: number
    cwsprChatConversationType: ChatConversationType
}

export type RunCommandEvent = {
    credentialStartUrl?: string
    cwsprChatCommandType: string
    cwsprChatCommandName?: string
}

export type CombinedConversationEvent = AddMessageEvent & StartConversationEvent & MessageResponseErrorEvent
>>>>>>> 00cc48c1
<|MERGE_RESOLUTION|>--- conflicted
+++ resolved
@@ -99,7 +99,6 @@
     credentialStartUrl: string | undefined
 }
 
-<<<<<<< HEAD
 export interface TransformationJobStartedEvent {
     category: string
     transformationJobId: string
@@ -141,7 +140,7 @@
     category: string
     transformationJobId?: string
 }
-=======
+
 export enum ChatTelemetryEventName {
     EnterFocusChat = 'amazonq_enterFocusChat',
     ExitFocusChat = 'amazonq_exitFocusChat',
@@ -272,5 +271,4 @@
     cwsprChatCommandName?: string
 }
 
-export type CombinedConversationEvent = AddMessageEvent & StartConversationEvent & MessageResponseErrorEvent
->>>>>>> 00cc48c1
+export type CombinedConversationEvent = AddMessageEvent & StartConversationEvent & MessageResponseErrorEvent