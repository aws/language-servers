--- conflicted
+++ resolved
@@ -24,11 +24,7 @@
     'typescript',
     'java',
 ]
-<<<<<<< HEAD
-const IGNORE_PATTERNS = [
-=======
 export const IGNORE_PATTERNS = [
->>>>>>> 9b2490e7
     // Package management and git
     '**/node_modules/**',
     '**/.git/**',
