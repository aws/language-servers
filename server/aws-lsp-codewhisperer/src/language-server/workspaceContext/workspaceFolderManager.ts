--- conflicted
+++ resolved
@@ -167,24 +167,6 @@
             return
         }
 
-<<<<<<< HEAD
-        // CreateWorkspace and Setup state machine workflow
-        for (const folder of folders) {
-            await this.handleNewWorkspace(folder.uri).catch(e => {
-                this.logging.warn(`Error processing new workspace ${folder.uri} with error: ${e}`)
-            })
-        }
-        // Snapshot the workspace
-        this.snapshotWorkspace(folders).catch(e => {
-            this.logging.warn(`Error during snapshot workspace: ${e}`)
-        })
-    }
-
-    private async snapshotWorkspace(folders: WorkspaceFolder[]) {
-        let sourceCodeMetadata: FileMetadata[] = []
-        sourceCodeMetadata = await this.artifactManager.addWorkspaceFolders(folders)
-        //  Kick off dependency discovery but don't wait
-=======
         // Wait for remote workspace id
         await this.waitForRemoteWorkspaceId()
 
@@ -194,7 +176,6 @@
         })
 
         // Kick off dependency discovery but don't wait
->>>>>>> e258409f
         this.dependencyDiscoverer.searchDependencies(folders).catch(e => {
             this.logging.warn(`Error during dependency discovery: ${e}`)
         })
@@ -270,29 +251,6 @@
             const languagesMap = this.artifactManager.getLanguagesForWorkspaceFolder(folder)
             const programmingLanguages = languagesMap ? Array.from(languagesMap.keys()) : []
 
-<<<<<<< HEAD
-            if (websocketClient) {
-                for (const language of programmingLanguages) {
-                    // Wait for message being sent before disconnecting
-                    await websocketClient
-                        .send(
-                            JSON.stringify({
-                                method: 'workspace/didChangeWorkspaceFolders',
-                                params: {
-                                    workspaceFoldersChangeEvent: {
-                                        added: [],
-                                        removed: [
-                                            {
-                                                uri: '/',
-                                                name: folder.name,
-                                            },
-                                        ],
-                                    },
-                                    workspaceChangeMetadata: {
-                                        workspaceId: this.getWorkspaces().get(folder.uri)?.workspaceId ?? '',
-                                        programmingLanguage: language,
-                                    },
-=======
             for (const language of programmingLanguages) {
                 const message = JSON.stringify({
                     method: 'workspace/didChangeWorkspaceFolders',
@@ -303,7 +261,6 @@
                                 {
                                     uri: folder.uri,
                                     name: folder.name,
->>>>>>> e258409f
                                 },
                             ],
                         },
@@ -316,54 +273,11 @@
                 this.workspaceState.messageQueue.push(message)
             }
             this.dependencyDiscoverer.disposeWorkspaceFolder(folder)
-            this.stopMonitoring(folder.uri)
         }
         await this.artifactManager.removeWorkspaceFolders(workspaceFolders)
     }
 
-<<<<<<< HEAD
-    processRemoteWorkspaceRefresh(workspaceFolders: WorkspaceFolder[]) {
-        for (const folder of workspaceFolders) {
-            const workspaceDetails = this.workspaceMap.get(folder.uri)
-            const websocketClient = workspaceDetails?.webSocketClient
-            if (websocketClient) {
-                websocketClient.destroyClient()
-            }
-            this.removeWorkspaceEntry(folder.uri)
-
-            this.dependencyDiscoverer.disposeWorkspaceFolder(folder)
-        }
-    }
-
-    private updateWorkspaceEntry(workspaceRoot: WorkspaceRoot, workspaceState: WorkspaceState) {
-        if (!workspaceState.messageQueue) {
-            workspaceState.messageQueue = []
-        }
-
-        if (!this.workspaceMap.has(workspaceRoot)) {
-            workspaceState.requiresS3Upload = true
-            this.workspaceMap.set(workspaceRoot, workspaceState)
-        } else {
-            const existingWorkspaceState = this.workspaceMap.get(workspaceRoot)
-            if (existingWorkspaceState) {
-                existingWorkspaceState.remoteWorkspaceState =
-                    workspaceState.remoteWorkspaceState ?? existingWorkspaceState.remoteWorkspaceState
-                existingWorkspaceState.webSocketClient =
-                    workspaceState.webSocketClient ?? existingWorkspaceState.webSocketClient
-                existingWorkspaceState.workspaceId = workspaceState.workspaceId ?? existingWorkspaceState.workspaceId
-                existingWorkspaceState.messageQueue = workspaceState.messageQueue ?? existingWorkspaceState.messageQueue
-            }
-        }
-    }
-
-    private removeWorkspaceEntry(workspaceRoot: WorkspaceRoot) {
-        this.workspaceMap.delete(workspaceRoot)
-    }
-
-    private async handleDependencyChanges(zips: FileMetadata[]): Promise<void> {
-=======
     private async handleDependencyChanges(zips: FileMetadata[], addWSFolderPathInS3: boolean): Promise<void> {
->>>>>>> e258409f
         this.logging.log(`Processing ${zips.length} dependency changes`)
         for (const zip of zips) {
             try {
@@ -419,18 +333,8 @@
         }
 
         const webSocketClient = new WebSocketClient(websocketUrl, this.logging, this.credentialsProvider)
-<<<<<<< HEAD
-        this.updateWorkspaceEntry(workspace, {
-            remoteWorkspaceState: 'CONNECTED',
-            webSocketClient,
-            messageQueue: existingState?.messageQueue || [],
-        })
-
-        await this.processMessagesInQueue(workspace)
-=======
         this.workspaceState.remoteWorkspaceState = 'CONNECTED'
         this.workspaceState.webSocketClient = webSocketClient
->>>>>>> e258409f
     }
 
     async initializeWorkspaceStatusMonitor() {
@@ -513,23 +417,9 @@
         })
     }
 
-<<<<<<< HEAD
-    private startContinuousMonitor(workspace: WorkspaceRoot) {
-        this.logging.log(`Starting continuous monitor for workspace ${workspace}`)
-        const intervalId = setInterval(async () => {
-            try {
-                const workspaceState = this.workspaceMap.get(workspace)
-                if (!workspaceState) {
-                    // Previously we stop monitoring the workspace if it no longer exists
-                    // But now we want to try give it a chance to re-create the workspace
-                    // this.stopMonitoring(workspace)
-                    return
-                }
-=======
     private async checkRemoteWorkspaceStatusAndReact(skipUploads: boolean = false) {
         this.logging.log(`Checking remote workspace status for workspace [${this.workspaceIdentifier}]`)
         const { metadata, optOut } = await this.listWorkspaceMetadata(this.workspaceIdentifier)
->>>>>>> e258409f
 
         if (optOut) {
             this.logging.log('User opted out, clearing all resources and starting opt-out monitor')
@@ -552,12 +442,6 @@
             this.remoteWorkspaceIdResolver(this.workspaceState.workspaceId)
         }
 
-<<<<<<< HEAD
-                if (!metadata) {
-                    // Workspace no longer exists, Recreate it.
-                    await this.handleWorkspaceCreatedState(workspace)
-                    return
-=======
         switch (metadata.workspaceStatus) {
             case 'READY':
                 // Check if connection exists
@@ -567,7 +451,6 @@
                         `Workspace is ready but no connection exists or connection lost. Re-establishing connection...`
                     )
                     await this.establishConnection(metadata)
->>>>>>> e258409f
                 }
                 break
             case 'PENDING':
@@ -589,33 +472,6 @@
             return this.workspaceState.workspaceId
         }
 
-<<<<<<< HEAD
-                switch (metadata.workspaceStatus) {
-                    case 'READY':
-                        // Check if connection exists
-                        const client = workspaceState.webSocketClient
-                        if (!client || !client.isConnected()) {
-                            this.logging.log(
-                                `Workspace ${workspace} is ready but no connection exists or connection lost. Re-establishing connection...`
-                            )
-                            await this.establishConnection(workspace, metadata)
-                        }
-                        break
-                    case 'PENDING':
-                        // Do nothing while pending
-                        break
-                    case 'CREATED':
-                        // Workspace has no environment, Recreate it.
-                        await this.handleWorkspaceCreatedState(workspace)
-                        break
-                    default:
-                        this.logging.warn(`Unknown workspace status: ${metadata.workspaceStatus}`)
-                }
-            } catch (error) {
-                this.logging.error(`Error monitoring workspace ${workspace}: ${error}`)
-            }
-        }, this.CONTINUOUS_MONITOR_INTERVAL)
-=======
         // Otherwise, wait for the promise to resolve or catch the rejection and retry
         try {
             return await this.remoteWorkspaceIdPromise
@@ -627,7 +483,6 @@
 
     private resetRemoteWorkspaceId() {
         this.workspaceState.workspaceId = undefined
->>>>>>> e258409f
 
         // Store the old rejecter
         const oldRejecter = this.remoteWorkspaceIdRejecter
@@ -668,27 +523,11 @@
     private async handleWorkspaceCreatedState(skipUploads: boolean = false): Promise<void> {
         this.logging.log(`No READY / PENDING remote workspace found, creating a new one`)
         // If remote state is CREATED, call create API to create a new workspace
-<<<<<<< HEAD
-        // snapshot the workspace for the new environment
-        // TODO: this workspace root in the below snapshot function needs to be changes
-        //       after we consolidate workspaceFolder into one Workspace.
-        const folder = this.getWorkspaceFolder(workspace)
-        if (folder) {
-            this.processRemoteWorkspaceRefresh([folder])
-        }
-        const initialResult = await this.createNewWorkspace(workspace)
-        if (folder) {
-            this.snapshotWorkspace([folder]).catch(e => {
-                this.logging.warn(`Error during snapshot workspace: ${e}`)
-            })
-        }
-=======
         if (this.workspaceState.webSocketClient) {
             this.workspaceState.webSocketClient.destroyClient()
             this.workspaceState.webSocketClient = undefined
         }
         const initialResult = await this.createNewWorkspace()
->>>>>>> e258409f
 
         // If creation succeeds, establish connection
         if (initialResult.response) {
@@ -746,21 +585,10 @@
             return createWorkspaceResult
         }
 
-<<<<<<< HEAD
-    // could this cause messages to be lost??????
-    private async processMessagesInQueue(workspaceRoot: WorkspaceRoot) {
-        const workspaceDetails = this.workspaceMap.get(workspaceRoot)
-        while (workspaceDetails?.messageQueue && workspaceDetails.messageQueue.length > 0) {
-            const message = workspaceDetails.messageQueue.shift()
-            await workspaceDetails.webSocketClient?.send(message).catch(error => {
-                this.logging.error(`Error sending message: ${error}`)
-            })
-=======
         this.workspaceState.remoteWorkspaceState = workspaceDetails.workspace.workspaceStatus
         if (this.workspaceState.workspaceId === undefined) {
             this.workspaceState.workspaceId = workspaceDetails.workspace.workspaceId
             this.remoteWorkspaceIdResolver(this.workspaceState.workspaceId)
->>>>>>> e258409f
         }
 
         return createWorkspaceResult
