--- conflicted
+++ resolved
@@ -21,10 +21,7 @@
 import { safeGet } from '../../shared/utils'
 import { AmazonQTokenServiceManager } from '../../shared/amazonQServiceManager/AmazonQTokenServiceManager'
 import { FileUploadJobManager, FileUploadJobType } from './fileUploadJobManager'
-<<<<<<< HEAD
-=======
 import { DependencyEventBundler } from './dependency/dependencyEventBundler'
->>>>>>> cfc68311
 import ignore = require('ignore')
 
 const Q_CONTEXT_CONFIGURATION_SECTION = 'aws.q.workspaceContext'
@@ -45,10 +42,7 @@
     let dependencyDiscoverer: DependencyDiscoverer
     let workspaceFolderManager: WorkspaceFolderManager
     let fileUploadJobManager: FileUploadJobManager
-<<<<<<< HEAD
-=======
     let dependencyEventBundler: DependencyEventBundler
->>>>>>> cfc68311
     let workflowInitializationInterval: NodeJS.Timeout
     let isWorkflowInitializing: boolean = false
     let isWorkflowInitialized: boolean = false
@@ -222,10 +216,7 @@
                 workspaceIdentifier
             )
             fileUploadJobManager = new FileUploadJobManager(logging, workspaceFolderManager)
-<<<<<<< HEAD
-=======
             dependencyEventBundler = new DependencyEventBundler(logging, dependencyDiscoverer)
->>>>>>> cfc68311
             await updateConfiguration()
 
             lsp.workspace.onDidChangeWorkspaceFolders(async params => {
@@ -288,10 +279,7 @@
                     }
 
                     fileUploadJobManager.startFileUploadJobConsumer()
-<<<<<<< HEAD
-=======
                     dependencyEventBundler.startDependencyEventBundler()
->>>>>>> cfc68311
                     workspaceFolderManager.initializeWorkspaceStatusMonitor().catch(error => {
                         logging.error(`Error while initializing workspace status monitoring: ${error}`)
                     })
@@ -519,12 +507,9 @@
         if (fileUploadJobManager) {
             fileUploadJobManager.dispose()
         }
-<<<<<<< HEAD
-=======
         if (dependencyEventBundler) {
             dependencyEventBundler.dispose()
         }
->>>>>>> cfc68311
         if (workspaceFolderManager) {
             workspaceFolderManager.clearAllWorkspaceResources().catch(error => {
                 logging.warn(
