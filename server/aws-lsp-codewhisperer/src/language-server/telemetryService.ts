--- conflicted
+++ resolved
@@ -12,12 +12,7 @@
     CodeCoverageEvent,
     TelemetryEvent,
 } from '../client/token/codewhispererbearertokenclient'
-<<<<<<< HEAD
 import { getCompletionType, getSsoConnectionType, SsoConnectionType } from './utils'
-import { getRuntimeLanguage } from './languageDetection'
-=======
-import { getCompletionType, getLoginTypeFromProvider, LoginType } from './utils'
->>>>>>> 156bdec3
 import { ChatInteractionType, InteractWithMessageEvent } from './telemetry/types'
 import { CodewhispererLanguage, getRuntimeLanguage } from './languageDetection'
 
