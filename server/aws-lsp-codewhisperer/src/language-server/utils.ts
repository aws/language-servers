--- conflicted
+++ resolved
@@ -45,26 +45,6 @@
     return String(error)
 }
 
-<<<<<<< HEAD
-export const flattenMetric = (obj: any, prefix = '') => {
-    const flattened: any = {}
-
-    Object.keys(obj).forEach(key => {
-        const value = obj[key]
-
-        if (prefix !== '') {
-            key = '_' + key
-        }
-
-        if (typeof value === 'object' && value !== null) {
-            Object.assign(flattened, flattenMetric(value, prefix + key))
-        } else {
-            flattened[prefix + key] = value
-        }
-    })
-
-    return flattened
-=======
 type AuthFollowUpType = 'full-auth' | 're-auth' | 'missing_scopes' | 'use-supported-auth'
 
 type AuthErrorDefinition = { match: (err: Error) => boolean; authFollowType: AuthFollowUpType }
@@ -130,5 +110,4 @@
     }
 
     return credentials.token
->>>>>>> 00cc48c1
 }