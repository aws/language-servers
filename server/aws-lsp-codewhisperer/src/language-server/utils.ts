<<<<<<< HEAD
import {
    InitializeParams,
    BearerCredentials,
    CredentialsProvider,
    ConnectionMetadata,
} from '@aws/language-server-runtimes/server-interface'
import { AWSError } from 'aws-sdk'
import { Suggestion } from './codeWhispererService'
import { CodewhispererCompletionType } from './telemetry/types'
import { builderIdStartUrl, MISSING_BEARER_TOKEN_ERROR } from './constants'
import { ServerInfo } from '@aws/language-server-runtimes/server-interface/runtime'
export type LoginType = 'builderId' | 'identityCenter'
=======
import { BearerCredentials, CredentialsProvider } from '@aws/language-server-runtimes/server-interface'
import { AWSError } from 'aws-sdk'
import { Suggestion } from './codeWhispererService'
import { CodewhispererCompletionType } from './telemetry/types'
import { MISSING_BEARER_TOKEN_ERROR } from './constants'
>>>>>>> 6ca416c9

export function isAwsError(error: unknown): error is AWSError {
    if (error === undefined) {
        return false
    }

    return error instanceof Error && hasCode(error) && hasTime(error)
}

function hasCode<T>(error: T): error is T & { code: string } {
    return typeof (error as { code?: unknown }).code === 'string'
}

function hasTime(error: Error): error is typeof error & { time: Date } {
    return (error as { time?: unknown }).time instanceof Date
}

export function isObject(value: unknown): value is { [key: number | string | symbol]: any } {
    return Boolean(value) && typeof value === 'object'
}

export function isNullish(value: unknown): value is null | undefined {
    return value === null || value === undefined
}

export function getCompletionType(suggestion: Suggestion): CodewhispererCompletionType {
    const nonBlankLines = suggestion.content.split('\n').filter(line => line.trim() !== '').length

    return nonBlankLines > 1 ? 'Block' : 'Line'
}

export function parseJson(jsonString: string) {
    try {
        return JSON.parse(jsonString)
    } catch {
        throw new Error(`error while parsing string: ${jsonString}`)
    }
}

export function getErrorMessage(error: any): string {
    if (error instanceof Error) {
        return error.message
    }
    return String(error)
}

export function getBearerTokenFromProvider(credentialsProvider: CredentialsProvider) {
    if (!credentialsProvider.hasCredentials('bearer')) {
        throw new Error(MISSING_BEARER_TOKEN_ERROR)
    }

    const credentials = credentialsProvider.getCredentials('bearer') as BearerCredentials

    if (!credentials.token) {
        throw new Error(MISSING_BEARER_TOKEN_ERROR)
    }

    return credentials.token
}

export const flattenMetric = (obj: any, prefix = '') => {
    const flattened: any = {}

    Object.keys(obj).forEach(key => {
        const value = obj[key]

        if (prefix !== '') {
            key = '_' + key
        }

        if (typeof value === 'object' && value !== null) {
            Object.assign(flattened, flattenMetric(value, prefix + key))
        } else {
            flattened[prefix + key] = value
        }
    })

    return flattened
<<<<<<< HEAD
}

const USER_AGENT_PREFIX = 'AWS-Language-Servers'
export const getUserAgent = (initializeParams: InitializeParams, serverInfo?: ServerInfo): string => {
    const format = (s: string) => s.replace(/\s/g, '-')

    const items: String[] = []

    items.push(USER_AGENT_PREFIX)

    // Fields specific to runtime artifact
    if (serverInfo?.name) {
        serverInfo.version
            ? items.push(`${format(serverInfo.name)}/${serverInfo.version}`)
            : items.push(format(serverInfo.name))
    }

    // Compute client-specific suffix
    // Missing required data fields are replaced with 'UNKNOWN' token
    // Whitespaces in product.name and platform.name are replaced to '-'
    if (initializeParams?.initializationOptions?.aws) {
        const { clientInfo } = initializeParams?.initializationOptions?.aws
        const { extension } = clientInfo || {}

        if (extension) {
            items.push(`${extension.name ? format(extension.name) : 'UNKNOWN'}/${extension.version || 'UNKNOWN'}`)
        }

        if (clientInfo) {
            items.push(`${clientInfo.name ? format(clientInfo.name) : 'UNKNOWN'}/${clientInfo.version || 'UNKNOWN'}`)
        }

        if (clientInfo?.clientId) {
            items.push(`ClientId/${clientInfo?.clientId}`)
        }
    } else {
        // Default to standard InitializeParams.clientInfo if no custom aws.clientInfo is set
        const { clientInfo } = initializeParams || {}
        if (clientInfo) {
            items.push(`${clientInfo.name ? format(clientInfo.name) : 'UNKNOWN'}/${clientInfo.version || 'UNKNOWN'}`)
        }
    }

    return items.join(' ')
}

export function getLoginTypeFromProvider(credentialsProvider: CredentialsProvider): LoginType {
    const connectionMetadata = credentialsProvider.getConnectionMetadata()
    return connectionMetadata?.sso?.startUrl?.includes(builderIdStartUrl) ? 'builderId' : 'identityCenter'
=======
>>>>>>> 6ca416c9
}<|MERGE_RESOLUTION|>--- conflicted
+++ resolved
@@ -1,4 +1,3 @@
-<<<<<<< HEAD
 import {
     InitializeParams,
     BearerCredentials,
@@ -11,13 +10,6 @@
 import { builderIdStartUrl, MISSING_BEARER_TOKEN_ERROR } from './constants'
 import { ServerInfo } from '@aws/language-server-runtimes/server-interface/runtime'
 export type LoginType = 'builderId' | 'identityCenter'
-=======
-import { BearerCredentials, CredentialsProvider } from '@aws/language-server-runtimes/server-interface'
-import { AWSError } from 'aws-sdk'
-import { Suggestion } from './codeWhispererService'
-import { CodewhispererCompletionType } from './telemetry/types'
-import { MISSING_BEARER_TOKEN_ERROR } from './constants'
->>>>>>> 6ca416c9
 
 export function isAwsError(error: unknown): error is AWSError {
     if (error === undefined) {
@@ -96,56 +88,9 @@
     })
 
     return flattened
-<<<<<<< HEAD
-}
-
-const USER_AGENT_PREFIX = 'AWS-Language-Servers'
-export const getUserAgent = (initializeParams: InitializeParams, serverInfo?: ServerInfo): string => {
-    const format = (s: string) => s.replace(/\s/g, '-')
-
-    const items: String[] = []
-
-    items.push(USER_AGENT_PREFIX)
-
-    // Fields specific to runtime artifact
-    if (serverInfo?.name) {
-        serverInfo.version
-            ? items.push(`${format(serverInfo.name)}/${serverInfo.version}`)
-            : items.push(format(serverInfo.name))
-    }
-
-    // Compute client-specific suffix
-    // Missing required data fields are replaced with 'UNKNOWN' token
-    // Whitespaces in product.name and platform.name are replaced to '-'
-    if (initializeParams?.initializationOptions?.aws) {
-        const { clientInfo } = initializeParams?.initializationOptions?.aws
-        const { extension } = clientInfo || {}
-
-        if (extension) {
-            items.push(`${extension.name ? format(extension.name) : 'UNKNOWN'}/${extension.version || 'UNKNOWN'}`)
-        }
-
-        if (clientInfo) {
-            items.push(`${clientInfo.name ? format(clientInfo.name) : 'UNKNOWN'}/${clientInfo.version || 'UNKNOWN'}`)
-        }
-
-        if (clientInfo?.clientId) {
-            items.push(`ClientId/${clientInfo?.clientId}`)
-        }
-    } else {
-        // Default to standard InitializeParams.clientInfo if no custom aws.clientInfo is set
-        const { clientInfo } = initializeParams || {}
-        if (clientInfo) {
-            items.push(`${clientInfo.name ? format(clientInfo.name) : 'UNKNOWN'}/${clientInfo.version || 'UNKNOWN'}`)
-        }
-    }
-
-    return items.join(' ')
 }
 
 export function getLoginTypeFromProvider(credentialsProvider: CredentialsProvider): LoginType {
     const connectionMetadata = credentialsProvider.getConnectionMetadata()
     return connectionMetadata?.sso?.startUrl?.includes(builderIdStartUrl) ? 'builderId' : 'identityCenter'
-=======
->>>>>>> 6ca416c9
 }