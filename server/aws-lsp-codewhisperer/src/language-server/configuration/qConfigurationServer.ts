--- conflicted
+++ resolved
@@ -41,11 +41,8 @@
     mcp?: boolean
     modelSelection?: boolean
     reroute?: boolean
-<<<<<<< HEAD
+    qCodeReviewInChat?: boolean
     shortcut?: boolean
-=======
-    qCodeReviewInChat?: boolean
->>>>>>> 72b6d76c
 }
 
 type QConfigurationResponse =
