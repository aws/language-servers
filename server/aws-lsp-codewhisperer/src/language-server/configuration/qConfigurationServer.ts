import {
    CancellationToken,
    CredentialsProvider,
    GetConfigurationFromServerParams,
    InitializeParams,
    Logging,
    LSPErrorCodes,
    ResponseError,
    Server,
} from '@aws/language-server-runtimes/server-interface'
import {
    AmazonQDeveloperProfile,
    getListAllAvailableProfilesHandler,
    ListAllAvailableProfilesHandler,
} from '../../shared/amazonQServiceManager/qDeveloperProfiles'
import { Customization, Customizations } from '../../client/token/codewhispererbearertokenclient'
import { AmazonQTokenServiceManager } from '../../shared/amazonQServiceManager/AmazonQTokenServiceManager'
import { AWS_Q_ENDPOINTS, Q_CONFIGURATION_SECTION } from '../../shared/constants'
import { AmazonQError } from '../../shared/amazonQServiceManager/errors'

const Q_CUSTOMIZATIONS = 'customizations'
const Q_DEVELOPER_PROFILES = 'developerProfiles'

export const Q_CUSTOMIZATIONS_CONFIGURATION_SECTION = `${Q_CONFIGURATION_SECTION}.${Q_CUSTOMIZATIONS}`
export const Q_DEVELOPER_PROFILES_CONFIGURATION_SECTION = `${Q_CONFIGURATION_SECTION}.${Q_DEVELOPER_PROFILES}`

interface CustomizationWithMetadata extends Customization {
    profile?: AmazonQDeveloperProfile
    isDefault?: boolean
}

interface QConfigurationSections {
    customizations: CustomizationWithMetadata[]
    developerProfiles?: AmazonQDeveloperProfile[]
}

// Feature flag interface for client capabilities
export interface QClientCapabilities {
    developerProfiles?: boolean
    customizationsWithMetadata?: boolean
    mcp?: boolean
    modelSelection?: boolean
    reroute?: boolean
    codeReviewInChat?: boolean
    compaction?: boolean
    shortcut?: boolean
<<<<<<< HEAD
    subscriptionDetails?: boolean
=======
>>>>>>> 905f0fcb
}

type QConfigurationResponse =
    | QConfigurationSections
    | QConfigurationSections['customizations']
    | QConfigurationSections['developerProfiles']

export const QConfigurationServerToken =
    (): Server =>
    ({ credentialsProvider, lsp, logging }) => {
        let amazonQServiceManager: AmazonQTokenServiceManager
        let serverConfigurationProvider: ServerConfigurationProvider
        let enableCustomizationsWithMetadata = false

        const isCustomizationsWithDeveloperProfileEnabled = (): boolean => {
            return enableCustomizationsWithMetadata && amazonQServiceManager.getEnableDeveloperProfileSupport()
        }

        const enhancedCustomizationsWithMetadata = async (
            token: CancellationToken
        ): Promise<CustomizationWithMetadata[]> => {
            logging.debug('Using enhanced customizations with metadata')

            // Fetch profiles first
            const developerProfiles = await serverConfigurationProvider.listAvailableProfiles(token)

            // Then use those profiles to fetch customizations
            const customizations = await serverConfigurationProvider.listAllAvailableCustomizationsWithMetadata(
                developerProfiles,
                token
            )

            return customizations
        }

        lsp.addInitializer((params: InitializeParams) => {
            // Check for feature flag in client capabilities
            const qCapabilities = params.initializationOptions?.aws?.awsClientCapabilities?.q as
                | QClientCapabilities
                | undefined
            enableCustomizationsWithMetadata = !!qCapabilities?.customizationsWithMetadata

            logging.debug(`Feature flag enableCustomizationsWithMetadata: ${enableCustomizationsWithMetadata}`)

            return {
                capabilities: {},
                awsServerCapabilities: {
                    configurationProvider: {
                        sections: [
                            Q_CONFIGURATION_SECTION,
                            Q_CUSTOMIZATIONS_CONFIGURATION_SECTION,
                            Q_DEVELOPER_PROFILES_CONFIGURATION_SECTION,
                        ],
                    },
                },
            }
        })

        lsp.onInitialized(async () => {
            amazonQServiceManager = AmazonQTokenServiceManager.getInstance()

            serverConfigurationProvider = new ServerConfigurationProvider(
                amazonQServiceManager,
                credentialsProvider,
                logging
            )
        })

        lsp.extensions.onGetConfigurationFromServer(
            async (
                params: GetConfigurationFromServerParams,
                token: CancellationToken
            ): Promise<QConfigurationResponse | void> => {
                const section = params.section

                let customizations: Customizations | CustomizationWithMetadata[] = []
                let developerProfiles: AmazonQDeveloperProfile[] = []

                try {
                    switch (section) {
                        case Q_CONFIGURATION_SECTION:
                            if (isCustomizationsWithDeveloperProfileEnabled()) {
                                customizations = await enhancedCustomizationsWithMetadata(token)
                            } else {
                                ;[customizations, developerProfiles] = await Promise.all([
                                    serverConfigurationProvider.listAvailableCustomizations(),
                                    serverConfigurationProvider.listAvailableProfiles(token),
                                ])
                            }

                            throwIfCancelled(token)

                            return amazonQServiceManager.getEnableDeveloperProfileSupport()
                                ? { customizations, developerProfiles }
                                : { customizations }
                        case Q_CUSTOMIZATIONS_CONFIGURATION_SECTION:
                            if (isCustomizationsWithDeveloperProfileEnabled()) {
                                customizations = await enhancedCustomizationsWithMetadata(token)
                            } else {
                                customizations = await serverConfigurationProvider.listAvailableCustomizations()
                            }

                            return customizations
                        case Q_DEVELOPER_PROFILES_CONFIGURATION_SECTION:
                            developerProfiles = await serverConfigurationProvider.listAvailableProfiles(token)

                            throwIfCancelled(token)

                            return developerProfiles
                        default:
                            break
                    }
                } catch (error) {
                    if (error instanceof ResponseError) {
                        throw error
                    }

                    logging.error(`Failed to fetch resources for section ${section}: ${error}`)
                    throw new ResponseError(
                        LSPErrorCodes.RequestFailed,
                        `An unexpected error occured while fetching resource(s) for section: ${section}`
                    )
                }
            }
        )

        logging.log('Amazon Q Configuration server has been initialised')
        return () => {}
    }

function throwIfCancelled(token: CancellationToken) {
    if (token.isCancellationRequested) {
        throw new ResponseError(LSPErrorCodes.RequestCancelled, 'Request cancelled')
    }
}

const ON_GET_CONFIGURATION_FROM_SERVER_ERROR_PREFIX = 'Failed to fetch: '

export class ServerConfigurationProvider {
    private listAllAvailableProfilesHandler: ListAllAvailableProfilesHandler

    constructor(
        private serviceManager: AmazonQTokenServiceManager,
        private credentialsProvider: CredentialsProvider,
        private logging: Logging
    ) {
        this.listAllAvailableProfilesHandler = getListAllAvailableProfilesHandler(
            this.serviceManager.getServiceFactory()
        )
    }

    async listAvailableProfiles(token: CancellationToken): Promise<AmazonQDeveloperProfile[]> {
        if (!this.serviceManager.getEnableDeveloperProfileSupport()) {
            this.logging.debug('Q developer profiles disabled - returning empty list')
            return []
        }

        try {
            const profiles = await this.listAllAvailableProfilesHandler({
                connectionType: this.credentialsProvider.getConnectionType(),
                logging: this.logging,
                token: token,
            })

            return profiles
        } catch (error) {
            if (error instanceof AmazonQError) {
                this.logging.error(error.message)
                throw new ResponseError(
                    LSPErrorCodes.RequestFailed,
                    `${ON_GET_CONFIGURATION_FROM_SERVER_ERROR_PREFIX}${Q_DEVELOPER_PROFILES}`,
                    {
                        awsErrorCode: error.code,
                    }
                )
            }
            throw this.getResponseError(
                `${ON_GET_CONFIGURATION_FROM_SERVER_ERROR_PREFIX}${Q_DEVELOPER_PROFILES}`,
                error
            )
        }
    }

    async listAvailableCustomizations(): Promise<Customizations> {
        try {
            const customizations = (
                await this.serviceManager.getCodewhispererService().listAvailableCustomizations({ maxResults: 100 })
            ).customizations

            return customizations
        } catch (error) {
            throw this.getResponseError(`${ON_GET_CONFIGURATION_FROM_SERVER_ERROR_PREFIX}${Q_CUSTOMIZATIONS}`, error)
        }
    }

    async listAvailableCustomizationsForProfileAndRegion(profileArn: string, region: string): Promise<Customizations> {
        try {
            // Create a new service for the specific region
            const service = this.serviceManager.getServiceFactory()(region, AWS_Q_ENDPOINTS.get(region) || '')
            service.profileArn = profileArn

            const customizations = (await service.listAvailableCustomizations({ maxResults: 100 })).customizations

            return customizations
        } catch (error) {
            throw this.getResponseError(`${ON_GET_CONFIGURATION_FROM_SERVER_ERROR_PREFIX}${Q_CUSTOMIZATIONS}`, error)
        }
    }

    async listAllAvailableCustomizationsWithMetadata(
        availableProfiles: AmazonQDeveloperProfile[],
        token?: CancellationToken
    ): Promise<CustomizationWithMetadata[]> {
        try {
            if (token?.isCancellationRequested) {
                throw new ResponseError(LSPErrorCodes.RequestCancelled, 'Request cancelled')
            }

            // Filter out profiles without region information
            const validProfiles = availableProfiles.filter(profile => profile.identityDetails?.region)

            if (validProfiles.length === 0) {
                return []
            }

            const customizationPromises = validProfiles.map(profile => {
                const region = profile.identityDetails!.region
                return this.listAvailableCustomizationsForProfileAndRegion(profile.arn, region)
                    .then(customizations => {
                        if (token?.isCancellationRequested) {
                            throw new ResponseError(LSPErrorCodes.RequestCancelled, 'Request cancelled')
                        }

                        // The default customization is added for each profile.
                        const defaultCustomization = {
                            arn: '',
                            name: 'Amazon Q foundation (Default)',
                            description: '',
                            isDefault: true,
                            profile: profile,
                        }

                        return [
                            defaultCustomization,
                            ...customizations.map(customization => ({
                                ...customization,
                                isDefault: false,
                                profile: profile,
                            })),
                        ]
                    })
                    .catch(error => {
                        if (error instanceof ResponseError) {
                            throw error
                        }

                        this.logging.error(
                            `Failed to fetch customizations for profile ${profile.arn} in region ${region}: ${error}`
                        )
                        return [
                            {
                                arn: '',
                                name: 'Amazon Q foundation (Default)',
                                description: '',
                                isDefault: true,
                                profile: profile,
                            },
                        ] as CustomizationWithMetadata[]
                    })
            })

            const results = await Promise.all(customizationPromises)

            return results.flat()
        } catch (error) {
            if (error instanceof ResponseError) {
                throw error
            }
            throw this.getResponseError(`Failed to fetch customizations with metadata`, error)
        }
    }

    private getResponseError(message: string, error: any): ResponseError {
        this.logging.error(`${message}: ${error}`)
        return new ResponseError(LSPErrorCodes.RequestFailed, message)
    }
}<|MERGE_RESOLUTION|>--- conflicted
+++ resolved
@@ -34,7 +34,7 @@
     developerProfiles?: AmazonQDeveloperProfile[]
 }
 
-// Feature flag interface for client capabilities
+// Feature flag interface for client capabilities.
 export interface QClientCapabilities {
     developerProfiles?: boolean
     customizationsWithMetadata?: boolean
@@ -44,10 +44,7 @@
     codeReviewInChat?: boolean
     compaction?: boolean
     shortcut?: boolean
-<<<<<<< HEAD
     subscriptionDetails?: boolean
-=======
->>>>>>> 905f0fcb
 }
 
 type QConfigurationResponse =
