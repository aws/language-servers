--- conflicted
+++ resolved
@@ -41,12 +41,8 @@
     mcp?: boolean
     modelSelection?: boolean
     reroute?: boolean
-<<<<<<< HEAD
     codeReviewInChat?: boolean
-=======
-    qCodeReviewInChat?: boolean
     compaction?: boolean
->>>>>>> d428ddd1
 }
 
 type QConfigurationResponse =
