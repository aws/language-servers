import {
    CodeWhispererStreamingClientConfig,
    CodeWhispererStreamingServiceException,
    GenerateAssistantResponseCommandInput,
    GenerateAssistantResponseCommandOutput,
    ToolUse,
} from '@aws/codewhisperer-streaming-client'
import {
    StreamingClientServiceToken,
    SendMessageCommandInput,
    SendMessageCommandOutput,
} from '../../shared/streamingClientService'
import { ChatResult } from '@aws/language-server-runtimes/server-interface'
import { AgenticChatError, isInputTooLongError, isRequestAbortedError, wrapErrorWithCode } from '../agenticChat/errors'
import { AmazonQBaseServiceManager } from '../../shared/amazonQServiceManager/BaseAmazonQServiceManager'
<<<<<<< HEAD
import { loggingUtils } from '@aws/lsp-core'
import { Logging } from '@aws/language-server-runtimes/server-interface'
=======
import { getRequestID, isFreeTierLimitError } from '../../shared/utils'
import { AmazonQFreeTierLimitError } from '../../shared/amazonQServiceManager/errors'
>>>>>>> d25bcb69

export type ChatSessionServiceConfig = CodeWhispererStreamingClientConfig
type FileChange = { before?: string; after?: string }

type DeferredHandler = {
    resolve: () => void
    reject: (err: Error) => void
}
export class ChatSessionService {
    public shareCodeWhispererContentWithAWS = false
    public pairProgrammingMode: boolean = true
    public contextListSent: boolean = false
    public modelId: string | undefined
    #abortController?: AbortController
    #currentPromptId?: string
    #conversationId?: string
    #conversationType: string = 'AgenticChat'
    #deferredToolExecution: Record<string, DeferredHandler> = {}
    #toolUseLookup: Map<
        string,
        ToolUse & { fileChange?: FileChange; relatedToolUses?: Set<string>; chatResult?: ChatResult }
    > = new Map()
    #currentUndoAllId?: string
    // Map to store approved paths to avoid repeated validation
    #approvedPaths: Set<string> = new Set<string>()
    #serviceManager?: AmazonQBaseServiceManager
    #logging?: Logging

    public getConversationType(): string {
        return this.#conversationType
    }

    public setConversationType(value: string) {
        this.#conversationType = value
    }

    public get conversationId(): string | undefined {
        return this.#conversationId
    }

    public set conversationId(value: string | undefined) {
        this.#conversationId = value
    }

    public getDeferredToolExecution(messageId: string): DeferredHandler | undefined {
        return this.#deferredToolExecution[messageId]
    }
    public setDeferredToolExecution(messageId: string, resolve: any, reject: any) {
        this.#deferredToolExecution[messageId] = { resolve, reject }
    }

    public rejectAllDeferredToolExecutions(error: Error): void {
        for (const messageId in this.#deferredToolExecution) {
            const handler = this.#deferredToolExecution[messageId]
            if (handler && handler.reject) {
                handler.reject(error)
            }
        }
        // Clear all handlers after rejecting them
        this.#deferredToolExecution = {}
    }

    public get toolUseLookup() {
        return this.#toolUseLookup
    }

    public set toolUseLookup(toolUseLookup) {
        this.#toolUseLookup = toolUseLookup
    }

    public get currentUndoAllId(): string | undefined {
        return this.#currentUndoAllId
    }

    public set currentUndoAllId(toolUseId: string | undefined) {
        this.#currentUndoAllId = toolUseId
    }

    /**
     * Gets the set of approved paths for this session
     */
    public get approvedPaths(): Set<string> {
        return this.#approvedPaths
    }

    /**
     * Adds a path to the approved paths list for this session
     * @param filePath The absolute path to add
     */
    public addApprovedPath(filePath: string): void {
        if (!filePath) {
            return
        }

        // Normalize path separators for consistent comparison
        const normalizedPath = filePath.replace(/\\/g, '/')
        this.#approvedPaths.add(normalizedPath)
    }

    constructor(serviceManager?: AmazonQBaseServiceManager, logging?: Logging) {
        this.#serviceManager = serviceManager
        this.#logging = logging
    }

    public async sendMessage(request: SendMessageCommandInput): Promise<SendMessageCommandOutput> {
        this.#abortController = new AbortController()

        if (this.#conversationId && request.conversationState) {
            request.conversationState.conversationId = this.#conversationId
        }

        if (!this.#serviceManager) {
            throw new Error('amazonQServiceManager is not initialized')
        }

        const client = this.#serviceManager.getStreamingClient()

        const response = await client.sendMessage(request, this.#abortController)

        return response
    }

    public async generateAssistantResponse(
        request: GenerateAssistantResponseCommandInput
    ): Promise<GenerateAssistantResponseCommandOutput> {
        this.#abortController = new AbortController()

        if (this.#conversationId && request.conversationState) {
            request.conversationState.conversationId = this.#conversationId
        }

        if (!this.#serviceManager) {
            throw new AgenticChatError('amazonQServiceManager is not initialized', 'AmazonQServiceManager')
        }

        const client = this.#serviceManager.getStreamingClient()

        if (client instanceof StreamingClientServiceToken) {
            try {
                return await client.generateAssistantResponse(request, this.#abortController)
            } catch (e) {
<<<<<<< HEAD
                // Log the error using the logging property if available, otherwise fall back to console.error
                if (this.#logging) {
                    this.#logging.error(`Error in generateAssistantResponse: ${loggingUtils.formatErr(e)}`)
                }

=======
                const requestId = getRequestID(e)
                if (isFreeTierLimitError(e)) {
                    throw new AgenticChatError(
                        'Request aborted',
                        'AmazonQFreeTierLimitError',
                        e instanceof Error ? e : undefined,
                        requestId
                    )
                }
>>>>>>> d25bcb69
                if (isRequestAbortedError(e)) {
                    throw new AgenticChatError(
                        'Request aborted',
                        'RequestAborted',
                        e instanceof Error ? e : undefined,
                        requestId
                    )
                }
                if (isInputTooLongError(e)) {
                    throw new AgenticChatError(
                        'Too much context loaded. I have cleared the conversation history. Please retry your request with smaller input.',
                        'InputTooLong',
                        e instanceof Error ? e : undefined,
                        requestId
                    )
                }
                let error = wrapErrorWithCode(e, 'QModelResponse')
                if (
                    request.conversationState?.currentMessage?.userInputMessage?.modelId !== undefined &&
                    (error.cause as any)?.$metadata?.httpStatusCode === 500 &&
                    error.message ===
                        'Encountered unexpectedly high load when processing the request, please try again.'
                ) {
                    error.message = `The model you selected is temporarily unavailable. Please switch to a different model and try again.`
                }
                throw error
            }
        } else {
            // error
            return Promise.reject(
                'Client is not instance of StreamingClientServiceToken, generateAssistantResponse not available for IAM client.'
            )
        }
    }

    public clear(): void {
        this.#abortController?.abort()
        this.#conversationId = undefined
        this.contextListSent = false
    }

    public dispose(): void {
        this.#abortController?.abort()
    }

    /**
     * Sets the current prompt ID
     * @param promptId The unique ID of the current prompt
     */
    public setCurrentPromptId(promptId: string): void {
        this.#currentPromptId = promptId
    }

    /**
     * Checks if the given prompt ID matches the current one
     * @param promptId The prompt ID to check
     * @returns True if the given prompt ID matches the current one
     */
    public isCurrentPrompt(promptId: string): boolean {
        return this.#currentPromptId === promptId
    }

    public abortRequest(): void {
        this.#abortController?.abort()
    }

    /**
     * Sets the logging object for this session
     * @param logging The logging object to use
     */
    public setLogging(logging: Logging): void {
        this.#logging = logging
    }
}<|MERGE_RESOLUTION|>--- conflicted
+++ resolved
@@ -13,13 +13,10 @@
 import { ChatResult } from '@aws/language-server-runtimes/server-interface'
 import { AgenticChatError, isInputTooLongError, isRequestAbortedError, wrapErrorWithCode } from '../agenticChat/errors'
 import { AmazonQBaseServiceManager } from '../../shared/amazonQServiceManager/BaseAmazonQServiceManager'
-<<<<<<< HEAD
 import { loggingUtils } from '@aws/lsp-core'
 import { Logging } from '@aws/language-server-runtimes/server-interface'
-=======
 import { getRequestID, isFreeTierLimitError } from '../../shared/utils'
 import { AmazonQFreeTierLimitError } from '../../shared/amazonQServiceManager/errors'
->>>>>>> d25bcb69
 
 export type ChatSessionServiceConfig = CodeWhispererStreamingClientConfig
 type FileChange = { before?: string; after?: string }
@@ -161,13 +158,11 @@
             try {
                 return await client.generateAssistantResponse(request, this.#abortController)
             } catch (e) {
-<<<<<<< HEAD
                 // Log the error using the logging property if available, otherwise fall back to console.error
                 if (this.#logging) {
                     this.#logging.error(`Error in generateAssistantResponse: ${loggingUtils.formatErr(e)}`)
                 }
 
-=======
                 const requestId = getRequestID(e)
                 if (isFreeTierLimitError(e)) {
                     throw new AgenticChatError(
@@ -177,7 +172,6 @@
                         requestId
                     )
                 }
->>>>>>> d25bcb69
                 if (isRequestAbortedError(e)) {
                     throw new AgenticChatError(
                         'Request aborted',
