import {
    CodeWhispererStreamingClientConfig,
    CodeWhispererStreamingServiceException,
    GenerateAssistantResponseCommandInput,
    GenerateAssistantResponseCommandOutput,
    ToolUse,
} from '@amzn/codewhisperer-streaming'
import {
    StreamingClientServiceToken,
    SendMessageCommandInput,
    SendMessageCommandOutput,
} from '../../shared/streamingClientService'
import { ChatResult } from '@aws/language-server-runtimes/server-interface'
import { AgenticChatError, isInputTooLongError, isRequestAbortedError, wrapErrorWithCode } from '../agenticChat/errors'
import { AmazonQBaseServiceManager } from '../../shared/amazonQServiceManager/BaseAmazonQServiceManager'
import { loggingUtils } from '@aws/lsp-core'
import { Logging } from '@aws/language-server-runtimes/server-interface'

export type ChatSessionServiceConfig = CodeWhispererStreamingClientConfig
type FileChange = { before?: string; after?: string }

type DeferredHandler = {
    resolve: () => void
    reject: (err: Error) => void
}
export class ChatSessionService {
    public shareCodeWhispererContentWithAWS = false
    public pairProgrammingMode: boolean = true
    public contextListSent: boolean = false
    public modelId: string | undefined
    #abortController?: AbortController
    #currentPromptId?: string
    #conversationId?: string
    #conversationType: string = 'AgenticChat'
    #deferredToolExecution: Record<string, DeferredHandler> = {}
    #toolUseLookup: Map<
        string,
        ToolUse & { fileChange?: FileChange; relatedToolUses?: Set<string>; chatResult?: ChatResult }
    > = new Map()
    #currentUndoAllId?: string
    // Map to store approved paths to avoid repeated validation
    #approvedPaths: Set<string> = new Set<string>()
    #serviceManager?: AmazonQBaseServiceManager
    #logging?: Logging

    public getConversationType(): string {
        return this.#conversationType
    }

    public setConversationType(value: string) {
        this.#conversationType = value
    }

    public get conversationId(): string | undefined {
        return this.#conversationId
    }

    public set conversationId(value: string | undefined) {
        this.#conversationId = value
    }

    public getDeferredToolExecution(messageId: string): DeferredHandler | undefined {
        return this.#deferredToolExecution[messageId]
    }
    public setDeferredToolExecution(messageId: string, resolve: any, reject: any) {
        this.#deferredToolExecution[messageId] = { resolve, reject }
    }

    public rejectAllDeferredToolExecutions(error: Error): void {
        for (const messageId in this.#deferredToolExecution) {
            const handler = this.#deferredToolExecution[messageId]
            if (handler && handler.reject) {
                handler.reject(error)
            }
        }
        // Clear all handlers after rejecting them
        this.#deferredToolExecution = {}
    }

    public get toolUseLookup() {
        return this.#toolUseLookup
    }

    public set toolUseLookup(toolUseLookup) {
        this.#toolUseLookup = toolUseLookup
    }

    public get currentUndoAllId(): string | undefined {
        return this.#currentUndoAllId
    }

    public set currentUndoAllId(toolUseId: string | undefined) {
        this.#currentUndoAllId = toolUseId
    }

    /**
     * Gets the set of approved paths for this session
     */
    public get approvedPaths(): Set<string> {
        return this.#approvedPaths
    }

    /**
     * Adds a path to the approved paths list for this session
     * @param filePath The absolute path to add
     */
    public addApprovedPath(filePath: string): void {
        if (!filePath) {
            return
        }

        // Normalize path separators for consistent comparison
        const normalizedPath = filePath.replace(/\\/g, '/')
        this.#approvedPaths.add(normalizedPath)
    }

    constructor(serviceManager?: AmazonQBaseServiceManager, logging?: Logging) {
        this.#serviceManager = serviceManager
        this.#logging = logging
    }

    public async sendMessage(request: SendMessageCommandInput): Promise<SendMessageCommandOutput> {
        this.#abortController = new AbortController()

        if (this.#conversationId && request.conversationState) {
            request.conversationState.conversationId = this.#conversationId
        }

        if (!this.#serviceManager) {
            throw new Error('amazonQServiceManager is not initialized')
        }

        const client = this.#serviceManager.getStreamingClient()

        const response = await client.sendMessage(request, this.#abortController)

        return response
    }

    public async generateAssistantResponse(
        request: GenerateAssistantResponseCommandInput
    ): Promise<GenerateAssistantResponseCommandOutput> {
        this.#abortController = new AbortController()

        if (this.#conversationId && request.conversationState) {
            request.conversationState.conversationId = this.#conversationId
        }

        if (!this.#serviceManager) {
            throw new AgenticChatError('amazonQServiceManager is not initialized', 'AmazonQServiceManager')
        }

        const client = this.#serviceManager.getStreamingClient()

        if (client instanceof StreamingClientServiceToken) {
            try {
                return await client.generateAssistantResponse(request, this.#abortController)
            } catch (e) {
<<<<<<< HEAD
                // Log the error using the logging property if available, otherwise fall back to console.error
                if (this.#logging) {
                    this.#logging.error(`Error in generateAssistantResponse: ${loggingUtils.formatErr(e)}`)
                }
=======
>>>>>>> ec03d60a
                if (isRequestAbortedError(e)) {
                    const requestId =
                        e instanceof CodeWhispererStreamingServiceException ? e.$metadata?.requestId : undefined
                    throw new AgenticChatError(
                        'Request aborted',
                        'RequestAborted',
                        e instanceof Error ? e : undefined,
                        requestId
                    )
                }
                if (isInputTooLongError(e)) {
                    const requestId =
                        e instanceof CodeWhispererStreamingServiceException ? e.$metadata?.requestId : undefined
                    throw new AgenticChatError(
                        'Too much context loaded. I have cleared the conversation history. Please retry your request with smaller input.',
                        'InputTooLong',
                        e instanceof Error ? e : undefined,
                        requestId
                    )
                }
                let error = wrapErrorWithCode(e, 'QModelResponse')
                if (
                    request.conversationState?.currentMessage?.userInputMessage?.modelId !== undefined &&
                    (error.cause as any)?.$metadata?.httpStatusCode === 500 &&
                    error.message ===
                        'Encountered unexpectedly high load when processing the request, please try again.'
                ) {
                    error.message = ` The model you've selected is temporarily unavailable. Please select Auto or a different model and try again.`
                }
                throw error
            }
        } else {
            // error
            return Promise.reject(
                'Client is not instance of StreamingClientServiceToken, generateAssistantResponse not available for IAM client.'
            )
        }
    }

    public clear(): void {
        this.#abortController?.abort()
        this.#conversationId = undefined
        this.contextListSent = false
    }

    public dispose(): void {
        this.#abortController?.abort()
    }

    /**
     * Sets the current prompt ID
     * @param promptId The unique ID of the current prompt
     */
    public setCurrentPromptId(promptId: string): void {
        this.#currentPromptId = promptId
    }

    /**
     * Checks if the given prompt ID matches the current one
     * @param promptId The prompt ID to check
     * @returns True if the given prompt ID matches the current one
     */
    public isCurrentPrompt(promptId: string): boolean {
        return this.#currentPromptId === promptId
    }

    public abortRequest(): void {
        this.#abortController?.abort()
    }

    /**
     * Sets the logging object for this session
     * @param logging The logging object to use
     */
    public setLogging(logging: Logging): void {
        this.#logging = logging
    }
}<|MERGE_RESOLUTION|>--- conflicted
+++ resolved
@@ -156,13 +156,11 @@
             try {
                 return await client.generateAssistantResponse(request, this.#abortController)
             } catch (e) {
-<<<<<<< HEAD
                 // Log the error using the logging property if available, otherwise fall back to console.error
                 if (this.#logging) {
                     this.#logging.error(`Error in generateAssistantResponse: ${loggingUtils.formatErr(e)}`)
                 }
-=======
->>>>>>> ec03d60a
+
                 if (isRequestAbortedError(e)) {
                     const requestId =
                         e instanceof CodeWhispererStreamingServiceException ? e.$metadata?.requestId : undefined
