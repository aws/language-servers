--- conflicted
+++ resolved
@@ -30,57 +30,6 @@
 \n\n*For additional help, visit the [Amazon Q User Guide](${userGuideURL}).*`
 
 export const DEFAULT_HELP_FOLLOW_UP_PROMPT = 'How can Amazon Q help me?'
-
-<<<<<<< HEAD
-// TO BE DEPRECATED, use DEFAULT_EXCLUDE_DIRS and DEFAULT_EXCLUDE_FILES instead
-export const DEFAULT_EXCLUDE_ENTRIES = [
-=======
-export const DEFAULT_EXCLUDE_DIRS = [
->>>>>>> 9d74a17d
-    // Dependency directories
-    'node_modules',
-    // Build outputs
-    'dist',
-    'build',
-    'out',
-    // Version control
-    '.git',
-    '.svn',
-    '.hg',
-    // IDE and Editor
-    '.idea',
-    '.vscode',
-    '.vs',
-    '.metals',
-    '.bloop',
-    '.ensime_cache',
-    '.project',
-    // Python Specific
-    '.venv',
-    'venv',
-    '.virtualenv',
-    'eggs',
-    '.eggs',
-    'sdist',
-    '.ipynb_checkpoints',
-    // Environment and Config
-    '.env',
-    '.aws-sam',
-    '.brazil',
-    '.rvm',
-    '.gem',
-    // Cache and Temporary
-    '.cache',
-    '.sass-cache',
-    '.pytest_cache',
-    '__pycache__',
-    'tmp',
-]
-
-export const DEFAULT_EXCLUDE_FILES = [
-    // OS specific files
-    '.DS_Store',
-]
 
 export const DEFAULT_EXCLUDE_DIRS = [
     // Dependency directories
