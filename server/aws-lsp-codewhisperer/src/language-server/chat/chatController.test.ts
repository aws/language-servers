--- conflicted
+++ resolved
@@ -1,21 +1,12 @@
-<<<<<<< HEAD
-import {
-    ChatResponseStream,
-    CodeWhispererStreaming,
-    GenerateAssistantResponseCommandInput,
-} from '@amzn/codewhisperer-streaming'
+import { ChatResponseStream, CodeWhispererStreaming, SendMessageCommandInput } from '@amzn/codewhisperer-streaming'
 import {
     ChatResult,
-    CredentialsProvider,
     LSPErrorCodes,
     ResponseError,
+    TextDocument,
+    CredentialsProvider,
     Telemetry,
-    TextDocument,
 } from '@aws/language-server-runtimes/server-interface'
-=======
-import { ChatResponseStream, CodeWhispererStreaming, SendMessageCommandInput } from '@amzn/codewhisperer-streaming'
-import { ChatResult, LSPErrorCodes, ResponseError, TextDocument } from '@aws/language-server-runtimes/server-interface'
->>>>>>> 16ee552c
 import { TestFeatures } from '@aws/language-server-runtimes/testing'
 import * as assert from 'assert'
 import sinon from 'ts-sinon'
