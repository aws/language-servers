import { ChatTriggerType } from '@aws/codewhisperer-streaming-client'
import {
    ApplyWorkspaceEditParams,
    ErrorCodes,
    FeedbackParams,
    InlineChatParams,
    InsertToCursorPositionParams,
    TextDocumentEdit,
    TextEdit,
    chatRequestType,
    InlineChatResultParams,
    NotificationHandler,
    PromptInputOptionChangeParams,
    ButtonClickParams,
    ButtonClickResult,
    ListMcpServersParams,
    ListMcpServersResult,
    McpServerClickParams,
    McpServerClickResult,
    RequestHandler,
} from '@aws/language-server-runtimes/protocol'
import {
    CancellationToken,
    Chat,
    ChatParams,
    ChatResult,
    EndChatParams,
    LSPErrorCodes,
    QuickActionParams,
    ResponseError,
    TabAddParams,
    TabRemoveParams,
    TabChangeParams,
    InlineChatResult,
} from '@aws/language-server-runtimes/server-interface'
import { v4 as uuid } from 'uuid'
import {
    AddMessageEvent,
    ChatInteractionType,
    ChatTelemetryEventName,
    CombinedConversationEvent,
} from '../../shared/telemetry/types'
import { Features, LspHandlers, Result } from '../types'
import { ChatEventParser, ChatResultWithMetadata } from './chatEventParser'
import { createAuthFollowUpResult, getAuthFollowUpType, getDefaultChatResponse } from './utils'
import { ChatSessionManagementService } from './chatSessionManagementService'
import { ChatTelemetryController } from './telemetry/chatTelemetryController'
import { QuickAction } from './quickActions'
import { getErrorMessage, isAwsError, isNullish, isObject } from '../../shared/utils'
import { Metric } from '../../shared/telemetry/metric'
import { QChatTriggerContext, TriggerContext } from './contexts/triggerContext'
import { HELP_MESSAGE } from './constants'
import {
    AmazonQServicePendingProfileError,
    AmazonQServicePendingSigninError,
} from '../../shared/amazonQServiceManager/errors'
import { TelemetryService } from '../../shared/telemetry/telemetryService'
import { AmazonQWorkspaceConfig } from '../../shared/amazonQServiceManager/configurationUtils'
import { SendMessageCommandInput, SendMessageCommandOutput } from '../../shared/streamingClientService'
import { AmazonQBaseServiceManager } from '../../shared/amazonQServiceManager/BaseAmazonQServiceManager'

type ChatHandlers = Omit<
    LspHandlers<Chat>,
    | 'openTab'
    | 'sendChatUpdate'
    | 'onFileClicked'
    | 'onInlineChatPrompt'
    | 'sendContextCommands'
    | 'onCreatePrompt'
    | 'onListConversations'
    | 'onConversationClick'
    | 'onListMcpServers'
    | 'onMcpServerClick'
    | 'getSerializedChat'
    | 'onTabBarAction'
    | 'chatOptionsUpdate'
    | 'onListMcpServers'
    | 'onMcpServerClick'
    | 'onRuleClick'
    | 'onListRules'
    | 'sendPinnedContext'
    | 'onActiveEditorChanged'
    | 'onPinnedContextAdd'
    | 'onPinnedContextRemove'
<<<<<<< HEAD
=======
    | 'onOpenFileDialog'
>>>>>>> 9b2490e7
>

export class ChatController implements ChatHandlers {
    #features: Features
    #chatSessionManagementService: ChatSessionManagementService
    #telemetryController: ChatTelemetryController
    #triggerContext: QChatTriggerContext
    #customizationArn?: string
    #telemetryService: TelemetryService
    #serviceManager: AmazonQBaseServiceManager

    constructor(
        chatSessionManagementService: ChatSessionManagementService,
        features: Features,
        telemetryService: TelemetryService,
        serviceManager: AmazonQBaseServiceManager
    ) {
        this.#features = features
        this.#chatSessionManagementService = chatSessionManagementService
        this.#triggerContext = new QChatTriggerContext(features.workspace, features.logging, serviceManager)
        this.#telemetryController = new ChatTelemetryController(features, telemetryService)
        this.#telemetryService = telemetryService
        this.#serviceManager = serviceManager
    }

    dispose() {
        this.#chatSessionManagementService.dispose()
        this.#telemetryController.dispose()
    }

    async onButtonClick(params: ButtonClickParams): Promise<ButtonClickResult> {
        return {
            success: false,
            failureReason: 'not implemented',
        }
    }

    async onChatPrompt(params: ChatParams, token: CancellationToken): Promise<ChatResult | ResponseError<ChatResult>> {
        const maybeDefaultResponse = getDefaultChatResponse(params.prompt.prompt)

        if (maybeDefaultResponse) {
            return maybeDefaultResponse
        }

        const sessionResult = this.#chatSessionManagementService.getSession(params.tabId)

        const { data: session, success } = sessionResult

        if (!success) {
            return new ResponseError<ChatResult>(ErrorCodes.InternalError, sessionResult.error)
        }

        const metric = new Metric<CombinedConversationEvent>({
            cwsprChatConversationType: 'Chat',
        })

        const triggerContext = await this.#getTriggerContext(params, metric)
        const isNewConversation = !session.conversationId

        token.onCancellationRequested(() => {
            this.#log('cancellation requested')
            session.abortRequest()
        })

        let response: SendMessageCommandOutput
        let requestInput: SendMessageCommandInput

        const conversationIdentifier = session?.conversationId ?? 'New conversation'
        try {
            this.#log('Request for conversation id:', conversationIdentifier)
            requestInput = this.#triggerContext.getChatParamsFromTrigger(
                params,
                triggerContext,
                ChatTriggerType.MANUAL,
                this.#customizationArn
            )

            metric.recordStart()
            response = await session.sendMessage(requestInput)
            this.#log('Response for conversation id:', conversationIdentifier, JSON.stringify(response.$metadata))
        } catch (err) {
            if (isAwsError(err) || (isObject(err) && 'statusCode' in err && typeof err.statusCode === 'number')) {
                metric.setDimension('cwsprChatRepsonseCode', err.statusCode ?? 400)
                this.#telemetryController.emitMessageResponseError(params.tabId, metric.metric)
            }

            const authFollowType = getAuthFollowUpType(err)

            if (authFollowType) {
                this.#log(`Q auth error: ${getErrorMessage(err)}`)

                return createAuthFollowUpResult(authFollowType)
            }

            this.#log(`Q api request error ${err instanceof Error ? err.message : 'unknown'}`)
            return new ResponseError<ChatResult>(
                LSPErrorCodes.RequestFailed,
                err instanceof Error ? err.message : 'Unknown request error'
            )
        }

        try {
            const result = await this.#processSendMessageResponse(
                response,
                metric.mergeWith({
                    cwsprChatResponseCode: response.$metadata.httpStatusCode,
                    cwsprChatMessageId: response.$metadata.requestId,
                }),
                params.partialResultToken
            )

            session.conversationId = result.data?.conversationId
            this.#log('Session conversation id:', session.conversationId || '')

            if (session.conversationId) {
                this.#telemetryController.setConversationId(params.tabId, session.conversationId)

                if (isNewConversation) {
                    this.#telemetryController.updateTriggerInfo(params.tabId, {
                        startTrigger: {
                            hasUserSnippet: metric.metric.cwsprChatHasCodeSnippet ?? false,
                            triggerType: triggerContext.triggerType,
                        },
                    })

                    this.#telemetryController.emitStartConversationMetric(params.tabId, metric.metric)
                }
            }

            metric.setDimension('codewhispererCustomizationArn', requestInput.conversationState?.customizationArn)
            await this.#telemetryController.emitAddMessageMetric(params.tabId, metric.metric)

            this.#telemetryController.updateTriggerInfo(params.tabId, {
                lastMessageTrigger: {
                    ...triggerContext,
                    messageId: response.$metadata.requestId,
                    followUpActions: new Set(
                        result.data?.chatResult.followUp?.options
                            ?.map(option => option.prompt ?? '')
                            .filter(prompt => prompt.length > 0)
                    ),
                },
            })

            return result.success
                ? result.data.chatResult
                : new ResponseError<ChatResult>(LSPErrorCodes.RequestFailed, result.error)
        } catch (err) {
            this.#log('Error encountered during response streaming:', err instanceof Error ? err.message : 'unknown')

            return new ResponseError<ChatResult>(
                LSPErrorCodes.RequestFailed,
                err instanceof Error ? err.message : 'Unknown error occured during response stream'
            )
        }
    }

    async onInlineChatPrompt(
        params: InlineChatParams,
        token: CancellationToken
    ): Promise<InlineChatResult | ResponseError<InlineChatResult>> {
        // TODO: This metric needs to be removed later, just added for now to be able to create a ChatEventParser object
        const metric = new Metric<AddMessageEvent>({
            cwsprChatConversationType: 'Chat',
        })
        const triggerContext = await this.#getInlineChatTriggerContext(params)

        let response: SendMessageCommandOutput
        let requestInput: SendMessageCommandInput

        try {
            requestInput = this.#triggerContext.getChatParamsFromTrigger(
                params,
                triggerContext,
                ChatTriggerType.INLINE_CHAT,
                this.#customizationArn
            )

            const client = this.#serviceManager.getStreamingClient()
            response = await client.sendMessage(requestInput)
            this.#log('Response for inline chat', JSON.stringify(response.$metadata), JSON.stringify(response))
        } catch (err) {
            if (err instanceof AmazonQServicePendingSigninError || err instanceof AmazonQServicePendingProfileError) {
                this.#log(`Q Inline Chat SSO Connection error: ${getErrorMessage(err)}`)
                return new ResponseError<ChatResult>(LSPErrorCodes.RequestFailed, err.message)
            }
            this.#log(`Q api request error ${err instanceof Error ? err.message : 'unknown'}`)
            return new ResponseError<ChatResult>(
                LSPErrorCodes.RequestFailed,
                err instanceof Error ? err.message : 'Unknown request error'
            )
        }

        try {
            const result = await this.#processSendMessageResponseForInlineChat(
                response,
                metric,
                params.partialResultToken
            )

            return result.success
                ? {
                      ...result.data.chatResult,
                      requestId: response.$metadata.requestId,
                  }
                : new ResponseError<ChatResult>(LSPErrorCodes.RequestFailed, result.error)
        } catch (err) {
            this.#log(
                'Error encountered during inline chat response streaming:',
                err instanceof Error ? err.message : 'unknown'
            )
            return new ResponseError<ChatResult>(
                LSPErrorCodes.RequestFailed,
                err instanceof Error ? err.message : 'Unknown error occurred during inline chat response stream'
            )
        }
    }

    async onInlineChatResult(params: InlineChatResultParams) {
        await this.#telemetryService.emitInlineChatResultLog(params)
    }

    async onCodeInsertToCursorPosition(params: InsertToCursorPositionParams) {
        // Implementation based on https://github.com/aws/aws-toolkit-vscode/blob/1814cc84228d4bf20270574c5980b91b227f31cf/packages/core/src/amazonq/commons/controllers/contentController.ts#L38
        if (!params.textDocument || !params.cursorPosition || !params.code) {
            const missingParams = []

            if (!params.textDocument) missingParams.push('textDocument')
            if (!params.cursorPosition) missingParams.push('cursorPosition')
            if (!params.code) missingParams.push('code')

            this.#log(
                `Q Chat server failed to insert code. Missing required parameters for insert code: ${missingParams.join(', ')}`
            )

            return
        }

        let cursorPosition = params.cursorPosition

        const indentRange = {
            start: { line: cursorPosition.line, character: 0 },
            end: cursorPosition,
        }
        const documentContent = await this.#features.workspace.getTextDocument(params.textDocument.uri)
        // linePrefix is the raw text that is between the start of the line and the current cursor position
        let linePrefix = documentContent?.getText(indentRange)
        // calculatedIndent is the indent we calculate inside this function and apply to the text to be inserted
        let calculatedIndent = ''
        let hasVirtualSpace = false

        if (linePrefix) {
            // If linePrefix object is not empty, there are two possibilities:
            // Case 1: If linePrefix contains only whitespace: Use the entire linePrefix as is for the indent
            // Case 2: If linePrefix contains non-whitespace characters: Extract leading whitespace from linePrefix (if any), ignore rest of text
            calculatedIndent =
                linePrefix.trim().length == 0
                    ? linePrefix
                    : ' '.repeat(linePrefix.length - linePrefix.trimStart().length)
        } else if (documentContent && cursorPosition.character > 0) {
            // When the cursor is not at the start of the line (position > 0) but there's no actual text at the indentation range
            // It means there are virtual spaces that is being rendered by the IDE
            // In this case, the indentation is determined by the cursorPosition
            this.#log('Indent is nullish and the cursor position is greater than zero while inserting code')
            calculatedIndent = ' '.repeat(cursorPosition.character)
            hasVirtualSpace = true
            cursorPosition.character = 0
        }

        const textWithIndent = params.code
            .split('\n')
            .map((line, index) => {
                if (index === 0) {
                    return hasVirtualSpace && line ? calculatedIndent + line : line
                }
                // Only indent non-empty lines
                return line ? calculatedIndent + line : ''
            })
            .join('\n')

        const workspaceEdit: ApplyWorkspaceEditParams = {
            edit: {
                documentChanges: [
                    TextDocumentEdit.create({ uri: params.textDocument.uri, version: 0 }, [
                        TextEdit.insert(cursorPosition, textWithIndent),
                    ]),
                ],
            },
        }
        const applyResult = await this.#features.lsp.workspace.applyWorkspaceEdit(workspaceEdit)

        if (applyResult.applied) {
            this.#log(`Q Chat server inserted code successfully`)
            this.#telemetryController.enqueueCodeDiffEntry({ ...params, code: textWithIndent })
        } else {
            this.#log(
                `Q Chat server failed to insert code: ${applyResult.failureReason ?? 'No failure reason provided'}`
            )
        }
    }
    onCopyCodeToClipboard() {}

    onEndChat(params: EndChatParams, _token: CancellationToken): boolean {
        const { success } = this.#chatSessionManagementService.deleteSession(params.tabId)

        return success
    }

    onFollowUpClicked() {}

    onInfoLinkClick() {}

    onLinkClick() {}

    onReady() {}

    onSendFeedback({ tabId, feedbackPayload }: FeedbackParams) {
        this.#features.telemetry.emitMetric({
            name: 'amazonq_sendFeedback',
            data: {
                comment: JSON.stringify({
                    type: 'codewhisperer-chat-answer-feedback',
                    conversationId: this.#telemetryController.getConversationId(tabId) ?? '',
                    messageId: feedbackPayload.messageId,
                    reason: feedbackPayload.selectedOption,
                    userComment: feedbackPayload.comment,
                }),
                // this is always Negative because only thumbs down has a form
                sentiment: 'Negative',
            },
        })
    }

    onSourceLinkClick() {}

    onTabAdd(params: TabAddParams) {
        this.#telemetryController.activeTabId = params.tabId

        this.#chatSessionManagementService.createSession(params.tabId)
    }

    onTabChange(params: TabChangeParams) {
        this.#telemetryController.emitConversationMetric({
            name: ChatTelemetryEventName.ExitFocusConversation,
            data: {},
        })

        this.#telemetryController.activeTabId = params.tabId

        this.#telemetryController.emitConversationMetric({
            name: ChatTelemetryEventName.EnterFocusConversation,
            data: {},
        })
    }

    onTabRemove(params: TabRemoveParams) {
        if (this.#telemetryController.activeTabId === params.tabId) {
            this.#telemetryController.emitConversationMetric({
                name: ChatTelemetryEventName.ExitFocusConversation,
                data: {},
            })
            this.#telemetryController.activeTabId = undefined
        }

        this.#chatSessionManagementService.deleteSession(params.tabId)
        this.#telemetryController.removeConversation(params.tabId)
    }

    onQuickAction(params: QuickActionParams, _cancellationToken: CancellationToken) {
        switch (params.quickAction) {
            case QuickAction.Clear: {
                const sessionResult = this.#chatSessionManagementService.getSession(params.tabId)

                this.#telemetryController.emitChatMetric({
                    name: ChatTelemetryEventName.RunCommand,
                    data: {
                        cwsprChatCommandType: params.quickAction,
                    },
                })

                this.#telemetryController.removeConversation(params.tabId)

                sessionResult.data?.clear()

                return {}
            }

            case QuickAction.Help:
                this.#telemetryController.emitChatMetric({
                    name: ChatTelemetryEventName.RunCommand,
                    data: {
                        cwsprChatCommandType: params.quickAction,
                    },
                })
                return {
                    messageId: uuid(),
                    body: HELP_MESSAGE,
                }
            default:
                return {}
        }
    }

    async #getInlineChatTriggerContext(params: InlineChatParams) {
        let triggerContext: TriggerContext = await this.#triggerContext.getNewTriggerContext(params)
        return triggerContext
    }

    async #getTriggerContext(params: ChatParams, metric: Metric<CombinedConversationEvent>) {
        const lastMessageTrigger = this.#telemetryController.getLastMessageTrigger(params.tabId)

        let triggerContext: TriggerContext

        // this is the only way we can detect a follow up action
        // we can reuse previous trigger information
        if (lastMessageTrigger?.followUpActions?.has(params.prompt?.prompt ?? '')) {
            await this.#telemetryController.emitInteractWithMessageMetric(params.tabId, {
                cwsprChatMessageId: lastMessageTrigger.messageId!,
                cwsprChatInteractionType: ChatInteractionType.ClickFollowUp,
            })

            triggerContext = lastMessageTrigger
        } else {
            triggerContext = await this.#triggerContext.getNewTriggerContext(params)
            triggerContext.triggerType = this.#telemetryController.getCurrentTrigger(params.tabId) ?? 'click'
        }

        metric.mergeWith({
            cwsprChatUserIntent: triggerContext?.userIntent,
            cwsprChatProgrammingLanguage: triggerContext?.programmingLanguage?.languageName,
            cwsprChatRequestLength: params.prompt?.prompt?.length ?? 0,
            cwsprChatTriggerInteraction: triggerContext?.triggerType,
            cwsprChatHasCodeSnippet: triggerContext.hasCodeSnippet ?? false,
            cwsprChatActiveEditorTotalCharacters: triggerContext.totalEditorCharacters ?? 0,
        })

        return triggerContext
    }

    async #processSendMessageResponse(
        response: SendMessageCommandOutput,
        metric: Metric<AddMessageEvent>,
        partialResultToken?: string | number
    ): Promise<Result<ChatResultWithMetadata, string>> {
        const requestId = response.$metadata.requestId!
        const chatEventParser = new ChatEventParser(requestId, metric)

        for await (const chatEvent of response.sendMessageResponse!) {
            const result = chatEventParser.processPartialEvent(chatEvent)

            // terminate early when there is an error
            if (!result.success) {
                return result
            }

            if (!isNullish(partialResultToken)) {
                await this.#features.lsp.sendProgress(chatRequestType, partialResultToken, result.data.chatResult)
            }
        }

        metric.mergeWith({
            cwsprChatFullResponseLatency: metric.getTimeElapsed(),
            cwsprChatFollowUpCount: chatEventParser.totalEvents.followupPromptEvent,
            cwsprChatReferencesCount: chatEventParser.totalEvents.codeReferenceEvent,
            cwsprChatSourceLinkCount: chatEventParser.totalEvents.supplementaryWebLinksEvent,
            cwsprChatResponseLength: chatEventParser.body?.length ?? 0,
        })

        return chatEventParser.getResult()
    }

    async #processSendMessageResponseForInlineChat(
        response: SendMessageCommandOutput,
        metric: Metric<AddMessageEvent>,
        partialResultToken?: string | number
    ): Promise<Result<ChatResultWithMetadata, string>> {
        const requestId = response.$metadata.requestId!
        const chatEventParser = new ChatEventParser(requestId, metric)

        for await (const chatEvent of response.sendMessageResponse!) {
            const result = chatEventParser.processPartialEvent(chatEvent)

            // terminate early when there is an error
            if (!result.success) {
                return result
            }

            if (!isNullish(partialResultToken)) {
                await this.#features.lsp.sendProgress(chatRequestType, partialResultToken, result.data.chatResult)
            }
        }

        return chatEventParser.getResult()
    }

    onPromptInputOptionChange() {}

    updateConfiguration = (newConfig: AmazonQWorkspaceConfig) => {
        this.#customizationArn = newConfig.customizationArn
        this.#log(`Chat configuration updated customizationArn to ${this.#customizationArn}`)
        /*
            The flag enableTelemetryEventsToDestination is set to true temporarily. It's value will be determined through destination
            configuration post all events migration to STE. It'll be replaced by qConfig['enableTelemetryEventsToDestination'] === true
        */
        // const enableTelemetryEventsToDestination = true
        // this.#telemetryService.updateEnableTelemetryEventsToDestination(enableTelemetryEventsToDestination)
        const updatedOptOutPreference = newConfig.optOutTelemetryPreference
        this.#telemetryService.updateOptOutPreference(updatedOptOutPreference)
        this.#log(`Chat configuration telemetry preference to ${updatedOptOutPreference}`)
    }

    #log(...messages: string[]) {
        this.#features.logging.log(messages.join(' '))
    }
}<|MERGE_RESOLUTION|>--- conflicted
+++ resolved
@@ -82,10 +82,7 @@
     | 'onActiveEditorChanged'
     | 'onPinnedContextAdd'
     | 'onPinnedContextRemove'
-<<<<<<< HEAD
-=======
     | 'onOpenFileDialog'
->>>>>>> 9b2490e7
 >
 
 export class ChatController implements ChatHandlers {
