--- conflicted
+++ resolved
@@ -82,12 +82,8 @@
                 requestInput.conversationState?.conversationId ?? 'undefined'
             )
 
-<<<<<<< HEAD
-            response = await session.generateAssistantResponse(requestInput.data)
-=======
             response = await session.generateAssistantResponse(requestInput)
             this.#log('Response to tab:', params.tabId, JSON.stringify(response.$metadata))
->>>>>>> 9c1a5c56
         } catch (err) {
             this.#log(`Q api request error ${err instanceof Error ? err.message : 'unknown'}`)
 
