--- conflicted
+++ resolved
@@ -3,11 +3,8 @@
 import { BedrockTools, ChatParams, CursorState, InlineChatParams } from '@aws/language-server-runtimes/server-interface'
 import { Features } from '../../types'
 import { DocumentContext, DocumentContextExtractor } from './documentContext'
-<<<<<<< HEAD
 import { workspaceUtils } from '@aws/lsp-core'
-=======
 import { SendMessageCommandInput } from '../../../shared/streamingClientService'
->>>>>>> f5dac38c
 
 export interface TriggerContext extends Partial<DocumentContext> {
     userIntent?: UserIntent
