import { MetricEvent, Telemetry } from '@aws/language-server-runtimes/server-interface/telemetry'
import { TriggerType } from '@aws/chat-client-ui-types'
import {
    AgenticChatInteractionType,
    ChatInteractionType,
    ChatTelemetryEventMap,
    ChatTelemetryEventName,
    CombinedConversationEvent,
    InteractWithMessageEvent,
} from '../../../shared/telemetry/types'
import { Features, KeysMatching } from '../../types'
import {
    ChatUIEventName,
    InsertToCursorPositionParams,
    RelevancyVoteType,
    isClientTelemetryEvent,
} from './clientTelemetry'
import { ToolUse, UserIntent } from '@amzn/codewhisperer-streaming'
import { TriggerContext } from '../contexts/triggerContext'

import { CredentialsProvider, Logging } from '@aws/language-server-runtimes/server-interface'
import { AcceptedSuggestionEntry, CodeDiffTracker } from '../../inline-completion/codeDiffTracker'
import { TelemetryService } from '../../../shared/telemetry/telemetryService'
import { getEndPositionForAcceptedSuggestion, getTelemetryReasonDesc } from '../../../shared/utils'
import { CodewhispererLanguage } from '../../../shared/languageDetection'

export const CONVERSATION_ID_METRIC_KEY = 'cwsprChatConversationId'

export interface ChatMetricEvent<
    TName extends ChatTelemetryEventName,
    TData extends ChatTelemetryEventMap[TName] = ChatTelemetryEventMap[TName],
> extends MetricEvent {
    name: TName
    data: TData
}

type ConversationMetricName = KeysMatching<ChatTelemetryEventMap, { [CONVERSATION_ID_METRIC_KEY]: string }>

interface MessageTrigger extends TriggerContext {
    messageId?: string
    followUpActions?: Set<string>
}

interface StartTrigger {
    triggerType?: TriggerType
    hasUserSnippet?: boolean
}

interface ConversationTriggerInfo {
    conversationId: string
    startTrigger?: StartTrigger
    lastMessageTrigger?: MessageTrigger
}

interface AcceptedSuggestionChatEntry extends AcceptedSuggestionEntry {
    conversationId: string
    messageId: string
}

export class ChatTelemetryController {
    #activeTabId?: string
    #tabTelemetryInfoByTabId: { [tabId: string]: ConversationTriggerInfo }
    #currentTriggerByTabId: { [tabId: string]: TriggerType } = {}
    #customizationInfoByTabAndMessageId: { [tabId: string]: { [messageId: string]: string } }
    #credentialsProvider: CredentialsProvider
    #telemetry: Telemetry
    #logging: Logging
    #codeDiffTracker: CodeDiffTracker<AcceptedSuggestionChatEntry>
    #telemetryService: TelemetryService

    constructor(features: Features, telemetryService: TelemetryService) {
        this.#tabTelemetryInfoByTabId = {}
        this.#currentTriggerByTabId = {}
        this.#customizationInfoByTabAndMessageId = {}
        this.#telemetry = features.telemetry
        this.#logging = features.logging
        this.#credentialsProvider = features.credentialsProvider
        this.#telemetry.onClientTelemetry(async params => await this.#handleClientTelemetry(params))
        this.#codeDiffTracker = new CodeDiffTracker(features.workspace, features.logging, (entry, percentage) =>
            this.emitModifyCodeMetric(entry, percentage)
        )
        this.#telemetryService = telemetryService
    }

    public get activeTabId(): string | undefined {
        return this.#activeTabId
    }

    public set activeTabId(activeTabId: string | undefined) {
        this.#activeTabId = activeTabId
    }

    public getCurrentTrigger(tabId: string) {
        return this.#currentTriggerByTabId[tabId]
    }

    public getConversationId(tabId?: string) {
        return tabId && this.#tabTelemetryInfoByTabId[tabId]?.conversationId
    }

    public getCustomizationId(tabId: string, messageId: string) {
        return tabId && messageId && this.#customizationInfoByTabAndMessageId[tabId]?.[messageId]
    }

    public removeConversation(tabId: string) {
        delete this.#tabTelemetryInfoByTabId[tabId]
        delete this.#customizationInfoByTabAndMessageId[tabId]
    }

    public setConversationId(tabId: string, conversationId: string) {
        this.updateTriggerInfo(tabId, { conversationId })
    }

    public updateTriggerInfo(tabId: string, info: Partial<ConversationTriggerInfo>) {
        this.#tabTelemetryInfoByTabId[tabId] = { ...this.#tabTelemetryInfoByTabId[tabId], ...info }
    }

    public getLastMessageTrigger(tabId: string) {
        return this.#tabTelemetryInfoByTabId[tabId]?.lastMessageTrigger
    }

    // Used for accessing codeDiffTracker in unit tests
    public get codeDiffTracker(): CodeDiffTracker<AcceptedSuggestionChatEntry> {
        return this.#codeDiffTracker
    }

    public emitModifyCodeMetric(entry: AcceptedSuggestionChatEntry, percentage: number) {
        return this.#telemetryService.emitChatUserModificationEvent({
            conversationId: entry.conversationId,
            messageId: entry.messageId,
            modificationPercentage: percentage,
            customizationArn: entry.customizationArn,
        })
    }

    public emitChatMetric<TName extends ChatTelemetryEventName>(
        metric: ChatMetricEvent<TName, ChatTelemetryEventMap[TName]>
    ) {
        this.#telemetry.emitMetric({
            ...metric,
            data: {
                ...metric.data,
                credentialStartUrl: this.#credentialsProvider.getConnectionMetadata()?.sso?.startUrl,
                result: 'Succeeded',
            },
        })
    }

    public emitConversationMetric<
        TName extends ConversationMetricName,
        TEvent extends ChatMetricEvent<TName, ChatTelemetryEventMap[TName]>,
    >(
        metric: Omit<TEvent, 'data'> & {
            data: Omit<TEvent['data'], typeof CONVERSATION_ID_METRIC_KEY | 'credentialStartUrl'>
        },
        tabId = this.activeTabId
    ) {
        const conversationId = this.getConversationId(tabId)
        if (conversationId) {
            this.#telemetry.emitMetric({
                ...metric,
                data: {
                    ...metric.data,
                    credentialStartUrl: this.#credentialsProvider.getConnectionMetadata()?.sso?.startUrl,
                    [CONVERSATION_ID_METRIC_KEY]: conversationId,
                    result: 'Succeeded',
                },
            })
        }
    }

    public emitToolUseSuggested(toolUse: ToolUse, conversationId: string, languageServerVersion: string) {
        this.#telemetry.emitMetric({
            name: ChatTelemetryEventName.ToolUseSuggested,
            data: {
                [CONVERSATION_ID_METRIC_KEY]: conversationId,
                cwsprChatConversationType: 'AgenticChatWithToolUse',
                credentialStartUrl: this.#credentialsProvider.getConnectionMetadata()?.sso?.startUrl,
                cwsprToolName: toolUse.name ?? '',
                cwsprToolUseId: toolUse.toolUseId ?? '',
                result: 'Succeeded',
                languageServerVersion: languageServerVersion,
            },
        })
    }

    public emitInteractWithAgenticChat(interactionType: AgenticChatInteractionType, tabId: string) {
        this.#telemetry.emitMetric({
            name: ChatTelemetryEventName.InteractWithAgenticChat,
            data: {
                [CONVERSATION_ID_METRIC_KEY]: this.getConversationId(tabId),
                cwsprChatConversationType: 'AgenticChat',
                credentialStartUrl: this.#credentialsProvider.getConnectionMetadata()?.sso?.startUrl,
                cwsprAgenticChatInteractionType: interactionType,
            },
        })
    }

    public emitAddMessageMetric(tabId: string, metric: Partial<CombinedConversationEvent>) {
        const conversationId = this.getConversationId(tabId)
        // Store the customization value associated with the message
        if (metric.cwsprChatMessageId && metric.codewhispererCustomizationArn) {
            this.#customizationInfoByTabAndMessageId[tabId] = {
                ...this.#customizationInfoByTabAndMessageId[tabId],
                [metric.cwsprChatMessageId]: metric.codewhispererCustomizationArn,
            }
        }
        return this.#telemetryService.emitChatAddMessage(
            {
                conversationId: conversationId,
                messageId: metric.cwsprChatMessageId,
                customizationArn: metric.codewhispererCustomizationArn,
                userIntent: metric.cwsprChatUserIntent,
                hasCodeSnippet: metric.cwsprChatHasCodeSnippet,
                programmingLanguage: metric.cwsprChatProgrammingLanguage as CodewhispererLanguage,
                activeEditorTotalCharacters: metric.cwsprChatActiveEditorTotalCharacters,
                timeToFirstChunkMilliseconds: metric.cwsprTimeToFirstChunk,
                timeBetweenChunks: metric.cwsprChatTimeBetweenChunks,
                fullResponselatency: metric.cwsprChatFullResponseLatency,
                requestLength: metric.cwsprChatRequestLength,
                responseLength: metric.cwsprChatResponseLength,
                numberOfCodeBlocks: metric.cwsprChatResponseCodeSnippetCount,
            },
            {
                chatTriggerInteraction: metric.cwsprChatTriggerInteraction,
                chatResponseCode: metric.cwsprChatResponseCode,
                chatSourceLinkCount: metric.cwsprChatSourceLinkCount,
                chatReferencesCount: metric.cwsprChatReferencesCount,
                chatFollowUpCount: metric.cwsprChatFollowUpCount,
                chatConversationType: metric.cwsprChatConversationType,
                chatActiveEditorImportCount: metric.cwsprChatActiveEditorImportCount,
<<<<<<< HEAD
                cwsprChatHasContextList: metric.cwsprChatHasContextList,
                cwsprChatFolderContextCount: metric.cwsprChatFolderContextCount,
                cwsprChatFileContextCount: metric.cwsprChatFileContextCount,
                cwsprChatRuleContextCount: metric.cwsprChatRuleContextCount,
                cwsprChatPromptContextCount: metric.cwsprChatPromptContextCount,
                cwsprChatFileContextLength: metric.cwsprChatFileContextLength,
                cwsprChatRuleContextLength: metric.cwsprChatRuleContextLength,
                cwsprChatPromptContextLength: metric.cwsprChatPromptContextLength,
=======
                languageServerVersion: metric.languageServerVersion,
>>>>>>> a7bfc1a0
            }
        )
    }

    public emitStartConversationMetric(tabId: string, metric: Partial<CombinedConversationEvent>) {
        this.emitConversationMetric(
            {
                name: ChatTelemetryEventName.StartConversation,
                data: {
                    cwsprChatHasCodeSnippet: metric.cwsprChatHasCodeSnippet,
                    cwsprChatTriggerInteraction: metric.cwsprChatTriggerInteraction,
                    cwsprChatUserIntent: metric.cwsprChatUserIntent,
                    cwsprChatProgrammingLanguage: metric.cwsprChatProgrammingLanguage,
                    cwsprChatConversationType: metric.cwsprChatConversationType,
                },
            },
            tabId
        )
    }

    public emitInteractWithMessageMetric(
        tabId: string,
        metric: Omit<InteractWithMessageEvent, 'cwsprChatConversationId'>
    ) {
        return this.#telemetryService.emitChatInteractWithMessage(metric, {
            conversationId: this.getConversationId(tabId),
        })
    }

    public emitMessageResponseError(
        tabId: string,
        metric: Partial<CombinedConversationEvent>,
        requestId?: string,
        errorReason?: string
    ) {
        this.#telemetry.emitMetric({
            name: ChatTelemetryEventName.MessageResponseError,
            data: {
                cwsprChatHasCodeSnippet: metric.cwsprChatHasCodeSnippet,
                cwsprChatTriggerInteraction: metric.cwsprChatTriggerInteraction,
                cwsprChatUserIntent: metric.cwsprChatUserIntent,
                cwsprChatProgrammingLanguage: metric.cwsprChatProgrammingLanguage,
                cwsprChatActiveEditorTotalCharacters: metric.cwsprChatActiveEditorTotalCharacters,
                cwsprChatActiveEditorImportCount: metric.cwsprChatActiveEditorImportCount,
                cwsprChatRepsonseCode: metric.cwsprChatRepsonseCode,
                cwsprChatRequestLength: metric.cwsprChatRequestLength,
                cwsprChatConversationType: metric.cwsprChatConversationType,
                requestId: requestId,
                reasonDesc: getTelemetryReasonDesc(errorReason),
                credentialStartUrl: this.#credentialsProvider.getConnectionMetadata()?.sso?.startUrl,
                result: 'Succeeded',
                [CONVERSATION_ID_METRIC_KEY]: this.getConversationId(tabId),
                languageServerVersion: metric.languageServerVersion,
            },
        })
    }

    public enqueueCodeDiffEntry(params: Omit<InsertToCursorPositionParams, 'name'>) {
        if (!params.code || !params.cursorPosition || !params.textDocument?.uri) {
            return
        }

        // Calculate the new cursor position
        const endPosition = getEndPositionForAcceptedSuggestion(params.code, params.cursorPosition)

        this.#codeDiffTracker.enqueue({
            conversationId: this.getConversationId(params.tabId) || '',
            messageId: params.messageId,
            fileUrl: params.textDocument.uri,
            time: Date.now(),
            originalString: params.code,
            customizationArn: this.getCustomizationId(params.tabId, params.messageId),
            startPosition: params.cursorPosition,
            endPosition,
        })
    }

    // Current clients don't send the inserToCursorPosition event to server as a chat request but the information comes as a telemetry notification
    // Therefore currently modifyCode telemetry is calculated in the chatTelemetryController
    // Once clients start sending the inserToCursorPosition chat event and stops sending the telemetry event, we can remove this private function and its invocation
    #enqueueCodeDiffEntry(params: InsertToCursorPositionParams) {
        const documentUri = params.textDocument?.uri
        const cursorRangeOrPosition = params.cursorState?.[0]

        if (params.code && documentUri && cursorRangeOrPosition) {
            const startPosition =
                'position' in cursorRangeOrPosition ? cursorRangeOrPosition.position : cursorRangeOrPosition.range.start
            const endPosition =
                'position' in cursorRangeOrPosition ? cursorRangeOrPosition.position : cursorRangeOrPosition.range.end

            this.#codeDiffTracker.enqueue({
                conversationId: this.getConversationId(params.tabId) || '',
                messageId: params.messageId,
                fileUrl: documentUri,
                time: Date.now(),
                originalString: params.code,
                customizationArn: this.getCustomizationId(params.tabId, params.messageId),
                startPosition,
                endPosition,
            })
        }
    }

    async #handleClientTelemetry(params: unknown) {
        try {
            if (isClientTelemetryEvent(params)) {
                switch (params.name) {
                    case ChatUIEventName.AddMessage:
                        // we are trusting that the notification comes just right before the request
                        this.#currentTriggerByTabId[params.tabId] = params.triggerType
                        break
                    case ChatUIEventName.TabAdd:
                        this.#tabTelemetryInfoByTabId[params.tabId] = {
                            ...this.#tabTelemetryInfoByTabId[params.tabId],
                            startTrigger: {
                                triggerType: params.triggerType,
                            },
                        }
                        break
                    case ChatUIEventName.EnterFocusChat:
                        this.emitChatMetric({
                            name: ChatTelemetryEventName.EnterFocusChat,
                            data: {},
                        })
                        break
                    case ChatUIEventName.ExitFocusChat:
                        this.emitChatMetric({
                            name: ChatTelemetryEventName.ExitFocusChat,
                            data: {},
                        })
                        break
                    case ChatUIEventName.Vote:
                        const voteData: Omit<InteractWithMessageEvent, 'cwsprChatConversationId'> = {
                            cwsprChatMessageId: params.messageId,
                            cwsprChatInteractionType:
                                params.vote === RelevancyVoteType.UP
                                    ? ChatInteractionType.Upvote
                                    : ChatInteractionType.Downvote,
                            codewhispererCustomizationArn: this.getCustomizationId(params.tabId, params.messageId),
                        }
                        await this.#telemetryService.emitChatInteractWithMessage(voteData, {
                            conversationId: this.getConversationId(params.tabId),
                        })
                        break
                    case ChatUIEventName.InsertToCursorPosition:
                    case ChatUIEventName.CopyToClipboard:
                        if (params.name === ChatUIEventName.InsertToCursorPosition) {
                            this.#enqueueCodeDiffEntry(params)
                        }

                        const interactData: Omit<InteractWithMessageEvent, 'cwsprChatConversationId'> = {
                            cwsprChatMessageId: params.messageId,
                            cwsprChatInteractionType:
                                params.name === ChatUIEventName.InsertToCursorPosition
                                    ? ChatInteractionType.InsertAtCursor
                                    : ChatInteractionType.CopySnippet,
                            cwsprChatAcceptedCharactersLength: params.code?.length ?? 0,
                            cwsprChatHasReference: Boolean(params.referenceTrackerInformation?.length),
                            cwsprChatCodeBlockIndex: params.codeBlockIndex,
                            cwsprChatTotalCodeBlocks: params.totalCodeBlocks,
                            codewhispererCustomizationArn: this.getCustomizationId(params.tabId, params.messageId),
                        }
                        await this.#telemetryService.emitChatInteractWithMessage(interactData, {
                            conversationId: this.getConversationId(params.tabId),
                            acceptedLineCount:
                                params.name === ChatUIEventName.InsertToCursorPosition
                                    ? params.code?.split('\n').length
                                    : undefined,
                        })
                        break
                    case ChatUIEventName.LinkClick:
                    case ChatUIEventName.InfoLinkClick:
                        const clickBodyLinkData: Omit<InteractWithMessageEvent, 'cwsprChatConversationId'> = {
                            cwsprChatMessageId: params.messageId,
                            cwsprChatInteractionType: ChatInteractionType.ClickBodyLink,
                            cwsprChatInteractionTarget: params.link,
                            codewhispererCustomizationArn: this.getCustomizationId(params.tabId, params.messageId),
                        }
                        await this.emitInteractWithMessageMetric(params.tabId, clickBodyLinkData)
                        break
                    case ChatUIEventName.SourceLinkClick:
                        const clickLinkData: Omit<InteractWithMessageEvent, 'cwsprChatConversationId'> = {
                            cwsprChatMessageId: params.messageId,
                            cwsprChatInteractionType: ChatInteractionType.ClickLink,
                            cwsprChatInteractionTarget: params.link,
                            codewhispererCustomizationArn: this.getCustomizationId(params.tabId, params.messageId),
                        }
                        await this.emitInteractWithMessageMetric(params.tabId, clickLinkData)
                        break
                }
            }
        } catch (err) {
            this.#logging.log(`Exception Thrown from ChatTelemetryController: ${err}`)
        }
    }

    public dispose() {
        // eslint-disable-next-line @typescript-eslint/no-floating-promises
        this.#codeDiffTracker.shutdown()
    }
}

export function convertToTelemetryUserIntent(userIntent?: UserIntent) {
    switch (userIntent) {
        case UserIntent.EXPLAIN_CODE_SELECTION:
            return 'explainCodeSelection'
        case UserIntent.SUGGEST_ALTERNATE_IMPLEMENTATION:
            return 'suggestAlternateImplementation'
        case UserIntent.APPLY_COMMON_BEST_PRACTICES:
            return 'applyCommonBestPractices'
        case UserIntent.IMPROVE_CODE:
            return 'improveCode'
        case UserIntent.CITE_SOURCES:
            return 'citeSources'
        case UserIntent.EXPLAIN_LINE_BY_LINE:
            return 'explainLineByLine'
        case UserIntent.SHOW_EXAMPLES:
            return 'showExamples'
        default:
            return ''
    }
}<|MERGE_RESOLUTION|>--- conflicted
+++ resolved
@@ -229,7 +229,6 @@
                 chatFollowUpCount: metric.cwsprChatFollowUpCount,
                 chatConversationType: metric.cwsprChatConversationType,
                 chatActiveEditorImportCount: metric.cwsprChatActiveEditorImportCount,
-<<<<<<< HEAD
                 cwsprChatHasContextList: metric.cwsprChatHasContextList,
                 cwsprChatFolderContextCount: metric.cwsprChatFolderContextCount,
                 cwsprChatFileContextCount: metric.cwsprChatFileContextCount,
@@ -238,9 +237,7 @@
                 cwsprChatFileContextLength: metric.cwsprChatFileContextLength,
                 cwsprChatRuleContextLength: metric.cwsprChatRuleContextLength,
                 cwsprChatPromptContextLength: metric.cwsprChatPromptContextLength,
-=======
                 languageServerVersion: metric.languageServerVersion,
->>>>>>> a7bfc1a0
             }
         )
     }
