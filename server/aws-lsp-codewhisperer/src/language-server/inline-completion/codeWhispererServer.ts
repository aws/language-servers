--- conflicted
+++ resolved
@@ -334,23 +334,6 @@
                                 streakLength
                             )
                         }
-<<<<<<< HEAD
-                        // Emit user trigger decision at session close time for active session
-                        completionSessionManager.discardSession(currentSession)
-                        const streakLength = editsEnabled ? streakTracker.getAndUpdateStreakLength(false) : 0
-                        await emitUserTriggerDecisionTelemetry(
-                            telemetry,
-                            telemetryService,
-                            currentSession,
-                            timeSinceLastUserModification,
-                            0,
-                            0,
-                            [],
-                            [],
-                            streakLength
-                        )
-=======
->>>>>>> 0767e074
                     }
 
                     const supplementalMetadata = supplementalContext?.supContextData
