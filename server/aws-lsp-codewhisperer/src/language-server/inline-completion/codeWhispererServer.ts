--- conflicted
+++ resolved
@@ -582,62 +582,6 @@
                             extraContext + '\n' + requestContext.fileContext.leftFileContent
                     }
 
-<<<<<<< HEAD
-                    if (editsEnabled) {
-                        // TODO: generateSuggestionsAndPrefetch should only apply to vscode but not other IDEs.
-                        return codeWhispererService
-                            .generateCompletionsAndEdits(
-                                textDocument,
-                                {
-                                    ...requestContext,
-                                    predictionTypes: predictionTypes.flat(),
-                                    fileContext: {
-                                        ...requestContext.fileContext,
-                                        leftFileContent: requestContext.fileContext.leftFileContent
-                                            .slice(-CONTEXT_CHARACTERS_LIMIT)
-                                            .replaceAll('\r\n', '\n'),
-                                        rightFileContent: requestContext.fileContext.rightFileContent
-                                            .slice(0, CONTEXT_CHARACTERS_LIMIT)
-                                            .replaceAll('\r\n', '\n'),
-                                    },
-                                },
-                                { enablePrefetch: false }
-                            )
-                            .then(async suggestionResponse => {
-                                return processSuggestionResponse(
-                                    suggestionResponse,
-                                    newSession,
-                                    true,
-                                    selectionRange,
-                                    textDocument
-                                )
-                            })
-                            .catch(err => {
-                                return handleSuggestionsErrors(err, newSession)
-                            })
-                    } else {
-                        return codeWhispererService
-                            .generateSuggestions({
-                                ...requestContext,
-                                fileContext: {
-                                    ...requestContext.fileContext,
-                                    leftFileContent: requestContext.fileContext.leftFileContent
-                                        .slice(-CONTEXT_CHARACTERS_LIMIT)
-                                        .replaceAll('\r\n', '\n'),
-                                    rightFileContent: requestContext.fileContext.rightFileContent
-                                        .slice(0, CONTEXT_CHARACTERS_LIMIT)
-                                        .replaceAll('\r\n', '\n'),
-                                },
-                                ...(workspaceId ? { workspaceId: workspaceId } : {}),
-                            })
-                            .then(async suggestionResponse => {
-                                return processSuggestionResponse(suggestionResponse, newSession, true, selectionRange)
-                            })
-                            .catch(err => {
-                                return handleSuggestionsErrors(err, newSession)
-                            })
-                    }
-=======
                     const generateCompletionReq = {
                         ...requestContext,
                         fileContext: {
@@ -660,7 +604,6 @@
                         .catch(err => {
                             return handleSuggestionsErrors(err, newSession)
                         })
->>>>>>> cfc68311
                 }
             })
         }
@@ -946,7 +889,6 @@
                 }
             }
 
-<<<<<<< HEAD
             if (isInlineEdit && acceptedSuggestion !== undefined) {
                 // [acceptedSuggestion.insertText] will be undefined for an NEP accept
                 // Tell codewhispererService the session is accepted and ready to provide prefetch results
@@ -959,8 +901,6 @@
                 amazonQServiceManager.getCodewhispererService().clearCachedSuggestions()
             }
 
-=======
->>>>>>> cfc68311
             // Handle rejected edit predictions
             if (isInlineEdit && !isAccepted) {
                 // Find all rejected suggestions in this session
