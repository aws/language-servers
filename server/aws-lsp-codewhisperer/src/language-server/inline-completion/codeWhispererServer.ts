--- conflicted
+++ resolved
@@ -270,9 +270,6 @@
             params: InlineCompletionWithReferencesParams,
             token: CancellationToken
         ): Promise<InlineCompletionListWithReferences> => {
-<<<<<<< HEAD
-            console.log(`onInlineCompletionHandler  @cwsprServer.ts`)
-=======
             // Generate a unique request ID for this completion request
             const flareRequestId = DebugLogger.getInstance().generateflareRequestId()
 
@@ -286,7 +283,6 @@
                 'onInlineCompletionHandler'
             )
 
->>>>>>> f2286f9b
             // On every new completion request close current inflight session.
             const currentSession = sessionManager.getCurrentSession()
             if (currentSession && currentSession.state == 'REQUESTING') {
@@ -735,10 +731,7 @@
                 firstCompletionDisplayLatency,
                 totalSessionDisplayTime,
                 typeaheadLength,
-<<<<<<< HEAD
-=======
                 // These properties don't exist in LogInlineCompletionSessionResultsParams
->>>>>>> f2286f9b
                 // addedCharacterCount,
                 // deletedCharacterCount,
             } = params
@@ -846,13 +839,8 @@
                 telemetryService,
                 session,
                 timeSinceLastUserModification,
-<<<<<<< HEAD
-                // addedCharacterCount,
-                // deletedCharacterCount,
-=======
                 0, // addedCharacterCount (not available in params)
                 0, // deletedCharacterCount (not available in params)
->>>>>>> f2286f9b
                 streakLength
             )
         }
