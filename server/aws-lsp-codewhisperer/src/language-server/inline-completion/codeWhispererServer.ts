--- conflicted
+++ resolved
@@ -313,6 +313,7 @@
     ({ credentialsProvider, lsp, workspace, telemetry, logging, runtime, sdkInitializator }) => {
         let lastUserModificationTime: number
         let timeSinceLastUserModification: number = 0
+        // Threshold to avoid getting the same suggestion type due to unexpected issue
         const timeSinceCloseTimeEditStreakThreshold: number = 2000
 
         const sessionManager = SessionManager.getInstance()
@@ -483,8 +484,6 @@
                         if (editsEnabled) {
                             const predictionTypes: string[][] = []
 
-<<<<<<< HEAD
-                            // if previous decision is Accept and previous suggestionType is EDIT, automatically trigger EDIT suggestion
                             if (
                                 previousDecision === 'Accept' &&
                                 previousSuggestionType === SuggestionType.EDIT &&
@@ -522,41 +521,6 @@
                                     predictionTypes.push(['EDITS'])
                                 }
                             }
-=======
-                            /**
-                             * Manual trigger - should always have 'Completions'
-                             * Auto trigger
-                             *  - Classifier - should have 'Completions' when classifier evalualte to true given the editor's states
-                             *  - Others - should always have 'Completions'
-                             */
-                            if (
-                                !isAutomaticLspTriggerKind ||
-                                (isAutomaticLspTriggerKind && codewhispererAutoTriggerType !== 'Classifier') ||
-                                (isAutomaticLspTriggerKind &&
-                                    codewhispererAutoTriggerType === 'Classifier' &&
-                                    autoTriggerResult.shouldTrigger)
-                            ) {
-                                predictionTypes.push(['COMPLETIONS'])
-                            }
-
-                            // Step 0: Determine if we have "Rcent Edit context"
-                            if (recentEditTracker) {
-                                supplementalContextFromEdits =
-                                    await recentEditTracker.generateEditBasedContext(textDocument)
-                            }
-                            const editPredictionAutoTriggerResult = editPredictionAutoTrigger({
-                                fileContext: fileContext,
-                                lineNum: params.position.line,
-                                char: triggerCharacter,
-                                previousDecision: previousDecision,
-                                cursorHistory: cursorTracker,
-                                recentEdits: recentEditTracker,
-                            })
-
-                            if (editPredictionAutoTriggerResult.shouldTrigger) {
-                                predictionTypes.push(['EDITS'])
-                            }
->>>>>>> 2d18a3ba
 
                             if (predictionTypes.length === 0) {
                                 return EMPTY_RESULT
