import {
    CancellationToken,
    InitializeParams,
    InlineCompletionListWithReferences,
    InlineCompletionWithReferencesParams,
    Server,
} from '@aws/language-server-runtimes/server-interface'
<<<<<<< HEAD
import { autoTrigger, getAutoTriggerType, getNormalizeOsName, triggerType } from './auto-trigger/autoTrigger'
import {
    FileContext,
    CodeWhispererServiceToken,
    GenerateIAMSuggestionsRequest,
    GenerateTokenSuggestionsRequest,
    GenerateSuggestionsRequest,
    GenerateSuggestionsResponse,
    getFileContext,
    Suggestion,
    SuggestionType,
} from '../../shared/codeWhispererService'
import { CodewhispererLanguage, getSupportedLanguageId } from '../../shared/languageDetection'
import { truncateOverlapWithRightContext } from './mergeRightUtils'
import { CodeWhispererSession, SessionManager } from './session/sessionManager'
import { CodePercentageTracker } from './codePercentage'
import { getCompletionType, getEndPositionForAcceptedSuggestion, getErrorMessage, safeGet } from '../../shared/utils'
import { getIdeCategory, makeUserContextObject } from '../../shared/telemetryUtils'
import { textUtils } from '@aws/lsp-core'
=======
import { getSupportedLanguageId } from '../../shared/languageDetection'
import { SessionManager } from './session/sessionManager'
import { CodePercentageTracker } from './tracker/codePercentageTracker'
import { safeGet } from '../../shared/utils'
import { makeUserContextObject } from '../../shared/telemetryUtils'
>>>>>>> 4ce9d8fa
import { TelemetryService } from '../../shared/telemetry/telemetryService'
import { AcceptedInlineSuggestionEntry, CodeDiffTracker } from './tracker/codeDiffTracker'
import { AmazonQServiceInitializationError } from '../../shared/amazonQServiceManager/errors'
import { AmazonQBaseServiceManager } from '../../shared/amazonQServiceManager/BaseAmazonQServiceManager'
import { getOrThrowBaseTokenServiceManager } from '../../shared/amazonQServiceManager/AmazonQTokenServiceManager'
import { AmazonQWorkspaceConfig } from '../../shared/amazonQServiceManager/configurationUtils'
import { getOrThrowBaseIAMServiceManager } from '../../shared/amazonQServiceManager/AmazonQIAMServiceManager'
import { UserWrittenCodeTracker } from '../../shared/userWrittenCodeTracker'
import { RecentEditTracker, RecentEditTrackerDefaultConfig } from './tracker/codeEditTracker'
import { CursorTracker } from './tracker/cursorTracker'
import { RejectedEditTracker, DEFAULT_REJECTED_EDIT_TRACKER_CONFIG } from './tracker/rejectedEditTracker'
import { StreakTracker } from './tracker/streakTracker'
import { DocumentChangedListener } from './documentChangedListener'
<<<<<<< HEAD
import { EditCompletionHandler } from './editCompletionHandler'
import { EMPTY_RESULT, ABAP_EXTENSIONS } from './constants'
import { IdleWorkspaceManager } from '../workspaceContext/IdleWorkspaceManager'
import { URI } from 'vscode-uri'
import { IdeDiagnostic } from '@amzn/codewhisperer-runtime'
=======
import { EditCompletionHandler } from './handler/editCompletionHandler'
import { InlineCompletionHandler } from './handler/inlineCompletionHandler'
import { SessionResultsHandler } from './handler/sessionResultsHandler'
>>>>>>> 4ce9d8fa
import { isUsingIAMAuth } from '../../shared/utils'

export const CodewhispererServerFactory =
    (serviceManager: (credentialsProvider?: any) => AmazonQBaseServiceManager): Server =>
    ({ credentialsProvider, lsp, workspace, telemetry, logging, runtime, sdkInitializator }) => {
        let lastUserModificationTime: number
        let timeSinceLastUserModification: number = 0

        const completionSessionManager = SessionManager.getInstance('COMPLETIONS')
        const editSessionManager = SessionManager.getInstance('EDITS')

        // AmazonQTokenServiceManager and TelemetryService are initialized in `onInitialized` handler to make sure Language Server connection is started
        let amazonQServiceManager: AmazonQBaseServiceManager
        let telemetryService: TelemetryService

        lsp.addInitializer((params: InitializeParams) => {
            return {
                capabilities: {},
            }
        })

        // CodePercentage and codeDiff tracker have a dependency on TelemetryService, so initialization is also delayed to `onInitialized` handler
        let codePercentageTracker: CodePercentageTracker
        let userWrittenCodeTracker: UserWrittenCodeTracker | undefined
        let codeDiffTracker: CodeDiffTracker<AcceptedInlineSuggestionEntry>
        let editCompletionHandler: EditCompletionHandler
        let inlineCompletionHandler: InlineCompletionHandler

        // Trackers for monitoring edits and cursor position.
        const recentEditTracker = RecentEditTracker.getInstance(logging, RecentEditTrackerDefaultConfig)
        const cursorTracker = CursorTracker.getInstance()
        const rejectedEditTracker = RejectedEditTracker.getInstance(logging, DEFAULT_REJECTED_EDIT_TRACKER_CONFIG)
        const streakTracker = StreakTracker.getInstance()
        let editsEnabled = false

        const documentChangedListener = new DocumentChangedListener()

        const onInlineCompletionHandler = async (
            params: InlineCompletionWithReferencesParams,
            token: CancellationToken
        ): Promise<InlineCompletionListWithReferences> => {
<<<<<<< HEAD
            // this handle should not run concurrently because
            // 1. it would create a high volume of traffic, causing throttling
            // 2. it is not designed to handle concurrent changes to these state variables.
            // when one handler is at the API call stage, it has not yet update the session state
            // but another request can start, causing the state to be incorrect.
            IdleWorkspaceManager.recordActivityTimestamp()

            if (isOnInlineCompletionHandlerInProgress) {
                logging.log(`Skip concurrent inline completion`)
                return EMPTY_RESULT
            }

            // Add this check to ensure service manager is initialized
            if (!amazonQServiceManager) {
                logging.log('Amazon Q Service Manager not initialized yet')
                return EMPTY_RESULT
            }

            isOnInlineCompletionHandlerInProgress = true

            try {
                // On every new completion request close current inflight session.
                const currentSession = completionSessionManager.getCurrentSession()
                if (currentSession && currentSession.state == 'REQUESTING' && !params.partialResultToken) {
                    // this REQUESTING state only happens when the session is initialized, which is rare
                    currentSession.discardInflightSessionOnNewInvocation = true
                }

                if (cursorTracker) {
                    cursorTracker.trackPosition(params.textDocument.uri, params.position)
                }
                const textDocument = await getTextDocument(params.textDocument.uri, workspace, logging)

                const codeWhispererService = amazonQServiceManager.getCodewhispererService()
                const authType = codeWhispererService instanceof CodeWhispererServiceToken ? 'token' : 'iam'
                logging.debug(
                    `[INLINE_COMPLETION] Service ready - auth: ${authType}, partial token: ${!!params.partialResultToken}`
                )
                if (params.partialResultToken && currentSession) {
                    // subsequent paginated requests for current session
                    try {
                        const suggestionResponse = await codeWhispererService.generateSuggestions({
                            ...currentSession.requestContext,
                            nextToken: `${params.partialResultToken}`,
                        })
                        return await processSuggestionResponse(
                            suggestionResponse,
                            currentSession,
                            false,
                            params.context.selectedCompletionInfo?.range
                        )
                    } catch (error) {
                        return handleSuggestionsErrors(error as Error, currentSession)
                    }
                } else {
                    // request for new session
                    if (!textDocument) {
                        logging.log(`textDocument [${params.textDocument.uri}] not found`)
                        return EMPTY_RESULT
                    }

                    let inferredLanguageId = getSupportedLanguageId(textDocument)
                    if (params.fileContextOverride?.programmingLanguage) {
                        inferredLanguageId = params.fileContextOverride?.programmingLanguage as CodewhispererLanguage
                    }
                    if (!inferredLanguageId) {
                        logging.log(
                            `textDocument [${params.textDocument.uri}] with languageId [${textDocument.languageId}] not supported`
                        )
                        return EMPTY_RESULT
                    }

                    // Build request context
                    const isAutomaticLspTriggerKind =
                        params.context.triggerKind == InlineCompletionTriggerKind.Automatic
                    const maxResults = isAutomaticLspTriggerKind ? 1 : 5
                    const selectionRange = params.context.selectedCompletionInfo?.range

                    const startPreprocessTimestamp = Date.now()

                    // For Jupyter Notebook in VSC, the language server does not have access to
                    // its internal states including current active cell index, etc
                    // we rely on VSC to calculate file context
                    let fileContext: FileContext | undefined = undefined
                    if (params.fileContextOverride) {
                        fileContext = {
                            leftFileContent: params.fileContextOverride.leftFileContent,
                            rightFileContent: params.fileContextOverride.rightFileContent,
                            filename: params.fileContextOverride.filename,
                            fileUri: params.fileContextOverride.fileUri,
                            programmingLanguage: {
                                languageName: inferredLanguageId,
                            },
                        }
                    } else {
                        fileContext = getFileContext({
                            textDocument,
                            inferredLanguageId,
                            position: params.position,
                            workspaceFolder: workspace.getWorkspaceFolder(textDocument.uri),
                        })
                    }

                    const workspaceState = WorkspaceFolderManager.getInstance()?.getWorkspaceState()
                    const workspaceId = workspaceState?.webSocketClient?.isConnected()
                        ? workspaceState.workspaceId
                        : undefined

                    const previousSession = completionSessionManager.getPreviousSession()
                    // Only refer to decisions in the past 2 mins
                    const previousDecisionForClassifier =
                        previousSession && Date.now() - previousSession.decisionMadeTimestamp <= 2 * 60 * 1000
                            ? previousSession.getAggregatedUserTriggerDecision()
                            : undefined
                    let ideCategory: string | undefined = ''
                    const initializeParams = lsp.getClientInitializeParams()
                    if (initializeParams !== undefined) {
                        ideCategory = getIdeCategory(initializeParams)
                    }

                    // auto trigger code path
                    let codewhispererAutoTriggerType = undefined
                    let triggerCharacters = ''
                    let autoTriggerResult = undefined

                    if (isAutomaticLspTriggerKind) {
                        // Reference: https://github.com/aws/aws-toolkit-vscode/blob/amazonq/v1.74.0/packages/core/src/codewhisperer/service/classifierTrigger.ts#L477
                        if (
                            params.documentChangeParams?.contentChanges &&
                            params.documentChangeParams.contentChanges.length > 0 &&
                            params.documentChangeParams.contentChanges[0].text !== undefined
                        ) {
                            triggerCharacters = params.documentChangeParams.contentChanges[0].text
                            codewhispererAutoTriggerType = getAutoTriggerType(
                                params.documentChangeParams.contentChanges
                            )
                        } else {
                            // if the client does not emit document change for the trigger, use left most character.
                            triggerCharacters = fileContext.leftFileContent.trim().at(-1) ?? ''
                            codewhispererAutoTriggerType = triggerType(fileContext)
                        }
                        // See: https://github.com/aws/aws-toolkit-vscode/blob/amazonq/v1.74.0/packages/core/src/codewhisperer/service/keyStrokeHandler.ts#L132
                        // In such cases, do not auto trigger.
                        if (codewhispererAutoTriggerType === undefined) {
                            return EMPTY_RESULT
                        }

                        autoTriggerResult = autoTrigger(
                            {
                                fileContext, // The left/right file context and programming language
                                lineNum: params.position.line, // the line number of the invocation, this is the line of the cursor
                                char: triggerCharacters, // Add the character just inserted, if any, before the invication position
                                ide: ideCategory ?? '',
                                os: getNormalizeOsName(),
                                previousDecision: previousDecisionForClassifier, // The last decision by the user on the previous invocation
                                triggerType: codewhispererAutoTriggerType, // The 2 trigger types currently influencing the Auto-Trigger are SpecialCharacter and Enter
                            },
                            logging
                        )

                        if (codewhispererAutoTriggerType === 'Classifier' && !autoTriggerResult.shouldTrigger) {
                            return EMPTY_RESULT
                        }
                    }

                    let requestContext: GenerateSuggestionsRequest = {
                        fileContext,
                        maxResults,
                    }

                    const supplementalContext = await codeWhispererService.constructSupplementalContext(
                        textDocument,
                        params.position,
                        workspace,
                        recentEditTracker,
                        logging,
                        token,
                        params.openTabFilepaths,
                        { includeRecentEdits: false }
                    )

                    if (supplementalContext?.items) {
                        requestContext.supplementalContexts = supplementalContext.items
                    }

                    // Close ACTIVE session and record Discard trigger decision immediately
                    if (currentSession && currentSession.state === 'ACTIVE') {
                        // Emit user trigger decision at session close time for active session
                        // TODO: yuxqiang workaround to exclude JB from this logic because JB and VSC handle a
                        // bit differently in the case when there's a new trigger while a reject/discard event is sent
                        // for the previous trigger
                        if (ideCategory !== 'JETBRAINS') {
                            completionSessionManager.discardSession(currentSession)
                            const streakLength = editsEnabled ? streakTracker.getAndUpdateStreakLength(false) : 0
                            await emitUserTriggerDecisionTelemetry(
                                telemetry,
                                telemetryService,
                                currentSession,
                                timeSinceLastUserModification,
                                0,
                                0,
                                [],
                                [],
                                streakLength
                            )
                        }
                    }

                    const supplementalMetadata = supplementalContext?.supContextData

                    const newSession = completionSessionManager.createSession({
                        document: textDocument,
                        startPreprocessTimestamp: startPreprocessTimestamp,
                        startPosition: params.position,
                        triggerType: isAutomaticLspTriggerKind ? 'AutoTrigger' : 'OnDemand',
                        language: fileContext.programmingLanguage.languageName as CodewhispererLanguage,
                        requestContext: requestContext,
                        autoTriggerType: isAutomaticLspTriggerKind ? codewhispererAutoTriggerType : undefined,
                        triggerCharacter: triggerCharacters,
                        classifierResult: autoTriggerResult?.classifierResult,
                        classifierThreshold: autoTriggerResult?.classifierThreshold,
                        credentialStartUrl: credentialsProvider.getConnectionMetadata?.()?.sso?.startUrl ?? undefined,
                        supplementalMetadata: supplementalMetadata,
                        customizationArn: textUtils.undefinedIfEmpty(codeWhispererService.customizationArn),
                    })

                    // Add extra context to request context
                    const { extraContext } = amazonQServiceManager.getConfiguration().inlineSuggestions
                    if (extraContext && requestContext.fileContext) {
                        requestContext.fileContext.leftFileContent =
                            extraContext + '\n' + requestContext.fileContext.leftFileContent
                    }

                    // Create the appropriate request based on service type
                    let generateCompletionReq: GenerateSuggestionsRequest

                    if (codeWhispererService instanceof CodeWhispererServiceToken) {
                        const tokenRequest = requestContext as GenerateTokenSuggestionsRequest
                        generateCompletionReq = {
                            ...tokenRequest,
                            ...(workspaceId ? { workspaceId } : {}),
                        }
                    } else {
                        const iamRequest = requestContext as GenerateIAMSuggestionsRequest
                        generateCompletionReq = {
                            ...iamRequest,
                        }
                    }

                    try {
                        const authType = codeWhispererService instanceof CodeWhispererServiceToken ? 'token' : 'iam'
                        logging.debug(`[INLINE_COMPLETION] API call - generateSuggestions (new session, ${authType})`)
                        const suggestionResponse = await codeWhispererService.generateSuggestions(generateCompletionReq)
                        return await processSuggestionResponse(suggestionResponse, newSession, true, selectionRange)
                    } catch (error) {
                        return handleSuggestionsErrors(error as Error, newSession)
                    }
                }
            } finally {
                isOnInlineCompletionHandlerInProgress = false
            }
        }

        const processSuggestionResponse = async (
            suggestionResponse: GenerateSuggestionsResponse,
            session: CodeWhispererSession,
            isNewSession: boolean,
            selectionRange?: Range,
            textDocument?: TextDocument
        ): Promise<InlineCompletionListWithReferences> => {
            codePercentageTracker.countInvocation(session.language)

            userWrittenCodeTracker?.recordUsageCount(session.language)
            session.includeImportsWithSuggestions =
                amazonQServiceManager.getConfiguration().includeImportsWithSuggestions

            if (isNewSession) {
                // Populate the session with information from codewhisperer response
                session.suggestions = suggestionResponse.suggestions
                session.responseContext = suggestionResponse.responseContext
                session.codewhispererSessionId = suggestionResponse.responseContext.codewhispererSessionId
                session.setTimeToFirstRecommendation()
                session.predictionType = SuggestionType.COMPLETION
            } else {
                session.suggestions = [...session.suggestions, ...suggestionResponse.suggestions]
            }

            // Emit service invocation telemetry for every request sent to backend
            emitServiceInvocationTelemetry(telemetry, session, suggestionResponse.responseContext.requestId)

            // Discard previous inflight API response due to new trigger
            if (session.discardInflightSessionOnNewInvocation) {
                session.discardInflightSessionOnNewInvocation = false
                completionSessionManager.discardSession(session)
                const streakLength = editsEnabled ? streakTracker.getAndUpdateStreakLength(false) : 0
                await emitUserTriggerDecisionTelemetry(
                    telemetry,
                    telemetryService,
                    session,
                    timeSinceLastUserModification,
                    0,
                    0,
                    [],
                    [],
                    streakLength
                )
            }

            // session was closed by user already made decisions consequent completion request before new paginated API response was received
            if (
                session.predictionType !== SuggestionType.EDIT && // TODO: this is a shorterm fix to allow Edits tabtabtab experience, however the real solution is to manage such sessions correctly
                (session.state === 'CLOSED' || session.state === 'DISCARD')
            ) {
                return EMPTY_RESULT
            }

            // API response was recieved, we can activate session now
            completionSessionManager.activateSession(session)

            // Process suggestions to apply Empty or Filter filters
            const filteredSuggestions = suggestionResponse.suggestions
                // Empty suggestion filter
                .filter(suggestion => {
                    if (suggestion.content === '') {
                        session.setSuggestionState(suggestion.itemId, 'Empty')
                        return false
                    }

                    return true
                })
                // References setting filter
                .filter(suggestion => {
                    // State to track whether code with references should be included in
                    // the response. No locking or concurrency controls, filtering is done
                    // right before returning and is only guaranteed to be consistent within
                    // the context of a single response.
                    const { includeSuggestionsWithCodeReferences } = amazonQServiceManager.getConfiguration()
                    if (includeSuggestionsWithCodeReferences) {
                        return true
                    }

                    if (suggestion.references == null || suggestion.references.length === 0) {
                        return true
                    }

                    // Filter out suggestions that have references when includeSuggestionsWithCodeReferences setting is true
                    session.setSuggestionState(suggestion.itemId, 'Filter')
                    return false
                })

            const { includeImportsWithSuggestions } = amazonQServiceManager.getConfiguration()
            const suggestionsWithRightContext = mergeSuggestionsWithRightContext(
                session.requestContext.fileContext?.rightFileContent ?? '',
                filteredSuggestions,
                includeImportsWithSuggestions,
                selectionRange
            ).filter(suggestion => {
                // Discard suggestions that have empty string insertText after right context merge and can't be displayed anymore
                if (suggestion.insertText === '') {
                    session.setSuggestionState(suggestion.itemId, 'Discard')
                    return false
                }

                return true
            })

            suggestionsWithRightContext.forEach(suggestion => {
                const cachedSuggestion = session.suggestions.find(s => s.itemId === suggestion.itemId)
                if (cachedSuggestion) cachedSuggestion.insertText = suggestion.insertText.toString()
            })

            // TODO: need dedupe after right context merging but I don't see one
            session.suggestionsAfterRightContextMerge.push(...suggestionsWithRightContext)

            session.codewhispererSuggestionImportCount =
                session.codewhispererSuggestionImportCount +
                suggestionsWithRightContext.reduce((total, suggestion) => {
                    return total + (suggestion.mostRelevantMissingImports?.length || 0)
                }, 0)

            // If after all server-side filtering no suggestions can be displayed, and there is no nextToken
            // close session and return empty results
            if (
                session.suggestionsAfterRightContextMerge.length === 0 &&
                !suggestionResponse.responseContext.nextToken
            ) {
                completionSessionManager.closeSession(session)
                await emitUserTriggerDecisionTelemetry(
                    telemetry,
                    telemetryService,
                    session,
                    timeSinceLastUserModification
                )

                return EMPTY_RESULT
            }

            return {
                items: suggestionsWithRightContext,
                sessionId: session.id,
                partialResultToken: suggestionResponse.responseContext.nextToken,
            }
        }

        const handleSuggestionsErrors = (
            error: Error,
            session: CodeWhispererSession
        ): InlineCompletionListWithReferences => {
            logging.log('Recommendation failure: ' + error)

            emitServiceInvocationFailure(telemetry, session, error)

            // UTDE telemetry is not needed here because in error cases we don't care about UTDE for errored out sessions
            completionSessionManager.closeSession(session)

            let translatedError = error

            if (hasConnectionExpired(error)) {
                translatedError = new AmazonQServiceConnectionExpiredError(getErrorMessage(error))
            }

            if (translatedError instanceof AmazonQError) {
                throw new ResponseError(
                    LSPErrorCodes.RequestFailed,
                    translatedError.message || 'Error processing suggestion requests',
                    {
                        awsErrorCode: translatedError.code,
                    }
                )
            }

            return EMPTY_RESULT
        }

        // Schedule tracker for UserModification Telemetry event
        const enqueueCodeDiffEntry = (
            session: CodeWhispererSession,
            acceptedSuggestion: Suggestion,
            addedCharactersForEdit?: string
        ) => {
            const endPosition = getEndPositionForAcceptedSuggestion(acceptedSuggestion.content, session.startPosition)
            // use the addedCharactersForEdit if it is EDIT suggestion type
            const originalString = addedCharactersForEdit ? addedCharactersForEdit : acceptedSuggestion.content

            codeDiffTracker.enqueue({
                sessionId: session.codewhispererSessionId || '',
                requestId: session.responseContext?.requestId || '',
                fileUrl: session.document.uri,
                languageId: session.language,
                time: Date.now(),
                originalString: originalString || '',
                startPosition: session.startPosition,
                endPosition: endPosition,
                customizationArn: session.customizationArn,
                completionType: getCompletionType(acceptedSuggestion),
                triggerType: session.triggerType,
                credentialStartUrl: session.credentialStartUrl,
            })
        }

        const onLogInlineCompletionSessionResultsHandler = async (params: LogInlineCompletionSessionResultsParams) => {
            const {
                sessionId,
                completionSessionResult,
                firstCompletionDisplayLatency,
                totalSessionDisplayTime,
                typeaheadLength,
                isInlineEdit,
                addedDiagnostics,
                removedDiagnostics,
            } = params

            const sessionManager = params.isInlineEdit ? editSessionManager : completionSessionManager

            const session = sessionManager.getSessionById(sessionId)
            if (!session) {
                logging.log(`ERROR: Session ID ${sessionId} was not found`)
                return
            }

            if (session.state !== 'ACTIVE') {
                logging.log(
                    `ERROR: Trying to record trigger decision for not-active session ${sessionId} with wrong state ${session.state}`
                )
                return
            }

            const acceptedItemId = Object.keys(params.completionSessionResult).find(
                k => params.completionSessionResult[k].accepted
            )
            const isAccepted = acceptedItemId ? true : false
            const acceptedSuggestion = session.suggestions.find(s => s.itemId === acceptedItemId)
            let addedLengthForEdits = 0
            let deletedLengthForEdits = 0
            if (acceptedSuggestion) {
                codePercentageTracker.countSuccess(session.language)
                if (session.predictionType === SuggestionType.EDIT && acceptedSuggestion.content) {
                    // [acceptedSuggestion.insertText] will be undefined for NEP suggestion. Use [acceptedSuggestion.content] instead.
                    // Since [acceptedSuggestion.content] is in the form of a diff, transform the content into addedCharacters and deletedCharacters.
                    const { addedLines, deletedLines } = getAddedAndDeletedLines(acceptedSuggestion.content)
                    const charDiffResult = getCharacterDifferences(addedLines, deletedLines)
                    addedLengthForEdits = charDiffResult.charactersAdded
                    deletedLengthForEdits = charDiffResult.charactersRemoved

                    codePercentageTracker.countAcceptedTokensUsingCount(
                        session.language,
                        charDiffResult.charactersAdded
                    )
                    codePercentageTracker.addTotalTokensForEdits(session.language, charDiffResult.charactersAdded)
                    enqueueCodeDiffEntry(session, acceptedSuggestion, addedLines.join('\n'))
                } else if (acceptedSuggestion.insertText) {
                    codePercentageTracker.countAcceptedTokens(session.language, acceptedSuggestion.insertText)
                    codePercentageTracker.countTotalTokens(session.language, acceptedSuggestion.insertText, true)

                    enqueueCodeDiffEntry(session, acceptedSuggestion)
                }
            }

            // Handle rejected edit predictions
            if (isInlineEdit && !isAccepted) {
                // Find all rejected suggestions in this session
                const rejectedSuggestions = session.suggestions.filter(suggestion => {
                    const result = completionSessionResult[suggestion.itemId]
                    return result && result.seen && !result.accepted
                })

                // Record each rejected edit
                for (const rejectedSuggestion of rejectedSuggestions) {
                    if (rejectedSuggestion.content) {
                        rejectedEditTracker.recordRejectedEdit({
                            content: rejectedSuggestion.content,
                            timestamp: Date.now(),
                            documentUri: session.document.uri,
                            position: session.startPosition,
                        })

                        logging.debug(
                            `[EDIT_PREDICTION] Recorded rejected edit: ${rejectedSuggestion.content.substring(0, 20)}...`
                        )
                    }
                }
            }

            session.setClientResultData(
                completionSessionResult,
                firstCompletionDisplayLatency,
                totalSessionDisplayTime,
                typeaheadLength
            )

            if (firstCompletionDisplayLatency) emitPerceivedLatencyTelemetry(telemetry, session)

            // Always emit user trigger decision at session close
            sessionManager.closeSession(session)
            const streakLength = editsEnabled ? streakTracker.getAndUpdateStreakLength(isAccepted) : 0
            await emitUserTriggerDecisionTelemetry(
                telemetry,
                telemetryService,
                session,
                timeSinceLastUserModification,
                addedLengthForEdits,
                deletedLengthForEdits,
                addedDiagnostics as IdeDiagnostic[],
                removedDiagnostics as IdeDiagnostic[],
                streakLength,
                Object.keys(params.completionSessionResult)[0]
            )
        }
=======
            return await inlineCompletionHandler.onInlineCompletion(params, token)
        }

        let sessionResultsHandler: SessionResultsHandler
>>>>>>> 4ce9d8fa

        const updateConfiguration = (updatedConfig: AmazonQWorkspaceConfig) => {
            logging.debug('Updating configuration of inline complete server.')

            const { customizationArn, optOutTelemetryPreference, sendUserWrittenCodeMetrics } = updatedConfig

            codePercentageTracker.customizationArn = customizationArn
            if (sendUserWrittenCodeMetrics) {
                userWrittenCodeTracker = UserWrittenCodeTracker.getInstance(telemetryService)
            }
            if (userWrittenCodeTracker) {
                userWrittenCodeTracker.customizationArn = customizationArn
            }
            logging.debug(`CodePercentageTracker customizationArn updated to ${customizationArn}`)

            // The flag enableTelemetryEventsToDestination is set to true temporarily. It's value will be determined through destination
            // configuration post all events migration to STE. It'll be replaced by qConfig['enableTelemetryEventsToDestination'] === true
            // const enableTelemetryEventsToDestination = true
            // telemetryService.updateEnableTelemetryEventsToDestination(enableTelemetryEventsToDestination)
            telemetryService.updateOptOutPreference(optOutTelemetryPreference)
            logging.debug(`TelemetryService OptOutPreference updated to ${optOutTelemetryPreference}`)
        }

        const onInitializedHandler = async () => {
            amazonQServiceManager = serviceManager(credentialsProvider)

            const clientParams = safeGet(
                lsp.getClientInitializeParams(),
                new AmazonQServiceInitializationError(
                    'TelemetryService initialized before LSP connection was initialized.'
                )
            )

            logging.log(`Client initialization params: ${JSON.stringify(clientParams)}`)
            editsEnabled =
                clientParams?.initializationOptions?.aws?.awsClientCapabilities?.textDocument
                    ?.inlineCompletionWithReferences?.inlineEditSupport ?? false

            telemetryService = new TelemetryService(amazonQServiceManager, credentialsProvider, telemetry, logging)
            telemetryService.updateUserContext(
                makeUserContextObject(clientParams, runtime.platform, 'INLINE', amazonQServiceManager.serverInfo)
            )

            codePercentageTracker = new CodePercentageTracker(telemetryService)
            codeDiffTracker = new CodeDiffTracker(
                workspace,
                logging,
                async (entry: AcceptedInlineSuggestionEntry, percentage, unmodifiedAcceptedCharacterCount) => {
                    await telemetryService.emitUserModificationEvent(
                        {
                            sessionId: entry.sessionId,
                            requestId: entry.requestId,
                            languageId: entry.languageId,
                            customizationArn: entry.customizationArn,
                            timestamp: new Date(),
                            acceptedCharacterCount: entry.originalString.length,
                            modificationPercentage: percentage,
                            unmodifiedAcceptedCharacterCount: unmodifiedAcceptedCharacterCount,
                        },
                        {
                            completionType: entry.completionType || 'LINE',
                            triggerType: entry.triggerType || 'OnDemand',
                            credentialStartUrl: entry.credentialStartUrl,
                        }
                    )
                }
            )

            const periodicLoggingEnabled = process.env.LOG_EDIT_TRACKING === 'true'
            logging.log(
                `[SERVER] Initialized telemetry-dependent components: CodePercentageTracker, CodeDiffTracker, periodicLogging=${periodicLoggingEnabled}`
            )

            await amazonQServiceManager.addDidChangeConfigurationListener(updateConfiguration)

            editCompletionHandler = new EditCompletionHandler(
                logging,
                clientParams,
                workspace,
                amazonQServiceManager,
                editSessionManager,
                cursorTracker,
                recentEditTracker,
                rejectedEditTracker,
                documentChangedListener,
                telemetry,
                telemetryService,
                credentialsProvider
            )

            inlineCompletionHandler = new InlineCompletionHandler(
                logging,
                workspace,
                amazonQServiceManager,
                completionSessionManager,
                codePercentageTracker,
                userWrittenCodeTracker,
                recentEditTracker,
                cursorTracker,
                streakTracker,
                telemetry,
                telemetryService,
                credentialsProvider,
                () => editsEnabled,
                () => timeSinceLastUserModification,
                lsp
            )

            sessionResultsHandler = new SessionResultsHandler(
                logging,
                telemetry,
                telemetryService,
                completionSessionManager,
                editSessionManager,
                codePercentageTracker,
                codeDiffTracker,
                rejectedEditTracker,
                streakTracker,
                () => editsEnabled,
                () => timeSinceLastUserModification
            )
        }

        const onEditCompletion = async (
            param: InlineCompletionWithReferencesParams,
            token: CancellationToken
        ): Promise<InlineCompletionListWithReferences> => {
            return await editCompletionHandler.onEditCompletion(param, token)
        }

        lsp.extensions.onInlineCompletionWithReferences(onInlineCompletionHandler)
        lsp.extensions.onEditCompletion(onEditCompletion)
        lsp.extensions.onLogInlineCompletionSessionResults(async params => {
            await sessionResultsHandler.handleSessionResults(params)
        })
        lsp.onInitialized(onInitializedHandler)

        lsp.onDidChangeTextDocument(async p => {
            const textDocument = await workspace.getTextDocument(p.textDocument.uri)
            const languageId = getSupportedLanguageId(textDocument)

            if (!textDocument || !languageId) {
                return
            }

            p.contentChanges.forEach(change => {
                codePercentageTracker.countTotalTokens(languageId, change.text, false)

                const { sendUserWrittenCodeMetrics } = amazonQServiceManager.getConfiguration()
                if (!sendUserWrittenCodeMetrics) {
                    return
                }
                // exclude cases that the document change is from Q suggestions
                const currentSession = completionSessionManager.getCurrentSession()
                if (
                    !currentSession?.suggestions.some(
                        suggestion => suggestion?.insertText && suggestion.insertText === change.text
                    )
                ) {
                    userWrittenCodeTracker?.countUserWrittenTokens(languageId, change.text)
                }
            })

            // Record last user modification time for any document
            if (lastUserModificationTime) {
                timeSinceLastUserModification = Date.now() - lastUserModificationTime
            }
            lastUserModificationTime = Date.now()

            documentChangedListener.onDocumentChanged(p)
            editCompletionHandler.documentChanged()

            // Process document changes with RecentEditTracker.
            if (editsEnabled && recentEditTracker) {
                await recentEditTracker.handleDocumentChange({
                    uri: p.textDocument.uri,
                    languageId: textDocument.languageId,
                    version: textDocument.version,
                    text: textDocument.getText(),
                })
            }
        })

        lsp.onDidOpenTextDocument(p => {
            logging.log(`Document opened: ${p.textDocument.uri}`)

            // Track document opening with RecentEditTracker
            if (recentEditTracker) {
                logging.log(`[SERVER] Tracking document open with RecentEditTracker: ${p.textDocument.uri}`)
                recentEditTracker.handleDocumentOpen({
                    uri: p.textDocument.uri,
                    languageId: p.textDocument.languageId,
                    version: p.textDocument.version,
                    text: p.textDocument.text,
                })
            }
        })

        lsp.onDidCloseTextDocument(p => {
            logging.log(`Document closed: ${p.textDocument.uri}`)

            // Track document closing with RecentEditTracker
            if (recentEditTracker) {
                logging.log(`[SERVER] Tracking document close with RecentEditTracker: ${p.textDocument.uri}`)
                recentEditTracker.handleDocumentClose(p.textDocument.uri)
            }

            if (cursorTracker) {
                cursorTracker.clearHistory(p.textDocument.uri)
            }
        })

        logging.log('Amazon Q Inline Suggestion server has been initialised')

        return async () => {
            // Dispose all trackers in reverse order of initialization
            if (codePercentageTracker) codePercentageTracker.dispose()
            if (userWrittenCodeTracker) userWrittenCodeTracker?.dispose()
            if (codeDiffTracker) await codeDiffTracker.shutdown()
            if (recentEditTracker) recentEditTracker.dispose()
            if (cursorTracker) cursorTracker.dispose()
            if (rejectedEditTracker) rejectedEditTracker.dispose()

            logging.log('Amazon Q Inline Suggestion server has been shut down')
        }
    }

// Dynamic service manager factory that detects auth type at runtime
export const CodeWhispererServer = CodewhispererServerFactory((credentialsProvider?: any) => {
    return isUsingIAMAuth(credentialsProvider) ? getOrThrowBaseIAMServiceManager() : getOrThrowBaseTokenServiceManager()
})

export const CodeWhispererServerIAM = CodewhispererServerFactory(getOrThrowBaseIAMServiceManager)
export const CodeWhispererServerToken = CodewhispererServerFactory(getOrThrowBaseTokenServiceManager)<|MERGE_RESOLUTION|>--- conflicted
+++ resolved
@@ -5,33 +5,11 @@
     InlineCompletionWithReferencesParams,
     Server,
 } from '@aws/language-server-runtimes/server-interface'
-<<<<<<< HEAD
-import { autoTrigger, getAutoTriggerType, getNormalizeOsName, triggerType } from './auto-trigger/autoTrigger'
-import {
-    FileContext,
-    CodeWhispererServiceToken,
-    GenerateIAMSuggestionsRequest,
-    GenerateTokenSuggestionsRequest,
-    GenerateSuggestionsRequest,
-    GenerateSuggestionsResponse,
-    getFileContext,
-    Suggestion,
-    SuggestionType,
-} from '../../shared/codeWhispererService'
-import { CodewhispererLanguage, getSupportedLanguageId } from '../../shared/languageDetection'
-import { truncateOverlapWithRightContext } from './mergeRightUtils'
-import { CodeWhispererSession, SessionManager } from './session/sessionManager'
-import { CodePercentageTracker } from './codePercentage'
-import { getCompletionType, getEndPositionForAcceptedSuggestion, getErrorMessage, safeGet } from '../../shared/utils'
-import { getIdeCategory, makeUserContextObject } from '../../shared/telemetryUtils'
-import { textUtils } from '@aws/lsp-core'
-=======
 import { getSupportedLanguageId } from '../../shared/languageDetection'
 import { SessionManager } from './session/sessionManager'
 import { CodePercentageTracker } from './tracker/codePercentageTracker'
 import { safeGet } from '../../shared/utils'
 import { makeUserContextObject } from '../../shared/telemetryUtils'
->>>>>>> 4ce9d8fa
 import { TelemetryService } from '../../shared/telemetry/telemetryService'
 import { AcceptedInlineSuggestionEntry, CodeDiffTracker } from './tracker/codeDiffTracker'
 import { AmazonQServiceInitializationError } from '../../shared/amazonQServiceManager/errors'
@@ -45,17 +23,9 @@
 import { RejectedEditTracker, DEFAULT_REJECTED_EDIT_TRACKER_CONFIG } from './tracker/rejectedEditTracker'
 import { StreakTracker } from './tracker/streakTracker'
 import { DocumentChangedListener } from './documentChangedListener'
-<<<<<<< HEAD
-import { EditCompletionHandler } from './editCompletionHandler'
-import { EMPTY_RESULT, ABAP_EXTENSIONS } from './constants'
-import { IdleWorkspaceManager } from '../workspaceContext/IdleWorkspaceManager'
-import { URI } from 'vscode-uri'
-import { IdeDiagnostic } from '@amzn/codewhisperer-runtime'
-=======
 import { EditCompletionHandler } from './handler/editCompletionHandler'
 import { InlineCompletionHandler } from './handler/inlineCompletionHandler'
 import { SessionResultsHandler } from './handler/sessionResultsHandler'
->>>>>>> 4ce9d8fa
 import { isUsingIAMAuth } from '../../shared/utils'
 
 export const CodewhispererServerFactory =
@@ -97,581 +67,10 @@
             params: InlineCompletionWithReferencesParams,
             token: CancellationToken
         ): Promise<InlineCompletionListWithReferences> => {
-<<<<<<< HEAD
-            // this handle should not run concurrently because
-            // 1. it would create a high volume of traffic, causing throttling
-            // 2. it is not designed to handle concurrent changes to these state variables.
-            // when one handler is at the API call stage, it has not yet update the session state
-            // but another request can start, causing the state to be incorrect.
-            IdleWorkspaceManager.recordActivityTimestamp()
-
-            if (isOnInlineCompletionHandlerInProgress) {
-                logging.log(`Skip concurrent inline completion`)
-                return EMPTY_RESULT
-            }
-
-            // Add this check to ensure service manager is initialized
-            if (!amazonQServiceManager) {
-                logging.log('Amazon Q Service Manager not initialized yet')
-                return EMPTY_RESULT
-            }
-
-            isOnInlineCompletionHandlerInProgress = true
-
-            try {
-                // On every new completion request close current inflight session.
-                const currentSession = completionSessionManager.getCurrentSession()
-                if (currentSession && currentSession.state == 'REQUESTING' && !params.partialResultToken) {
-                    // this REQUESTING state only happens when the session is initialized, which is rare
-                    currentSession.discardInflightSessionOnNewInvocation = true
-                }
-
-                if (cursorTracker) {
-                    cursorTracker.trackPosition(params.textDocument.uri, params.position)
-                }
-                const textDocument = await getTextDocument(params.textDocument.uri, workspace, logging)
-
-                const codeWhispererService = amazonQServiceManager.getCodewhispererService()
-                const authType = codeWhispererService instanceof CodeWhispererServiceToken ? 'token' : 'iam'
-                logging.debug(
-                    `[INLINE_COMPLETION] Service ready - auth: ${authType}, partial token: ${!!params.partialResultToken}`
-                )
-                if (params.partialResultToken && currentSession) {
-                    // subsequent paginated requests for current session
-                    try {
-                        const suggestionResponse = await codeWhispererService.generateSuggestions({
-                            ...currentSession.requestContext,
-                            nextToken: `${params.partialResultToken}`,
-                        })
-                        return await processSuggestionResponse(
-                            suggestionResponse,
-                            currentSession,
-                            false,
-                            params.context.selectedCompletionInfo?.range
-                        )
-                    } catch (error) {
-                        return handleSuggestionsErrors(error as Error, currentSession)
-                    }
-                } else {
-                    // request for new session
-                    if (!textDocument) {
-                        logging.log(`textDocument [${params.textDocument.uri}] not found`)
-                        return EMPTY_RESULT
-                    }
-
-                    let inferredLanguageId = getSupportedLanguageId(textDocument)
-                    if (params.fileContextOverride?.programmingLanguage) {
-                        inferredLanguageId = params.fileContextOverride?.programmingLanguage as CodewhispererLanguage
-                    }
-                    if (!inferredLanguageId) {
-                        logging.log(
-                            `textDocument [${params.textDocument.uri}] with languageId [${textDocument.languageId}] not supported`
-                        )
-                        return EMPTY_RESULT
-                    }
-
-                    // Build request context
-                    const isAutomaticLspTriggerKind =
-                        params.context.triggerKind == InlineCompletionTriggerKind.Automatic
-                    const maxResults = isAutomaticLspTriggerKind ? 1 : 5
-                    const selectionRange = params.context.selectedCompletionInfo?.range
-
-                    const startPreprocessTimestamp = Date.now()
-
-                    // For Jupyter Notebook in VSC, the language server does not have access to
-                    // its internal states including current active cell index, etc
-                    // we rely on VSC to calculate file context
-                    let fileContext: FileContext | undefined = undefined
-                    if (params.fileContextOverride) {
-                        fileContext = {
-                            leftFileContent: params.fileContextOverride.leftFileContent,
-                            rightFileContent: params.fileContextOverride.rightFileContent,
-                            filename: params.fileContextOverride.filename,
-                            fileUri: params.fileContextOverride.fileUri,
-                            programmingLanguage: {
-                                languageName: inferredLanguageId,
-                            },
-                        }
-                    } else {
-                        fileContext = getFileContext({
-                            textDocument,
-                            inferredLanguageId,
-                            position: params.position,
-                            workspaceFolder: workspace.getWorkspaceFolder(textDocument.uri),
-                        })
-                    }
-
-                    const workspaceState = WorkspaceFolderManager.getInstance()?.getWorkspaceState()
-                    const workspaceId = workspaceState?.webSocketClient?.isConnected()
-                        ? workspaceState.workspaceId
-                        : undefined
-
-                    const previousSession = completionSessionManager.getPreviousSession()
-                    // Only refer to decisions in the past 2 mins
-                    const previousDecisionForClassifier =
-                        previousSession && Date.now() - previousSession.decisionMadeTimestamp <= 2 * 60 * 1000
-                            ? previousSession.getAggregatedUserTriggerDecision()
-                            : undefined
-                    let ideCategory: string | undefined = ''
-                    const initializeParams = lsp.getClientInitializeParams()
-                    if (initializeParams !== undefined) {
-                        ideCategory = getIdeCategory(initializeParams)
-                    }
-
-                    // auto trigger code path
-                    let codewhispererAutoTriggerType = undefined
-                    let triggerCharacters = ''
-                    let autoTriggerResult = undefined
-
-                    if (isAutomaticLspTriggerKind) {
-                        // Reference: https://github.com/aws/aws-toolkit-vscode/blob/amazonq/v1.74.0/packages/core/src/codewhisperer/service/classifierTrigger.ts#L477
-                        if (
-                            params.documentChangeParams?.contentChanges &&
-                            params.documentChangeParams.contentChanges.length > 0 &&
-                            params.documentChangeParams.contentChanges[0].text !== undefined
-                        ) {
-                            triggerCharacters = params.documentChangeParams.contentChanges[0].text
-                            codewhispererAutoTriggerType = getAutoTriggerType(
-                                params.documentChangeParams.contentChanges
-                            )
-                        } else {
-                            // if the client does not emit document change for the trigger, use left most character.
-                            triggerCharacters = fileContext.leftFileContent.trim().at(-1) ?? ''
-                            codewhispererAutoTriggerType = triggerType(fileContext)
-                        }
-                        // See: https://github.com/aws/aws-toolkit-vscode/blob/amazonq/v1.74.0/packages/core/src/codewhisperer/service/keyStrokeHandler.ts#L132
-                        // In such cases, do not auto trigger.
-                        if (codewhispererAutoTriggerType === undefined) {
-                            return EMPTY_RESULT
-                        }
-
-                        autoTriggerResult = autoTrigger(
-                            {
-                                fileContext, // The left/right file context and programming language
-                                lineNum: params.position.line, // the line number of the invocation, this is the line of the cursor
-                                char: triggerCharacters, // Add the character just inserted, if any, before the invication position
-                                ide: ideCategory ?? '',
-                                os: getNormalizeOsName(),
-                                previousDecision: previousDecisionForClassifier, // The last decision by the user on the previous invocation
-                                triggerType: codewhispererAutoTriggerType, // The 2 trigger types currently influencing the Auto-Trigger are SpecialCharacter and Enter
-                            },
-                            logging
-                        )
-
-                        if (codewhispererAutoTriggerType === 'Classifier' && !autoTriggerResult.shouldTrigger) {
-                            return EMPTY_RESULT
-                        }
-                    }
-
-                    let requestContext: GenerateSuggestionsRequest = {
-                        fileContext,
-                        maxResults,
-                    }
-
-                    const supplementalContext = await codeWhispererService.constructSupplementalContext(
-                        textDocument,
-                        params.position,
-                        workspace,
-                        recentEditTracker,
-                        logging,
-                        token,
-                        params.openTabFilepaths,
-                        { includeRecentEdits: false }
-                    )
-
-                    if (supplementalContext?.items) {
-                        requestContext.supplementalContexts = supplementalContext.items
-                    }
-
-                    // Close ACTIVE session and record Discard trigger decision immediately
-                    if (currentSession && currentSession.state === 'ACTIVE') {
-                        // Emit user trigger decision at session close time for active session
-                        // TODO: yuxqiang workaround to exclude JB from this logic because JB and VSC handle a
-                        // bit differently in the case when there's a new trigger while a reject/discard event is sent
-                        // for the previous trigger
-                        if (ideCategory !== 'JETBRAINS') {
-                            completionSessionManager.discardSession(currentSession)
-                            const streakLength = editsEnabled ? streakTracker.getAndUpdateStreakLength(false) : 0
-                            await emitUserTriggerDecisionTelemetry(
-                                telemetry,
-                                telemetryService,
-                                currentSession,
-                                timeSinceLastUserModification,
-                                0,
-                                0,
-                                [],
-                                [],
-                                streakLength
-                            )
-                        }
-                    }
-
-                    const supplementalMetadata = supplementalContext?.supContextData
-
-                    const newSession = completionSessionManager.createSession({
-                        document: textDocument,
-                        startPreprocessTimestamp: startPreprocessTimestamp,
-                        startPosition: params.position,
-                        triggerType: isAutomaticLspTriggerKind ? 'AutoTrigger' : 'OnDemand',
-                        language: fileContext.programmingLanguage.languageName as CodewhispererLanguage,
-                        requestContext: requestContext,
-                        autoTriggerType: isAutomaticLspTriggerKind ? codewhispererAutoTriggerType : undefined,
-                        triggerCharacter: triggerCharacters,
-                        classifierResult: autoTriggerResult?.classifierResult,
-                        classifierThreshold: autoTriggerResult?.classifierThreshold,
-                        credentialStartUrl: credentialsProvider.getConnectionMetadata?.()?.sso?.startUrl ?? undefined,
-                        supplementalMetadata: supplementalMetadata,
-                        customizationArn: textUtils.undefinedIfEmpty(codeWhispererService.customizationArn),
-                    })
-
-                    // Add extra context to request context
-                    const { extraContext } = amazonQServiceManager.getConfiguration().inlineSuggestions
-                    if (extraContext && requestContext.fileContext) {
-                        requestContext.fileContext.leftFileContent =
-                            extraContext + '\n' + requestContext.fileContext.leftFileContent
-                    }
-
-                    // Create the appropriate request based on service type
-                    let generateCompletionReq: GenerateSuggestionsRequest
-
-                    if (codeWhispererService instanceof CodeWhispererServiceToken) {
-                        const tokenRequest = requestContext as GenerateTokenSuggestionsRequest
-                        generateCompletionReq = {
-                            ...tokenRequest,
-                            ...(workspaceId ? { workspaceId } : {}),
-                        }
-                    } else {
-                        const iamRequest = requestContext as GenerateIAMSuggestionsRequest
-                        generateCompletionReq = {
-                            ...iamRequest,
-                        }
-                    }
-
-                    try {
-                        const authType = codeWhispererService instanceof CodeWhispererServiceToken ? 'token' : 'iam'
-                        logging.debug(`[INLINE_COMPLETION] API call - generateSuggestions (new session, ${authType})`)
-                        const suggestionResponse = await codeWhispererService.generateSuggestions(generateCompletionReq)
-                        return await processSuggestionResponse(suggestionResponse, newSession, true, selectionRange)
-                    } catch (error) {
-                        return handleSuggestionsErrors(error as Error, newSession)
-                    }
-                }
-            } finally {
-                isOnInlineCompletionHandlerInProgress = false
-            }
-        }
-
-        const processSuggestionResponse = async (
-            suggestionResponse: GenerateSuggestionsResponse,
-            session: CodeWhispererSession,
-            isNewSession: boolean,
-            selectionRange?: Range,
-            textDocument?: TextDocument
-        ): Promise<InlineCompletionListWithReferences> => {
-            codePercentageTracker.countInvocation(session.language)
-
-            userWrittenCodeTracker?.recordUsageCount(session.language)
-            session.includeImportsWithSuggestions =
-                amazonQServiceManager.getConfiguration().includeImportsWithSuggestions
-
-            if (isNewSession) {
-                // Populate the session with information from codewhisperer response
-                session.suggestions = suggestionResponse.suggestions
-                session.responseContext = suggestionResponse.responseContext
-                session.codewhispererSessionId = suggestionResponse.responseContext.codewhispererSessionId
-                session.setTimeToFirstRecommendation()
-                session.predictionType = SuggestionType.COMPLETION
-            } else {
-                session.suggestions = [...session.suggestions, ...suggestionResponse.suggestions]
-            }
-
-            // Emit service invocation telemetry for every request sent to backend
-            emitServiceInvocationTelemetry(telemetry, session, suggestionResponse.responseContext.requestId)
-
-            // Discard previous inflight API response due to new trigger
-            if (session.discardInflightSessionOnNewInvocation) {
-                session.discardInflightSessionOnNewInvocation = false
-                completionSessionManager.discardSession(session)
-                const streakLength = editsEnabled ? streakTracker.getAndUpdateStreakLength(false) : 0
-                await emitUserTriggerDecisionTelemetry(
-                    telemetry,
-                    telemetryService,
-                    session,
-                    timeSinceLastUserModification,
-                    0,
-                    0,
-                    [],
-                    [],
-                    streakLength
-                )
-            }
-
-            // session was closed by user already made decisions consequent completion request before new paginated API response was received
-            if (
-                session.predictionType !== SuggestionType.EDIT && // TODO: this is a shorterm fix to allow Edits tabtabtab experience, however the real solution is to manage such sessions correctly
-                (session.state === 'CLOSED' || session.state === 'DISCARD')
-            ) {
-                return EMPTY_RESULT
-            }
-
-            // API response was recieved, we can activate session now
-            completionSessionManager.activateSession(session)
-
-            // Process suggestions to apply Empty or Filter filters
-            const filteredSuggestions = suggestionResponse.suggestions
-                // Empty suggestion filter
-                .filter(suggestion => {
-                    if (suggestion.content === '') {
-                        session.setSuggestionState(suggestion.itemId, 'Empty')
-                        return false
-                    }
-
-                    return true
-                })
-                // References setting filter
-                .filter(suggestion => {
-                    // State to track whether code with references should be included in
-                    // the response. No locking or concurrency controls, filtering is done
-                    // right before returning and is only guaranteed to be consistent within
-                    // the context of a single response.
-                    const { includeSuggestionsWithCodeReferences } = amazonQServiceManager.getConfiguration()
-                    if (includeSuggestionsWithCodeReferences) {
-                        return true
-                    }
-
-                    if (suggestion.references == null || suggestion.references.length === 0) {
-                        return true
-                    }
-
-                    // Filter out suggestions that have references when includeSuggestionsWithCodeReferences setting is true
-                    session.setSuggestionState(suggestion.itemId, 'Filter')
-                    return false
-                })
-
-            const { includeImportsWithSuggestions } = amazonQServiceManager.getConfiguration()
-            const suggestionsWithRightContext = mergeSuggestionsWithRightContext(
-                session.requestContext.fileContext?.rightFileContent ?? '',
-                filteredSuggestions,
-                includeImportsWithSuggestions,
-                selectionRange
-            ).filter(suggestion => {
-                // Discard suggestions that have empty string insertText after right context merge and can't be displayed anymore
-                if (suggestion.insertText === '') {
-                    session.setSuggestionState(suggestion.itemId, 'Discard')
-                    return false
-                }
-
-                return true
-            })
-
-            suggestionsWithRightContext.forEach(suggestion => {
-                const cachedSuggestion = session.suggestions.find(s => s.itemId === suggestion.itemId)
-                if (cachedSuggestion) cachedSuggestion.insertText = suggestion.insertText.toString()
-            })
-
-            // TODO: need dedupe after right context merging but I don't see one
-            session.suggestionsAfterRightContextMerge.push(...suggestionsWithRightContext)
-
-            session.codewhispererSuggestionImportCount =
-                session.codewhispererSuggestionImportCount +
-                suggestionsWithRightContext.reduce((total, suggestion) => {
-                    return total + (suggestion.mostRelevantMissingImports?.length || 0)
-                }, 0)
-
-            // If after all server-side filtering no suggestions can be displayed, and there is no nextToken
-            // close session and return empty results
-            if (
-                session.suggestionsAfterRightContextMerge.length === 0 &&
-                !suggestionResponse.responseContext.nextToken
-            ) {
-                completionSessionManager.closeSession(session)
-                await emitUserTriggerDecisionTelemetry(
-                    telemetry,
-                    telemetryService,
-                    session,
-                    timeSinceLastUserModification
-                )
-
-                return EMPTY_RESULT
-            }
-
-            return {
-                items: suggestionsWithRightContext,
-                sessionId: session.id,
-                partialResultToken: suggestionResponse.responseContext.nextToken,
-            }
-        }
-
-        const handleSuggestionsErrors = (
-            error: Error,
-            session: CodeWhispererSession
-        ): InlineCompletionListWithReferences => {
-            logging.log('Recommendation failure: ' + error)
-
-            emitServiceInvocationFailure(telemetry, session, error)
-
-            // UTDE telemetry is not needed here because in error cases we don't care about UTDE for errored out sessions
-            completionSessionManager.closeSession(session)
-
-            let translatedError = error
-
-            if (hasConnectionExpired(error)) {
-                translatedError = new AmazonQServiceConnectionExpiredError(getErrorMessage(error))
-            }
-
-            if (translatedError instanceof AmazonQError) {
-                throw new ResponseError(
-                    LSPErrorCodes.RequestFailed,
-                    translatedError.message || 'Error processing suggestion requests',
-                    {
-                        awsErrorCode: translatedError.code,
-                    }
-                )
-            }
-
-            return EMPTY_RESULT
-        }
-
-        // Schedule tracker for UserModification Telemetry event
-        const enqueueCodeDiffEntry = (
-            session: CodeWhispererSession,
-            acceptedSuggestion: Suggestion,
-            addedCharactersForEdit?: string
-        ) => {
-            const endPosition = getEndPositionForAcceptedSuggestion(acceptedSuggestion.content, session.startPosition)
-            // use the addedCharactersForEdit if it is EDIT suggestion type
-            const originalString = addedCharactersForEdit ? addedCharactersForEdit : acceptedSuggestion.content
-
-            codeDiffTracker.enqueue({
-                sessionId: session.codewhispererSessionId || '',
-                requestId: session.responseContext?.requestId || '',
-                fileUrl: session.document.uri,
-                languageId: session.language,
-                time: Date.now(),
-                originalString: originalString || '',
-                startPosition: session.startPosition,
-                endPosition: endPosition,
-                customizationArn: session.customizationArn,
-                completionType: getCompletionType(acceptedSuggestion),
-                triggerType: session.triggerType,
-                credentialStartUrl: session.credentialStartUrl,
-            })
-        }
-
-        const onLogInlineCompletionSessionResultsHandler = async (params: LogInlineCompletionSessionResultsParams) => {
-            const {
-                sessionId,
-                completionSessionResult,
-                firstCompletionDisplayLatency,
-                totalSessionDisplayTime,
-                typeaheadLength,
-                isInlineEdit,
-                addedDiagnostics,
-                removedDiagnostics,
-            } = params
-
-            const sessionManager = params.isInlineEdit ? editSessionManager : completionSessionManager
-
-            const session = sessionManager.getSessionById(sessionId)
-            if (!session) {
-                logging.log(`ERROR: Session ID ${sessionId} was not found`)
-                return
-            }
-
-            if (session.state !== 'ACTIVE') {
-                logging.log(
-                    `ERROR: Trying to record trigger decision for not-active session ${sessionId} with wrong state ${session.state}`
-                )
-                return
-            }
-
-            const acceptedItemId = Object.keys(params.completionSessionResult).find(
-                k => params.completionSessionResult[k].accepted
-            )
-            const isAccepted = acceptedItemId ? true : false
-            const acceptedSuggestion = session.suggestions.find(s => s.itemId === acceptedItemId)
-            let addedLengthForEdits = 0
-            let deletedLengthForEdits = 0
-            if (acceptedSuggestion) {
-                codePercentageTracker.countSuccess(session.language)
-                if (session.predictionType === SuggestionType.EDIT && acceptedSuggestion.content) {
-                    // [acceptedSuggestion.insertText] will be undefined for NEP suggestion. Use [acceptedSuggestion.content] instead.
-                    // Since [acceptedSuggestion.content] is in the form of a diff, transform the content into addedCharacters and deletedCharacters.
-                    const { addedLines, deletedLines } = getAddedAndDeletedLines(acceptedSuggestion.content)
-                    const charDiffResult = getCharacterDifferences(addedLines, deletedLines)
-                    addedLengthForEdits = charDiffResult.charactersAdded
-                    deletedLengthForEdits = charDiffResult.charactersRemoved
-
-                    codePercentageTracker.countAcceptedTokensUsingCount(
-                        session.language,
-                        charDiffResult.charactersAdded
-                    )
-                    codePercentageTracker.addTotalTokensForEdits(session.language, charDiffResult.charactersAdded)
-                    enqueueCodeDiffEntry(session, acceptedSuggestion, addedLines.join('\n'))
-                } else if (acceptedSuggestion.insertText) {
-                    codePercentageTracker.countAcceptedTokens(session.language, acceptedSuggestion.insertText)
-                    codePercentageTracker.countTotalTokens(session.language, acceptedSuggestion.insertText, true)
-
-                    enqueueCodeDiffEntry(session, acceptedSuggestion)
-                }
-            }
-
-            // Handle rejected edit predictions
-            if (isInlineEdit && !isAccepted) {
-                // Find all rejected suggestions in this session
-                const rejectedSuggestions = session.suggestions.filter(suggestion => {
-                    const result = completionSessionResult[suggestion.itemId]
-                    return result && result.seen && !result.accepted
-                })
-
-                // Record each rejected edit
-                for (const rejectedSuggestion of rejectedSuggestions) {
-                    if (rejectedSuggestion.content) {
-                        rejectedEditTracker.recordRejectedEdit({
-                            content: rejectedSuggestion.content,
-                            timestamp: Date.now(),
-                            documentUri: session.document.uri,
-                            position: session.startPosition,
-                        })
-
-                        logging.debug(
-                            `[EDIT_PREDICTION] Recorded rejected edit: ${rejectedSuggestion.content.substring(0, 20)}...`
-                        )
-                    }
-                }
-            }
-
-            session.setClientResultData(
-                completionSessionResult,
-                firstCompletionDisplayLatency,
-                totalSessionDisplayTime,
-                typeaheadLength
-            )
-
-            if (firstCompletionDisplayLatency) emitPerceivedLatencyTelemetry(telemetry, session)
-
-            // Always emit user trigger decision at session close
-            sessionManager.closeSession(session)
-            const streakLength = editsEnabled ? streakTracker.getAndUpdateStreakLength(isAccepted) : 0
-            await emitUserTriggerDecisionTelemetry(
-                telemetry,
-                telemetryService,
-                session,
-                timeSinceLastUserModification,
-                addedLengthForEdits,
-                deletedLengthForEdits,
-                addedDiagnostics as IdeDiagnostic[],
-                removedDiagnostics as IdeDiagnostic[],
-                streakLength,
-                Object.keys(params.completionSessionResult)[0]
-            )
-        }
-=======
             return await inlineCompletionHandler.onInlineCompletion(params, token)
         }
 
         let sessionResultsHandler: SessionResultsHandler
->>>>>>> 4ce9d8fa
 
         const updateConfiguration = (updatedConfig: AmazonQWorkspaceConfig) => {
             logging.debug('Updating configuration of inline complete server.')
