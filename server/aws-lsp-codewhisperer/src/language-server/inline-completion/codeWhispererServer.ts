import {
    CancellationToken,
    InitializeParams,
    InlineCompletionItemWithReferences,
    InlineCompletionListWithReferences,
    InlineCompletionTriggerKind,
    InlineCompletionWithReferencesParams,
    LogInlineCompletionSessionResultsParams,
    Position,
    Range,
    Server,
    Telemetry,
    TextDocument,
    ResponseError,
    LSPErrorCodes,
    WorkspaceFolder,
    IdeDiagnostic,
} from '@aws/language-server-runtimes/server-interface'
import { AWSError } from 'aws-sdk'
import { autoTrigger, triggerType } from './auto-trigger/autoTrigger'
import {
    CodeWhispererServiceToken,
    GenerateSuggestionsRequest,
    GenerateSuggestionsResponse,
    Suggestion,
    SuggestionType,
} from '../../shared/codeWhispererService'
import { CodewhispererLanguage, getRuntimeLanguage, getSupportedLanguageId } from '../../shared/languageDetection'
import { mergeEditSuggestionsWithFileContext, truncateOverlapWithRightContext } from './mergeRightUtils'
import { CodeWhispererSession, SessionManager } from './session/sessionManager'
import { CodePercentageTracker } from './codePercentage'
import { CodeWhispererPerceivedLatencyEvent, CodeWhispererServiceInvocationEvent } from '../../shared/telemetry/types'
import {
    getCompletionType,
    getEndPositionForAcceptedSuggestion,
    getErrorMessage,
    isAwsError,
    safeGet,
} from '../../shared/utils'
import { getIdeCategory, makeUserContextObject } from '../../shared/telemetryUtils'
import { fetchSupplementalContext } from '../../shared/supplementalContextUtil/supplementalContextUtil'
import { textUtils } from '@aws/lsp-core'
import { TelemetryService } from '../../shared/telemetry/telemetryService'
import { AcceptedSuggestionEntry, CodeDiffTracker } from './codeDiffTracker'
import {
    AmazonQError,
    AmazonQServiceConnectionExpiredError,
    AmazonQServiceInitializationError,
} from '../../shared/amazonQServiceManager/errors'
import {
    AmazonQBaseServiceManager,
    QServiceManagerFeatures,
} from '../../shared/amazonQServiceManager/BaseAmazonQServiceManager'
import { getOrThrowBaseTokenServiceManager } from '../../shared/amazonQServiceManager/AmazonQTokenServiceManager'
import { AmazonQWorkspaceConfig } from '../../shared/amazonQServiceManager/configurationUtils'
import { hasConnectionExpired } from '../../shared/utils'
import { getOrThrowBaseIAMServiceManager } from '../../shared/amazonQServiceManager/AmazonQIAMServiceManager'
import { WorkspaceFolderManager } from '../workspaceContext/workspaceFolderManager'
import path = require('path')
import { getRelativePath } from '../workspaceContext/util'
import { UserWrittenCodeTracker } from '../../shared/userWrittenCodeTracker'
import { RecentEditTracker, RecentEditTrackerDefaultConfig } from './tracker/codeEditTracker'
import { CursorTracker } from './tracker/cursorTracker'
import { RejectedEditTracker, DEFAULT_REJECTED_EDIT_TRACKER_CONFIG } from './tracker/rejectedEditTracker'
import { getAddedAndDeletedChars } from './diffUtils'
const { editPredictionAutoTrigger } = require('./auto-trigger/editPredictionAutoTrigger')

const EMPTY_RESULT = { sessionId: '', items: [] }
export const FILE_URI_CHARS_LIMIT = 1024
export const FILENAME_CHARS_LIMIT = 1024
export const CONTEXT_CHARACTERS_LIMIT = 10240

// Both clients (token, sigv4) define their own types, this return value needs to match both of them.
const getFileContext = (params: {
    textDocument: TextDocument
    position: Position
    inferredLanguageId: CodewhispererLanguage
    workspaceFolder: WorkspaceFolder | null | undefined
}): {
    fileUri: string
    filename: string
    programmingLanguage: {
        languageName: CodewhispererLanguage
    }
    leftFileContent: string
    rightFileContent: string
} => {
    const left = params.textDocument.getText({
        start: { line: 0, character: 0 },
        end: params.position,
    })
    const right = params.textDocument.getText({
        start: params.position,
        end: params.textDocument.positionAt(params.textDocument.getText().length),
    })

    const relativeFilePath = params.workspaceFolder
        ? getRelativePath(params.workspaceFolder, params.textDocument.uri)
        : path.basename(params.textDocument.uri)

    return {
        fileUri: params.textDocument.uri.substring(0, FILE_URI_CHARS_LIMIT),
        filename: relativeFilePath.substring(0, FILENAME_CHARS_LIMIT),
        programmingLanguage: {
            languageName: getRuntimeLanguage(params.inferredLanguageId),
        },
        leftFileContent: left,
        rightFileContent: right,
    }
}

const emitServiceInvocationTelemetry = (telemetry: Telemetry, session: CodeWhispererSession, requestId: string) => {
    const duration = new Date().getTime() - session.startTime
    const data: CodeWhispererServiceInvocationEvent = {
        codewhispererRequestId: requestId,
        codewhispererSessionId: session.responseContext?.codewhispererSessionId,
        codewhispererLastSuggestionIndex: session.suggestions.length - 1,
        codewhispererCompletionType:
            session.suggestions.length > 0 ? getCompletionType(session.suggestions[0]) : undefined,
        codewhispererTriggerType: session.triggerType,
        codewhispererAutomatedTriggerType: session.autoTriggerType,
        duration,
        codewhispererLineNumber: session.startPosition.line,
        codewhispererCursorOffset: session.startPosition.character,
        codewhispererLanguage: session.language,
        credentialStartUrl: session.credentialStartUrl,
        codewhispererSupplementalContextTimeout: session.supplementalMetadata?.isProcessTimeout,
        codewhispererSupplementalContextIsUtg: session.supplementalMetadata?.isUtg,
        codewhispererSupplementalContextLatency: session.supplementalMetadata?.latency,
        codewhispererSupplementalContextLength: session.supplementalMetadata?.contentsLength,
        codewhispererCustomizationArn: session.customizationArn,
        result: 'Succeeded',
        codewhispererImportRecommendationEnabled: session.includeImportsWithSuggestions,
    }
    telemetry.emitMetric({
        name: 'codewhisperer_serviceInvocation',
        result: 'Succeeded',
        data: {
            ...data,
            codewhispererImportRecommendationEnabled: session.includeImportsWithSuggestions,
        },
    })
}

const emitServiceInvocationFailure = (telemetry: Telemetry, session: CodeWhispererSession, error: Error | AWSError) => {
    const duration = new Date().getTime() - session.startTime
    const codewhispererRequestId = isAwsError(error) ? error.requestId : undefined

    const data: CodeWhispererServiceInvocationEvent = {
        codewhispererRequestId: codewhispererRequestId,
        codewhispererSessionId: undefined,
        codewhispererLastSuggestionIndex: -1,
        codewhispererTriggerType: session.triggerType,
        codewhispererAutomatedTriggerType: session.autoTriggerType,
        reason: `CodeWhisperer Invocation Exception: ${error.name || 'UnknownError'}`,
        duration,
        codewhispererLineNumber: session.startPosition.line,
        codewhispererCursorOffset: session.startPosition.character,
        codewhispererLanguage: session.language,
        credentialStartUrl: session.credentialStartUrl,
        codewhispererSupplementalContextTimeout: session.supplementalMetadata?.isProcessTimeout,
        codewhispererSupplementalContextIsUtg: session.supplementalMetadata?.isUtg,
        codewhispererSupplementalContextLatency: session.supplementalMetadata?.latency,
        codewhispererSupplementalContextLength: session.supplementalMetadata?.contentsLength,
        codewhispererCustomizationArn: session.customizationArn,
        codewhispererImportRecommendationEnabled: session.includeImportsWithSuggestions,
        result: 'Failed',
        traceId: 'notSet',
    }

    telemetry.emitMetric({
        name: 'codewhisperer_serviceInvocation',
        result: 'Failed',
        data,
        errorData: {
            reason: error.name || 'UnknownError',
            errorCode: isAwsError(error) ? error.code : undefined,
            httpStatusCode: isAwsError(error) ? error.statusCode : undefined,
        },
    })
}

const emitPerceivedLatencyTelemetry = (telemetry: Telemetry, session: CodeWhispererSession) => {
    const data: CodeWhispererPerceivedLatencyEvent = {
        codewhispererRequestId: session.responseContext?.requestId,
        codewhispererSessionId: session.responseContext?.codewhispererSessionId,
        codewhispererCompletionType:
            session.suggestions.length > 0 ? getCompletionType(session.suggestions[0]) : undefined,
        codewhispererTriggerType: session.triggerType,
        duration: session.firstCompletionDisplayLatency,
        codewhispererLanguage: session.language,
        credentialStartUrl: session.credentialStartUrl,
        codewhispererCustomizationArn: session.customizationArn,
        result: 'Succeeded',
        passive: true,
    }

    telemetry.emitMetric({
        name: 'codewhisperer_perceivedLatency',
        data,
    })
}

const emitUserTriggerDecisionTelemetry = async (
    telemetry: Telemetry,
    telemetryService: TelemetryService,
    session: CodeWhispererSession,
    timeSinceLastUserModification?: number,
    addedCharsCountForEditSuggestion?: number,
    deletedCharsCountForEditSuggestion?: number,
    addedIdeDiagnostics?: IdeDiagnostic[],
    removedIdeDiagnostics?: IdeDiagnostic[],
    streakLength?: number
) => {
    // Prevent reporting user decision if it was already sent
    if (session.reportedUserDecision) {
        return
    }

    // Can not emit previous trigger decision if it's not available on the session
    if (!session.getAggregatedUserTriggerDecision()) {
        return
    }

    await emitAggregatedUserTriggerDecisionTelemetry(
        telemetryService,
        session,
        timeSinceLastUserModification,
        addedCharsCountForEditSuggestion,
        deletedCharsCountForEditSuggestion,
        addedIdeDiagnostics,
        removedIdeDiagnostics,
        streakLength
    )

    session.reportedUserDecision = true
}

const emitAggregatedUserTriggerDecisionTelemetry = (
    telemetryService: TelemetryService,
    session: CodeWhispererSession,
    timeSinceLastUserModification?: number,
    addedCharsCountForEditSuggestion?: number,
    deletedCharsCountForEditSuggestion?: number,
    addedIdeDiagnostics?: IdeDiagnostic[],
    removedIdeDiagnostics?: IdeDiagnostic[],
    streakLength?: number
) => {
    return telemetryService.emitUserTriggerDecision(
        session,
        timeSinceLastUserModification,
        addedCharsCountForEditSuggestion,
        deletedCharsCountForEditSuggestion,
        addedIdeDiagnostics,
        removedIdeDiagnostics,
        streakLength
    )
}

const mergeSuggestionsWithRightContext = (
    rightFileContext: string,
    suggestions: Suggestion[],
    includeImportsWithSuggestions: boolean,
    range?: Range
): InlineCompletionItemWithReferences[] => {
    return suggestions.map(suggestion => {
        const insertText: string = truncateOverlapWithRightContext(rightFileContext, suggestion.content)
        let references = suggestion.references
            ?.filter(
                ref =>
                    !(
                        ref.recommendationContentSpan?.start && insertText.length <= ref.recommendationContentSpan.start
                    ) && insertText.length
            )
            .map(r => {
                return {
                    licenseName: r.licenseName,
                    referenceUrl: r.url,
                    referenceName: r.repository,
                    position: r.recommendationContentSpan && {
                        startCharacter: r.recommendationContentSpan.start,
                        endCharacter: r.recommendationContentSpan.end
                            ? Math.min(r.recommendationContentSpan.end, insertText.length - 1)
                            : r.recommendationContentSpan.end,
                    },
                }
            })

        return {
            itemId: suggestion.itemId,
            insertText: insertText,
            range,
            references: references?.length ? references : undefined,
            mostRelevantMissingImports: includeImportsWithSuggestions
                ? suggestion.mostRelevantMissingImports
                : undefined,
        }
    })
}

interface AcceptedInlineSuggestionEntry extends AcceptedSuggestionEntry {
    sessionId: string
    requestId: string
    languageId: CodewhispererLanguage
    customizationArn?: string
    completionType: string
    triggerType: string
    credentialStartUrl?: string | undefined
}

export const CodewhispererServerFactory =
    (serviceManager: () => AmazonQBaseServiceManager): Server =>
    ({ credentialsProvider, lsp, workspace, telemetry, logging, runtime, sdkInitializator }) => {
        let lastUserModificationTime: number
        let timeSinceLastUserModification: number = 0
        // Threshold to avoid getting the same suggestion type due to unexpected issue
        const timeSinceCloseTimeEditStreakThreshold: number = 2000

        const sessionManager = SessionManager.getInstance()

        // AmazonQTokenServiceManager and TelemetryService are initialized in `onInitialized` handler to make sure Language Server connection is started
        let amazonQServiceManager: AmazonQBaseServiceManager
        let telemetryService: TelemetryService

        lsp.addInitializer((params: InitializeParams) => {
            return {
                capabilities: {},
            }
        })

        // CodePercentage and codeDiff tracker have a dependency on TelemetryService, so initialization is also delayed to `onInitialized` handler
        let codePercentageTracker: CodePercentageTracker
        let userWrittenCodeTracker: UserWrittenCodeTracker | undefined
        let codeDiffTracker: CodeDiffTracker<AcceptedInlineSuggestionEntry>

        // Trackers for monitoring edits and cursor position.
        const recentEditTracker = RecentEditTracker.getInstance(logging, RecentEditTrackerDefaultConfig)
        const cursorTracker = CursorTracker.getInstance()
        const rejectedEditTracker = RejectedEditTracker.getInstance(logging, DEFAULT_REJECTED_EDIT_TRACKER_CONFIG)
        let editsEnabled = false

        const onInlineCompletionHandler = async (
            params: InlineCompletionWithReferencesParams,
            token: CancellationToken
        ): Promise<InlineCompletionListWithReferences> => {
            // On every new completion request close current inflight session.
            const currentSession = sessionManager.getCurrentSession()
            if (currentSession && currentSession.state == 'REQUESTING' && !params.partialResultToken) {
                currentSession.discardInflightSessionOnNewInvocation = true
            }

            if (cursorTracker) {
                cursorTracker.trackPosition(params.textDocument.uri, params.position)
            }

            return workspace.getTextDocument(params.textDocument.uri).then(async textDocument => {
                const codeWhispererService = amazonQServiceManager.getCodewhispererService()
                if (params.partialResultToken && currentSession) {
                    // subsequent paginated requests for current session
                    return codeWhispererService
                        .generateSuggestions({
                            ...currentSession.requestContext,
                            fileContext: {
                                ...currentSession.requestContext.fileContext,
                                leftFileContent: currentSession.requestContext.fileContext.leftFileContent
                                    .slice(-CONTEXT_CHARACTERS_LIMIT)
                                    .replaceAll('\r\n', '\n'),
                                rightFileContent: currentSession.requestContext.fileContext.rightFileContent
                                    .slice(0, CONTEXT_CHARACTERS_LIMIT)
                                    .replaceAll('\r\n', '\n'),
                            },
                            nextToken: `${params.partialResultToken}`,
                        })
                        .then(async suggestionResponse => {
                            return await processSuggestionResponse(
                                suggestionResponse,
                                currentSession,
                                false,
                                params.context.selectedCompletionInfo?.range
                            )
                        })
                        .catch(error => {
                            return handleSuggestionsErrors(error, currentSession)
                        })
                } else {
                    // request for new session
                    if (!textDocument) {
                        logging.log(`textDocument [${params.textDocument.uri}] not found`)
                        return EMPTY_RESULT
                    }

                    const inferredLanguageId = getSupportedLanguageId(textDocument)
                    if (!inferredLanguageId) {
                        logging.log(
                            `textDocument [${params.textDocument.uri}] with languageId [${textDocument.languageId}] not supported`
                        )
                        return EMPTY_RESULT
                    }

                    // Build request context
                    const isAutomaticLspTriggerKind =
                        params.context.triggerKind == InlineCompletionTriggerKind.Automatic
                    const maxResults = isAutomaticLspTriggerKind ? 1 : 5
                    const selectionRange = params.context.selectedCompletionInfo?.range
                    const fileContext = getFileContext({
                        textDocument,
                        inferredLanguageId,
                        position: params.position,
                        workspaceFolder: workspace.getWorkspaceFolder(textDocument.uri),
                    })

                    const workspaceState = WorkspaceFolderManager.getInstance()?.getWorkspaceState()
                    const workspaceId = workspaceState?.webSocketClient?.isConnected()
                        ? workspaceState.workspaceId
                        : undefined

                    // TODO: Can we get this derived from a keyboard event in the future?
                    // This picks the last non-whitespace character, if any, before the cursor
                    const triggerCharacter = fileContext.leftFileContent.trim().at(-1) ?? ''
                    const codewhispererAutoTriggerType = triggerType(fileContext)
                    const previousSession = sessionManager.getPreviousSession()
                    const previousDecision = previousSession?.getAggregatedUserTriggerDecision() ?? ''
                    const previousSuggestionType = previousSession?.suggestionType ?? ''
                    const previousCloseTime = previousSession?.closeTime
                    let ideCategory: string | undefined = ''
                    const initializeParams = lsp.getClientInitializeParams()
                    if (initializeParams !== undefined) {
                        ideCategory = getIdeCategory(initializeParams)
                    }
                    const autoTriggerResult = autoTrigger(
                        {
                            fileContext, // The left/right file context and programming language
                            lineNum: params.position.line, // the line number of the invocation, this is the line of the cursor
                            char: triggerCharacter, // Add the character just inserted, if any, before the invication position
                            ide: ideCategory ?? '',
                            os: '', // TODO: We should get this in a platform-agnostic way (i.e., compatible with the browser)
                            previousDecision, // The last decision by the user on the previous invocation
                            triggerType: codewhispererAutoTriggerType, // The 2 trigger types currently influencing the Auto-Trigger are SpecialCharacter and Enter
                        },
                        logging
                    )

                    if (
                        isAutomaticLspTriggerKind &&
                        codewhispererAutoTriggerType === 'Classifier' &&
                        !autoTriggerResult.shouldTrigger &&
                        !(editsEnabled && codeWhispererService instanceof CodeWhispererServiceToken) // There is still potentially a Edit trigger without Completion if NEP is enabled (current only BearerTokenClient)
                    ) {
                        return EMPTY_RESULT
                    }

                    // Get supplemental context from recent edits if available.
                    let supplementalContextFromEdits = undefined

                    // supplementalContext available only via token authentication
                    const supplementalContextPromise =
                        codeWhispererService instanceof CodeWhispererServiceToken
                            ? fetchSupplementalContext(
                                  textDocument,
                                  params.position,
                                  workspace,
                                  logging,
                                  token,
                                  amazonQServiceManager
                              )
                            : Promise.resolve(undefined)

                    let requestContext: GenerateSuggestionsRequest = {
                        fileContext,
                        maxResults,
                    }

                    const supplementalContext = await supplementalContextPromise
                    // TODO: logging
                    if (codeWhispererService instanceof CodeWhispererServiceToken) {
                        const supplementalContextItems = supplementalContext?.supplementalContextItems || []
                        requestContext.supplementalContexts = [
                            ...supplementalContextItems.map(v => ({
                                content: v.content,
                                filePath: v.filePath,
                            })),
                        ]

                        if (editsEnabled) {
                            const predictionTypes: string[][] = []

<<<<<<< HEAD
                            /**
                             * Manual trigger - should always have 'Completions'
                             * Auto trigger
                             *  - Classifier - should have 'Completions' when classifier evalualte to true given the editor's states
                             *  - Others - should always have 'Completions'
                             */
                            if (
                                !isAutomaticLspTriggerKind ||
                                (isAutomaticLspTriggerKind && codewhispererAutoTriggerType !== 'Classifier') ||
                                (isAutomaticLspTriggerKind &&
                                    codewhispererAutoTriggerType === 'Classifier' &&
                                    autoTriggerResult.shouldTrigger)
                            ) {
                                predictionTypes.push(['COMPLETIONS'])
                            }

                            // Step 0: Determine if we have "Rcent Edit context"
                            if (recentEditTracker) {
                                supplementalContextFromEdits =
                                    await recentEditTracker.generateEditBasedContext(textDocument)
                            }
                            const editPredictionAutoTriggerResult = editPredictionAutoTrigger({
                                fileContext: fileContext,
                                lineNum: params.position.line,
                                char: triggerCharacter,
                                previousDecision: previousDecision,
                                cursorHistory: cursorTracker,
                                recentEdits: recentEditTracker,
                            })

                            if (editPredictionAutoTriggerResult.shouldTrigger) {
                                predictionTypes.push(['EDITS'])
                            }
=======
                            if (
                                previousDecision === 'Accept' &&
                                previousSuggestionType === SuggestionType.EDIT &&
                                previousCloseTime &&
                                new Date().getTime() - previousCloseTime < timeSinceCloseTimeEditStreakThreshold
                            ) {
                                predictionTypes.push(['EDITS'])
                            } else {
                                /**
                                 * Manual trigger - should always have 'Completions'
                                 * Auto trigger
                                 *  - Classifier - should have 'Completions' when classifier evalualte to true given the editor's states
                                 *  - Others - should always have 'Completions'
                                 */
                                if (
                                    !isAutomaticLspTriggerKind ||
                                    (isAutomaticLspTriggerKind && codewhispererAutoTriggerType !== 'Classifier') ||
                                    (isAutomaticLspTriggerKind &&
                                        codewhispererAutoTriggerType === 'Classifier' &&
                                        autoTriggerResult.shouldTrigger)
                                ) {
                                    predictionTypes.push(['COMPLETIONS'])
                                }

                                const editPredictionAutoTriggerResult = editPredictionAutoTrigger({
                                    fileContext: fileContext,
                                    lineNum: params.position.line,
                                    char: triggerCharacter,
                                    previousDecision: previousDecision,
                                    cursorHistory: cursorTracker,
                                    recentEdits: recentEditTracker,
                                })

                                if (editPredictionAutoTriggerResult.shouldTrigger) {
                                    predictionTypes.push(['EDITS'])
                                }
                            }
>>>>>>> 6c9e5225

                            if (predictionTypes.length === 0) {
                                logging.info(
                                    `[NEP]: return early with empty since there is no predictionType specified`
                                )
                                return EMPTY_RESULT
                            }

                            // Step 0: Determine if we have "Recent Edit context"
                            if (recentEditTracker) {
                                supplementalContextFromEdits =
                                    await recentEditTracker.generateEditBasedContext(textDocument)
                            }

                            // Step 1: Recent Edits context
                            const supplementalContextItemsForEdits =
                                supplementalContextFromEdits?.supplementalContextItems || []

                            requestContext.supplementalContexts.push(
                                ...supplementalContextItemsForEdits.map(v => ({
                                    content: v.content,
                                    filePath: v.filePath,
                                    type: 'PreviousEditorState',
                                    metadata: {
                                        previousEditorStateMetadata: {
                                            timeOffset: 1000,
                                        },
                                    },
                                }))
                            )

                            // Step 2: Prediction type COMPLETION, Edits or both
                            requestContext.predictionTypes = predictionTypes.flat()

                            // Step 3: Current Editor/Cursor state
                            requestContext.editorState = {
                                document: {
                                    relativeFilePath: textDocument.uri,
                                    programmingLanguage: {
                                        languageName: textDocument.languageId,
                                    },
                                    text: textDocument.getText(),
                                },
                                cursorState: {
                                    position: {
                                        line: params.position.line,
                                        character: params.position.character,
                                    },
                                },
                            }
                        }
                    }

                    // Close ACTIVE session and record Discard trigger decision immediately
                    if (currentSession && currentSession.state === 'ACTIVE') {
                        if (editsEnabled && currentSession.suggestionType === SuggestionType.EDIT) {
                            const mergedSuggestions = mergeEditSuggestionsWithFileContext(
                                currentSession,
                                textDocument,
                                fileContext
                            )

                            if (mergedSuggestions.length > 0) {
                                logging.info(`[NEP]: returning suggestion from previous session as context matches`)
                                return {
                                    items: mergedSuggestions,
                                    sessionId: currentSession.id,
                                }
                            }
                        }
                        // Emit user trigger decision at session close time for active session
                        logging.info(`[NEP]: discard current session`)
                        sessionManager.discardSession(currentSession)
                        // TODO add streakLength back once the model is updated
                        // const streakLength = editsEnabled ? sessionManager.getAndUpdateStreakLength(false) : 0
                        await emitUserTriggerDecisionTelemetry(
                            telemetry,
                            telemetryService,
                            currentSession,
                            timeSinceLastUserModification,
                            0,
                            0,
                            [],
                            []
                        )
                    }

                    const supplementalMetadata = editsEnabled
                        ? {
                              // Merge metadata from edit-based context if available.
                              contentsLength:
                                  (supplementalContext?.contentsLength || 0) +
                                  (supplementalContextFromEdits?.contentsLength || 0),
                              latency: Math.max(
                                  supplementalContext?.latency || 0,
                                  supplementalContextFromEdits?.latency || 0
                              ),
                              isUtg: supplementalContext?.isUtg || false,
                              isProcessTimeout: supplementalContext?.isProcessTimeout || false,
                              strategy: supplementalContextFromEdits
                                  ? 'recentEdits'
                                  : supplementalContext?.strategy || 'Empty',
                              supplementalContextItems: [
                                  ...(supplementalContext?.supplementalContextItems || []),
                                  ...(supplementalContextFromEdits?.supplementalContextItems || []),
                              ],
                          }
                        : supplementalContext
                    const newSession = sessionManager.createSession({
                        document: textDocument,
                        startPosition: params.position,
                        triggerType: isAutomaticLspTriggerKind ? 'AutoTrigger' : 'OnDemand',
                        language: fileContext.programmingLanguage.languageName,
                        requestContext: requestContext,
                        autoTriggerType: isAutomaticLspTriggerKind ? codewhispererAutoTriggerType : undefined,
                        triggerCharacter: triggerCharacter,
                        classifierResult: autoTriggerResult?.classifierResult,
                        classifierThreshold: autoTriggerResult?.classifierThreshold,
                        credentialStartUrl: credentialsProvider.getConnectionMetadata?.()?.sso?.startUrl ?? undefined,
                        supplementalMetadata: supplementalMetadata,
                        customizationArn: textUtils.undefinedIfEmpty(codeWhispererService.customizationArn),
                    })

                    // Add extra context to request context
                    const { extraContext } = amazonQServiceManager.getConfiguration().inlineSuggestions
                    if (extraContext) {
                        requestContext.fileContext.leftFileContent =
                            extraContext + '\n' + requestContext.fileContext.leftFileContent
                    }

                    const generateCompletionReq = {
                        ...requestContext,
                        fileContext: {
                            ...requestContext.fileContext,
                            leftFileContent: requestContext.fileContext.leftFileContent
                                .slice(-CONTEXT_CHARACTERS_LIMIT)
                                .replaceAll('\r\n', '\n'),
                            rightFileContent: requestContext.fileContext.rightFileContent
                                .slice(0, CONTEXT_CHARACTERS_LIMIT)
                                .replaceAll('\r\n', '\n'),
                        },
                        ...(workspaceId ? { workspaceId: workspaceId } : {}),
                    }

                    return codeWhispererService
                        .generateSuggestions(generateCompletionReq)
                        .then(async suggestionResponse => {
                            return processSuggestionResponse(suggestionResponse, newSession, true, selectionRange)
                        })
                        .catch(err => {
                            return handleSuggestionsErrors(err, newSession)
                        })
                }
            })
        }

        const processSuggestionResponse = async (
            suggestionResponse: GenerateSuggestionsResponse,
            session: CodeWhispererSession,
            isNewSession: boolean,
            selectionRange?: Range,
            textDocument?: TextDocument
        ): Promise<InlineCompletionListWithReferences> => {
            codePercentageTracker.countInvocation(session.language)

            userWrittenCodeTracker?.recordUsageCount(session.language)
            session.includeImportsWithSuggestions =
                amazonQServiceManager.getConfiguration().includeImportsWithSuggestions

            if (isNewSession) {
                // Populate the session with information from codewhisperer response
                session.suggestions = suggestionResponse.suggestions
                session.responseContext = suggestionResponse.responseContext
                session.codewhispererSessionId = suggestionResponse.responseContext.codewhispererSessionId
                session.timeToFirstRecommendation = new Date().getTime() - session.startTime
                session.suggestionType = suggestionResponse.suggestionType
            } else {
                session.suggestions = [...session.suggestions, ...suggestionResponse.suggestions]
            }

            // Emit service invocation telemetry for every request sent to backend
            emitServiceInvocationTelemetry(telemetry, session, suggestionResponse.responseContext.requestId)

            // Discard previous inflight API response due to new trigger
            if (session.discardInflightSessionOnNewInvocation) {
                session.discardInflightSessionOnNewInvocation = false
                sessionManager.discardSession(session)
                // TODO add streakLength back once the model is updated
                // const streakLength = editsEnabled ? sessionManager.getAndUpdateStreakLength(false) : 0
                await emitUserTriggerDecisionTelemetry(
                    telemetry,
                    telemetryService,
                    session,
                    timeSinceLastUserModification
                )
            }

            // session was closed by user already made decisions consequent completion request before new paginated API response was received
            if (session.state === 'CLOSED' || session.state === 'DISCARD') {
                return EMPTY_RESULT
            }

            // API response was recieved, we can activate session now
            sessionManager.activateSession(session)

            // Process suggestions to apply Empty or Filter filters
            const filteredSuggestions = suggestionResponse.suggestions
                // Empty suggestion filter
                .filter(suggestion => {
                    if (suggestion.content === '') {
                        session.setSuggestionState(suggestion.itemId, 'Empty')
                        return false
                    }

                    return true
                })
                // References setting filter
                .filter(suggestion => {
                    // State to track whether code with references should be included in
                    // the response. No locking or concurrency controls, filtering is done
                    // right before returning and is only guaranteed to be consistent within
                    // the context of a single response.
                    const { includeSuggestionsWithCodeReferences } = amazonQServiceManager.getConfiguration()
                    if (includeSuggestionsWithCodeReferences) {
                        return true
                    }

                    if (suggestion.references == null || suggestion.references.length === 0) {
                        return true
                    }

                    // Filter out suggestions that have references when includeSuggestionsWithCodeReferences setting is true
                    session.setSuggestionState(suggestion.itemId, 'Filter')
                    return false
                })

            if (suggestionResponse.suggestionType === SuggestionType.COMPLETION) {
                const { includeImportsWithSuggestions } = amazonQServiceManager.getConfiguration()
                const suggestionsWithRightContext = mergeSuggestionsWithRightContext(
                    session.requestContext.fileContext.rightFileContent,
                    filteredSuggestions,
                    includeImportsWithSuggestions,
                    selectionRange
                ).filter(suggestion => {
                    // Discard suggestions that have empty string insertText after right context merge and can't be displayed anymore
                    if (suggestion.insertText === '') {
                        session.setSuggestionState(suggestion.itemId, 'Discard')
                        return false
                    }

                    return true
                })

                suggestionsWithRightContext.forEach(suggestion => {
                    const cachedSuggestion = session.suggestions.find(s => s.itemId === suggestion.itemId)
                    if (cachedSuggestion) cachedSuggestion.insertText = suggestion.insertText.toString()
                })

                // TODO: need dedupe after right context merging but I don't see one
                session.suggestionsAfterRightContextMerge.push(...suggestionsWithRightContext)

                session.codewhispererSuggestionImportCount =
                    session.codewhispererSuggestionImportCount +
                    suggestionsWithRightContext.reduce((total, suggestion) => {
                        return total + (suggestion.mostRelevantMissingImports?.length || 0)
                    }, 0)

                // If after all server-side filtering no suggestions can be displayed, and there is no nextToken
                // close session and return empty results
                if (
                    session.suggestionsAfterRightContextMerge.length === 0 &&
                    !suggestionResponse.responseContext.nextToken
                ) {
                    sessionManager.closeSession(session)
                    await emitUserTriggerDecisionTelemetry(
                        telemetry,
                        telemetryService,
                        session,
                        timeSinceLastUserModification
                    )

                    return EMPTY_RESULT
                }

                return {
                    items: suggestionsWithRightContext,
                    sessionId: session.id,
                    partialResultToken: suggestionResponse.responseContext.nextToken,
                }
            } else {
                return {
                    items: suggestionResponse.suggestions
                        .map(suggestion => {
                            // Check if this suggestion is similar to a previously rejected edit
                            const isSimilarToRejected = rejectedEditTracker.isSimilarToRejected(
                                suggestion.content,
                                textDocument?.uri || ''
                            )

                            if (isSimilarToRejected) {
                                // Mark as rejected in the session
                                session.setSuggestionState(suggestion.itemId, 'Reject')
                                logging.debug(
                                    `[EDIT_PREDICTION] Filtered out suggestion similar to previously rejected edit`
                                )
                                // Return empty item that will be filtered out
                                return {
                                    insertText: '',
                                    isInlineEdit: true,
                                    itemId: suggestion.itemId,
                                }
                            }

                            return {
                                insertText: suggestion.content,
                                isInlineEdit: true,
                                itemId: suggestion.itemId,
                            }
                        })
                        .filter(item => item.insertText !== ''),
                    sessionId: session.id,
                }
            }
        }

        const handleSuggestionsErrors = (
            error: Error,
            session: CodeWhispererSession
        ): InlineCompletionListWithReferences => {
            logging.log('Recommendation failure: ' + error)
            emitServiceInvocationFailure(telemetry, session, error)

            sessionManager.closeSession(session)

            let translatedError = error

            if (hasConnectionExpired(error)) {
                translatedError = new AmazonQServiceConnectionExpiredError(getErrorMessage(error))
            }

            if (translatedError instanceof AmazonQError) {
                throw new ResponseError(
                    LSPErrorCodes.RequestFailed,
                    translatedError.message || 'Error processing suggestion requests',
                    {
                        awsErrorCode: translatedError.code,
                    }
                )
            }

            return EMPTY_RESULT
        }

        // Schedule tracker for UserModification Telemetry event
        const enqueueCodeDiffEntry = (
            session: CodeWhispererSession,
            acceptedSuggestion: Suggestion,
            addedCharactersForEdit?: string
        ) => {
            const endPosition = getEndPositionForAcceptedSuggestion(acceptedSuggestion.content, session.startPosition)
            // use the addedCharactersForEdit if it is EDIT suggestion type
            const originalString = addedCharactersForEdit ? addedCharactersForEdit : acceptedSuggestion.content

            codeDiffTracker.enqueue({
                sessionId: session.codewhispererSessionId || '',
                requestId: session.responseContext?.requestId || '',
                fileUrl: session.document.uri,
                languageId: session.language,
                time: Date.now(),
                originalString: originalString,
                startPosition: session.startPosition,
                endPosition: endPosition,
                customizationArn: session.customizationArn,
                completionType: getCompletionType(acceptedSuggestion),
                triggerType: session.triggerType,
                credentialStartUrl: session.credentialStartUrl,
            })
        }

        const onLogInlineCompletionSessionResultsHandler = async (params: LogInlineCompletionSessionResultsParams) => {
            const {
                sessionId,
                completionSessionResult,
                firstCompletionDisplayLatency,
                totalSessionDisplayTime,
                typeaheadLength,
                isInlineEdit,
                addedDiagnostics,
                removedDiagnostics,
            } = params

            const session = sessionManager.getSessionById(sessionId)
            if (!session) {
                logging.log(`ERROR: Session ID ${sessionId} was not found`)
                return
            }

            if (session.state !== 'ACTIVE') {
                logging.log(`ERROR: Trying to record trigger decision for not-active session ${sessionId}`)
                return
            }

            const acceptedItemId = Object.keys(params.completionSessionResult).find(
                k => params.completionSessionResult[k].accepted
            )
            const isAccepted = acceptedItemId ? true : false
            const acceptedSuggestion = session.suggestions.find(s => s.itemId === acceptedItemId)
            let addedCharactersForEditSuggestion = ''
            let deletedCharactersForEditSuggestion = ''
            if (acceptedSuggestion !== undefined) {
                if (acceptedSuggestion) {
                    codePercentageTracker.countSuccess(session.language)
                    if (isInlineEdit && acceptedSuggestion.content) {
                        // [acceptedSuggestion.insertText] will be undefined for NEP suggestion. Use [acceptedSuggestion.content] instead.
                        // Since [acceptedSuggestion.content] is in the form of a diff, transform the content into addedCharacters and deletedCharacters.
                        const addedAndDeletedChars = getAddedAndDeletedChars(acceptedSuggestion.content)
                        if (addedAndDeletedChars) {
                            addedCharactersForEditSuggestion = addedAndDeletedChars.addedCharacters
                            deletedCharactersForEditSuggestion = addedAndDeletedChars.deletedCharacters

                            codePercentageTracker.countAcceptedTokens(
                                session.language,
                                addedCharactersForEditSuggestion
                            )
                            codePercentageTracker.countTotalTokens(
                                session.language,
                                addedCharactersForEditSuggestion,
                                true
                            )
                            enqueueCodeDiffEntry(session, acceptedSuggestion, addedCharactersForEditSuggestion)
                        }
                    } else if (acceptedSuggestion.insertText) {
                        codePercentageTracker.countAcceptedTokens(session.language, acceptedSuggestion.insertText)
                        codePercentageTracker.countTotalTokens(session.language, acceptedSuggestion.insertText, true)

                        enqueueCodeDiffEntry(session, acceptedSuggestion)
                    }
                }
            }

            // Handle rejected edit predictions
            if (isInlineEdit && !isAccepted) {
                // Find all rejected suggestions in this session
                const rejectedSuggestions = session.suggestions.filter(suggestion => {
                    const result = completionSessionResult[suggestion.itemId]
                    return result && result.seen && !result.accepted
                })

                // Record each rejected edit
                for (const rejectedSuggestion of rejectedSuggestions) {
                    if (rejectedSuggestion.content) {
                        rejectedEditTracker.recordRejectedEdit({
                            content: rejectedSuggestion.content,
                            timestamp: Date.now(),
                            documentUri: session.document.uri,
                            position: session.startPosition,
                        })

                        logging.debug(
                            `[EDIT_PREDICTION] Recorded rejected edit: ${rejectedSuggestion.content.substring(0, 20)}...`
                        )
                    }
                }
            }

            session.setClientResultData(
                completionSessionResult,
                firstCompletionDisplayLatency,
                totalSessionDisplayTime,
                typeaheadLength
            )

            if (firstCompletionDisplayLatency) emitPerceivedLatencyTelemetry(telemetry, session)

            // Always emit user trigger decision at session close
            sessionManager.closeSession(session)
            // TODO add streakLength back once the model is updated
            // const streakLength = editsEnabled ? sessionManager.getAndUpdateStreakLength(isAccepted) : 0
            await emitUserTriggerDecisionTelemetry(
                telemetry,
                telemetryService,
                session,
                timeSinceLastUserModification,
                addedCharactersForEditSuggestion.length,
                deletedCharactersForEditSuggestion.length,
                addedDiagnostics,
                removedDiagnostics
            )
        }

        const updateConfiguration = (updatedConfig: AmazonQWorkspaceConfig) => {
            logging.debug('Updating configuration of inline complete server.')

            const { customizationArn, optOutTelemetryPreference, sendUserWrittenCodeMetrics } = updatedConfig

            codePercentageTracker.customizationArn = customizationArn
            if (sendUserWrittenCodeMetrics) {
                userWrittenCodeTracker = UserWrittenCodeTracker.getInstance(telemetryService)
            }
            if (userWrittenCodeTracker) {
                userWrittenCodeTracker.customizationArn = customizationArn
            }
            logging.debug(`CodePercentageTracker customizationArn updated to ${customizationArn}`)
            /*
                The flag enableTelemetryEventsToDestination is set to true temporarily. It's value will be determined through destination
                configuration post all events migration to STE. It'll be replaced by qConfig['enableTelemetryEventsToDestination'] === true
            */
            // const enableTelemetryEventsToDestination = true
            // telemetryService.updateEnableTelemetryEventsToDestination(enableTelemetryEventsToDestination)
            telemetryService.updateOptOutPreference(optOutTelemetryPreference)
            logging.debug(`TelemetryService OptOutPreference updated to ${optOutTelemetryPreference}`)
        }

        const onInitializedHandler = async () => {
            amazonQServiceManager = serviceManager()

            const clientParams = safeGet(
                lsp.getClientInitializeParams(),
                new AmazonQServiceInitializationError(
                    'TelemetryService initialized before LSP connection was initialized.'
                )
            )

            logging.log(`Client initialization params: ${JSON.stringify(clientParams)}`)
            editsEnabled =
                clientParams?.initializationOptions?.aws?.awsClientCapabilities?.textDocument
                    ?.inlineCompletionWithReferences?.inlineEditSupport ?? false

            telemetryService = new TelemetryService(amazonQServiceManager, credentialsProvider, telemetry, logging)
            telemetryService.updateUserContext(makeUserContextObject(clientParams, runtime.platform, 'INLINE'))

            codePercentageTracker = new CodePercentageTracker(telemetryService)
            codeDiffTracker = new CodeDiffTracker(
                workspace,
                logging,
                async (entry: AcceptedInlineSuggestionEntry, percentage, unmodifiedAcceptedCharacterCount) => {
                    await telemetryService.emitUserModificationEvent(
                        {
                            sessionId: entry.sessionId,
                            requestId: entry.requestId,
                            languageId: entry.languageId,
                            customizationArn: entry.customizationArn,
                            timestamp: new Date(),
                            acceptedCharacterCount: entry.originalString.length,
                            modificationPercentage: percentage,
                            unmodifiedAcceptedCharacterCount: unmodifiedAcceptedCharacterCount,
                        },
                        {
                            completionType: entry.completionType || 'LINE',
                            triggerType: entry.triggerType || 'OnDemand',
                            credentialStartUrl: entry.credentialStartUrl,
                        }
                    )
                }
            )

            const periodicLoggingEnabled = process.env.LOG_EDIT_TRACKING === 'true'
            logging.log(
                `[SERVER] Initialized telemetry-dependent components: CodePercentageTracker, CodeDiffTracker, periodicLogging=${periodicLoggingEnabled}`
            )

            await amazonQServiceManager.addDidChangeConfigurationListener(updateConfiguration)
        }

        lsp.extensions.onInlineCompletionWithReferences(onInlineCompletionHandler)
        lsp.extensions.onLogInlineCompletionSessionResults(onLogInlineCompletionSessionResultsHandler)
        lsp.onInitialized(onInitializedHandler)

        lsp.onDidChangeTextDocument(async p => {
            const textDocument = await workspace.getTextDocument(p.textDocument.uri)
            const languageId = getSupportedLanguageId(textDocument)

            if (!textDocument || !languageId) {
                return
            }

            p.contentChanges.forEach(change => {
                codePercentageTracker.countTotalTokens(languageId, change.text, false)

                const { sendUserWrittenCodeMetrics } = amazonQServiceManager.getConfiguration()
                if (!sendUserWrittenCodeMetrics) {
                    return
                }
                // exclude cases that the document change is from Q suggestions
                const currentSession = sessionManager.getCurrentSession()
                if (
                    !currentSession?.suggestions.some(
                        suggestion => suggestion?.insertText && suggestion.insertText === change.text
                    )
                ) {
                    userWrittenCodeTracker?.countUserWrittenTokens(languageId, change.text)
                }
            })

            // Record last user modification time for any document
            if (lastUserModificationTime) {
                timeSinceLastUserModification = new Date().getTime() - lastUserModificationTime
            }
            lastUserModificationTime = new Date().getTime()

            // Process document changes with RecentEditTracker.
            if (editsEnabled && recentEditTracker) {
                logging.log(
                    `[SERVER] Processing document change with RecentEditTracker: ${p.textDocument.uri}, version: ${textDocument.version}`
                )
                logging.log(`[SERVER] Change details: ${p.contentChanges.length} changes`)

                await recentEditTracker.handleDocumentChange({
                    uri: p.textDocument.uri,
                    languageId: textDocument.languageId,
                    version: textDocument.version,
                    text: textDocument.getText(),
                })
            }
        })

        lsp.onDidOpenTextDocument(p => {
            logging.log(`Document opened: ${p.textDocument.uri}`)

            // Track document opening with RecentEditTracker
            if (recentEditTracker) {
                logging.log(`[SERVER] Tracking document open with RecentEditTracker: ${p.textDocument.uri}`)
                recentEditTracker.handleDocumentOpen({
                    uri: p.textDocument.uri,
                    languageId: p.textDocument.languageId,
                    version: p.textDocument.version,
                    text: p.textDocument.text,
                })
            }
        })

        lsp.onDidCloseTextDocument(p => {
            logging.log(`Document closed: ${p.textDocument.uri}`)

            // Track document closing with RecentEditTracker
            if (recentEditTracker) {
                logging.log(`[SERVER] Tracking document close with RecentEditTracker: ${p.textDocument.uri}`)
                recentEditTracker.handleDocumentClose(p.textDocument.uri)
            }

            if (cursorTracker) {
                cursorTracker.clearHistory(p.textDocument.uri)
            }
        })

        logging.log('Amazon Q Inline Suggestion server has been initialised')

        return async () => {
            // Dispose all trackers in reverse order of initialization
            if (codePercentageTracker) codePercentageTracker.dispose()
            if (userWrittenCodeTracker) userWrittenCodeTracker?.dispose()
            if (codeDiffTracker) await codeDiffTracker.shutdown()
            if (recentEditTracker) recentEditTracker.dispose()
            if (cursorTracker) cursorTracker.dispose()
            if (rejectedEditTracker) rejectedEditTracker.dispose()

            logging.log('Amazon Q Inline Suggestion server has been shut down')
        }
    }

export const CodeWhispererServerIAM = CodewhispererServerFactory(getOrThrowBaseIAMServiceManager)
export const CodeWhispererServerToken = CodewhispererServerFactory(getOrThrowBaseTokenServiceManager)<|MERGE_RESOLUTION|>--- conflicted
+++ resolved
@@ -484,41 +484,6 @@
                         if (editsEnabled) {
                             const predictionTypes: string[][] = []
 
-<<<<<<< HEAD
-                            /**
-                             * Manual trigger - should always have 'Completions'
-                             * Auto trigger
-                             *  - Classifier - should have 'Completions' when classifier evalualte to true given the editor's states
-                             *  - Others - should always have 'Completions'
-                             */
-                            if (
-                                !isAutomaticLspTriggerKind ||
-                                (isAutomaticLspTriggerKind && codewhispererAutoTriggerType !== 'Classifier') ||
-                                (isAutomaticLspTriggerKind &&
-                                    codewhispererAutoTriggerType === 'Classifier' &&
-                                    autoTriggerResult.shouldTrigger)
-                            ) {
-                                predictionTypes.push(['COMPLETIONS'])
-                            }
-
-                            // Step 0: Determine if we have "Rcent Edit context"
-                            if (recentEditTracker) {
-                                supplementalContextFromEdits =
-                                    await recentEditTracker.generateEditBasedContext(textDocument)
-                            }
-                            const editPredictionAutoTriggerResult = editPredictionAutoTrigger({
-                                fileContext: fileContext,
-                                lineNum: params.position.line,
-                                char: triggerCharacter,
-                                previousDecision: previousDecision,
-                                cursorHistory: cursorTracker,
-                                recentEdits: recentEditTracker,
-                            })
-
-                            if (editPredictionAutoTriggerResult.shouldTrigger) {
-                                predictionTypes.push(['EDITS'])
-                            }
-=======
                             if (
                                 previousDecision === 'Accept' &&
                                 previousSuggestionType === SuggestionType.EDIT &&
@@ -556,7 +521,6 @@
                                     predictionTypes.push(['EDITS'])
                                 }
                             }
->>>>>>> 6c9e5225
 
                             if (predictionTypes.length === 0) {
                                 logging.info(
