--- conflicted
+++ resolved
@@ -60,13 +60,10 @@
 import { EMPTY_RESULT, ABAP_EXTENSIONS } from './constants'
 import { IdleWorkspaceManager } from '../workspaceContext/IdleWorkspaceManager'
 import { URI } from 'vscode-uri'
-<<<<<<< HEAD
 import { isUsingIAMAuth } from '../../shared/utils'
 const { editPredictionAutoTrigger } = require('./auto-trigger/editPredictionAutoTrigger')
 
 export const CONTEXT_CHARACTERS_LIMIT = 10240
-=======
->>>>>>> f59eb29f
 
 const mergeSuggestionsWithRightContext = (
     rightFileContext: string,
@@ -892,16 +889,9 @@
                 userWrittenCodeTracker.customizationArn = customizationArn
             }
             logging.debug(`CodePercentageTracker customizationArn updated to ${customizationArn}`)
-<<<<<<< HEAD
-            /*
-                        The flag enableTelemetryEventsToDestination is set to true temporarily. It's value will be determined through destination
-                        configuration post all events migration to STE. It'll be replaced by qConfig['enableTelemetryEventsToDestination'] === true
-                    */
-=======
 
             // The flag enableTelemetryEventsToDestination is set to true temporarily. It's value will be determined through destination
             // configuration post all events migration to STE. It'll be replaced by qConfig['enableTelemetryEventsToDestination'] === true
->>>>>>> f59eb29f
             // const enableTelemetryEventsToDestination = true
             // telemetryService.updateEnableTelemetryEventsToDestination(enableTelemetryEventsToDestination)
             telemetryService.updateOptOutPreference(optOutTelemetryPreference)
