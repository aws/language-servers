import {
    CancellationToken,
    InitializeParams,
    InlineCompletionItemWithReferences,
    InlineCompletionListWithReferences,
    InlineCompletionTriggerKind,
    InlineCompletionWithReferencesParams,
    LogInlineCompletionSessionResultsParams,
    Position,
    Range,
    Server,
    TextDocument,
    ResponseError,
    LSPErrorCodes,
} from '@aws/language-server-runtimes/server-interface'
import { autoTrigger, getAutoTriggerType, getNormalizeOsName, triggerType } from './auto-trigger/autoTrigger'
import {
    GenerateSuggestionsRequest,
    GenerateSuggestionsResponse,
    getFileContext,
    Suggestion,
    SuggestionType,
} from '../../shared/codeWhispererService'
<<<<<<< HEAD
import { CodewhispererLanguage, getSupportedLanguageId } from '../../shared/languageDetection'
=======
import { getSupportedLanguageId } from '../../shared/languageDetection'
>>>>>>> 172a1707
import { mergeEditSuggestionsWithFileContext, truncateOverlapWithRightContext } from './mergeRightUtils'
import { CodeWhispererSession, SessionManager } from './session/sessionManager'
import { CodePercentageTracker } from './codePercentage'
import { getCompletionType, getEndPositionForAcceptedSuggestion, getErrorMessage, safeGet } from '../../shared/utils'
import { getIdeCategory, makeUserContextObject } from '../../shared/telemetryUtils'
import { textUtils } from '@aws/lsp-core'
import { TelemetryService } from '../../shared/telemetry/telemetryService'
import { AcceptedInlineSuggestionEntry, CodeDiffTracker } from './codeDiffTracker'
import {
    AmazonQError,
    AmazonQServiceConnectionExpiredError,
    AmazonQServiceInitializationError,
} from '../../shared/amazonQServiceManager/errors'
import { AmazonQBaseServiceManager } from '../../shared/amazonQServiceManager/BaseAmazonQServiceManager'
import { getOrThrowBaseTokenServiceManager } from '../../shared/amazonQServiceManager/AmazonQTokenServiceManager'
import { AmazonQWorkspaceConfig } from '../../shared/amazonQServiceManager/configurationUtils'
import { hasConnectionExpired } from '../../shared/utils'
import { getOrThrowBaseIAMServiceManager } from '../../shared/amazonQServiceManager/AmazonQIAMServiceManager'
import { WorkspaceFolderManager } from '../workspaceContext/workspaceFolderManager'
import path = require('path')
import { UserWrittenCodeTracker } from '../../shared/userWrittenCodeTracker'
import { RecentEditTracker, RecentEditTrackerDefaultConfig } from './tracker/codeEditTracker'
import { CursorTracker } from './tracker/cursorTracker'
import { RejectedEditTracker, DEFAULT_REJECTED_EDIT_TRACKER_CONFIG } from './tracker/rejectedEditTracker'
import { getAddedAndDeletedChars } from './diffUtils'
import {
    emitPerceivedLatencyTelemetry,
    emitServiceInvocationFailure,
    emitServiceInvocationTelemetry,
    emitUserTriggerDecisionTelemetry,
} from './telemetry'
import { CodeWhispererController } from './codewhispererController'
import { DocumentChangedListener } from './documentChangedListener'

const EMPTY_RESULT = { sessionId: '', items: [] }

const mergeSuggestionsWithRightContext = (
    rightFileContext: string,
    suggestions: Suggestion[],
    includeImportsWithSuggestions: boolean,
    range?: Range
): InlineCompletionItemWithReferences[] => {
    return suggestions.map(suggestion => {
        const insertText: string = truncateOverlapWithRightContext(rightFileContext, suggestion.content)
        let references = suggestion.references
            ?.filter(
                ref =>
                    !(
                        ref.recommendationContentSpan?.start && insertText.length <= ref.recommendationContentSpan.start
                    ) && insertText.length
            )
            .map(r => {
                return {
                    licenseName: r.licenseName,
                    referenceUrl: r.url,
                    referenceName: r.repository,
                    position: r.recommendationContentSpan && {
                        startCharacter: r.recommendationContentSpan.start,
                        endCharacter: r.recommendationContentSpan.end
                            ? Math.min(r.recommendationContentSpan.end, insertText.length - 1)
                            : r.recommendationContentSpan.end,
                    },
                }
            })

        return {
            itemId: suggestion.itemId,
            insertText: insertText,
            range,
            references: references?.length ? references : undefined,
            mostRelevantMissingImports: includeImportsWithSuggestions
                ? suggestion.mostRelevantMissingImports
                : undefined,
        }
    })
}

export const CodewhispererServerFactory =
    (serviceManager: () => AmazonQBaseServiceManager): Server =>
    ({ credentialsProvider, lsp, workspace, telemetry, logging, runtime, sdkInitializator }) => {
        let lastUserModificationTime: number
        let timeSinceLastUserModification: number = 0

        const completionSessionManager = SessionManager.getInstance('COMPLETIONS')
        const editSessionManager = SessionManager.getInstance('EDITS')

        // AmazonQTokenServiceManager and TelemetryService are initialized in `onInitialized` handler to make sure Language Server connection is started
        let amazonQServiceManager: AmazonQBaseServiceManager
        let telemetryService: TelemetryService

        lsp.addInitializer((params: InitializeParams) => {
            return {
                capabilities: {},
            }
        })

        // CodePercentage and codeDiff tracker have a dependency on TelemetryService, so initialization is also delayed to `onInitialized` handler
        let codePercentageTracker: CodePercentageTracker
        let userWrittenCodeTracker: UserWrittenCodeTracker | undefined
        let codeDiffTracker: CodeDiffTracker<AcceptedInlineSuggestionEntry>

        // Trackers for monitoring edits and cursor position.
        const recentEditTracker = RecentEditTracker.getInstance(logging, RecentEditTrackerDefaultConfig)
        const cursorTracker = CursorTracker.getInstance()
        const rejectedEditTracker = RejectedEditTracker.getInstance(logging, DEFAULT_REJECTED_EDIT_TRACKER_CONFIG)
        let editsEnabled = false
        let isOnInlineCompletionHandlerInProgress = false

        const apiController = new CodeWhispererController()
        const documentChangedListener = new DocumentChangedListener()

        const onInlineCompletionHandler = async (
            params: InlineCompletionWithReferencesParams,
            token: CancellationToken
        ): Promise<InlineCompletionListWithReferences> => {
            // this handle should not run concurrently because
            // 1. it would create a high volume of traffic, causing throttling
            // 2. it is not designed to handle concurrent changes to these state variables.
            // when one handler is at the API call stage, it has not yet update the session state
            // but another request can start, causing the state to be incorrect.
            if (isOnInlineCompletionHandlerInProgress) {
                logging.log(`Skip concurrent inline completion`)
                return EMPTY_RESULT
            }
            isOnInlineCompletionHandlerInProgress = true

            try {
                // On every new completion request close current inflight session.
                const currentSession = completionSessionManager.getCurrentSession()
                if (currentSession && currentSession.state == 'REQUESTING' && !params.partialResultToken) {
                    // this REQUESTING state only happens when the session is initialized, which is rare
                    currentSession.discardInflightSessionOnNewInvocation = true
                }

                if (cursorTracker) {
                    cursorTracker.trackPosition(params.textDocument.uri, params.position)
                }
                const textDocument = await workspace.getTextDocument(params.textDocument.uri)

                const codeWhispererService = amazonQServiceManager.getCodewhispererService()
                if (params.partialResultToken && currentSession) {
                    // subsequent paginated requests for current session
                    try {
                        const suggestionResponse = await codeWhispererService.generateSuggestions({
                            ...currentSession.requestContext,
                            fileContext: {
                                ...currentSession.requestContext.fileContext,
                            },
                            nextToken: `${params.partialResultToken}`,
                        })
                        return await processSuggestionResponse(
                            suggestionResponse,
                            currentSession,
                            false,
                            params.context.selectedCompletionInfo?.range
                        )
                    } catch (error) {
                        return handleSuggestionsErrors(error as Error, currentSession)
                    }
                } else {
                    // request for new session
                    if (!textDocument) {
                        logging.log(`textDocument [${params.textDocument.uri}] not found`)
                        return EMPTY_RESULT
                    }

                    const inferredLanguageId = getSupportedLanguageId(textDocument)
                    if (!inferredLanguageId) {
                        logging.log(
                            `textDocument [${params.textDocument.uri}] with languageId [${textDocument.languageId}] not supported`
                        )
                        return EMPTY_RESULT
                    }

                    // Build request context
                    const isAutomaticLspTriggerKind =
                        params.context.triggerKind == InlineCompletionTriggerKind.Automatic
                    const maxResults = isAutomaticLspTriggerKind ? 1 : 5
                    const selectionRange = params.context.selectedCompletionInfo?.range
                    const fileContext = getFileContext({
                        textDocument,
                        inferredLanguageId,
                        position: params.position,
                        workspaceFolder: workspace.getWorkspaceFolder(textDocument.uri),
                    })

                    const workspaceState = WorkspaceFolderManager.getInstance()?.getWorkspaceState()
                    const workspaceId = workspaceState?.webSocketClient?.isConnected()
                        ? workspaceState.workspaceId
                        : undefined

                    const previousSession = completionSessionManager.getPreviousSession()
                    const previousDecision = previousSession?.getAggregatedUserTriggerDecision() ?? ''
                    let ideCategory: string | undefined = ''
                    const initializeParams = lsp.getClientInitializeParams()
                    if (initializeParams !== undefined) {
                        ideCategory = getIdeCategory(initializeParams)
                    }

                    // auto trigger code path
                    let codewhispererAutoTriggerType = undefined
                    let triggerCharacters = ''
                    let autoTriggerResult = undefined

                    if (isAutomaticLspTriggerKind) {
                        // Reference: https://github.com/aws/aws-toolkit-vscode/blob/amazonq/v1.74.0/packages/core/src/codewhisperer/service/classifierTrigger.ts#L477
                        if (
                            params.documentChangeParams?.contentChanges &&
                            params.documentChangeParams.contentChanges.length > 0 &&
                            params.documentChangeParams.contentChanges[0].text !== undefined
                        ) {
                            triggerCharacters = params.documentChangeParams.contentChanges[0].text
                            codewhispererAutoTriggerType = getAutoTriggerType(
                                params.documentChangeParams.contentChanges
                            )
                        } else {
                            // if the client does not emit document change for the trigger, use left most character.
                            triggerCharacters = fileContext.leftFileContent.trim().at(-1) ?? ''
                            codewhispererAutoTriggerType = triggerType(fileContext)
                        }
                        // See: https://github.com/aws/aws-toolkit-vscode/blob/amazonq/v1.74.0/packages/core/src/codewhisperer/service/keyStrokeHandler.ts#L132
                        // In such cases, do not auto trigger.
                        if (codewhispererAutoTriggerType === undefined) {
                            return EMPTY_RESULT
                        }

                        autoTriggerResult = autoTrigger(
                            {
                                fileContext, // The left/right file context and programming language
                                lineNum: params.position.line, // the line number of the invocation, this is the line of the cursor
                                char: triggerCharacters, // Add the character just inserted, if any, before the invication position
                                ide: ideCategory ?? '',
                                os: getNormalizeOsName(),
                                previousDecision, // The last decision by the user on the previous invocation
                                triggerType: codewhispererAutoTriggerType, // The 2 trigger types currently influencing the Auto-Trigger are SpecialCharacter and Enter
                            },
                            logging
                        )

                        if (codewhispererAutoTriggerType === 'Classifier' && !autoTriggerResult.shouldTrigger) {
                            return EMPTY_RESULT
                        }
                    }

<<<<<<< HEAD
=======
                    // Get supplemental context from recent edits if available.
                    let supplementalContextFromEdits = undefined

                    // supplementalContext available only via token authentication
                    const supplementalContextPromise =
                        codeWhispererService instanceof CodeWhispererServiceToken
                            ? fetchSupplementalContext(
                                  textDocument,
                                  params.position,
                                  workspace,
                                  logging,
                                  token,
                                  params.openTabFilepaths
                              )
                            : Promise.resolve(undefined)

>>>>>>> 172a1707
                    let requestContext: GenerateSuggestionsRequest = {
                        fileContext,
                        maxResults,
                    }

                    const supplementalContext = await codeWhispererService.constructSupplementalContext(
                        textDocument,
                        params.position,
                        workspace,
                        recentEditTracker,
                        logging,
                        token,
                        params.openTabFilepaths,
                        { includeRecentEdits: false }
                    )

                    if (supplementalContext?.items) {
                        requestContext.supplementalContexts = supplementalContext.items
                    }

                    // Close ACTIVE session and record Discard trigger decision immediately
                    if (currentSession && currentSession.state === 'ACTIVE') {
                        if (editsEnabled && currentSession.suggestionType === SuggestionType.EDIT) {
                            const mergedSuggestions = mergeEditSuggestionsWithFileContext(
                                currentSession,
                                textDocument,
                                fileContext
                            )

                            if (mergedSuggestions.length > 0) {
                                return {
                                    items: mergedSuggestions,
                                    sessionId: currentSession.id,
                                }
                            }
                        }
                        // Emit user trigger decision at session close time for active session
                        completionSessionManager.discardSession(currentSession)
                        const streakLength = editsEnabled ? completionSessionManager.getAndUpdateStreakLength(false) : 0
                        await emitUserTriggerDecisionTelemetry(
                            telemetry,
                            telemetryService,
                            currentSession,
                            timeSinceLastUserModification,
                            0,
                            0,
                            [],
                            [],
                            streakLength
                        )
                    }

                    const supplementalMetadata = supplementalContext?.supContextData

                    const newSession = completionSessionManager.createSession({
                        document: textDocument,
                        startPosition: params.position,
                        triggerType: isAutomaticLspTriggerKind ? 'AutoTrigger' : 'OnDemand',
                        language: fileContext.programmingLanguage.languageName,
                        requestContext: requestContext,
                        autoTriggerType: isAutomaticLspTriggerKind ? codewhispererAutoTriggerType : undefined,
                        triggerCharacter: triggerCharacters,
                        classifierResult: autoTriggerResult?.classifierResult,
                        classifierThreshold: autoTriggerResult?.classifierThreshold,
                        credentialStartUrl: credentialsProvider.getConnectionMetadata?.()?.sso?.startUrl ?? undefined,
                        supplementalMetadata: supplementalMetadata,
                        customizationArn: textUtils.undefinedIfEmpty(codeWhispererService.customizationArn),
                    })

                    // Add extra context to request context
                    const { extraContext } = amazonQServiceManager.getConfiguration().inlineSuggestions
                    if (extraContext) {
                        requestContext.fileContext.leftFileContent =
                            extraContext + '\n' + requestContext.fileContext.leftFileContent
                    }

                    const generateCompletionReq = {
                        ...requestContext,
<<<<<<< HEAD
                        fileContext: {
                            ...requestContext.fileContext,
                        },
=======
>>>>>>> 172a1707
                        ...(workspaceId ? { workspaceId: workspaceId } : {}),
                    }
                    try {
                        const suggestionResponse = await codeWhispererService.generateSuggestions(generateCompletionReq)
                        return await processSuggestionResponse(suggestionResponse, newSession, true, selectionRange)
                    } catch (error) {
                        return handleSuggestionsErrors(error as Error, newSession)
                    }
                }
            } finally {
                isOnInlineCompletionHandlerInProgress = false
            }
        }

        const processSuggestionResponse = async (
            suggestionResponse: GenerateSuggestionsResponse,
            session: CodeWhispererSession,
            isNewSession: boolean,
            selectionRange?: Range,
            textDocument?: TextDocument
        ): Promise<InlineCompletionListWithReferences> => {
            codePercentageTracker.countInvocation(session.language)

            userWrittenCodeTracker?.recordUsageCount(session.language)
            session.includeImportsWithSuggestions =
                amazonQServiceManager.getConfiguration().includeImportsWithSuggestions

            if (isNewSession) {
                // Populate the session with information from codewhisperer response
                session.suggestions = suggestionResponse.suggestions
                session.responseContext = suggestionResponse.responseContext
                session.codewhispererSessionId = suggestionResponse.responseContext.codewhispererSessionId
                session.timeToFirstRecommendation = new Date().getTime() - session.startTime
                session.suggestionType = suggestionResponse.suggestionType
            } else {
                session.suggestions = [...session.suggestions, ...suggestionResponse.suggestions]
            }

            // Emit service invocation telemetry for every request sent to backend
            emitServiceInvocationTelemetry(telemetry, session, suggestionResponse.responseContext.requestId)

            // Discard previous inflight API response due to new trigger
            if (session.discardInflightSessionOnNewInvocation) {
                session.discardInflightSessionOnNewInvocation = false
                completionSessionManager.discardSession(session)
                const streakLength = editsEnabled ? completionSessionManager.getAndUpdateStreakLength(false) : 0
                await emitUserTriggerDecisionTelemetry(
                    telemetry,
                    telemetryService,
                    session,
                    timeSinceLastUserModification,
                    0,
                    0,
                    [],
                    [],
                    streakLength
                )
            }

            // session was closed by user already made decisions consequent completion request before new paginated API response was received
            if (
                session.suggestionType !== SuggestionType.EDIT && // TODO: this is a shorterm fix to allow Edits tabtabtab experience, however the real solution is to manage such sessions correctly
                (session.state === 'CLOSED' || session.state === 'DISCARD')
            ) {
                return EMPTY_RESULT
            }

            // API response was recieved, we can activate session now
            completionSessionManager.activateSession(session)

            // Process suggestions to apply Empty or Filter filters
            const filteredSuggestions = suggestionResponse.suggestions
                // Empty suggestion filter
                .filter(suggestion => {
                    if (suggestion.content === '') {
                        session.setSuggestionState(suggestion.itemId, 'Empty')
                        return false
                    }

                    return true
                })
                // References setting filter
                .filter(suggestion => {
                    // State to track whether code with references should be included in
                    // the response. No locking or concurrency controls, filtering is done
                    // right before returning and is only guaranteed to be consistent within
                    // the context of a single response.
                    const { includeSuggestionsWithCodeReferences } = amazonQServiceManager.getConfiguration()
                    if (includeSuggestionsWithCodeReferences) {
                        return true
                    }

                    if (suggestion.references == null || suggestion.references.length === 0) {
                        return true
                    }

                    // Filter out suggestions that have references when includeSuggestionsWithCodeReferences setting is true
                    session.setSuggestionState(suggestion.itemId, 'Filter')
                    return false
                })

            if (suggestionResponse.suggestionType === SuggestionType.COMPLETION) {
                const { includeImportsWithSuggestions } = amazonQServiceManager.getConfiguration()
                const suggestionsWithRightContext = mergeSuggestionsWithRightContext(
                    session.requestContext.fileContext.rightFileContent,
                    filteredSuggestions,
                    includeImportsWithSuggestions,
                    selectionRange
                ).filter(suggestion => {
                    // Discard suggestions that have empty string insertText after right context merge and can't be displayed anymore
                    if (suggestion.insertText === '') {
                        session.setSuggestionState(suggestion.itemId, 'Discard')
                        return false
                    }

                    return true
                })

                suggestionsWithRightContext.forEach(suggestion => {
                    const cachedSuggestion = session.suggestions.find(s => s.itemId === suggestion.itemId)
                    if (cachedSuggestion) cachedSuggestion.insertText = suggestion.insertText.toString()
                })

                // TODO: need dedupe after right context merging but I don't see one
                session.suggestionsAfterRightContextMerge.push(...suggestionsWithRightContext)

                session.codewhispererSuggestionImportCount =
                    session.codewhispererSuggestionImportCount +
                    suggestionsWithRightContext.reduce((total, suggestion) => {
                        return total + (suggestion.mostRelevantMissingImports?.length || 0)
                    }, 0)

                // If after all server-side filtering no suggestions can be displayed, and there is no nextToken
                // close session and return empty results
                if (
                    session.suggestionsAfterRightContextMerge.length === 0 &&
                    !suggestionResponse.responseContext.nextToken
                ) {
                    completionSessionManager.closeSession(session)
                    await emitUserTriggerDecisionTelemetry(
                        telemetry,
                        telemetryService,
                        session,
                        timeSinceLastUserModification
                    )

                    return EMPTY_RESULT
                }

                return {
                    items: suggestionsWithRightContext,
                    sessionId: session.id,
                    partialResultToken: suggestionResponse.responseContext.nextToken,
                }
            } else {
                session.hasEditsPending = suggestionResponse.responseContext.nextToken ? true : false
                return {
                    items: suggestionResponse.suggestions
                        .map(suggestion => {
                            // Check if this suggestion is similar to a previously rejected edit
                            const isSimilarToRejected = rejectedEditTracker.isSimilarToRejected(
                                suggestion.content,
                                textDocument?.uri || ''
                            )

                            if (isSimilarToRejected) {
                                // Mark as rejected in the session
                                session.setSuggestionState(suggestion.itemId, 'Reject')
                                logging.debug(
                                    `[EDIT_PREDICTION] Filtered out suggestion similar to previously rejected edit`
                                )
                                // Return empty item that will be filtered out
                                return {
                                    insertText: '',
                                    isInlineEdit: true,
                                    itemId: suggestion.itemId,
                                }
                            }

                            return {
                                insertText: suggestion.content,
                                isInlineEdit: true,
                                itemId: suggestion.itemId,
                            }
                        })
                        .filter(item => item.insertText !== ''),
                    sessionId: session.id,
                    partialResultToken: suggestionResponse.responseContext.nextToken,
                }
            }
        }

        const handleSuggestionsErrors = (
            error: Error,
            session: CodeWhispererSession
        ): InlineCompletionListWithReferences => {
            logging.log('Recommendation failure: ' + error)
            emitServiceInvocationFailure(telemetry, session, error)

            completionSessionManager.closeSession(session)

            let translatedError = error

            if (hasConnectionExpired(error)) {
                translatedError = new AmazonQServiceConnectionExpiredError(getErrorMessage(error))
            }

            if (translatedError instanceof AmazonQError) {
                throw new ResponseError(
                    LSPErrorCodes.RequestFailed,
                    translatedError.message || 'Error processing suggestion requests',
                    {
                        awsErrorCode: translatedError.code,
                    }
                )
            }

            return EMPTY_RESULT
        }

        // Schedule tracker for UserModification Telemetry event
        const enqueueCodeDiffEntry = (
            session: CodeWhispererSession,
            acceptedSuggestion: Suggestion,
            addedCharactersForEdit?: string
        ) => {
            const endPosition = getEndPositionForAcceptedSuggestion(acceptedSuggestion.content, session.startPosition)
            // use the addedCharactersForEdit if it is EDIT suggestion type
            const originalString = addedCharactersForEdit ? addedCharactersForEdit : acceptedSuggestion.content

            codeDiffTracker.enqueue({
                sessionId: session.codewhispererSessionId || '',
                requestId: session.responseContext?.requestId || '',
                fileUrl: session.document.uri,
                languageId: session.language,
                time: Date.now(),
                originalString: originalString,
                startPosition: session.startPosition,
                endPosition: endPosition,
                customizationArn: session.customizationArn,
                completionType: getCompletionType(acceptedSuggestion),
                triggerType: session.triggerType,
                credentialStartUrl: session.credentialStartUrl,
            })
        }

        const onLogInlineCompletionSessionResultsHandler = async (params: LogInlineCompletionSessionResultsParams) => {
            const {
                sessionId,
                completionSessionResult,
                firstCompletionDisplayLatency,
                totalSessionDisplayTime,
                typeaheadLength,
                isInlineEdit,
                addedDiagnostics,
                removedDiagnostics,
            } = params

            const sessionManager = params.isInlineEdit ? editSessionManager : completionSessionManager

            const session = sessionManager.getSessionById(sessionId)
            if (!session) {
                logging.log(`ERROR: Session ID ${sessionId} was not found`)
                return
            }

            if (session.state !== 'ACTIVE') {
                logging.log(`ERROR: Trying to record trigger decision for not-active session ${sessionId}`)
                return
            }

            const acceptedItemId = Object.keys(params.completionSessionResult).find(
                k => params.completionSessionResult[k].accepted
            )
            const isAccepted = acceptedItemId ? true : false
            const acceptedSuggestion = session.suggestions.find(s => s.itemId === acceptedItemId)
            let addedCharactersForEditSuggestion = ''
            let deletedCharactersForEditSuggestion = ''
            if (acceptedSuggestion !== undefined) {
                if (acceptedSuggestion) {
                    codePercentageTracker.countSuccess(session.language)
                    if (session.suggestionType === SuggestionType.EDIT && acceptedSuggestion.content) {
                        // [acceptedSuggestion.insertText] will be undefined for NEP suggestion. Use [acceptedSuggestion.content] instead.
                        // Since [acceptedSuggestion.content] is in the form of a diff, transform the content into addedCharacters and deletedCharacters.
                        const addedAndDeletedChars = getAddedAndDeletedChars(acceptedSuggestion.content)
                        if (addedAndDeletedChars) {
                            addedCharactersForEditSuggestion = addedAndDeletedChars.addedCharacters
                            deletedCharactersForEditSuggestion = addedAndDeletedChars.deletedCharacters

                            codePercentageTracker.countAcceptedTokens(
                                session.language,
                                addedCharactersForEditSuggestion
                            )
                            codePercentageTracker.countTotalTokens(
                                session.language,
                                addedCharactersForEditSuggestion,
                                true
                            )
                            enqueueCodeDiffEntry(session, acceptedSuggestion, addedCharactersForEditSuggestion)
                        }
                    } else if (acceptedSuggestion.insertText) {
                        codePercentageTracker.countAcceptedTokens(session.language, acceptedSuggestion.insertText)
                        codePercentageTracker.countTotalTokens(session.language, acceptedSuggestion.insertText, true)

                        enqueueCodeDiffEntry(session, acceptedSuggestion)
                    }
                }
            }

            // Handle rejected edit predictions
            if (isInlineEdit && !isAccepted) {
                // Find all rejected suggestions in this session
                const rejectedSuggestions = session.suggestions.filter(suggestion => {
                    const result = completionSessionResult[suggestion.itemId]
                    return result && result.seen && !result.accepted
                })

                // Record each rejected edit
                for (const rejectedSuggestion of rejectedSuggestions) {
                    if (rejectedSuggestion.content) {
                        rejectedEditTracker.recordRejectedEdit({
                            content: rejectedSuggestion.content,
                            timestamp: Date.now(),
                            documentUri: session.document.uri,
                            position: session.startPosition,
                        })

                        logging.debug(
                            `[EDIT_PREDICTION] Recorded rejected edit: ${rejectedSuggestion.content.substring(0, 20)}...`
                        )
                    }
                }
            }

            session.setClientResultData(
                completionSessionResult,
                firstCompletionDisplayLatency,
                totalSessionDisplayTime,
                typeaheadLength
            )

            if (firstCompletionDisplayLatency) emitPerceivedLatencyTelemetry(telemetry, session)

            // Always emit user trigger decision at session close
            // Close session unless Edit suggestion was accepted with more pending
            const shouldKeepSessionOpen =
                session.suggestionType === SuggestionType.EDIT && isAccepted && session.hasEditsPending

            if (!shouldKeepSessionOpen) {
                completionSessionManager.closeSession(session)
            }
            const streakLength = editsEnabled ? completionSessionManager.getAndUpdateStreakLength(isAccepted) : 0
            await emitUserTriggerDecisionTelemetry(
                telemetry,
                telemetryService,
                session,
                timeSinceLastUserModification,
                addedCharactersForEditSuggestion.length,
                deletedCharactersForEditSuggestion.length,
                addedDiagnostics,
                removedDiagnostics,
                streakLength
            )
        }

        const updateConfiguration = (updatedConfig: AmazonQWorkspaceConfig) => {
            logging.debug('Updating configuration of inline complete server.')

            const { customizationArn, optOutTelemetryPreference, sendUserWrittenCodeMetrics } = updatedConfig

            codePercentageTracker.customizationArn = customizationArn
            if (sendUserWrittenCodeMetrics) {
                userWrittenCodeTracker = UserWrittenCodeTracker.getInstance(telemetryService)
            }
            if (userWrittenCodeTracker) {
                userWrittenCodeTracker.customizationArn = customizationArn
            }
            logging.debug(`CodePercentageTracker customizationArn updated to ${customizationArn}`)
            /*
                The flag enableTelemetryEventsToDestination is set to true temporarily. It's value will be determined through destination
                configuration post all events migration to STE. It'll be replaced by qConfig['enableTelemetryEventsToDestination'] === true
            */
            // const enableTelemetryEventsToDestination = true
            // telemetryService.updateEnableTelemetryEventsToDestination(enableTelemetryEventsToDestination)
            telemetryService.updateOptOutPreference(optOutTelemetryPreference)
            logging.debug(`TelemetryService OptOutPreference updated to ${optOutTelemetryPreference}`)
        }

        const onInitializedHandler = async () => {
            amazonQServiceManager = serviceManager()

            const clientParams = safeGet(
                lsp.getClientInitializeParams(),
                new AmazonQServiceInitializationError(
                    'TelemetryService initialized before LSP connection was initialized.'
                )
            )

            logging.log(`Client initialization params: ${JSON.stringify(clientParams)}`)
            editsEnabled =
                clientParams?.initializationOptions?.aws?.awsClientCapabilities?.textDocument
                    ?.inlineCompletionWithReferences?.inlineEditSupport ?? false

            telemetryService = new TelemetryService(amazonQServiceManager, credentialsProvider, telemetry, logging)
            telemetryService.updateUserContext(makeUserContextObject(clientParams, runtime.platform, 'INLINE'))

            codePercentageTracker = new CodePercentageTracker(telemetryService)
            codeDiffTracker = new CodeDiffTracker(
                workspace,
                logging,
                async (entry: AcceptedInlineSuggestionEntry, percentage, unmodifiedAcceptedCharacterCount) => {
                    await telemetryService.emitUserModificationEvent(
                        {
                            sessionId: entry.sessionId,
                            requestId: entry.requestId,
                            languageId: entry.languageId,
                            customizationArn: entry.customizationArn,
                            timestamp: new Date(),
                            acceptedCharacterCount: entry.originalString.length,
                            modificationPercentage: percentage,
                            unmodifiedAcceptedCharacterCount: unmodifiedAcceptedCharacterCount,
                        },
                        {
                            completionType: entry.completionType || 'LINE',
                            triggerType: entry.triggerType || 'OnDemand',
                            credentialStartUrl: entry.credentialStartUrl,
                        }
                    )
                }
            )

            const periodicLoggingEnabled = process.env.LOG_EDIT_TRACKING === 'true'
            logging.log(
                `[SERVER] Initialized telemetry-dependent components: CodePercentageTracker, CodeDiffTracker, periodicLogging=${periodicLoggingEnabled}`
            )

            await amazonQServiceManager.addDidChangeConfigurationListener(updateConfiguration)

            apiController.init(
                editSessionManager,
                logging,
                clientParams,
                workspace,
                amazonQServiceManager,
                cursorTracker,
                recentEditTracker,
                documentChangedListener,
                telemetry,
                telemetryService,
                credentialsProvider,
                rejectedEditTracker
            )
        }

        const onEditCompletion = async (
            param: InlineCompletionWithReferencesParams,
            token: CancellationToken
        ): Promise<InlineCompletionListWithReferences> => {
            return apiController.onEditCompletion(param, token)
        }

        lsp.extensions.onInlineCompletionWithReferences(onInlineCompletionHandler)
        lsp.extensions.onEditCompletion(onEditCompletion)
        lsp.extensions.onLogInlineCompletionSessionResults(onLogInlineCompletionSessionResultsHandler)
        lsp.onInitialized(onInitializedHandler)

        lsp.onDidChangeTextDocument(async p => {
            const textDocument = await workspace.getTextDocument(p.textDocument.uri)
            const languageId = getSupportedLanguageId(textDocument)

            if (!textDocument || !languageId) {
                return
            }

            p.contentChanges.forEach(change => {
                codePercentageTracker.countTotalTokens(languageId, change.text, false)

                const { sendUserWrittenCodeMetrics } = amazonQServiceManager.getConfiguration()
                if (!sendUserWrittenCodeMetrics) {
                    return
                }
                // exclude cases that the document change is from Q suggestions
                const currentSession = completionSessionManager.getCurrentSession()
                if (
                    !currentSession?.suggestions.some(
                        suggestion => suggestion?.insertText && suggestion.insertText === change.text
                    )
                ) {
                    userWrittenCodeTracker?.countUserWrittenTokens(languageId, change.text)
                }
            })

            // Record last user modification time for any document
            if (lastUserModificationTime) {
                timeSinceLastUserModification = new Date().getTime() - lastUserModificationTime
            }
            lastUserModificationTime = new Date().getTime()

            documentChangedListener.onDocumentChanged(p)
            apiController?.editCompletionHandler?.documentChanged()

            // Process document changes with RecentEditTracker.
            if (editsEnabled && recentEditTracker) {
                logging.log(
                    `[SERVER] Processing document change with RecentEditTracker: ${p.textDocument.uri}, version: ${textDocument.version}`
                )
                logging.log(`[SERVER] Change details: ${p.contentChanges.length} changes`)

                await recentEditTracker.handleDocumentChange({
                    uri: p.textDocument.uri,
                    languageId: textDocument.languageId,
                    version: textDocument.version,
                    text: textDocument.getText(),
                })
            }
        })

        lsp.onDidOpenTextDocument(p => {
            logging.log(`Document opened: ${p.textDocument.uri}`)

            // Track document opening with RecentEditTracker
            if (recentEditTracker) {
                logging.log(`[SERVER] Tracking document open with RecentEditTracker: ${p.textDocument.uri}`)
                recentEditTracker.handleDocumentOpen({
                    uri: p.textDocument.uri,
                    languageId: p.textDocument.languageId,
                    version: p.textDocument.version,
                    text: p.textDocument.text,
                })
            }
        })

        lsp.onDidCloseTextDocument(p => {
            logging.log(`Document closed: ${p.textDocument.uri}`)

            // Track document closing with RecentEditTracker
            if (recentEditTracker) {
                logging.log(`[SERVER] Tracking document close with RecentEditTracker: ${p.textDocument.uri}`)
                recentEditTracker.handleDocumentClose(p.textDocument.uri)
            }

            if (cursorTracker) {
                cursorTracker.clearHistory(p.textDocument.uri)
            }
        })

        logging.log('Amazon Q Inline Suggestion server has been initialised')

        return async () => {
            // Dispose all trackers in reverse order of initialization
            if (codePercentageTracker) codePercentageTracker.dispose()
            if (userWrittenCodeTracker) userWrittenCodeTracker?.dispose()
            if (codeDiffTracker) await codeDiffTracker.shutdown()
            if (recentEditTracker) recentEditTracker.dispose()
            if (cursorTracker) cursorTracker.dispose()
            if (rejectedEditTracker) rejectedEditTracker.dispose()

            logging.log('Amazon Q Inline Suggestion server has been shut down')
        }
    }

export const CodeWhispererServerIAM = CodewhispererServerFactory(getOrThrowBaseIAMServiceManager)
export const CodeWhispererServerToken = CodewhispererServerFactory(getOrThrowBaseTokenServiceManager)<|MERGE_RESOLUTION|>--- conflicted
+++ resolved
@@ -21,11 +21,7 @@
     Suggestion,
     SuggestionType,
 } from '../../shared/codeWhispererService'
-<<<<<<< HEAD
-import { CodewhispererLanguage, getSupportedLanguageId } from '../../shared/languageDetection'
-=======
 import { getSupportedLanguageId } from '../../shared/languageDetection'
->>>>>>> 172a1707
 import { mergeEditSuggestionsWithFileContext, truncateOverlapWithRightContext } from './mergeRightUtils'
 import { CodeWhispererSession, SessionManager } from './session/sessionManager'
 import { CodePercentageTracker } from './codePercentage'
@@ -270,25 +266,6 @@
                         }
                     }
 
-<<<<<<< HEAD
-=======
-                    // Get supplemental context from recent edits if available.
-                    let supplementalContextFromEdits = undefined
-
-                    // supplementalContext available only via token authentication
-                    const supplementalContextPromise =
-                        codeWhispererService instanceof CodeWhispererServiceToken
-                            ? fetchSupplementalContext(
-                                  textDocument,
-                                  params.position,
-                                  workspace,
-                                  logging,
-                                  token,
-                                  params.openTabFilepaths
-                              )
-                            : Promise.resolve(undefined)
-
->>>>>>> 172a1707
                     let requestContext: GenerateSuggestionsRequest = {
                         fileContext,
                         maxResults,
@@ -367,12 +344,6 @@
 
                     const generateCompletionReq = {
                         ...requestContext,
-<<<<<<< HEAD
-                        fileContext: {
-                            ...requestContext.fileContext,
-                        },
-=======
->>>>>>> 172a1707
                         ...(workspaceId ? { workspaceId: workspaceId } : {}),
                     }
                     try {
