--- conflicted
+++ resolved
@@ -509,17 +509,10 @@
                                 cursorHistory: cursorTracker,
                                 recentEdits: recentEditTracker,
                             })
-<<<<<<< HEAD
-                            predictionTypes = [
-                                // ...(autoTriggerResult.shouldTrigger ? [['COMPLETIONS']] : []),
-                                ...(editPredictionAutoTriggerResult.shouldTrigger && editsEnabled ? [['EDITS']] : []),
-                            ]
-=======
 
                             if (editPredictionAutoTriggerResult.shouldTrigger) {
                                 predictionTypes.push(['EDITS'])
                             }
->>>>>>> 4d8e79ed
 
                             if (predictionTypes.length === 0) {
                                 logging.info(
