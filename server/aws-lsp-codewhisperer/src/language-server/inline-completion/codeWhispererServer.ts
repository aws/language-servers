--- conflicted
+++ resolved
@@ -46,10 +46,7 @@
     AmazonQServiceConnectionExpiredError,
     AmazonQServiceInitializationError,
 } from '../../shared/amazonQServiceManager/errors'
-import {
-    AmazonQBaseServiceManager,
-    QServiceManagerFeatures,
-} from '../../shared/amazonQServiceManager/BaseAmazonQServiceManager'
+import { AmazonQBaseServiceManager } from '../../shared/amazonQServiceManager/BaseAmazonQServiceManager'
 import { getOrThrowBaseTokenServiceManager } from '../../shared/amazonQServiceManager/AmazonQTokenServiceManager'
 import { AmazonQWorkspaceConfig } from '../../shared/amazonQServiceManager/configurationUtils'
 import { hasConnectionExpired } from '../../shared/utils'
@@ -435,29 +432,6 @@
                     // Get supplemental context from recent edits if available.
                     let supplementalContextFromEdits = undefined
                     let predictionTypes = [['COMPLETIONS']]
-<<<<<<< HEAD
-                    // Call editPredictionAutoTrigger and log the result.
-                    if (editsEnabled) {
-                        if (recentEditTracker) {
-                            supplementalContextFromEdits =
-                                await recentEditTracker.generateEditBasedContext(textDocument)
-                        }
-                        const editPredictionAutoTriggerResult = editPredictionAutoTrigger({
-                            fileContext: fileContext,
-                            lineNum: params.position.line,
-                            char: triggerCharacter,
-                            previousDecision: previousDecision,
-                            cursorHistory: cursorTracker,
-                            recentEdits: recentEditTracker,
-                        })
-                        predictionTypes = [
-                            ...(autoTriggerResult.shouldTrigger ? [['COMPLETIONS']] : []),
-                            ...(editPredictionAutoTriggerResult.shouldTrigger && editsEnabled ? [['EDITS']] : []),
-                        ]
-                        console.log('[PredictionTypes] Result:' + predictionTypes)
-                    }
-=======
->>>>>>> 9b2490e7
 
                     // supplementalContext available only via token authentication
                     const supplementalContextPromise =
@@ -480,20 +454,6 @@
                     const supplementalContext = await supplementalContextPromise
                     // TODO: logging
                     if (codeWhispererService instanceof CodeWhispererServiceToken) {
-<<<<<<< HEAD
-                        // Combine supplemental contexts from both sources if available.
-                        if (editsEnabled) {
-                            const supplementalContextItems = [...(supplementalContext?.supplementalContextItems || [])]
-                            const supplementalContextItemsForEdits = [
-                                ...(supplementalContextFromEdits?.supplementalContextItems || []),
-                            ]
-
-                            requestContext.supplementalContexts = [
-                                ...supplementalContextItems.map(v => ({
-                                    content: v.content,
-                                    filePath: v.filePath,
-                                })),
-=======
                         const supplementalContextItems = supplementalContext?.supplementalContextItems || []
                         requestContext.supplementalContexts = [
                             ...supplementalContextItems.map(v => ({
@@ -526,7 +486,6 @@
                                 supplementalContextFromEdits?.supplementalContextItems || []
 
                             requestContext.supplementalContexts.push(
->>>>>>> 9b2490e7
                                 ...supplementalContextItemsForEdits.map(v => ({
                                     content: v.content,
                                     filePath: v.filePath,
@@ -536,13 +495,6 @@
                                             timeOffset: 1000,
                                         },
                                     },
-<<<<<<< HEAD
-                                })),
-                            ]
-
-                            // NOTE : Has been turned off to get this working
-                            // requestContext.predictionTypes = ['EDITS']
-=======
                                 }))
                             )
 
@@ -550,7 +502,6 @@
                             requestContext.predictionTypes = predictionTypes.flat()
 
                             // Step 3: Current Editor/Cursor state
->>>>>>> 9b2490e7
                             requestContext.editorState = {
                                 document: {
                                     relativeFilePath: textDocument.uri,
@@ -566,16 +517,6 @@
                                     },
                                 },
                             }
-<<<<<<< HEAD
-                        } else {
-                            requestContext.supplementalContexts = supplementalContext?.supplementalContextItems
-                                ? supplementalContext.supplementalContextItems.map(v => ({
-                                      content: v.content,
-                                      filePath: v.filePath,
-                                  }))
-                                : []
-=======
->>>>>>> 9b2490e7
                         }
                     }
 
@@ -638,7 +579,6 @@
                             extraContext + '\n' + requestContext.fileContext.leftFileContent
                     }
 
-<<<<<<< HEAD
                     if (editsEnabled) {
                         // TODO: generateSuggestionsAndPrefetch should only apply to vscode but not other IDEs.
                         return codeWhispererService
@@ -693,30 +633,6 @@
                                 return handleSuggestionsErrors(err, newSession)
                             })
                     }
-=======
-                    const generateCompletionReq = {
-                        ...requestContext,
-                        fileContext: {
-                            ...requestContext.fileContext,
-                            leftFileContent: requestContext.fileContext.leftFileContent
-                                .slice(-CONTEXT_CHARACTERS_LIMIT)
-                                .replaceAll('\r\n', '\n'),
-                            rightFileContent: requestContext.fileContext.rightFileContent
-                                .slice(0, CONTEXT_CHARACTERS_LIMIT)
-                                .replaceAll('\r\n', '\n'),
-                        },
-                        ...(workspaceId ? { workspaceId: workspaceId } : {}),
-                    }
-
-                    return codeWhispererService
-                        .generateSuggestions(generateCompletionReq)
-                        .then(async suggestionResponse => {
-                            return processSuggestionResponse(suggestionResponse, newSession, true, selectionRange)
-                        })
-                        .catch(err => {
-                            return handleSuggestionsErrors(err, newSession)
-                        })
->>>>>>> 9b2490e7
                 }
             })
         }
@@ -996,7 +912,6 @@
                     } else if (acceptedSuggestion.insertText) {
                         codePercentageTracker.countAcceptedTokens(session.language, acceptedSuggestion.insertText)
                         codePercentageTracker.countTotalTokens(session.language, acceptedSuggestion.insertText, true)
-<<<<<<< HEAD
 
                         enqueueCodeDiffEntry(session, acceptedSuggestion)
                     }
@@ -1023,22 +938,6 @@
                     return result && result.seen && !result.accepted
                 })
 
-=======
-
-                        enqueueCodeDiffEntry(session, acceptedSuggestion)
-                    }
-                }
-            }
-
-            // Handle rejected edit predictions
-            if (isInlineEdit && !isAccepted) {
-                // Find all rejected suggestions in this session
-                const rejectedSuggestions = session.suggestions.filter(suggestion => {
-                    const result = completionSessionResult[suggestion.itemId]
-                    return result && result.seen && !result.accepted
-                })
-
->>>>>>> 9b2490e7
                 // Record each rejected edit
                 for (const rejectedSuggestion of rejectedSuggestions) {
                     if (rejectedSuggestion.content) {
