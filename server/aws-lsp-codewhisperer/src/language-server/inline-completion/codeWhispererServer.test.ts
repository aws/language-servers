--- conflicted
+++ resolved
@@ -623,41 +623,6 @@
             sinon.assert.calledOnceWithExactly(service.generateSuggestions, expectedGenerateSuggestionsRequest)
         })
 
-<<<<<<< HEAD
-=======
-        it('throws ResponseError with expected message if connection is expired', async () => {
-            service.generateSuggestions.returns(Promise.reject(new Error(INVALID_TOKEN)))
-
-            const promise = async () =>
-                await features.doInlineCompletionWithReferences(
-                    {
-                        textDocument: { uri: SOME_FILE.uri },
-                        position: { line: 0, character: 0 },
-                        context: { triggerKind: InlineCompletionTriggerKind.Invoked },
-                    },
-                    CancellationToken.None
-                )
-            // Throws expected error
-            assert.rejects(promise, ResponseError, 'E_AMAZON_Q_CONNECTION_EXPIRED')
-        })
-
-        it('throws ResponseError if error is AmazonQError', async () => {
-            service.generateSuggestions.returns(Promise.reject(new AmazonQError('test', '500')))
-
-            const promise = async () =>
-                await features.doInlineCompletionWithReferences(
-                    {
-                        textDocument: { uri: SOME_FILE.uri },
-                        position: { line: 0, character: 0 },
-                        context: { triggerKind: InlineCompletionTriggerKind.Invoked },
-                    },
-                    CancellationToken.None
-                )
-            // Throws expected error
-            assert.rejects(promise, ResponseError)
-        })
-
->>>>>>> e258409f
         describe('Supplemental Context', () => {
             it('should send supplemental context when using token authentication', async () => {
                 const test_service = sinon.createStubInstance(
