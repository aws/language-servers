--- conflicted
+++ resolved
@@ -1657,11 +1657,8 @@
                     codewhispererLanguage: 'csharp',
                     credentialStartUrl: undefined,
                     codewhispererCustomizationArn: undefined,
-<<<<<<< HEAD
-=======
                     result: 'Succeeded',
                     passive: true,
->>>>>>> 9d74a17d
                 },
             }
             sinon.assert.calledWithExactly(features.telemetry.emitMetric, expectedPerceivedLatencyMetric)
