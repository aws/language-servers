--- conflicted
+++ resolved
@@ -134,8 +134,6 @@
     }
     return undefined
 }
-<<<<<<< HEAD
-=======
 // reference: https://github.com/aws/aws-toolkit-vscode/blob/amazonq/v1.74.0/packages/core/src/codewhisperer/service/classifierTrigger.ts#L579
 export function getNormalizeOsName(): string {
     const name = os.platform()
@@ -165,7 +163,6 @@
         return name
     }
 }
->>>>>>> 79a413a2
 
 // Normalize values based on minn and maxx values in the coefficients.
 const normalize = (val: number, field: keyof typeof typedCoefficients.minn & keyof typeof typedCoefficients.maxx) =>
