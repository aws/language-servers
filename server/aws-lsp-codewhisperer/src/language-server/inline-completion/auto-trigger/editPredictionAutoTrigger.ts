--- conflicted
+++ resolved
@@ -53,59 +53,10 @@
         config.editAdjacentLineRange
     )
 
-<<<<<<< HEAD
-    const isWhitespaceOrSpecial = (char: string): boolean => {
-        return char === '' || /\s/.test(char) || /[^\w\s]/.test(char)
-    }
-
-    // TODO: Remove this once we are sure it's not needed anymore
-    // const isNotInMiddleOfWord = isWhitespaceOrSpecial(charToLeft) || isWhitespaceOrSpecial(charToRight)
-    const isNotInMiddleOfWord = true
-
-    // 1.3 Previous User Decision
-    const isPreviousDecisionNotReject = previousDecision !== 'Reject'
-
-    // 1.4 Non-empty Suffix [NEEDED - Paramterize this]
-    const hasNonEmptySuffix = rightContextLines.length > 1 && rightContextLines[1].trim().length > 0
-
-    // 2. Check optional conditions
-    const languageDetector = LanguageDetectorFactory.getDetector(fileContext.programmingLanguage.languageName)
-
-    // 2.1 Language-specific Keywords
-    const isAfterKeyword = config.enableLanguageKeywordTrigger && languageDetector.isAfterKeyword(currentLineContent)
-
-    // 2.2 Operators and Delimiters
-    const isAfterOperatorOrDelimiter =
-        config.enableOperatorDelimiterTrigger && languageDetector.isAfterOperatorOrDelimiter(currentLineContent)
-
-    // 2.3 User Pause
-    const hasUserPaused =
-        config.enableUserPauseTrigger &&
-        cursorHistory?.hasPositionChanged(fileContext.filename, position, config.userPauseThresholdMs) === false
-
-    // 2.4 Line Beginning
-    const isAtLineBeginning =
-        config.enableLineBeginningTrigger && languageDetector.isAtLineBeginning(currentLineContent)
-
-    // Determine if we should trigger
-    const requiredConditionsMet =
-        (hasRecentEdit && isNotInMiddleOfWord && isPreviousDecisionNotReject && hasNonEmptySuffix) || false
-
-    console.log(`[NEP]: editPredictionAutoTrigger required conditions
-- "hasRecentEdit": ${hasRecentEdit},
-- "isNotInMiddleOfWord": ${isNotInMiddleOfWord},
-- "isPreviousDecisionNotReject": ${isPreviousDecisionNotReject},
-- "hasNonEmptySuffix": ${hasNonEmptySuffix}
-`)
-    // TODO: Remove this once we are sure it's not needed anymore
-    // const optionalConditionsMet = isAfterKeyword || isAfterOperatorOrDelimiter || hasUserPaused || isAtLineBeginning
-    const shouldTrigger = requiredConditionsMet
-=======
     // [condition 2] Non-empty content in one of the lines following the current line
     const hasNonEmptySuffix = rightContextLines.length > 1 && rightContextLines[1].trim().length > 0
 
     const shouldTrigger = hasRecentEdit && hasNonEmptySuffix
->>>>>>> 3c273a7a
 
     return { shouldTrigger }
 }