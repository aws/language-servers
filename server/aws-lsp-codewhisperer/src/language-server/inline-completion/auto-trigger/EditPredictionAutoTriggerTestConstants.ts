/*!
 * Copyright Amazon.com, Inc. or its affiliates. All Rights Reserved.
 * SPDX-License-Identifier: Apache-2.0
 */

/**
 * Position in a document
 */
export interface Position {
    line: number
    character: number
}

/**
 * Scenario for testing cursor position triggers
 */
export interface CursorPositionScenario {
    name: string
    position: Position
    expectedTrigger: boolean
    isAfterKeyword?: boolean
    isAfterOperatorOrDelimiter?: boolean
    isAtLineBeginning?: boolean
}

/**
 * Test scenarios for different programming languages
 */
export interface TestScenario {
    language: string
    code: string
    cursorPositionScenarios: CursorPositionScenario[]
}

/**
 * Edit tracking test scenario
 */
export interface EditTrackingScenario {
    description: string
    uri: string
    checkLine: number
    timeThreshold: number
    expectedResult: boolean
}

/**
 * Split code at a specific position
 *
 * @param code The full code string
 * @param position The position to split at
 * @returns Object containing left and right content
 */
export function splitCodeAtPosition(code: string, position: Position): { leftContent: string; rightContent: string } {
    const lines = code.split('\n')

    // Get content before the position
    const leftLines = lines.slice(0, position.line)
    const currentLine = lines[position.line] || ''
    const leftPart = currentLine.substring(0, position.character)
    leftLines.push(leftPart)
    const leftContent = leftLines.join('\n')

    // Get content after the position
    const rightPart = currentLine.substring(position.character)
    const rightLines = [rightPart, ...lines.slice(position.line + 1)]
    const rightContent = rightLines.join('\n')

    // Ensure there's a non-empty suffix for testing
    if (rightLines.length > 1) {
        // Make sure the second line has content for the non-empty suffix check
        rightLines[1] = rightLines[1].trim() ? rightLines[1] : 'non-empty-suffix'
        return { leftContent, rightContent: rightLines.join('\n') }
    }

    return { leftContent, rightContent: rightPart + '\nnon-empty-suffix' }
}

/**
 * Test scenarios for different programming languages
 */
export const TestScenarios: Record<string, TestScenario> = {
    JAVA: {
        language: 'java',
        code: `public class Example {
    public static void main(String[] args) {
        System.out.println("Hello World");
        if (args.length > 0) {

        }
        String name = "John";
        int x = 10;
        x += 5;
    }
}`,
        cursorPositionScenarios: [
            {
                // "if █(args.length > 0) {"
                name: 'after if keyword',
                position: { line: 3, character: 11 },
                expectedTrigger: true,
                isAfterKeyword: true,
            },
            {
                // "        █"
                name: 'inside empty block',
                position: { line: 4, character: 12 },
                expectedTrigger: true,
                isAtLineBeginning: true,
            },
            {
                // "String name = █"John";"
                name: 'after assignment operator',
                position: { line: 6, character: 20 },
                expectedTrigger: true,
                isAfterOperatorOrDelimiter: true,
            },
<<<<<<< HEAD
            // TODO: As this rule is temporarily disabled, remove this test case or reenable it once we bring back the rule
            // {
            //     // "System.out.print█ln("Hello World");"
            //     name: 'middle of word',
            //     position: { line: 2, character: 18 },
            //     expectedTrigger: false,
            //     // Force this test to use the actual content check
            //     isAfterKeyword: false,
            //     isAfterOperatorOrDelimiter: false,
            //     isAtLineBeginning: false,
            // },
=======
>>>>>>> 3c273a7a
        ],
    },
    PYTHON: {
        language: 'python',
        code: `def example_function():
    print("Hello World")
    if True:

    name = "John"
    x = 10
    x += 5`,
        cursorPositionScenarios: [
            {
                // "if █True:"
                name: 'after if keyword',
                position: { line: 2, character: 7 },
                expectedTrigger: true,
                isAfterKeyword: true,
            },
            {
                // "    █"
                name: 'inside empty block',
                position: { line: 3, character: 8 },
                expectedTrigger: true,
                isAtLineBeginning: true,
            },
            {
                // "name = █"John""
                name: 'after assignment operator',
                position: { line: 4, character: 9 },
                expectedTrigger: true,
                isAfterOperatorOrDelimiter: true,
            },
        ],
    },
    JAVASCRIPT: {
        language: 'javascript',
        code: `function example() {
    console.log("Hello World");
    if (true) {

    }
    const name = "John";
    let x = 10;
    x += 5;
}`,
        cursorPositionScenarios: [
            {
                // "if █(true) {"
                name: 'after if keyword',
                position: { line: 2, character: 7 },
                expectedTrigger: true,
                isAfterKeyword: true,
            },
            {
                // "    █"
                name: 'inside empty block',
                position: { line: 3, character: 8 },
                expectedTrigger: true,
                isAtLineBeginning: true,
            },
            {
                // "const name = █"John";"
                name: 'after assignment operator',
                position: { line: 5, character: 17 },
                expectedTrigger: true,
                isAfterOperatorOrDelimiter: true,
            },
        ],
    },
}

/**
 * Test scenarios for edit tracking
 */
export const EditTrackingScenarios: Record<string, EditTrackingScenario> = {
    RECENT_EDIT_SAME_LINE: {
        description: 'Recent edit in the same line',
        uri: 'file:///test/document.java',
        checkLine: 5,
        timeThreshold: 5000,
        expectedResult: true,
    },
    NO_RECENT_EDIT: {
        description: 'No recent edit in the line',
        uri: 'file:///test/document.java',
        checkLine: 6,
        timeThreshold: 5000,
        expectedResult: false,
    },
    OLD_EDIT: {
        description: 'Edit is too old',
        uri: 'file:///test/document.java',
        checkLine: 5,
        timeThreshold: 1000, // Short threshold
        expectedResult: false,
    },
    DIFFERENT_DOCUMENT: {
        description: 'Edit in a different document',
        uri: 'file:///test/different-document.java',
        checkLine: 10,
        timeThreshold: 5000,
        expectedResult: false,
    },
}<|MERGE_RESOLUTION|>--- conflicted
+++ resolved
@@ -114,20 +114,6 @@
                 expectedTrigger: true,
                 isAfterOperatorOrDelimiter: true,
             },
-<<<<<<< HEAD
-            // TODO: As this rule is temporarily disabled, remove this test case or reenable it once we bring back the rule
-            // {
-            //     // "System.out.print█ln("Hello World");"
-            //     name: 'middle of word',
-            //     position: { line: 2, character: 18 },
-            //     expectedTrigger: false,
-            //     // Force this test to use the actual content check
-            //     isAfterKeyword: false,
-            //     isAfterOperatorOrDelimiter: false,
-            //     isAtLineBeginning: false,
-            // },
-=======
->>>>>>> 3c273a7a
         ],
     },
     PYTHON: {
