--- conflicted
+++ resolved
@@ -27,13 +27,6 @@
         generateSessionIdStub = sinon
             .stub(CodeWhispererSession.prototype, 'generateSessionId')
             .callsFake(StubSessionIdGenerator)
-<<<<<<< HEAD
-    })
-
-    beforeEach(() => {
-        SessionManager.reset()
-=======
->>>>>>> 9cd0981b
         sessionManager = SessionManager.getInstance()
         sessionManagerSpy = sandbox.spy(sessionManager)
         SESSION_IDS_LOG = []
