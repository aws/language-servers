--- conflicted
+++ resolved
@@ -36,12 +36,8 @@
         )
         const SOME_FILE_WITH_EXTENSION = TextDocument.create('file:///missing.cs', '', 1, HELLO_WORLD_IN_CSHARP)
 
-<<<<<<< HEAD
         const EXPECTED_SUGGESTION: Suggestion[] = [{ content: "recommendation" }]
         const EXPECTED_RESULT = { items: [{ insertText: EXPECTED_SUGGESTION[0].content, range: undefined }] }
-=======
-        const EXPECTED_RESULT = { items: [{ insertText: 'recommendation' }] }
->>>>>>> f1995581
         const EMPTY_RESULT = { items: [] }
 
         let features: TestFeatures
@@ -80,7 +76,6 @@
             // Check the completion result
             assert.deepEqual(result, EXPECTED_RESULT)
 
-<<<<<<< HEAD
             const expectedGenerateSuggestionsRequest = {
                 fileContext: {
                     filename: SOME_FILE.uri,
@@ -91,22 +86,6 @@
                 maxResults: 1
             }
             sinon.assert.calledOnceWithExactly(service.generateSuggestions, expectedGenerateSuggestionsRequest)
-=======
-            // Check the service was called with the right parameters
-            sinon.assert.calledOnceWithExactly(
-                service.doInlineCompletion,
-                sinon.match
-                    .has('textDocument', sinon.match.has('uri', SOME_FILE.uri))
-                    .and(sinon.match.has('textDocument', sinon.match.has('languageId', SOME_FILE.languageId)))
-                    .and(
-                        sinon.match.has(
-                            'context',
-                            sinon.match.has('triggerKind', InlineCompletionTriggerKind.Automatic)
-                        )
-                    )
-                    .and(sinon.match.has('inferredLanguageId', 'csharp'))
-            )
->>>>>>> f1995581
         })
 
         it('should return recommendations when using a different languageId casing', async () => {
@@ -122,25 +101,16 @@
             // Check the completion result
             assert.deepEqual(result, EXPECTED_RESULT)
 
-            // Check the service was called with the right parameters
-            sinon.assert.calledOnceWithExactly(
-                service.doInlineCompletion,
-                sinon.match
-                    .has('textDocument', sinon.match.has('uri', SOME_FILE_WITH_ALT_CASED_LANGUAGE_ID.uri))
-                    .and(
-                        sinon.match.has(
-                            'textDocument',
-                            sinon.match.has('languageId', SOME_FILE_WITH_ALT_CASED_LANGUAGE_ID.languageId)
-                        )
-                    )
-                    .and(
-                        sinon.match.has(
-                            'context',
-                            sinon.match.has('triggerKind', InlineCompletionTriggerKind.Automatic)
-                        )
-                    )
-                    .and(sinon.match.has('inferredLanguageId', 'csharp'))
-            )
+            const expectedGenerateSuggestionsRequest = {
+                fileContext: {
+                    filename: SOME_FILE_WITH_ALT_CASED_LANGUAGE_ID.uri,
+                    programmingLanguage: { languageName: 'csharp' },
+                    leftFileContent: '',
+                    rightFileContent: HELLO_WORLD_IN_CSHARP
+                },
+                maxResults: 1
+            }
+            sinon.assert.calledOnceWithExactly(service.generateSuggestions, expectedGenerateSuggestionsRequest)
         })
 
         it('should not return recommendations for a closed file', async () => {
@@ -201,22 +171,7 @@
             }
 
             // Check the service was called with the right parameters
-<<<<<<< HEAD
             sinon.assert.calledOnceWithExactly(service.generateSuggestions, expectedGenerateSuggestionsRequest)
-=======
-            sinon.assert.calledOnceWithExactly(
-                service.doInlineCompletion,
-                sinon.match
-                    .has('textDocument', sinon.match.has('uri', SOME_FILE_WITH_EXTENSION.uri))
-                    .and(
-                        sinon.match.has(
-                            'context',
-                            sinon.match.has('triggerKind', InlineCompletionTriggerKind.Automatic)
-                        )
-                    )
-                    .and(sinon.match.has('inferredLanguageId', 'csharp'))
-            )
->>>>>>> f1995581
         })
     })
 })