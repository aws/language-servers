--- conflicted
+++ resolved
@@ -78,8 +78,6 @@
     })
 
     describe('close()', function () {
-<<<<<<< HEAD
-=======
         let clock: sinon.SinonFakeTimers
 
         beforeEach(async () => {
@@ -92,7 +90,6 @@
             clock.restore()
         })
 
->>>>>>> 9cd0981b
         it('should set session state to CLOSED', function () {
             const session = new CodeWhispererSession(data)
             session.close()
@@ -101,24 +98,17 @@
 
         it('should record closeTime', function () {
             const session = new CodeWhispererSession(data)
-<<<<<<< HEAD
-            session.close()
-=======
             assert(!session.closeTime)
 
             session.close()
 
             assert(session.closeTime)
->>>>>>> 9cd0981b
             assert.strictEqual(session.state, 'CLOSED')
         })
 
         it('should not update closeTime for CLOSED session', function () {
             const session = new CodeWhispererSession(data)
             session.close()
-<<<<<<< HEAD
-            assert.strictEqual(session.state, 'CLOSED')
-=======
             const closeTime = session.closeTime
 
             assert.strictEqual(session.state, 'CLOSED')
@@ -128,7 +118,6 @@
             session.close()
 
             assert.equal(closeTime, session.closeTime)
->>>>>>> 9cd0981b
         })
 
         it('should set suggestions states to Discard for stored suggestions without state', function () {
