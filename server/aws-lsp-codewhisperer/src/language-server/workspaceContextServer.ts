--- conflicted
+++ resolved
@@ -239,7 +239,6 @@
                     continue
                 }
 
-<<<<<<< HEAD
                 let filesMetadata: FileMetadata[] = []
                 if (isDir && isEmptyDirectory(file.uri)) {
                     continue
@@ -280,13 +279,8 @@
                     }
                     workspaceDetails.webSocketClient.send(message)
                 }
-=======
-            const workspaceRoot = findWorkspaceRoot(event.files[0].uri, workspaceFolders)
-            if (!workspaceRoot) {
-                // No action needs to be taken if it's just a random file change which is not part of any workspace.
-                return
-            }
-
+            }
+            /*
             // TODO, this is just sample code showing logic when the change event is a directory:
             artifactManager
                 .addNewDirectories([URI.parse(event.files[0].uri)])
@@ -302,32 +296,7 @@
                 .catch(error => {
                     logging.log(`Error adding new directories: ${error}`)
                 })
-
-            const workspaceDetails = workspaceFolderManager.getWorkspaces().get(workspaceRoot)
-            if (!workspaceDetails) {
-                logging.log(`Workspace folder ${workspaceRoot} is under processing`)
-                return
-            }
-            /* TODO: In case of directory, check the below conditions:
-                - empty directory - do not emit event
-                - directory with files - zip, upload, emit */
-            const message = JSON.stringify({
-                action: 'didCreateFiles',
-                message: {
-                    files: event.files,
-                    workspaceChangeMetadata: {
-                        workspaceRoot: workspaceRoot,
-                        s3Path: '',
-                        programmingLanguage: programmingLanguage,
-                    },
-                },
-            })
-            if (!workspaceDetails.webSocketClient) {
-                logging.log(`Websocket client is not connected yet: ${workspaceRoot}`)
-                workspaceDetails.messageQueue?.push(message)
-                return
->>>>>>> d026c842
-            }
+            */
         })
 
         lsp.workspace.onDidDeleteFiles(async event => {
