import { ExportIntent } from '@amzn/codewhisperer-streaming'
import { Logging, Runtime, Workspace } from '@aws/language-server-runtimes/server-interface'
import * as fs from 'fs'
import * as archiver from 'archiver'
import got from 'got'
import { v4 as uuidv4 } from 'uuid'
import {
    ElasticGumbyFrontendClient,
    GetHitlTaskCommand,
    UpdateHitlTaskResponse,
} from '@amazon/elastic-gumby-frontend-client'
import {
    VerifySessionCommand,
    ListWorkspacesCommand,
    CreateWorkspaceCommand,
    CreateJobCommand,
    StartJobCommand,
    GetJobCommand,
    StopJobCommand,
    ListJobPlanStepsCommand,
    CreateArtifactUploadUrlCommand,
    CreateArtifactDownloadUrlCommand,
    CompleteArtifactUploadCommand,
    ListAvailableProfilesCommand,
    ListArtifactsCommand,
<<<<<<< HEAD
    CategoryType,
    ListHitlTasksCommand,
    SubmitStandardHitlTaskCommand,
    UpdateHitlTaskCommand,
    FileType,
=======
    ListWorklogsCommand,
>>>>>>> 37f5f3ad
} from '@amazon/elastic-gumby-frontend-client'
import {
    CreateUploadUrlResponse,
    GetTransformationRequest,
    StopTransformationRequest,
    TransformationJob,
} from '@amzn/codewhisperer-runtime'
import { ArtifactManager } from './artifactManager'
import { getCWStartTransformRequest, getCWStartTransformResponse } from './converter'
import {
    CancelTransformRequest,
    CancelTransformResponse,
    CancellationJobStatus,
    DownloadArtifactsResponse,
    GetTransformPlanRequest,
    GetTransformPlanResponse,
    GetTransformRequest,
    GetTransformResponse,
    StartTransformRequest,
    StartTransformResponse,
    TransformProjectMetadata,
    PollTransformationStatus,
    TransformationErrorCode,
    GetEditablePlanRequest,
    GetEditablePlanResponse,
    UploadEditablePlanRequest,
    UploadEditablePlanResponse,
} from './models'
import * as validation from './validation'
import path = require('path')
import AdmZip = require('adm-zip')
import { AmazonQTokenServiceManager } from '../../shared/amazonQServiceManager/AmazonQTokenServiceManager'
import { DEFAULT_ATX_FES_REGION, DEFAULT_ATX_FES_ENDPOINT } from '../../shared/constants'
import * as https from 'https'
import { URL } from 'url'

const workspaceFolderName = 'artifactWorkspace'

/**
 * Generates a UUID for idempotency tokens
 */
function generateUUID(): string {
    return 'xxxxxxxx-xxxx-4xxx-yxxx-xxxxxxxxxxxx'.replace(/[xy]/g, function (c) {
        const r = (Math.random() * 16) | 0
        const v = c == 'x' ? r : (r & 0x3) | 0x8
        return v.toString(16)
    })
}

export class TransformHandler {
    private serviceManager: AmazonQTokenServiceManager
    private workspace: Workspace
    private logging: Logging
    private runtime: Runtime
    private cancelPollingEnabled: Boolean = false
    private logATXFESResponse(apiName: string, response: any): void {
        this.logging.log(`ATX FES ${apiName} response received`)
    }

    private currentWorkspaceId: string | null = null
    private cachedApplicationUrl: string | null = null
    private fesClient: any = null
    private atxClient: ElasticGumbyFrontendClient | null = null
    private cachedHitlId: string | null = null

    constructor(serviceManager: AmazonQTokenServiceManager, workspace: Workspace, logging: Logging, runtime: Runtime) {
        this.serviceManager = serviceManager
        this.workspace = workspace
        this.logging = logging
        this.runtime = runtime
    }

    /**
     * Ensure ATX client is initialized with proper authentication
     */
    private async ensureATXClient(): Promise<boolean> {
        if (this.atxClient) {
            return true
        }

        try {
            const endpoint = process.env.TCP_ENDPOINT || DEFAULT_ATX_FES_ENDPOINT

            this.logging.log(`ATX client initializing with endpoint: ${endpoint}`)

            this.atxClient = new ElasticGumbyFrontendClient({
                region: DEFAULT_ATX_FES_REGION,
                endpoint: endpoint,
            })

            this.logging.log('ATX client initialized successfully')
            return true
        } catch (error) {
            this.logging.error(
                `Failed to initialize ATX client: ${error instanceof Error ? error.message : 'Unknown error'}`
            )
            return false
        }
    }

    /**
     * Add bearer token and Origin header to command via middleware
     */
    private async addBearerTokenToCommand(command: any): Promise<void> {
        const credentialsProvider = (this.serviceManager as any).features?.credentialsProvider
        if (!credentialsProvider) return

        const credentials = await credentialsProvider.getCredentials('bearer')
        if (!credentials?.token) return

        const applicationUrl = await this.getActiveTransformProfileApplicationUrl()
        const cleanOrigin = applicationUrl
            ? applicationUrl.endsWith('/')
                ? applicationUrl.slice(0, -1)
                : applicationUrl
            : ''

        command.middlewareStack?.add(
            (next: any) => async (args: any) => {
                if (!args.request.headers) {
                    args.request.headers = {}
                }
                args.request.headers['Authorization'] = `Bearer ${credentials.token}`
                if (cleanOrigin) {
                    args.request.headers['Origin'] = cleanOrigin
                }

                try {
                    if (cleanOrigin) {
                        const tenantMatch = cleanOrigin.match(/https:\/\/([^.]+)\./)
                        if (tenantMatch) {
                            args.request.headers['x-tenant-id'] = tenantMatch[1]
                        }
                    }

                    const profileArn = await this.getActiveTransformProfileArn()
                    if (profileArn) {
                        args.request.headers['x-amzn-qt-profileArn'] = profileArn

                        const accountMatch = profileArn.match(/arn:aws:transform:[^:]+:([^:]+):/)
                        if (accountMatch) {
                            args.request.headers['x-amzn-qt-accountId'] = accountMatch[1]
                        }
                    }
                } catch (error) {
                    this.logging.log(
                        `Warning: Could not extract tenant/profile headers: ${error instanceof Error ? error.message : 'Unknown error'}`
                    )
                }

                args.request.headers['Content-Type'] = 'application/json; charset=UTF-8'
                args.request.headers['Content-Encoding'] = 'amz-1.0'
                return next(args)
            },
            { step: 'build', name: 'addBearerTokenAndOriginAndHeaders' }
        )
    }

    async startTransformation(userInputrequest: StartTransformRequest): Promise<StartTransformResponse> {
        var unsupportedProjects: string[] = []
        const isProject = validation.isProject(userInputrequest)
        const containsUnsupportedViews = await validation.checkForUnsupportedViews(
            userInputrequest,
            isProject,
            this.logging
        )

        // Check if current profile is Transform profile
        const activeProfileArn = this.serviceManager.getActiveProfileArn()
        const isTransformProfile = activeProfileArn?.includes(':transform:') ?? false

        this.logging.log(`Active profile: ${activeProfileArn}`)
        this.logging.log(`Is Transform profile: ${isTransformProfile}`)

        if (isTransformProfile) {
            this.logging.log('=== Using ATX FES Flow for Transform Profile ===')
            return await this.startTransformationATXFES(userInputrequest, unsupportedProjects, containsUnsupportedViews)
        } else {
            this.logging.log('=== Using RTS Flow for Q Developer Profile ===')
            return await this.startTransformationRTS(userInputrequest, unsupportedProjects, containsUnsupportedViews)
        }
    }

    private async startTransformationRTS(
        userInputrequest: StartTransformRequest,
        unsupportedProjects: string[],
        containsUnsupportedViews: boolean
    ): Promise<StartTransformResponse> {
        const artifactManager = new ArtifactManager(
            this.workspace,
            this.logging,
            this.getWorkspacePath(userInputrequest.SolutionRootPath),
            userInputrequest.SolutionRootPath
        )
        try {
            const payloadFilePath = await this.zipCodeAsync(userInputrequest, artifactManager)
            this.logging.log('Payload path: ' + payloadFilePath)

            const uploadId = await this.preTransformationUploadCode(payloadFilePath)
            const request = getCWStartTransformRequest(userInputrequest, uploadId, this.logging)
            this.logging.log('Sending request to start transform api: ' + JSON.stringify(request))
            const response = await this.serviceManager
                .getCodewhispererService()
                .codeModernizerStartCodeTransformation(request)
            this.logging.log('Received transformation job Id: ' + response?.transformationJobId)
            return getCWStartTransformResponse(
                response,
                uploadId,
                payloadFilePath,
                unsupportedProjects,
                containsUnsupportedViews
            )
        } catch (error) {
            let errorMessage = (error as Error).message ?? 'Error in StartTransformation API call'
            if (errorMessage.includes('Invalid transformation specification')) {
                errorMessage =
                    'Your profile credentials are not allow-listed or lack the necessary access. Please check your credentials.'
            }
            this.logging.log(errorMessage)
            throw new Error(errorMessage)
        } finally {
            artifactManager.cleanup()
        }
    }

    private async startTransformationATXFES(
        userInputrequest: StartTransformRequest,
        unsupportedProjects: string[],
        containsUnsupportedViews: boolean
    ): Promise<StartTransformResponse> {
        this.logging.log('=== ATX FES Transformation Flow ===')

        try {
            const artifactManager = new ArtifactManager(
                this.workspace,
                this.logging,
                this.getWorkspacePath(userInputrequest.SolutionRootPath),
                userInputrequest.SolutionRootPath
            )
            const payloadFilePath = await this.zipCodeAsync(userInputrequest, artifactManager)
            this.logging.log('Payload path: ' + payloadFilePath)

            const applicationUrl = await this.getActiveTransformProfileApplicationUrl()
            if (!applicationUrl) {
                throw new Error('Could not get applicationUrl for active Transform profile')
            }

            this.logging.log('Getting or creating ATX FES workspace...')
            this.logging.log(`Requested workspace ID: ${userInputrequest.WorkspaceId || 'none specified'}`)
            const workspaceResult = await this.getOrCreateWorkspace(applicationUrl, userInputrequest.WorkspaceId)
            if (!workspaceResult) {
                throw new Error('Failed to create ATX FES workspace')
            }

            this.currentWorkspaceId = workspaceResult.workspaceId
            this.logging.log(`ATX FES Workspace created successfully: ${workspaceResult.workspaceId}`)

            this.logging.log('Creating ATX FES job with DOTNET_IDE...')
            const jobResult = await this.createJobFESClient(workspaceResult.workspaceId)
            if (!jobResult) {
                throw new Error('Failed to create ATX FES job')
            }

            this.logging.log(`ATX FES Job created successfully: ${jobResult.jobId}`)

            this.logging.log('Creating ATX FES artifact upload URL...')
            const uploadResult = await this.createArtifactUploadUrlFESClient(
                workspaceResult.workspaceId,
                jobResult.jobId,
                payloadFilePath
            )
            if (!uploadResult) {
                throw new Error('Failed to create ATX FES artifact upload URL')
            }

            this.logging.log(`ATX FES Upload URL created successfully: ${uploadResult.uploadId}`)

            this.logging.log('Uploading artifact to S3...')
            const uploadSuccess = await this.uploadArtifactToS3ATX(
                payloadFilePath,
                uploadResult.uploadUrl,
                uploadResult.requestHeaders
            )
            if (!uploadSuccess) {
                throw new Error('Failed to upload artifact to S3')
            }

            this.logging.log('ATX FES S3 upload completed successfully')

            this.logging.log('Completing ATX FES artifact upload...')
            const completeResult = await this.completeArtifactUploadFESClient(
                workspaceResult.workspaceId,
                jobResult.jobId,
                uploadResult.uploadId
            )
            if (!completeResult) {
                throw new Error('Failed to complete ATX FES artifact upload')
            }

            this.logging.log('ATX FES artifact upload completed successfully')

            this.logging.log('Starting ATX FES transformation job...')
            const startResult = await this.startJobFESClient(workspaceResult.workspaceId, jobResult.jobId)
            if (!startResult) {
                throw new Error('Failed to start ATX FES transformation job')
            }

            this.logging.log('ATX FES transformation job started successfully')

            // TODO: Implement polling APIs to replace RTS calls

            this.logging.log('=== ATX FES CreateJob SUCCESS ===')
            this.logging.log(`Job ID: ${jobResult.jobId}`)
            this.logging.log(`Job Status: ${jobResult.status}`)

            return {
                TransformationJobId: jobResult.jobId,
                UploadId: uploadResult.uploadId,
                ArtifactPath: '',
                UnSupportedProjects: unsupportedProjects,
                ContainsUnsupportedViews: containsUnsupportedViews,
            } as StartTransformResponse
        } catch (error) {
            this.logging.error(
                `ATX FES transformation failed: ${error instanceof Error ? error.message : 'Unknown error'}`
            )

            // Return error response
            throw new Error(
                `ATX FES transformation failed: ${error instanceof Error ? error.message : 'Unknown error'}`
            )
        }
    }

    /**
     * Verifies session via ATX VerifySession API using official client
     * No bearer token needed per Smithy model @authenticate(strategy: "NONE")
     */
    private async verifyATXFESSession(applicationUrl: string): Promise<{ userId: string } | null> {
        try {
            this.logging.log(`=== ATX VerifySession Operation (Official Client) ===`)

            if (!(await this.ensureATXClient())) {
                this.logging.error('VerifySession: Failed to initialize ATX client')
                return null
            }

            // VerifySession needs both Origin header and bearer token (despite Smithy model)
            const command = new VerifySessionCommand({})
            await this.addBearerTokenToCommand(command)
            const result = await this.atxClient!.send(command)
            this.logATXFESResponse('VerifySession', result)

            this.logging.log(`VerifySession: SUCCESS - Session verified`)
            return { userId: result.userId || 'verified' }
        } catch (error) {
            this.logging.error(`Error in VerifySession: ${error instanceof Error ? error.message : 'Unknown error'}`)

            // Log detailed error information
            if (error && typeof error === 'object') {
                const errorObj = error as any
                this.logging.error(
                    `VerifySession error details: ${JSON.stringify({
                        name: errorObj.name,
                        message: errorObj.message,
                        code: errorObj.code,
                        statusCode: errorObj.$metadata?.httpStatusCode,
                        requestId: errorObj.$metadata?.requestId,
                    })}`
                )
            }

            return null
        }
    }

    /**
     * Gets a specific workspace by ID or creates a new one if none specified
     */
    private async getOrCreateWorkspace(
        applicationUrl: string,
        selectedWorkspaceId?: string
    ): Promise<{ workspaceId: string; name: string } | null> {
        try {
            this.logging.log(`=== ATX GetOrCreateWorkspace Operation ===`)
            this.logging.log(`Selected workspace ID: ${selectedWorkspaceId || 'none - will use first available'}`)

            if (!(await this.ensureATXClient())) {
                this.logging.error('GetOrCreateWorkspace: Failed to initialize ATX client')
                return null
            }

            // First verify session to establish tenant mapping (required for all ATX operations)
            this.logging.log('GetOrCreateWorkspace: Calling verifySession first to establish tenant mapping...')
            const sessionResult = await this.verifyATXFESSession(applicationUrl)

            if (!sessionResult) {
                this.logging.error('GetOrCreateWorkspace: VerifySession failed - cannot establish tenant mapping')
                return null
            }

            this.logging.log('GetOrCreateWorkspace: Session verified, proceeding with workspace operations...')

            // If a specific workspace was selected, use it
            if (selectedWorkspaceId) {
                this.logging.log(`Using selected workspace: ${selectedWorkspaceId}`)
                // For now, we'll assume the workspace ID is valid
                // In a full implementation, we might want to validate it exists
                return { workspaceId: selectedWorkspaceId, name: selectedWorkspaceId }
            }

            // No specific workspace selected - list existing workspaces
            this.logging.log('No workspace selected, checking for existing workspaces...')
            const listCommand = new ListWorkspacesCommand({ maxResults: 10 })
            await this.addBearerTokenToCommand(listCommand)
            const listResult = await this.atxClient!.send(listCommand)
            this.logATXFESResponse('ListWorkspaces', listResult)

            if (listResult.items && listResult.items.length > 0) {
                // Use the first existing workspace as fallback
                const workspace = listResult.items[0]
                this.logging.log(`Using first available workspace: ${workspace.name} (${workspace.id})`)
                return { workspaceId: workspace.id!, name: workspace.name! }
            }

            // No existing workspaces, create a new one
            this.logging.log('No existing workspaces found, creating new workspace...')
            const createCommand = new CreateWorkspaceCommand({
                name: `Transform-Workspace-${Date.now()}`,
                description: 'Workspace for .NET Framework to .NET 8.0 transformation',
                idempotencyToken: this.generateUUID(),
            })
            await this.addBearerTokenToCommand(createCommand)
            const createResult = await this.atxClient!.send(createCommand)
            this.logATXFESResponse('CreateWorkspace', createResult)

            if (createResult.workspace) {
                this.logging.log(
                    `CreateWorkspace: SUCCESS - Workspace created with ID: ${createResult.workspace.id}, Name: ${createResult.workspace.name}`
                )
                return { workspaceId: createResult.workspace.id!, name: createResult.workspace.name! }
            } else {
                this.logging.error(`CreateWorkspace: No workspace in response`)
                return null
            }
        } catch (error) {
            this.logging.error(
                `Error in GetOrCreateWorkspace: ${error instanceof Error ? error.message : 'Unknown error'}`
            )
            return null
        }
    }

    /**
     * Creates a new workspace via manual HTTP (FES client is broken)
     */
    private async createWorkspaceManualHTTP(
        applicationUrl: string
    ): Promise<{ workspaceId: string; name: string } | null> {
        try {
            this.logging.log(`=== ATX FES CreateWorkspace Operation (Manual HTTP) ===`)
            this.logging.log(`Using applicationUrl: ${applicationUrl}`)

            // Get credentials provider from service manager
            const credentialsProvider = (this.serviceManager as any).features?.credentialsProvider
            if (!credentialsProvider || !credentialsProvider.hasCredentials('bearer')) {
                this.logging.log(`CreateWorkspace: No bearer token credentials available`)
                return null
            }

            // Get bearer token from credentials provider
            const credentials = await credentialsProvider.getCredentials('bearer')
            if (!credentials || !credentials.token) {
                this.logging.log(`CreateWorkspace: Failed to get bearer token`)
                return null
            }

            const bearerToken = credentials.token
            this.logging.log(`CreateWorkspace: Got bearer token, making API call`)

            // ATX FES endpoint
            const endpoint = process.env.TCP_ENDPOINT || DEFAULT_ATX_FES_ENDPOINT
            const url = new URL(endpoint)

            // Generate request body
            const requestBody = JSON.stringify({
                name: `Transform-Workspace-${Date.now()}`,
                description: 'Workspace for .NET Framework to .NET 8.0 transformation',
                idempotencyToken: this.generateUUID(),
            })

            // Clean up applicationUrl for Origin header
            const cleanApplicationUrl = applicationUrl.endsWith('/') ? applicationUrl.slice(0, -1) : applicationUrl

            // Prepare ATX FES headers for CreateWorkspace
            const headers = {
                'Content-Type': 'application/json; charset=UTF-8',
                'Content-Encoding': 'amz-1.0',
                'X-Amz-Target': 'com.amazon.elasticgumbyfrontendservice.ElasticGumbyFrontEndService.CreateWorkspace',
                Authorization: `Bearer ${bearerToken}`,
                Origin: cleanApplicationUrl,
                'Content-Length': Buffer.byteLength(requestBody).toString(),
            }

            const path = `/workspaces`
            this.logging.log(`CreateWorkspace: Making request to ${endpoint}${path}`)
            this.logging.log(`CreateWorkspace: Request body: ${requestBody}`)

            // Make the ATX FES CreateWorkspace API call
            const https = await import('https')
            const response = await new Promise<{ statusCode: number; statusMessage: string; data: string }>(
                (resolve, reject) => {
                    const req = https.request(
                        {
                            hostname: url.hostname,
                            port: url.port || 443,
                            path: path,
                            method: 'POST',
                            headers: headers,
                        },
                        res => {
                            let data = ''
                            res.on('data', chunk => {
                                data += chunk
                            })
                            res.on('end', () => {
                                resolve({
                                    statusCode: res.statusCode || 0,
                                    statusMessage: res.statusMessage || '',
                                    data: data,
                                })
                            })
                        }
                    )

                    req.on('error', error => {
                        reject(error)
                    })

                    req.write(requestBody)
                    req.end()
                }
            )

            this.logging.log(`CreateWorkspace: Response status: ${response.statusCode} ${response.statusMessage}`)
            this.logging.log(`CreateWorkspace: Raw response: ${response.data}`)

            if (response.statusCode < 200 || response.statusCode >= 300) {
                this.logging.error(`CreateWorkspace: API call failed: ${response.statusCode} ${response.statusMessage}`)
                this.logging.error(`CreateWorkspace: Error response: ${response.data}`)
                return null
            }

            const data = JSON.parse(response.data)
            this.logging.log(`CreateWorkspace: Parsed response: ${JSON.stringify(data)}`)

            const workspaceId = data.workspace?.id || data.workspaceId
            const name = data.workspace?.name || data.name

            if (workspaceId) {
                this.logging.log(`CreateWorkspace: SUCCESS - Workspace created with ID: ${workspaceId}, Name: ${name}`)
                return { workspaceId, name }
            } else {
                this.logging.error(`CreateWorkspace: No workspaceId in response`)
                return null
            }
        } catch (error) {
            this.logging.error(`Error in CreateWorkspace: ${error instanceof Error ? error.message : 'Unknown error'}`)
            return null
        }
    }

    private generateUUID(): string {
        return 'xxxxxxxx-xxxx-4xxx-yxxx-xxxxxxxxxxxx'.replace(/[xy]/g, function (c) {
            const r = (Math.random() * 16) | 0
            const v = c == 'x' ? r : (r & 0x3) | 0x8
            return v.toString(16)
        })
    }
    private async createATXFESWorkspace(applicationUrl: string): Promise<{ workspaceId: string; name: string } | null> {
        try {
            this.logging.log(`=== ATX FES CreateWorkspace Operation (FES Client) ===`)
            this.logging.log(`Using applicationUrl: ${applicationUrl}`)

            if (!(await this.ensureATXClient())) {
                this.logging.error('CreateWorkspace: Failed to initialize FES client')
                return null
            }

            // Call FES client createWorkspace method
            this.logging.log(
                `CreateWorkspace: Calling FES client with request: ${JSON.stringify({
                    name: `Transform-Workspace-${Date.now()}`,
                    description: 'Workspace for .NET Framework to .NET 8.0 transformation',
                    idempotencyToken: generateUUID(),
                })}`
            )

            const result = await this.fesClient.createWorkspace({
                name: `Transform-Workspace-${Date.now()}`,
                description: 'Workspace for .NET Framework to .NET 8.0 transformation',
                idempotencyToken: generateUUID(),
            })

            this.logging.log(`CreateWorkspace: FES client response received`)

            if (result && result.success && result.data) {
                const workspaceId = result.data.workspace?.id || result.data.workspaceId
                const name = result.data.workspace?.name || result.data.name

                if (workspaceId) {
                    this.logging.log(
                        `CreateWorkspace: SUCCESS - Workspace created with ID: ${workspaceId}, Name: ${name}`
                    )
                    return { workspaceId, name }
                } else {
                    this.logging.error(
                        `CreateWorkspace: No workspaceId found in response - API may not be returning workspace ID`
                    )
                    this.logging.log(`CreateWorkspace: Available fields: ${Object.keys(result.data || {}).join(', ')}`)
                    return null
                }
            } else {
                this.logging.error(`CreateWorkspace: Workspace creation failed`)
                return null
            }
        } catch (error) {
            this.logging.error(`Error in CreateWorkspace: ${error instanceof Error ? error.message : 'Unknown error'}`)
            return null
        }
    }

    /**
     * Uploads artifact to S3 using ATX FES pre-signed URL and headers
     */
    private async uploadArtifactToS3ATX(
        filePath: string,
        s3PreSignedUrl: string,
        requestHeaders: any
    ): Promise<boolean> {
        try {
            this.logging.log('=== ATX FES S3 Upload Operation ===')
            this.logging.log(`Uploading file: ${filePath}`)
            this.logging.log(`S3 URL: ${s3PreSignedUrl}`)

            // Prepare headers for S3 upload
            const headers: any = {}

            // Add required headers from ATX FES response
            if (requestHeaders) {
                Object.keys(requestHeaders).forEach(key => {
                    const value = requestHeaders[key]
                    // Handle array values (take first element)
                    headers[key] = Array.isArray(value) ? value[0] : value
                })
            }

            this.logging.log(`S3 Upload headers: ${JSON.stringify(Object.keys(headers))}`)

            // Create file stream
            const fileStream = fs.createReadStream(filePath)

            // Upload to S3 using PUT request
            const response = await got.put(s3PreSignedUrl, {
                body: fileStream,
                headers: headers,
                timeout: { request: 300000 }, // 5 minutes timeout
                retry: { limit: 0 },
            })

            this.logging.log(`S3 Upload: Response status: ${response.statusCode} ${response.statusMessage}`)

            if (response.statusCode === 200) {
                this.logging.log('S3 Upload: SUCCESS - File uploaded successfully')
                return true
            } else {
                this.logging.error(`S3 Upload: Failed with status: ${response.statusCode}`)
                return false
            }
        } catch (error) {
            this.logging.error(`Error in S3 upload: ${error instanceof Error ? error.message : 'Unknown error'}`)

            // Log detailed error information
            if (error && typeof error === 'object') {
                const errorObj = error as any
                if (errorObj.response) {
                    this.logging.error(`S3 Upload: Error response status: ${errorObj.response.statusCode}`)
                    this.logging.error(`S3 Upload: Error response body: ${errorObj.response.body}`)
                }
            }

            return false
        }
    }

    /**
     * Starts the transformation job in ATX FES using FES TypeScript client
     */
    private async startJob(workspaceId: string, jobId: string): Promise<boolean> {
        return await this.startJobFESClient(workspaceId, jobId)
    }

    /**
     * Stops the transformation job in ATX FES using FES TypeScript client
     */
    private async stopJobATXFES(workspaceId: string, jobId: string): Promise<boolean> {
        try {
            this.logging.log('=== ATX FES StopJob Operation (FES Client) ===')
            this.logging.log(`Stopping job: ${jobId} in workspace: ${workspaceId}`)

            if (!(await this.ensureATXClient())) {
                this.logging.error('StopJob: Failed to initialize FES client')
                return false
            }

            // Call FES client stopJob method
            const command = new StopJobCommand({
                workspaceId: workspaceId,
                jobId: jobId,
            })

            await this.addBearerTokenToCommand(command)
            const result = await this.atxClient!.send(command)
            this.logATXFESResponse('StopJob', result)

            this.logging.log(`StopJob: FES client response: ${JSON.stringify(result)}`)
            this.logging.log(`StopJob: SUCCESS - Job stop request submitted`)
            return true
        } catch (error) {
            this.logging.error(`Error in StopJob: ${error instanceof Error ? error.message : 'Unknown error'}`)
            return false
        }
    }

    /**
     * Creates an artifact download URL using ATX FES API
     */
    private async createArtifactDownloadUrlATXFES(
        workspaceId: string,
        jobId: string,
        artifactId: string
    ): Promise<{ downloadUrl: string; requestHeaders?: any } | null> {
        try {
            this.logging.log('=== ATX FES CreateArtifactDownloadUrl Operation ===')
            this.logging.log(`Creating download URL for artifact: ${artifactId} in job: ${jobId}`)

            // Get applicationUrl for this Transform profile
            const applicationUrl = await this.getActiveTransformProfileApplicationUrl()
            if (!applicationUrl) {
                this.logging.error('CreateArtifactDownloadUrl: No applicationUrl found for active Transform profile')
                return null
            }

            // Get credentials for the active profile
            const credentialsProvider = (this.serviceManager as any).features?.credentialsProvider
            if (!credentialsProvider) {
                this.logging.error('CreateArtifactDownloadUrl: No credentials provider available')
                return null
            }

            const credentials = await credentialsProvider.getCredentials('bearer')
            if (!credentials || !credentials.token) {
                this.logging.error('CreateArtifactDownloadUrl: No bearer token available')
                return null
            }

            const bearerToken = credentials.token
            this.logging.log(`CreateArtifactDownloadUrl: Got bearer token, making API call`)

            // ATX FES endpoint
            const endpoint = DEFAULT_ATX_FES_ENDPOINT

            // Generate request body per Smithy model
            const requestBody = JSON.stringify({
                workspaceId: workspaceId,
                jobId: jobId,
                artifactId: artifactId,
            })

            // Clean applicationUrl for Origin header
            const cleanApplicationUrl = applicationUrl.endsWith('/') ? applicationUrl.slice(0, -1) : applicationUrl

            // Prepare ATX FES headers for CreateArtifactDownloadUrl
            const headers = {
                'Content-Type': 'application/json; charset=UTF-8',
                'Content-Encoding': 'amz-1.0',
                'X-Amz-Target':
                    'com.amazon.elasticgumbyfrontendservice.ElasticGumbyFrontEndService.CreateArtifactDownloadUrl',
                Authorization: `Bearer ${bearerToken}`,
                Origin: cleanApplicationUrl,
                'Content-Length': Buffer.byteLength(requestBody).toString(),
            }

            const path = `/workspaces/${workspaceId}/jobs/${jobId}/artifacts/${artifactId}/download`
            this.logging.log(`CreateArtifactDownloadUrl: Making request to ${endpoint}${path}`)
            this.logging.log(`CreateArtifactDownloadUrl: Request body: ${requestBody}`)

            // Make the ATX FES CreateArtifactDownloadUrl API call
            const response = await got.post(`${endpoint}${path}`, {
                body: requestBody,
                headers: headers,
                timeout: { request: 60000 },
                retry: { limit: 0 },
            })

            this.logging.log(
                `CreateArtifactDownloadUrl: Response status: ${response.statusCode} ${response.statusMessage}`
            )
            this.logging.log(`CreateArtifactDownloadUrl: Raw response: ${response.body}`)

            if (response.statusCode !== 200) {
                this.logging.error(
                    `CreateArtifactDownloadUrl: API call failed: ${response.statusCode} ${response.statusMessage}`
                )
                this.logging.error(`CreateArtifactDownloadUrl: Error response body: ${response.body}`)
                return null
            }

            // Parse response
            const data = JSON.parse(response.body)
            this.logging.log(`CreateArtifactDownloadUrl: Parsed response: ${JSON.stringify(data)}`)

            if (data.downloadUrl) {
                this.logging.log(`CreateArtifactDownloadUrl: SUCCESS - Download URL created`)
                return {
                    downloadUrl: data.downloadUrl,
                    requestHeaders: data.requestHeaders,
                }
            } else {
                this.logging.error(`CreateArtifactDownloadUrl: No downloadUrl in response`)
                return null
            }
        } catch (error) {
            this.logging.error(
                `Error in CreateArtifactDownloadUrl: ${error instanceof Error ? error.message : 'Unknown error'}`
            )

            // Log detailed error information
            if (error && typeof error === 'object') {
                const errorObj = error as any
                if (errorObj.response) {
                    this.logging.error(
                        `CreateArtifactDownloadUrl: Error response status: ${errorObj.response.statusCode}`
                    )
                    this.logging.error(`CreateArtifactDownloadUrl: Error response body: ${errorObj.response.body}`)
                }
            }

            return null
        }
    }

    /**
     * Gets job status from ATX FES using FES TypeScript client (replaces RTS getTransformation)
     */
    private async getJobATXFES(workspaceId: string, jobId: string): Promise<any | null> {
        try {
            this.logging.log('=== ATX FES GetJob Operation (FES Client) ===')
            this.logging.log(`Getting job status: ${jobId} in workspace: ${workspaceId}`)

            if (!(await this.ensureATXClient())) {
                this.logging.error('GetJob: Failed to initialize FES client')
                return null
            }

            // Call FES client getJob method
            const result = await this.fesClient.getJob({
                workspaceId: workspaceId,
                jobId: jobId,
                includeObjective: true,
            })

            this.logging.log(`GetJob: FES client response: ${JSON.stringify(result)}`)

            if (result && result.success && result.data && result.data.job) {
                const job = result.data.job
                const status = job.statusDetails?.status || 'Unknown'
                this.logging.log(`GetJob: SUCCESS - Job status: ${status}`)
                return job
            } else {
                this.logging.error(`GetJob: No job in response`)
                return null
            }
        } catch (error) {
            this.logging.error(`Error in GetJob: ${error instanceof Error ? error.message : 'Unknown error'}`)
            return null
        }
    }

    /**
     * Gets the applicationUrl for the active Transform profile
     */
    private async getActiveTransformProfileApplicationUrl(): Promise<string | null> {
        try {
            // Return cached URL if available (avoids expensive profile discovery)
            if (this.cachedApplicationUrl) {
                this.logging.log(`Using cached applicationUrl: ${this.cachedApplicationUrl}`)
                return this.cachedApplicationUrl
            }

            this.logging.log('Getting applicationUrl for active Transform profile...')

            // Get all available profiles (this includes ATX FES profiles with applicationUrl)
            const credentialsProvider = (this.serviceManager as any).features?.credentialsProvider
            const logging = this.logging

            if (!credentialsProvider) {
                this.logging.log('No credentials provider available')
                return null
            }

            // Import the profile handler
            const { getListAllAvailableProfilesHandler } = await import(
                '../../shared/amazonQServiceManager/qDeveloperProfiles'
            )
            const handler = getListAllAvailableProfilesHandler((region: string, endpoint: string) => {
                return this.serviceManager.getServiceFactory()(region, endpoint)
            })

            // Get all profiles including ATX FES profiles
            const profiles = await handler({
                connectionType: credentialsProvider.getConnectionType(),
                logging: logging,
                credentialsProvider: credentialsProvider,
                token: { isCancellationRequested: false } as any,
            })

            // Get active profile ARN
            const activeProfileArn = this.serviceManager.getActiveProfileArn()
            this.logging.log(`Looking for applicationUrl for profile: ${activeProfileArn}`)

            // Log profile scopes for debugging
            profiles.forEach(profile => {
                this.logging.log(`Profile: ${profile.name} (${profile.arn})`)
                this.logging.log(`  Profile type: ${profile.arn.includes(':transform:') ? 'Transform' : 'Q Developer'}`)
                if (profile.applicationUrl) {
                    this.logging.log(`  ApplicationUrl: ${profile.applicationUrl}`)
                }
            })

            // Find the exact matching profile with applicationUrl
            const matchingProfile = profiles.find(p => p.arn === activeProfileArn && p.applicationUrl)

            if (matchingProfile && matchingProfile.applicationUrl) {
                this.logging.log(`Found applicationUrl: ${matchingProfile.applicationUrl}`)

                // Cache the applicationUrl for future calls
                this.cachedApplicationUrl = matchingProfile.applicationUrl
                return matchingProfile.applicationUrl
            } else {
                // Check if profile exists but without applicationUrl
                const profileExists = profiles.find(p => p.arn === activeProfileArn)
                if (profileExists) {
                    this.logging.error(`Transform profile ${activeProfileArn} exists but has no applicationUrl`)
                    this.logging.error('This profile may not be compatible with ATX FES operations')
                } else {
                    this.logging.error(`Transform profile ${activeProfileArn} not found in available profiles`)
                }

                // List available Transform profiles with applicationUrl for debugging
                const availableTransformProfiles = profiles.filter(
                    p => p.arn?.includes(':transform:') && p.applicationUrl
                )
                if (availableTransformProfiles.length > 0) {
                    this.logging.log('Available Transform profiles with applicationUrl:')
                    availableTransformProfiles.forEach(p => {
                        this.logging.log(`  - ${p.name} (${p.arn})`)
                    })
                }

                return null
            }
        } catch (error) {
            this.logging.error(
                `Error getting applicationUrl: ${error instanceof Error ? error.message : 'Unknown error'}`
            )
            return null
        }
    }

    /**
     * Gets the ARN for the active Transform profile
     */
    private async getActiveTransformProfileArn(): Promise<string | null> {
        try {
            // Get active profile ARN directly from service manager
            const activeProfileArn = this.serviceManager.getActiveProfileArn()

            // Verify it's a Transform profile
            if (activeProfileArn && activeProfileArn.includes(':transform:')) {
                return activeProfileArn
            }

            this.logging.log(`Active profile ${activeProfileArn} is not a Transform profile`)
            return null
        } catch (error) {
            this.logging.error(
                `Error getting active Transform profile ARN: ${error instanceof Error ? error.message : 'Unknown error'}`
            )
            return null
        }
    }

    /**
     * Refreshes the bearer token when it expires (403 errors)
     */
    private async refreshBearerToken(): Promise<boolean> {
        try {
            this.logging.log('=== Token Refresh Operation ===')
            this.logging.log('Requesting new bearer token from credentials provider...')

            // Log current active profile for debugging
            try {
                const activeProfileArn = this.serviceManager.getActiveProfileArn()
                this.logging.log(`Token refresh: Current active profile ARN: ${activeProfileArn}`)
            } catch (e) {
                this.logging.log(`Token refresh: Could not get active profile ARN: ${e}`)
            }

            // Get credentials provider from service manager
            const credentialsProvider = (this.serviceManager as any).features?.credentialsProvider
            if (!credentialsProvider) {
                this.logging.error('Token refresh: No credentials provider available')
                return false
            }

            // Request fresh credentials (this should trigger token refresh in the IDE)
            const newCredentials = await credentialsProvider.getCredentials('bearer')
            if (!newCredentials || !newCredentials.token) {
                this.logging.error('Token refresh: Failed to get new bearer token')
                return false
            }

            this.logging.log('Token refresh: SUCCESS - Got new bearer token')
            this.logging.log(`Token refresh: New token length: ${newCredentials.token.length}`)
            this.logging.log(
                `Token refresh: New token preview: ${newCredentials.token.substring(0, 20)}...${newCredentials.token.substring(newCredentials.token.length - 20)}`
            )

            return true
        } catch (error) {
            this.logging.error(`Token refresh failed: ${error instanceof Error ? error.message : 'Unknown error'}`)
            return false
        }
    }

    /**
     * Maps ATX FES job statuses to RTS-compatible statuses
     */
    private mapATXStatusToRTS(atxStatus: string): string {
        switch (atxStatus) {
            case 'CREATED':
                return 'CREATED'
            case 'STARTING':
            case 'ASSESSING':
            case 'PLANNING':
            case 'PLANNED':
            case 'EXECUTING':
            case 'AWAITING_HUMAN_INPUT':
                return 'IN_PROGRESS'
            case 'COMPLETED':
                return 'COMPLETED'
            case 'FAILED':
                return 'FAILED'
            case 'STOPPED':
            case 'STOPPING':
                return 'STOPPED'
            default:
                this.logging.log(`Unknown ATX FES status: ${atxStatus}, mapping to IN_PROGRESS`)
                return 'IN_PROGRESS'
        }
    }

    /**
     * Get job status from ATX FES GetJob API with complete workflow handling
     */
    private async getATXFESJobStatus(
        jobId: string
    ): Promise<{ status: string; createdAt?: string; originalStatus: string } | null> {
        try {
            this.logging.log('=== ATX FES GetJob Operation (FES Client) ===')
            this.logging.log(`Getting status for job: ${jobId}`)

            const credentialsProvider = (this.serviceManager as any).features?.credentialsProvider
            if (!credentialsProvider?.hasCredentials('bearer')) {
                this.logging.error('GetJob: No bearer token credentials available')
                return null
            }

            const credentials = await credentialsProvider.getCredentials('bearer')
            if (!credentials?.token) {
                this.logging.error('GetJob: Failed to get bearer token')
                return null
            }

            // Get workspace ID from cached data
            const workspaceId = this.currentWorkspaceId || 'default-workspace'

            const result = await this.getJobFESClient(workspaceId, jobId)
            if (result) {
                const atxStatus = result.job?.statusDetails?.status
                this.logging.log(`GetJob: ATX FES Status: ${atxStatus}`)

                // Handle ATX FES workflow based on status
                await this.handleATXFESWorkflow(workspaceId, jobId, atxStatus)

                // Map to RTS status for compatibility
                const mappedStatus = this.mapATXStatusToRTS(atxStatus)
                this.logging.log(`GetJob: Mapped to RTS Status: ${mappedStatus}`)

                return {
                    status: mappedStatus,
                    createdAt: result.job?.creationTime || result.creationTime,
                    originalStatus: atxStatus,
                }
            } else {
                this.logging.error('GetJob: Failed to get job status')
                return null
            }
        } catch (error) {
            this.logging.error(`Error in GetJob: ${error instanceof Error ? error.message : 'Unknown error'}`)
            return null
        }
    }

    /**
     * Handle ATX FES workflow based on job status
     */
    private async handleATXFESWorkflow(workspaceId: string, jobId: string, status: string): Promise<void> {
        try {
            switch (status) {
                case 'PLANNED':
                    // Job plan is ready - fetch the transformation steps
                    await this.handlePlannedStatus(workspaceId, jobId)
                    break

                case 'COMPLETED':
                    // Job completed - download artifacts
                    await this.handleCompletedStatus(workspaceId, jobId)
                    break

                case 'FAILED':
                    // Job failed - log details
                    this.logging.error(`ATX FES Job ${jobId} failed`)
                    break

                default:
                    // Other statuses (CREATED, STARTING, ASSESSING, PLANNING, EXECUTING) - just log
                    this.logging.log(`ATX FES Job ${jobId} status: ${status}`)
                    break
            }
        } catch (error) {
            this.logging.error(
                `Error handling ATX FES workflow for status ${status}: ${error instanceof Error ? error.message : 'Unknown error'}`
            )
        }
    }

    /**
     * Handle PLANNED status - fetch job plan steps
     */
    private async handlePlannedStatus(workspaceId: string, jobId: string): Promise<void> {
        try {
            this.logging.log(`ATX FES Job ${jobId} reached PLANNED status - fetching plan steps...`)

            const steps = await this.listJobPlanStepsFESClient(workspaceId, jobId)
            if (steps && steps.length > 0) {
                this.logging.log(`ATX FES Job ${jobId} - Found ${steps.length} transformation steps:`)
                steps.forEach((step, index) => {
                    this.logging.log(`  Step ${index + 1}: ${step.stepName} (${step.status || 'Unknown status'})`)
                })
            } else {
                this.logging.log(`ATX FES Job ${jobId} - No transformation steps found`)
            }
        } catch (error) {
            this.logging.error(
                `Error fetching plan steps for job ${jobId}: ${error instanceof Error ? error.message : 'Unknown error'}`
            )
        }
    }

    /**
     * Handle COMPLETED status - job completed, ready for download
     */
    private async handleCompletedStatus(workspaceId: string, jobId: string): Promise<void> {
        try {
            this.logging.log(`ATX FES Job ${jobId} completed - transformation finished successfully`)
            this.logging.log(`ATX FES Job ${jobId} - Artifacts are ready for download when IDE requests them`)

            // Note: Actual download will happen when IDE calls downloadExportResultArchive
            // We don't download here to avoid duplicate operations
        } catch (error) {
            this.logging.error(
                `Error handling completed status for job ${jobId}: ${error instanceof Error ? error.message : 'Unknown error'}`
            )
        }
    }
    private async getATXFESJobStatusWithRetry(
        jobId: string,
        isRetry: boolean
    ): Promise<{ status: string; createdAt?: string } | null> {
        try {
            this.logging.log(`=== ATX FES GetJob Operation ${isRetry ? '(Retry)' : ''} (FES Client) ===`)
            this.logging.log(`Getting status for job: ${jobId}`)

            if (!(await this.ensureATXClient())) {
                this.logging.error('GetJob: Failed to initialize FES client')
                return { status: 'FAILED', createdAt: new Date().toISOString() }
            }

            // We need workspaceId to call GetJob - get it from stored context
            const workspaceId = this.currentWorkspaceId
            if (!workspaceId) {
                this.logging.error('GetJob: No workspace ID available')
                return { status: 'FAILED', createdAt: new Date().toISOString() }
            }

            // Call FES client getJob method
            const result = await this.fesClient.getJob({
                workspaceId: workspaceId,
                jobId: jobId,
                includeObjective: false,
            })

            this.logging.log(`GetJob: FES client response: ${JSON.stringify(result)}`)

            // Response format: { job: { statusDetails: { status: "CREATED" }, creationTime: "..." } }
            const job = result.job
            if (job && job.statusDetails) {
                const atxStatus = job.statusDetails.status
                const mappedStatus = this.mapATXStatusToRTS(atxStatus)

                this.logging.log(`GetJob: ATX FES status: ${atxStatus} -> Mapped to RTS: ${mappedStatus}`)

                return {
                    status: mappedStatus,
                    createdAt: job.creationTime,
                }
            } else {
                this.logging.error('GetJob: Invalid response format - missing job.statusDetails')
                return { status: 'FAILED', createdAt: new Date().toISOString() }
            }
        } catch (error) {
            this.logging.error(`GetJob error: ${error instanceof Error ? error.message : 'Unknown error'}`)

            // Handle token expiration with retry (like RTS pattern)
            if (
                !isRetry &&
                error instanceof Error &&
                (error.message.includes('401') || error.message.includes('403'))
            ) {
                this.logging.log('GetJob: Token expired, retrying with fresh token...')
                // Clear cached applicationUrl to force refresh if needed
                this.cachedApplicationUrl = null
                // Retry once with fresh token
                return this.getATXFESJobStatusWithRetry(jobId, true)
            }

            return { status: 'FAILED', createdAt: new Date().toISOString() }
        }
    }

    /**
     * Get job plan steps from ATX FES ListJobPlanSteps API using FES TypeScript client
     * Only returns steps if job status >= PLANNED
     */
    private async getATXFESJobPlanSteps(jobId: string): Promise<any[] | null> {
        try {
            const workspaceId = this.currentWorkspaceId
            if (!workspaceId) {
                this.logging.error('ListJobPlanSteps: No workspace ID available')
                return null
            }

            // First check job status - only get plan steps if job is PLANNED or later
            this.logging.log('ATX FES: Checking job status before getting plan steps...')
            const jobResponse = await this.getJobFESClient(workspaceId, jobId)

            if (!jobResponse || !jobResponse.job || !jobResponse.job.statusDetails) {
                this.logging.error('ATX FES: Could not get job status - invalid response structure')
                return null
            }

            const currentStatus = jobResponse.job.statusDetails.status.toUpperCase()
            this.logging.log(`ATX FES: Current job status: ${currentStatus}`)

            // Only get plan steps if job has reached PLANNED status or later (per Smithy model)
            const plannedStatuses = [
                'PLANNED',
                'EXECUTING',
                'AWAITING_HUMAN_INPUT',
                'COMPLETED',
                'FAILED',
                'STOPPING',
                'STOPPED',
            ]
            if (!plannedStatuses.includes(currentStatus)) {
                this.logging.log(
                    `ATX FES: Job status ${currentStatus} - plan steps not available yet. Need status >= PLANNED`
                )
                return null // Return null so IDE knows plan isn't ready yet
            }

            this.logging.log(`ATX FES: Job status ${currentStatus} - getting plan steps with substeps...`)
            const result = await this.listJobPlanStepsFESClient(workspaceId, jobId)
            if (result) {
                const steps = result || []
                this.logging.log(`ListJobPlanSteps: SUCCESS - Found ${steps.length} plan steps with substeps`)
                return steps
            }
            return null
        } catch (error) {
            this.logging.error(`ListJobPlanSteps error: ${error instanceof Error ? error.message : 'Unknown error'}`)
            return null
        }
    }

    async preTransformationUploadCode(payloadFilePath: string): Promise<string> {
        try {
            const uploadId = await this.uploadPayloadAsync(payloadFilePath)
            this.logging.log('Artifact was successfully uploaded. Upload tracking id: ' + uploadId)
            return uploadId
        } catch (error) {
            const errorMessage = (error as Error).message ?? 'Failed to upload zip file'
            throw new Error(errorMessage)
        }
    }

    async uploadPayloadAsync(payloadFileName: string): Promise<string> {
        const sha256 = await ArtifactManager.getSha256Async(payloadFileName)
        let response: CreateUploadUrlResponse
        try {
            response = await this.serviceManager.getCodewhispererService().codeModernizerCreateUploadUrl({
                contentChecksum: sha256,
                contentChecksumType: 'SHA_256',
                uploadIntent: 'TRANSFORMATION',
            })
        } catch (e: any) {
            const errorMessage = (e as Error).message ?? 'Error in CreateUploadUrl API call'
            this.logging.log('Error when creating upload url: ' + errorMessage)
            throw new Error(errorMessage)
        }

        try {
            await this.uploadArtifactToS3Async(payloadFileName, response, sha256)
        } catch (e: any) {
            const errorMessage = (e as Error).message ?? 'Error in uploadArtifactToS3 call'
            this.logging.log('Error when calling uploadArtifactToS3Async: ' + errorMessage)
            throw new Error(errorMessage)
        }
        return response.uploadId || ''
    }

    async zipCodeAsync(request: StartTransformRequest, artifactManager: ArtifactManager): Promise<string> {
        try {
            return await artifactManager.createZip(request)
        } catch (e: any) {
            this.logging.log('Error creating zip: ' + e)
            throw e
        }
    }

    async uploadArtifactToS3Async(fileName: string, resp: CreateUploadUrlResponse, sha256: string) {
        const headersObj = this.getHeadersObj(sha256, resp.kmsKeyArn)
        try {
            const fileStream = fs.createReadStream(fileName)
            const response = await got.put(resp.uploadUrl || '', {
                body: fileStream,
                headers: headersObj,
            })

            this.logging.log(`CodeTransform: Response from S3 Upload = ${response.statusCode}`)
        } catch (e: any) {
            const error = e as Error
            const errorMessage = `error: ${error.message || 'Error in S3 UploadZip API call'}, please see https://docs.aws.amazon.com/amazonq/latest/qdeveloper-ug/troubleshooting-code-transformation.html#project-upload-fail`
            this.logging.log(errorMessage)
            throw new Error(errorMessage)
        }
    }

    getHeadersObj(sha256: string, kmsKeyArn: string | undefined) {
        let headersObj = {}
        if (kmsKeyArn === undefined || kmsKeyArn.length === 0) {
            headersObj = {
                'x-amz-checksum-sha256': sha256,
                'Content-Type': 'application/zip',
            }
        } else {
            headersObj = {
                'x-amz-checksum-sha256': sha256,
                'Content-Type': 'application/zip',
                'x-amz-server-side-encryption': 'aws:kms',
                'x-amz-server-side-encryption-aws-kms-key-id': kmsKeyArn,
            }
        }
        return headersObj
    }
    /**
     * Retrieves the status and details of a transformation job.
     * Includes error code when the job has failed.
     *
     * @param request - The request containing the transformation job ID
     * @returns The transformation job details with error code if applicable, or null if the request fails
     */
    async getTransformation(request: GetTransformRequest) {
        try {
            // Check if we should use ATX FES or RTS
            if (this.serviceManager.isAWSTransformProfile()) {
                this.logging.log('Using ATX FES GetJob for Transform profile')

                try {
                    // Get real job status from ATX FES
                    const jobStatus = await this.getATXFESJobStatus(request.TransformationJobId)

                    if (jobStatus) {
                        return {
                            TransformationJob: {
                                jobId: request.TransformationJobId,
                                status: jobStatus.status,
                                creationTime: jobStatus.createdAt ? new Date(jobStatus.createdAt) : new Date(),
                            } as any,
                            ErrorCode: TransformationErrorCode.NONE,
                        } as GetTransformResponse
                    } else {
                        // Fallback if API call fails
                        this.logging.log('ATX FES GetJob failed, using fallback response')
                        return {
                            TransformationJob: {
                                jobId: request.TransformationJobId,
                                status: 'IN_PROGRESS',
                                creationTime: new Date(),
                            } as any,
                            ErrorCode: TransformationErrorCode.NONE,
                        } as GetTransformResponse
                    }
                } catch (error) {
                    this.logging.error(
                        `ATX FES GetJob error: ${error instanceof Error ? error.message : 'Unknown error'}`
                    )
                    // Return fallback response on error
                    return {
                        TransformationJob: {
                            jobId: request.TransformationJobId,
                            status: 'IN_PROGRESS',
                            creationTime: new Date(),
                        } as any,
                        ErrorCode: TransformationErrorCode.NONE,
                    } as GetTransformResponse
                }
            }

            // Original RTS implementation
            const getCodeTransformationRequest = {
                transformationJobId: request.TransformationJobId,
            } as GetTransformationRequest
            const response = await this.serviceManager
                .getCodewhispererService()
                .codeModernizerGetCodeTransformation(getCodeTransformationRequest)
            this.logging.log('Transformation status: ' + response.transformationJob?.status)

            // Use validation function to determine the error code
            const errorCode = validation.getTransformationErrorCode(response.transformationJob)

            return {
                TransformationJob: response.transformationJob,
                ErrorCode: errorCode,
            } as GetTransformResponse
        } catch (e: any) {
            const errorMessage = (e as Error).message ?? 'Error in GetTransformation API call'
            this.logging.log('Error: ' + errorMessage)

            // Never return null - always return a valid response with error status
            return {
                TransformationJob: {
                    jobId: request.TransformationJobId,
                    status: 'FAILED',
                    creationTime: new Date(),
                    reason: errorMessage,
                } as any,
                ErrorCode: TransformationErrorCode.UNKNOWN_ERROR,
            } as GetTransformResponse
        }
    }
    async getTransformationPlan(request: GetTransformPlanRequest) {
        // Check if we should use ATX FES or RTS
        if (this.serviceManager.isAWSTransformProfile()) {
            this.logging.log('Using ATX FES for Transform profile - real ListJobPlanSteps')

            try {
                // Get real plan steps from ATX FES (only if job status >= PLANNED)
                const planSteps = await this.getATXFESJobPlanSteps(request.TransformationJobId)

                if (planSteps) {
                    this.logging.log(`ATX FES: Found ${planSteps.length} transformation steps`)

                    // Sort steps by score (primary) and startTime (tiebreaker) to match RTS ordering
                    planSteps.sort((a: any, b: any) => {
                        const scoreDiff = (a.score || 0) - (b.score || 0)
                        if (scoreDiff !== 0) return scoreDiff

                        // Tiebreaker for identical scores: sort by startTime
                        const timeA = a.startTime ? new Date(a.startTime).getTime() : 0
                        const timeB = b.startTime ? new Date(b.startTime).getTime() : 0
                        return timeA - timeB
                    })

                    // Return in exact same format as RTS with all required fields
                    const mappedResponse = {
                        TransformationPlan: {
                            transformationSteps: planSteps.map((step: any, index: number) => {
                                try {
                                    // Map substeps to ProgressUpdates for IDE display
                                    const progressUpdates = (step.substeps || []).map((substep: any) => {
                                        // Map ATX substep status to IDE TransformationProgressUpdateStatus enum values
                                        let substepStatus = 'IN_PROGRESS' // Default - no NOT_STARTED in this enum
                                        switch (substep.status) {
                                            case 'SUCCEEDED':
                                            case 'COMPLETED':
                                                substepStatus = 'COMPLETED'
                                                break
                                            case 'IN_PROGRESS':
                                            case 'RUNNING':
                                                substepStatus = 'IN_PROGRESS'
                                                break
                                            case 'FAILED':
                                                substepStatus = 'FAILED'
                                                break
                                            case 'SKIPPED':
                                                substepStatus = 'SKIPPED'
                                                break
                                            case 'NOT_STARTED':
                                            case 'CREATED':
                                            default:
                                                substepStatus = 'IN_PROGRESS' // No NOT_STARTED option in ProgressUpdate enum
                                                break
                                        }

                                        return {
                                            name: substep.stepName || 'Unknown Substep',
                                            description: substep.description || '',
                                            status: substepStatus,
                                            startTime: substep.startTime ? new Date(substep.startTime) : undefined,
                                            endTime: substep.endTime ? new Date(substep.endTime) : undefined,
                                        }
                                    })

                                    // Use ATX status directly - IDE supports most values, minimal mapping needed
                                    let mappedStatus = step.status || 'NOT_STARTED'
                                    // Only map the few values IDE doesn't have
                                    if (mappedStatus === 'SUCCEEDED') {
                                        mappedStatus = 'COMPLETED'
                                    } else if (mappedStatus === 'RUNNING') {
                                        mappedStatus = 'IN_PROGRESS'
                                    } else if (mappedStatus === 'CREATED') {
                                        mappedStatus = 'NOT_STARTED'
                                    }

                                    // Use ATX step data directly without hardcoded ordering
                                    const stepNumber = index + 1
                                    const stepName = `Step ${stepNumber} - ${step.stepName || 'Unknown Step'}`

                                    this.logging.log(
                                        `ATX Step ${stepNumber}: ${step.stepName} (${step.status} → ${mappedStatus}) with ${progressUpdates.length} substeps`
                                    )

                                    return {
                                        id: step.stepId || `step-${stepNumber}`,
                                        name: stepName,
                                        description: step.description || '',
                                        status: mappedStatus,
                                        progressUpdates: progressUpdates,
                                        startTime: step.startTime ? new Date(step.startTime) : undefined,
                                        endTime: step.endTime ? new Date(step.endTime) : undefined,
                                    }
                                } catch (error) {
                                    this.logging.error(
                                        `ATX FES: Error mapping step ${index}: ${error instanceof Error ? error.message : 'Unknown error'}`
                                    )
                                    // Return a safe fallback step
                                    const stepNumber = index + 1
                                    return {
                                        id: step.stepId || `fallback-${stepNumber}`,
                                        name: `Step ${stepNumber} - ${step.stepName || `Step ${stepNumber}`}`,
                                        description: step.description || '',
                                        status: 'NOT_STARTED',
                                        progressUpdates: [],
                                        startTime: undefined,
                                        endTime: undefined,
                                    }
                                }
                            }),
                        },
                    } as GetTransformPlanResponse
                    try {
                        await this.listWorklogsFESClient(this.currentWorkspaceId || '', request.TransformationJobId)
                    } catch (e) {
                        this.logging.log(
                            `ATX FES: Could not get worklog for workspaces: ${this.currentWorkspaceId}, job id: ${request.TransformationJobId}`
                        )
                    }

                    this.logging.log(
                        `ATX FES: Successfully mapped ${mappedResponse.TransformationPlan.transformationSteps?.length || 0} steps`
                    )
                    if (mappedResponse.TransformationPlan.transformationSteps?.[0]) {
                        this.logging.log(
                            `ATX FES: First step mapped - id: ${mappedResponse.TransformationPlan.transformationSteps[0].id}, name: ${mappedResponse.TransformationPlan.transformationSteps[0].name}`
                        )
                    }

                    return mappedResponse
                } else {
                    this.logging.log('ATX FES: No plan steps available yet - returning empty plan')
                    return {
                        TransformationPlan: {
                            transformationSteps: [] as any,
                        } as any,
                    } as GetTransformPlanResponse
                }
            } catch (error) {
                this.logging.error(
                    `ATX FES getTransformationPlan error: ${error instanceof Error ? error.message : 'Unknown error'}`
                )
                // Return empty plan on error
                return {
                    TransformationPlan: {
                        transformationSteps: [] as any,
                    } as any,
                } as GetTransformPlanResponse
            }
        }

        // Original RTS implementation
        let getTransformationPlanAttempt = 0
        let getTransformationPlanMaxAttempts = 3
        while (true) {
            try {
                const getCodeTransformationPlanRequest = {
                    transformationJobId: request.TransformationJobId,
                } as GetTransformationRequest
                const response = await this.serviceManager
                    .getCodewhispererService()
                    .codeModernizerGetCodeTransformationPlan(getCodeTransformationPlanRequest)
                return {
                    TransformationPlan: response.transformationPlan,
                } as GetTransformPlanResponse
            } catch (e: any) {
                const errorMessage = (e as Error).message ?? 'Error in GetTransformationPlan API call'
                this.logging.log('Error: ' + errorMessage)

                getTransformationPlanAttempt += 1
                if (getTransformationPlanAttempt >= getTransformationPlanMaxAttempts) {
                    this.logging.log(`GetTransformationPlan failed after ${getTransformationPlanMaxAttempts} attempts.`)
                    throw e
                }

                const expDelayMs = this.getExpDelayForApiRetryMs(getTransformationPlanAttempt)
                this.logging.log(
                    `Attempt ${getTransformationPlanAttempt}/${getTransformationPlanMaxAttempts} to get transformation plan failed, retry in ${expDelayMs} seconds`
                )
                await this.sleep(expDelayMs * 1000)
            }
        }
    }

    async cancelTransformation(request: CancelTransformRequest) {
        // Check if we should use ATX FES or RTS
        if (this.serviceManager.isAWSTransformProfile()) {
            this.logging.log('Using ATX FES StopJob for Transform profile')

            try {
                // We need workspaceId to call StopJob - get it from stored context
                const workspaceId = this.currentWorkspaceId
                if (!workspaceId) {
                    this.logging.error('StopJob: No workspace ID available')
                    return {
                        TransformationJobStatus: CancellationJobStatus.FAILED_TO_CANCEL,
                    } as CancelTransformResponse
                }

                // Call ATX FES StopJob
                const stopResult = await this.stopJobATXFES(workspaceId, request.TransformationJobId)

                if (stopResult) {
                    this.logging.log('ATX FES StopJob: SUCCESS')
                    return {
                        TransformationJobStatus: CancellationJobStatus.SUCCESSFULLY_CANCELLED,
                    } as CancelTransformResponse
                } else {
                    this.logging.log('ATX FES StopJob: FAILED')
                    return {
                        TransformationJobStatus: CancellationJobStatus.FAILED_TO_CANCEL,
                    } as CancelTransformResponse
                }
            } catch (error) {
                this.logging.error(`ATX FES StopJob error: ${error instanceof Error ? error.message : 'Unknown error'}`)
                return {
                    TransformationJobStatus: CancellationJobStatus.FAILED_TO_CANCEL,
                } as CancelTransformResponse
            }
        }

        // Original RTS implementation
        let cancelTransformationAttempt = 0
        let cancelTransformationMaxAttempts = 3
        while (true) {
            try {
                const stopCodeTransformationRequest = {
                    transformationJobId: request.TransformationJobId,
                } as StopTransformationRequest
                this.logging.log(
                    'Sending CancelTransformRequest with job Id: ' + stopCodeTransformationRequest.transformationJobId
                )
                const response = await this.serviceManager
                    .getCodewhispererService()
                    .codeModernizerStopCodeTransformation(stopCodeTransformationRequest)
                this.logging.log('Transformation status: ' + response.transformationStatus)
                let status: CancellationJobStatus
                switch (response.transformationStatus) {
                    case 'STOPPED':
                        status = CancellationJobStatus.SUCCESSFULLY_CANCELLED
                        break
                    default:
                        status = CancellationJobStatus.FAILED_TO_CANCEL
                        break
                }
                return {
                    TransformationJobStatus: status,
                } as CancelTransformResponse
            } catch (e: any) {
                const errorMessage = (e as Error).message ?? 'Error in CancelTransformation API call'
                this.logging.log('Error: ' + errorMessage)

                cancelTransformationAttempt += 1
                if (cancelTransformationAttempt >= cancelTransformationMaxAttempts) {
                    this.logging.log(`CancelTransformation failed after ${cancelTransformationMaxAttempts} attempts.`)
                    return {
                        TransformationJobStatus: CancellationJobStatus.FAILED_TO_CANCEL,
                    } as CancelTransformResponse
                }

                const expDelayMs = this.getExpDelayForApiRetryMs(cancelTransformationAttempt)
                this.logging.log(
                    `Attempt ${cancelTransformationAttempt}/${cancelTransformationMaxAttempts} to get transformation plan failed, retry in ${expDelayMs} seconds`
                )
                await this.sleep(expDelayMs * 1000)
            }
        }
    }

    async sleep(duration = 0): Promise<void> {
        return new Promise(r => setTimeout(r, Math.max(duration, 0)))
    }

    async pollTransformation(request: GetTransformRequest, validExitStatus: string[], failureStates: string[]) {
        // Check if we should use ATX FES or RTS
        if (this.serviceManager.isAWSTransformProfile()) {
            this.logging.log('Using ATX FES for Transform profile - real polling')

            if (!validExitStatus.includes('Planning')) {
                validExitStatus = ['AWAITING_HUMAN_INPUT']
            }

            try {
                // Get real job status from ATX FES
                var count = 0
                while (count < 300) {
                    const jobStatus = await this.getATXFESJobStatus(request.TransformationJobId)

                    if (jobStatus && validExitStatus.includes(jobStatus.originalStatus)) {
                        return {
                            TransformationJob: {
                                jobId: request.TransformationJobId,
                                status: jobStatus.status,
                                creationTime: jobStatus.createdAt ? new Date(jobStatus.createdAt) : new Date(),
                            } as any,
                            ErrorCode: TransformationErrorCode.NONE,
                        } as GetTransformResponse
                    } else if (jobStatus && failureStates.includes(jobStatus.originalStatus)) {
                        // Fallback to placeholder if API call fails
                        this.logging.log('ATX FES polling failed, using placeholder')
                        return {
                            TransformationJob: {
                                jobId: request.TransformationJobId,
                                status: 'IN_PROGRESS',
                                creationTime: new Date(),
                            } as any,
                            ErrorCode: TransformationErrorCode.NONE,
                        } as GetTransformResponse
                    } else {
                        this.logging.log('ATX FES polling in progress....')
                        await this.sleep(10 * 1000)
                        count++
                    }
                }
            } catch (error) {
                this.logging.error(`ATX FES polling error: ${error instanceof Error ? error.message : 'Unknown error'}`)
                // Return fallback response on error
                return {
                    TransformationJob: {
                        jobId: request.TransformationJobId,
                        status: 'IN_PROGRESS',
                        creationTime: new Date(),
                    } as any,
                    ErrorCode: TransformationErrorCode.NONE,
                } as GetTransformResponse
            }
        }

        // Original RTS implementation
        let timer = 0
        let getTransformAttempt = 0
        let getTransformMaxAttempts = 3
        const getCodeTransformationRequest = {
            transformationJobId: request.TransformationJobId,
        } as GetTransformationRequest
        let response = await this.serviceManager
            .getCodewhispererService()
            .codeModernizerGetCodeTransformation(getCodeTransformationRequest)
        this.logging.log('Start polling for transformation plan.')
        this.logging.log('The valid status to exit polling are: ' + validExitStatus)
        this.logging.log('The failure status are: ' + failureStates)

        this.logging.log('Transformation status: ' + response.transformationJob?.status)
        let status = response?.transformationJob?.status ?? PollTransformationStatus.NOT_FOUND

        while (status != PollTransformationStatus.TIMEOUT && !failureStates.includes(status)) {
            try {
                if (this.cancelPollingEnabled) {
                    // Reset the flag
                    this.cancelPollingEnabled = false
                    return {
                        TransformationJob: response.transformationJob,
                    } as GetTransformResponse
                }
                const apiStartTime = Date.now()

                const getCodeTransformationRequest = {
                    transformationJobId: request.TransformationJobId,
                } as GetTransformationRequest
                response = await this.serviceManager
                    .getCodewhispererService()
                    .codeModernizerGetCodeTransformation(getCodeTransformationRequest)
                this.logging.log('Transformation status: ' + response.transformationJob?.status)

                if (validExitStatus.includes(status)) {
                    this.logging.log('Exiting polling for transformation plan with transformation status: ' + status)
                    break
                }

                status = response.transformationJob?.status!
                await this.sleep(10 * 1000)
                timer += 10

                if (timer > 24 * 3600 * 1000) {
                    status = PollTransformationStatus.TIMEOUT
                    break
                }
                getTransformAttempt = 0 // a successful polling will reset attempt
            } catch (e: any) {
                const errorMessage = (e as Error).message ?? 'Error in GetTransformation API call'
                this.logging.log('Error polling transformation job from the server: ' + errorMessage)

                getTransformAttempt += 1
                if (getTransformAttempt >= getTransformMaxAttempts) {
                    this.logging.log(`GetTransformation failed after ${getTransformMaxAttempts} attempts.`)
                    status = PollTransformationStatus.NOT_FOUND
                    break
                }

                const expDelayMs = this.getExpDelayForApiRetryMs(getTransformAttempt)
                this.logging.log(
                    `Attempt ${getTransformAttempt}/${getTransformMaxAttempts} to get transformation plan failed, retry in ${expDelayMs} seconds`
                )
                await this.sleep(expDelayMs * 1000)
            }
        }
        this.logging.log('Returning response from server : ' + JSON.stringify(response))
        this.logSuggestionForFailureResponse(request, response.transformationJob!, failureStates)
        return {
            TransformationJob: response.transformationJob,
        } as GetTransformResponse
    }

    /**
     * ATX FES version of downloadExportResultArchive
     */
    async downloadExportResultArchiveATXFES(exportId: string, saveToDir: string): Promise<DownloadArtifactsResponse> {
        try {
            this.logging.log('=== ATX FES Download Export Result Archive ===')
            this.logging.log(`Called with exportId: ${exportId}, saveToDir: ${saveToDir}`)

            // Get workspace and job IDs from cached data
            const workspaceId = this.currentWorkspaceId
            const jobId = exportId // In ATX FES context, exportId should be the jobId

            this.logging.log(`Using workspaceId: ${workspaceId}, jobId: ${jobId}`)

            if (!workspaceId) {
                throw new Error('No workspace ID available for ATX FES download')
            }

            this.logging.log(`Listing CUSTOMER_OUTPUT artifacts for job: ${jobId}`)
            const artifacts = await this.listArtifactsFESClient(workspaceId, jobId)
            if (!artifacts || artifacts.length === 0) {
                throw new Error('No CUSTOMER_OUTPUT artifacts available for download')
            }

            const artifact = artifacts[0]
            const artifactId = artifact.artifactId
            this.logging.log(`Found artifact: ${artifactId}, size: ${artifact.sizeInBytes} bytes`)

            this.logging.log(`Creating download URL for artifactId: ${artifactId}`)
            const downloadInfo = await this.createArtifactDownloadUrlFESClient(workspaceId, jobId, artifactId)
            if (!downloadInfo) {
                throw new Error('Failed to get ATX FES download URL')
            }

            this.logging.log(`Got S3 download URL`)
            this.logging.log(`Request headers: ${JSON.stringify(Object.keys(downloadInfo.requestHeaders || {}))}`)

            this.logging.log('Starting S3 download...')
            const got = await import('got')
            const s3Response = await got.default.get(downloadInfo.downloadUrl, {
                headers: downloadInfo.requestHeaders || {},
                timeout: { request: 300000 },
                responseType: 'buffer',
            })

            this.logging.log(
                `S3 download completed - Status: ${s3Response.statusCode}, Size: ${s3Response.body.length} bytes`
            )

            const buffer = [s3Response.body]
            const saveToWorkspace = path.join(saveToDir, workspaceFolderName)
            this.logging.log(`Saving artifacts to workspace: ${saveToWorkspace}`)

            const pathContainingArchive = await this.archivePathGenerator(artifactId, buffer, saveToWorkspace)
            this.logging.log(`Archive extracted to: ${pathContainingArchive}`)

            const downloadResponse = {
                PathTosave: pathContainingArchive,
            } as DownloadArtifactsResponse

            this.logging.log(`=== ATX FES Download SUCCESS ===`)
            this.logging.log(`Returning response to IDE: ${JSON.stringify(downloadResponse)}`)
            return downloadResponse
        } catch (error) {
            this.logging.error(`ATX FES download failed: ${error instanceof Error ? error.message : 'Unknown error'}`)
            this.logging.error(`Error stack: ${error instanceof Error ? error.stack : 'No stack trace'}`)
            return {
                Error: error instanceof Error ? error.message : 'ATX FES download failed',
            } as DownloadArtifactsResponse
        }
    }

    async downloadExportResultArchive(exportId: string, saveToDir: string): Promise<DownloadArtifactsResponse> {
        // Check if we should use ATX FES or RTS
        if (this.serviceManager.isAWSTransformProfile()) {
            this.logging.log('Using ATX FES for artifact download')
            return await this.downloadExportResultArchiveATXFES(exportId, saveToDir)
        }

        // Original RTS implementation
        let result
        try {
            result = await this.serviceManager.getStreamingClient().exportResultArchive({
                exportId,
                exportIntent: ExportIntent.TRANSFORMATION,
            })

            const buffer = []
            this.logging.log('Artifact was successfully downloaded.')

            if (result.body === undefined) {
                throw new Error('Empty response from CodeWhisperer streaming service.')
            }

            for await (const chunk of result.body) {
                if (chunk.binaryPayloadEvent) {
                    const chunkData = chunk.binaryPayloadEvent
                    if (chunkData.bytes) {
                        buffer.push(chunkData.bytes)
                    }
                }
            }
            const saveToWorkspace = path.join(saveToDir, workspaceFolderName)
            this.logging.log(`Identified path of directory to save artifacts is ${saveToDir}`)
            const pathContainingArchive = await this.archivePathGenerator(exportId, buffer, saveToWorkspace)
            this.logging.log('PathContainingArchive :' + pathContainingArchive)
            return {
                PathTosave: pathContainingArchive,
            } as DownloadArtifactsResponse
        } catch (error) {
            const errorMessage = (error as Error).message ?? 'Failed to download the artifacts'
            return {
                Error: errorMessage,
            } as DownloadArtifactsResponse
        }
    }

    async cancelPollingAsync() {
        this.cancelPollingEnabled = true
    }

    async extractAllEntriesTo(pathContainingArchive: string, zipEntries: AdmZip.IZipEntry[]) {
        for (const entry of zipEntries) {
            try {
                const entryPath = path.join(pathContainingArchive, entry.entryName)
                if (entry.isDirectory) {
                    await fs.promises.mkdir(entryPath, { recursive: true })
                } else {
                    const parentDir = path.dirname(entryPath)
                    await fs.promises.mkdir(parentDir, { recursive: true })
                    await fs.promises.writeFile(entryPath, entry.getData())
                }
            } catch (extractError: any) {
                if (extractError instanceof Error && 'code' in extractError && extractError.code === 'ENOENT') {
                    this.logging.log(`Attempted to extract a file that does not exist : ${entry.entryName}`)
                } else {
                    throw extractError
                }
            }
        }
    }

    async archivePathGenerator(exportId: string, buffer: Uint8Array[], saveToDir: string) {
        try {
            const tempDir = path.join(saveToDir, exportId)
            const pathToArchive = path.join(tempDir, 'ExportResultsArchive.zip')
            await this.directoryExists(tempDir)
            await fs.writeFileSync(pathToArchive, Buffer.concat(buffer))
            let pathContainingArchive = ''
            pathContainingArchive = path.dirname(pathToArchive)
            const zip = new AdmZip(pathToArchive)
            const zipEntries = zip.getEntries()
            await this.extractAllEntriesTo(pathContainingArchive, zipEntries)
            return pathContainingArchive
        } catch (error) {
            this.logging.log(`error received ${JSON.stringify(error)}`)
            return ''
        }
    }

    async directoryExists(directoryPath: any) {
        try {
            await fs.accessSync(directoryPath)
        } catch (error) {
            // Directory doesn't exist, create it
            this.logging.log(`Directory doesn't exist, creating it ${directoryPath}`)
            await fs.mkdirSync(directoryPath, { recursive: true })
        }
    }

    getWorkspacePath(solutionRootPath: string): string {
        const randomPath = uuidv4().substring(0, 8)
        const workspacePath = path.join(solutionRootPath, workspaceFolderName, randomPath)
        if (!fs.existsSync(workspacePath)) {
            fs.mkdirSync(workspacePath, { recursive: true })
        }
        return workspacePath
    }

    getExpDelayForApiRetryMs(attempt: number): number {
        const exponentialDelayFactor = 2
        const exponentialDelay = 10 * Math.pow(exponentialDelayFactor, attempt)
        const jitteredDelay = Math.floor(Math.random() * 10)
        return exponentialDelay + jitteredDelay // returns in milliseconds
    }

    logSuggestionForFailureResponse(request: GetTransformRequest, job: TransformationJob, failureStates: string[]) {
        let status = job?.status ?? PollTransformationStatus.NOT_FOUND
        let reason = job?.reason ?? ''
        if (failureStates.includes(status)) {
            let suggestion = ''
            if (reason.toLowerCase().includes('build validation failed')) {
                suggestion =
                    'Please close Visual Studio, delete the directories where build artifacts are generated (e.g. bin and obj), and try running the transformation again.'
            }
            this.logging
                .log(`Transformation job for job ${request.TransformationJobId} is ${status} due to "${reason}". 
                ${suggestion}`)
        }
    }

    // ===== FES CLIENT METHODS (Replace Manual HTTP) =====

    /**
     * Creates a transformation job using FES client
     */
    private async createJobFESClient(workspaceId: string): Promise<{ jobId: string; status: string } | null> {
        try {
            this.logging.log('=== ATX FES CreateJob Operation (FES Client) ===')
            this.logging.log(`Creating job for workspace: ${workspaceId}`)

            if (!(await this.ensureATXClient())) {
                this.logging.error('CreateJob: Failed to initialize ATX client')
                return null
            }

            const command = new CreateJobCommand({
                workspaceId: workspaceId,
                objective: JSON.stringify({ target_framework: '.NET 8.0' }),
                jobType: 'DOTNET_IDE' as any, // Now available in package 2
                jobName: `transform-job-${Date.now()}`,
                intent: 'LANGUAGE_UPGRADE',
                idempotencyToken: uuidv4(),
            })

            await this.addBearerTokenToCommand(command)
            const result = await this.atxClient!.send(command)
            this.logATXFESResponse('CreateJob', result)

            if (result && result.jobId && result.status) {
                this.logging.log(`CreateJob: SUCCESS - Job created with ID: ${result.jobId}, Status: ${result.status}`)
                return { jobId: result.jobId, status: result.status }
            } else {
                this.logging.error('CreateJob: Missing jobId or status in response')
                return null
            }
        } catch (error) {
            this.logging.error(`CreateJob error: ${error instanceof Error ? error.message : 'Unknown error'}`)
            return null
        }
    }

    /**
     * Starts a transformation job using FES client
     */
    private async startJobFESClient(workspaceId: string, jobId: string): Promise<boolean> {
        try {
            this.logging.log('=== ATX FES StartJob Operation (FES Client) ===')
            this.logging.log(`Starting job: ${jobId} in workspace: ${workspaceId}`)

            if (!(await this.ensureATXClient())) {
                this.logging.error('StartJob: Failed to initialize ATX client')
                return false
            }

            const command = new StartJobCommand({
                workspaceId: workspaceId,
                jobId: jobId,
                idempotencyToken: uuidv4(),
            })

            await this.addBearerTokenToCommand(command)
            const result = await this.atxClient!.send(command)
            this.logATXFESResponse('StartJob', result)

            this.logging.log(`StartJob: SUCCESS - Status: ${result.status}`)
            return true
        } catch (error) {
            this.logging.error(`StartJob error: ${error instanceof Error ? error.message : 'Unknown error'}`)
            return false
        }
    }

    /**
     * Gets job status using FES client
     */
    private async getJobFESClient(workspaceId: string, jobId: string): Promise<any | null> {
        try {
            this.logging.log('=== ATX FES GetJob Operation (FES Client) ===')
            this.logging.log(`Getting job: ${jobId} in workspace: ${workspaceId}`)

            if (!(await this.ensureATXClient())) {
                this.logging.error('GetJob: Failed to initialize ATX client')
                return null
            }

            const command = new GetJobCommand({
                workspaceId: workspaceId,
                jobId: jobId,
                includeObjective: false,
            })

            await this.addBearerTokenToCommand(command)
            const result = await this.atxClient!.send(command)
            this.logATXFESResponse('GetJob', result)

            this.logging.log(`GetJob: SUCCESS - Job data received`)
            return result
        } catch (error) {
            this.logging.error(`GetJob error: ${error instanceof Error ? error.message : 'Unknown error'}`)
            return null
        }
    }

    /**
     * Creates artifact upload URL using FES client
     */
    private async createArtifactUploadUrlFESClient(
        workspaceId: string,
        jobId: string,
        payloadFilePath: string,
        categoryType: CategoryType = 'CUSTOMER_INPUT',
        fileType: FileType = 'ZIP'
    ): Promise<{ uploadId: string; uploadUrl: string; requestHeaders?: any } | null> {
        try {
            this.logging.log('=== ATX FES CreateArtifactUploadUrl Operation (FES Client) ===')

            if (!(await this.ensureATXClient())) {
                this.logging.error('CreateArtifactUploadUrl: Failed to initialize ATX client')
                return null
            }

            // Calculate file checksum
            const sha256 = await ArtifactManager.getSha256Async(payloadFilePath)

            const command = new CreateArtifactUploadUrlCommand({
                workspaceId: workspaceId,
                jobId: jobId,
                contentDigest: { Sha256: sha256 },
                artifactReference: {
                    artifactType: {
<<<<<<< HEAD
                        categoryType: categoryType, // ✅ Fixed: User uploads source code
                        fileType: fileType,
=======
                        categoryType: 'CUSTOMER_OUTPUT',
                        fileType: 'ZIP',
>>>>>>> 37f5f3ad
                    },
                },
            })

            await this.addBearerTokenToCommand(command)
            const result = await this.atxClient!.send(command)
            this.logATXFESResponse('CreateArtifactUploadUrl', result)

            if (result && result.artifactId && result.s3PreSignedUrl) {
                this.logging.log(`CreateArtifactUploadUrl: SUCCESS - Upload URL created`)
                return {
                    uploadId: result.artifactId,
                    uploadUrl: result.s3PreSignedUrl,
                    requestHeaders: result.requestHeaders,
                }
            } else {
                this.logging.error('CreateArtifactUploadUrl: Missing artifactId or s3PreSignedUrl in response')
                return null
            }
        } catch (error) {
            this.logging.error(
                `CreateArtifactUploadUrl error: ${error instanceof Error ? error.message : 'Unknown error'}`
            )
            return null
        }
    }

    /**
     * Completes artifact upload using FES client
     */
    private async completeArtifactUploadFESClient(
        workspaceId: string,
        jobId: string,
        artifactId: string
    ): Promise<boolean> {
        try {
            this.logging.log('=== ATX FES CompleteArtifactUpload Operation (FES Client) ===')

            if (!(await this.ensureATXClient())) {
                this.logging.error('CompleteArtifactUpload: Failed to initialize ATX client')
                return false
            }

            const command = new CompleteArtifactUploadCommand({
                workspaceId: workspaceId,
                jobId: jobId,
                artifactId: artifactId,
            })

            await this.addBearerTokenToCommand(command)
            const result = await this.atxClient!.send(command)
            this.logATXFESResponse('CompleteArtifactUpload', result)

            this.logging.log(`CompleteArtifactUpload: SUCCESS`)
            return true
        } catch (error) {
            this.logging.error(
                `CompleteArtifactUpload error: ${error instanceof Error ? error.message : 'Unknown error'}`
            )
            return false
        }
    }

    /**
     * Lists job plan steps using FES client with recursive substep fetching
     */
    private async listJobPlanStepsFESClient(workspaceId: string, jobId: string): Promise<any[] | null> {
        try {
            this.logging.log('=== ATX FES ListJobPlanSteps Operation (FES Client) ===')

            if (!(await this.ensureATXClient())) {
                this.logging.error('ListJobPlanSteps: Failed to initialize ATX client')
                return null
            }

            // Get root steps first
            const rootSteps = await this.getStepsRecursive(workspaceId, jobId, 'root')

            if (rootSteps && rootSteps.length > 0) {
                // For each root step, get its substeps
                for (const step of rootSteps) {
                    this.logging.log(`Getting substeps for step: ${step.stepName} (ID: ${step.stepId})`)
                    const substeps = await this.getStepsRecursive(workspaceId, jobId, step.stepId)
                    step.substeps = substeps || []

                    // Sort substeps by score (primary) and startTime (tiebreaker) to match RTS ordering
                    if (step.substeps.length > 0) {
                        step.substeps.sort((a: any, b: any) => {
                            const scoreDiff = (a.score || 0) - (b.score || 0)
                            if (scoreDiff !== 0) return scoreDiff

                            // Tiebreaker for identical scores: sort by startTime
                            const timeA = a.startTime ? new Date(a.startTime).getTime() : 0
                            const timeB = b.startTime ? new Date(b.startTime).getTime() : 0
                            return timeA - timeB
                        })
                    }

                    this.logging.log(`Step ${step.stepName}: Found ${step.substeps.length} substeps`)

                    // Log substep details for debugging
                    if (step.substeps.length > 0) {
                        step.substeps.forEach((substep: any, index: number) => {
                            this.logging.log(
                                `  Substep ${index + 1}: ${substep.stepName} (${substep.status || 'No status'})`
                            )
                        })
                    }
                }

                this.logging.log(`ListJobPlanSteps: SUCCESS - Found ${rootSteps.length} steps with substeps`)
                return rootSteps
            }

            this.logging.log('ListJobPlanSteps: No root steps found')
            return null
        } catch (error) {
            this.logging.error(`ListJobPlanSteps error: ${error instanceof Error ? error.message : 'Unknown error'}`)
            return null
        }
    }

    /**
     * Recursively gets steps for a given parent step ID
     */
    private async getStepsRecursive(workspaceId: string, jobId: string, parentStepId: string): Promise<any[] | null> {
        try {
            const command = new ListJobPlanStepsCommand({
                workspaceId: workspaceId,
                jobId: jobId,
                parentStepId: parentStepId,
                maxResults: 100,
            })

            await this.addBearerTokenToCommand(command)
            const result = await this.atxClient!.send(command)
            this.logATXFESResponse(`ListJobPlanSteps(${parentStepId})`, result)

            if (result && result.steps && result.steps.length > 0) {
                this.logging.log(`Found ${result.steps.length} steps for parent: ${parentStepId}`)
                return result.steps
            }

            return null
        } catch (error) {
            this.logging.error(
                `Error getting steps for parent ${parentStepId}: ${error instanceof Error ? error.message : 'Unknown error'}`
            )
            return null
        }
    }

    /**
     * Lists available profiles using FES client
     */
    private async listAvailableProfilesFESClient(): Promise<any[] | null> {
        try {
            this.logging.log('=== ATX FES ListAvailableProfiles Operation (FES Client) ===')

            if (!(await this.ensureATXClient())) {
                this.logging.error('ListAvailableProfiles: Failed to initialize ATX client')
                return null
            }

            const command = new ListAvailableProfilesCommand({
                maxResults: 100,
            })

            await this.addBearerTokenToCommand(command)
            const result = await this.atxClient!.send(command)
            this.logATXFESResponse('ListAvailableProfiles', result)

            this.logging.log(`ListAvailableProfiles: SUCCESS - Found ${result.profiles?.length || 0} profiles`)
            return result.profiles || []
        } catch (error) {
            this.logging.error(
                `ListAvailableProfiles error: ${error instanceof Error ? error.message : 'Unknown error'}`
            )
            return null
        }
    }

    /**
     * Lists artifacts using FES client with filtering - default to CUSTOMER_OUTPUT
     */
    private async listArtifactsFESClient(
        workspaceId: string,
        jobId: string,
        filter: CategoryType = 'CUSTOMER_OUTPUT'
    ): Promise<any[] | null> {
        try {
            this.logging.log('=== ATX FES ListArtifacts Operation (FES Client) ===')
            this.logging.log(`Listing artifacts for job: ${jobId} in workspace: ${workspaceId}`)

            if (!(await this.ensureATXClient())) {
                this.logging.error('ListArtifacts: Failed to initialize ATX client')
                return null
            }

            const command = new ListArtifactsCommand({
                workspaceId: workspaceId,
                jobFilter: {
                    jobId: jobId,
                    categoryType: filter, // Server-side filtering for customer output artifacts
                },
            })

            await this.addBearerTokenToCommand(command)
            const result = await this.atxClient!.send(command)
            this.logATXFESResponse('ListArtifacts', result)

            this.logging.log(
                `ListArtifacts: SUCCESS - Found ${result.artifacts?.length || 0} CUSTOMER_OUTPUT artifacts`
            )
            return result.artifacts || []
        } catch (error) {
            this.logging.error(`ListArtifacts error: ${error instanceof Error ? error.message : 'Unknown error'}`)
            return null
        }
    }

    /**
     * Lists artifacts using FES client with CUSTOMER_OUTPUT filtering
     */
    private async listWorklogsFESClient(workspaceId: string, jobId: string): Promise<any[] | null> {
        try {
            this.logging.log('=== ATX FES ListWorklog Operation (FES Client) ===')
            this.logging.log(`Listing ListWorklog for job: ${jobId} in workspace: ${workspaceId}`)

            if (!(await this.ensureATXClient())) {
                this.logging.error('ListWorklog: Failed to initialize ATX client')
                return null
            }

            const command = new ListWorklogsCommand({
                workspaceId: workspaceId,
                objective: JSON.stringify({ target_framework: '.NET 8.0' }),
                jobType: 'DOTNET_IDE' as any, // Now available in package 2
                jobName: jobId,
                intent: 'LANGUAGE_UPGRADE',
                idempotencyToken: uuidv4(),
            })

            await this.addBearerTokenToCommand(command)
            const result = await this.atxClient!.send(command)
            this.logATXFESResponse('ListWorklog', result)

            this.logging.log(`ListWorklog: SUCCESS - Found ${result.worklogs?.entries.length || 0} wokrlog entries`)
            result.worklogs?.forEach((value, index) => {
                this.logging.log('worklog entry' + value.description)
            })

            return result.worklogs || []
        } catch (error) {
            this.logging.error(`ListArtifacts error: ${error instanceof Error ? error.message : 'Unknown error'}`)
            return null
        }
    }

    /**
     * Creates artifact download URL using FES client
     */
    private async createArtifactDownloadUrlFESClient(
        workspaceId: string,
        jobId: string,
        artifactId: string
    ): Promise<{ downloadUrl: string; requestHeaders?: any } | null> {
        try {
            this.logging.log('=== ATX FES CreateArtifactDownloadUrl Operation (FES Client) ===')

            if (!(await this.ensureATXClient())) {
                this.logging.error('CreateArtifactDownloadUrl: Failed to initialize ATX client')
                return null
            }

            const command = new CreateArtifactDownloadUrlCommand({
                workspaceId: workspaceId,
                jobId: jobId,
                artifactId: artifactId,
            })

            await this.addBearerTokenToCommand(command)
            const result = await this.atxClient!.send(command)
            this.logATXFESResponse('CreateArtifactDownloadUrl', result)

            if (result && result.s3PreSignedUrl) {
                this.logging.log(`CreateArtifactDownloadUrl: SUCCESS - Download URL created`)

                const normalizedHeaders: Record<string, string> = {}
                if (result.requestHeaders) {
                    for (const [key, value] of Object.entries(result.requestHeaders)) {
                        normalizedHeaders[key] = Array.isArray(value) ? value[0] : value
                    }
                }

                return {
                    downloadUrl: result.s3PreSignedUrl,
                    requestHeaders: normalizedHeaders,
                }
            } else {
                this.logging.error('CreateArtifactDownloadUrl: Missing s3PreSignedUrl in response')
                return null
            }
        } catch (error) {
            this.logging.error(
                `CreateArtifactDownloadUrl error: ${error instanceof Error ? error.message : 'Unknown error'}`
            )
            return null
        }
    }

    /**
     * Lists available workspaces for the user using ATX client
     */
    async listWorkspaces(): Promise<any[]> {
        try {
            this.logging.log('=== ATX FES ListWorkspaces Operation (ATX Client) ===')

            if (!(await this.ensureATXClient())) {
                this.logging.error('ListWorkspaces: Failed to initialize ATX client')
                return []
            }

            const command = new ListWorkspacesCommand({ maxResults: 10 })
            await this.addBearerTokenToCommand(command)
            const response = await this.atxClient!.send(command)

            this.logging.log(`ListWorkspaces: SUCCESS - Found ${response.items?.length || 0} workspaces`)

            const workspaces = (response.items || []).map(workspace => ({
                Id: workspace.id,
                Name: workspace.name,
            }))

            this.logging.log(`ListWorkspaces: Returning ${workspaces.length} workspaces`)
            return workspaces
        } catch (error) {
            this.logging.error(`ListWorkspaces error: ${error instanceof Error ? error.message : 'Unknown error'}`)
            return []
        }
    }

    /**
     * Creates a new workspace with the given name using ATX client
     */
    async createWorkspace(name: string | null): Promise<string | null> {
        try {
            this.logging.log('=== ATX FES CreateWorkspace Operation (ATX Client) ===')
            this.logging.log(`Creating workspace: ${name || 'auto-generated'}`)

            if (!(await this.ensureATXClient())) {
                this.logging.error('CreateWorkspace: Failed to initialize ATX client')
                return null
            }

            for (let attempt = 1; attempt <= 3; attempt++) {
                try {
                    this.logging.log(`CreateWorkspace: Attempt ${attempt}/3`)

                    this.logging.log('CreateWorkspace: Calling verifySession first to establish tenant mapping...')
                    const verifyCommand = new VerifySessionCommand({})
                    await this.addBearerTokenToCommand(verifyCommand)
                    const sessionResult = await this.atxClient!.send(verifyCommand)

                    if (!sessionResult || !sessionResult.userId) {
                        this.logging.error('CreateWorkspace: VerifySession failed - cannot establish tenant mapping')
                        if (attempt === 3) return null
                        continue
                    }

                    this.logging.log('CreateWorkspace: Session verified, proceeding with CreateWorkspace...')

                    await new Promise(resolve => setTimeout(resolve, 100))

                    const command = new CreateWorkspaceCommand({
                        name: name || undefined,
                        idempotencyToken: uuidv4(),
                    })

                    await this.addBearerTokenToCommand(command)
                    const response = await this.atxClient!.send(command)

                    const workspaceId = response.workspace?.id
                    const workspaceName = response.workspace?.name
                    this.logging.log(`CreateWorkspace: SUCCESS - Created workspace ${workspaceId}`)
                    this.logging.log(`CreateWorkspace: Workspace name: ${workspaceName || 'not provided'}`)

                    if (workspaceId && workspaceName) {
                        return `${workspaceId}|${workspaceName}`
                    }
                    return workspaceId || null
                } catch (error) {
                    const errorMessage = error instanceof Error ? error.message : 'Unknown error'
                    this.logging.error(`CreateWorkspace attempt ${attempt} error: ${errorMessage}`)

                    if (errorMessage.includes('User to tenant mapping does not exist') && attempt < 3) {
                        this.logging.log(`Retrying CreateWorkspace due to tenant mapping error...`)
                        this.atxClient = null
                        this.cachedApplicationUrl = null
                        await this.ensureATXClient()
                        continue
                    }

                    if (attempt === 3) {
                        this.logging.error(`CreateWorkspace failed after ${attempt} attempts`)
                        return null
                    }
                }
            }

            return null
        } catch (error) {
            this.logging.error(`CreateWorkspace error: ${error instanceof Error ? error.message : 'Unknown error'}`)
            return null
        }
    }

    /**
     * Lists Hitls using FES client
     */
    private async listHitlsFESClient(workspaceId: string, jobId: string): Promise<any[] | null> {
        try {
            this.logging.log('=== ATX FES ListHitls Operation (FES Client) ===')
            this.logging.log(`Listing Hitls for job: ${jobId} in workspace: ${workspaceId}`)

            if (!(await this.ensureATXClient())) {
                this.logging.error('ListHitls: Failed to initialize ATX client')
                return null
            }

            const command = new ListHitlTasksCommand({
                workspaceId: workspaceId,
                jobId: jobId,
                taskType: 'NORMAL',
            })

            await this.addBearerTokenToCommand(command)
            const result = await this.atxClient!.send(command)
            this.logATXFESResponse('ListHitls', result)

            this.logging.log(`ListHitls: SUCCESS - Found ${result.hitlTasks?.length || 0} HITL_FROM_USER artifacts`)
            return result.hitlTasks || []
        } catch (error) {
            this.logging.error(`ListHitls error: ${error instanceof Error ? error.message : 'Unknown error'}`)
            return null
        }
    }

    /**
     * Update Hitl using FES client
     */
    private async updateHitlFESClient(
        workspaceId: string,
        jobId: string,
        taskId: string,
        humanArtifactId: string
    ): Promise<UpdateHitlTaskResponse | null> {
        try {
            this.logging.log('=== ATX FES UpdateHitl Operation (FES Client) ===')
            this.logging.log(`Updating Hitl: ${taskId} for job: ${jobId} in workspace: ${workspaceId}`)

            if (!(await this.ensureATXClient())) {
                this.logging.error('UpdateHitl: Failed to initialize ATX client')
                return null
            }

            const command = new UpdateHitlTaskCommand({
                workspaceId: workspaceId,
                jobId: jobId,
                taskId: taskId,
                humanArtifact: {
                    artifactId: humanArtifactId,
                },
                postUpdateAction: 'SEND_FOR_APPROVAL',
            })

            await this.addBearerTokenToCommand(command)
            const result = await this.atxClient!.send(command)
            this.logATXFESResponse('UpdateHitl', result)

            this.logging.log(`UpdateHitl: SUCCESS - task status: ${result.status || 'UNKNOWN'} `)
            return result
        } catch (error) {
            this.logging.error(`ListHitls error: ${error instanceof Error ? error.message : 'Unknown error'}`)
            return null
        }
    }

    private async getHitlStatusFES(workspaceId: string, jobId: string, taskId: string): Promise<any | null> {
        try {
            this.logging.log('=== ATX FES Get Hitl Operation (FES Client) ===')
            this.logging.log(`Getting Hitl: ${jobId} in workspace: ${workspaceId}`)

            if (!(await this.ensureATXClient())) {
                this.logging.error('GetHitl: Failed to initialize ATX client')
                return null
            }

            const command = new GetHitlTaskCommand({
                workspaceId: workspaceId,
                jobId: jobId,
                taskId: taskId,
            })

            await this.addBearerTokenToCommand(command)
            const result = await this.atxClient!.send(command)
            this.logATXFESResponse('Get Hitl', result)

            this.logging.log(`GetHitl: SUCCESS - Job data received`)
            return result.task || null
        } catch (error) {
            this.logging.error(`GetHitl error: ${error instanceof Error ? error.message : 'Unknown error'}`)
            return null
        }
    }

    private async pollHitlFESClient(workspaceId: string, jobId: string, taskId: string): Promise<boolean> {
        this.logging.log('Starting polling for hitl after upload')

        try {
            var count = 0
            while (count < 300) {
                const jobStatus = await this.getHitlStatusFES(workspaceId, jobId, taskId)

                if (jobStatus && jobStatus.status == 'CLOSED') {
                    return true
                } else if (jobStatus && jobStatus.action == 'REJECT') {
                    // Fallback to placeholder if API call fails
                    this.logging.log('Hitl Polling get action reject')
                    return false
                } else {
                    this.logging.log('Hitl polling in progress....')
                    await this.sleep(10 * 1000)
                    count++
                }
            }

            this.logging.log('Returning false, 300 polls and no approve or reject')
            return false
        } catch (error) {
            this.logging.error(`Hitl polling error: ${error instanceof Error ? error.message : 'Unknown error'}`)
            // Return placeholder on error
            return false
        }
    }

    async getEditablePlan(request: GetEditablePlanRequest): Promise<GetEditablePlanResponse> {
        this.logging.log('Getting editable plan for path')

        try {
            this.logging.log('=== ATX FES Get Editable Plan ===')

            // Get workspace and job IDs from cached data
            const workspaceId = this.currentWorkspaceId
            const jobId = request.TransformationJobId

            if (!workspaceId) {
                throw new Error('No workspace ID available for ATX FES download')
            }

            // List hitls

            const hitls = await this.listHitlsFESClient(workspaceId, jobId)

            if (hitls && hitls.length != 1) {
                this.logging.log(`ATX FES Job ${jobId} - Found ${hitls.length} hitls`)
            } else if (!hitls) {
                this.logging.log(`ATX FES Job ${jobId} - no or many hitls available for download (expects 1 hitl)`)

                // Need to remove this later

                return {
                    Status: true,
                    PlanPath: path.join(
                        request.SolutionRootPath,
                        workspaceFolderName,
                        'temp',
                        'transformation-plan.md'
                    ),
                    ReportPath: path.join(
                        request.SolutionRootPath,
                        workspaceFolderName,
                        'temp',
                        'assessment-report.json'
                    ),
                } as GetEditablePlanResponse

                // throw new Error("no or many HITLE_FROM_USER artifacts available for download (expects 1 artifact)")
            }

            const hitl = hitls[0]

            this.cachedHitlId = hitl.taskId

            const downloadInfo = await this.createArtifactDownloadUrlFESClient(
                workspaceId,
                jobId,
                hitl.agentArtifact.artifactId
            )

            if (!downloadInfo) {
                throw new Error('Failed to get ATX FES download URL')
            }

            this.logging.log(`ATX FES Job ${jobId} - Artifact download URL created: ${downloadInfo.downloadUrl}`)

            const headers = {}
            if (downloadInfo.requestHeaders) {
                downloadInfo.requestHeaders.host =
                    downloadInfo.requestHeaders.host?.[0] ?? downloadInfo.requestHeaders.host
            }

            // Download from S3
            const got = await import('got')
            const response = await got.default.get(downloadInfo.downloadUrl, {
                headers: downloadInfo.requestHeaders || {},
                timeout: { request: 300000 }, // 5 minutes
            })

            // Save, extract, and return paths
            const buffer = [Buffer.from(response.body)]

            const tempDir = path.join(request.SolutionRootPath, workspaceFolderName, request.TransformationJobId)
            await this.directoryExists(tempDir)
            const pathToArchive = path.join(tempDir, 'downloaded-transformation-plans.json')
            await fs.writeFileSync(pathToArchive, Buffer.concat(buffer))
            this.logging.log(`Downloaded plan to ${pathToArchive}`)

            // Temporary
            const pathToPlan = pathToArchive
            const pathToReport = pathToArchive
            // let pathContainingArchive = ''
            // pathContainingArchive = path.dirname(pathToArchive)
            // const zip = new AdmZip(pathToArchive)
            // const zipEntries = zip.getEntries()
            // await this.extractAllEntriesTo(pathContainingArchive, zipEntries)

            // const extractedPaths = zipEntries.map(entry => path.join(pathContainingArchive, entry.entryName))

            // const pathToPlan = extractedPaths.find(filePath => path.basename(filePath) === 'transformation-plan.md')
            // const pathToReport = extractedPaths.find(filePath => path.basename(filePath) === 'assessment-report.json')

            return {
                Status: true,
                PlanPath: pathToPlan,
                ReportPath: pathToReport,
            } as GetEditablePlanResponse
        } catch (error) {
            this.logging.error(`ATX FES download failed: ${error instanceof Error ? error.message : 'Unknown error'}`)
            return {
                Status: false,
            } as GetEditablePlanResponse
        }
    }

    async uploadEditablePlan(request: UploadEditablePlanRequest): Promise<UploadEditablePlanResponse> {
        this.logging.log('Uploading editable plan with')
        this.logging.log(JSON.stringify(request, null, 2))
        try {
            // zip transformation-plan
            const pathToPlan = request.PlanPath
            // const pathToZip = path.join(tempDir, 'transformation-plan.zip')

            // await this.zipFile(pathToPlan, pathToZip)

            const workspaceId = this.currentWorkspaceId
            const jobId = request.TransformationJobId

            if (!workspaceId) {
                throw new Error('No workspace ID available for ATX FES download')
            }

            // List Hitls

            // const hitls = await this.listHitlsFESClient(workspaceId, jobId)

            // if (hitls && hitls.length != 1) {
            //     this.logging.log(`ATX FES Job ${jobId} - Found ${hitls.length} hitls`)
            // } else if (!hitls) {
            //     this.logging.log(`ATX FES Job ${jobId} - no or many hitls available (expects 1 hitl)`)
            //     throw new Error('no or many hitls available (expects 1 hitl)')
            // }

            // const hitl = hitls[0]

            // createartifactuploadurl

            this.logging.log('Creating ATX FES artifact upload URL for transformation-plan.zip...')

            const uploadResult = await this.createArtifactUploadUrlFESClient(
                this.currentWorkspaceId!,
                request.TransformationJobId,
                pathToPlan,
                'HITL_FROM_USER',
                'JSON'
            )
            if (!uploadResult) {
                throw new Error('Failed to create ATX FES artifact upload URL')
            }

            this.logging.log(`ATX FES Upload URL created successfully: ${uploadResult.uploadId}`)

            //  Upload to S3
            this.logging.log('Uploading transformationplan to S3...')
            const uploadSuccess = await this.uploadArtifactToS3ATX(
                pathToPlan,
                uploadResult.uploadUrl,
                uploadResult.requestHeaders
            )
            if (!uploadSuccess) {
                throw new Error('Failed to upload artifact to S3')
            }

            this.logging.log('ATX FES S3 upload completed successfully')

            // CompleteArtifactUpload (using FES client)
            this.logging.log('Completing ATX FES artifact upload for transformation plan')
            const completeResult = await this.completeArtifactUploadFESClient(
                this.currentWorkspaceId!,
                request.TransformationJobId,
                uploadResult.uploadId
            )
            if (!completeResult) {
                throw new Error('Failed to complete ATX FES artifact upload')
            }

            // Update Hitl Task

            this.logging.log('Updating Hitl Task')
            const updateResult = await this.updateHitlFESClient(
                this.currentWorkspaceId!,
                request.TransformationJobId,
                this.cachedHitlId!,
                uploadResult.uploadId
            )
            if (!updateResult) {
                throw new Error('Failed to update hitl')
            }

            this.logging.log('ATX FES Updated hitl successfully')
        } catch (error) {
            this.logging.error(
                `Upload transformation plan failed: ${error instanceof Error ? error.message : 'Unknown error'}`
            )

            // Return error response
            return {
                VerificationStatus: false,
            } as UploadEditablePlanResponse
        }

        // validate plan

        const validation = await this.pollHitlFESClient(
            this.currentWorkspaceId!,
            request.TransformationJobId,
            this.cachedHitlId!
        )

        if (validation) {
            return {
                VerificationStatus: true,
            } as UploadEditablePlanResponse
        }

        return {
            VerificationStatus: false,
        } as UploadEditablePlanResponse
    }

    private async zipFile(sourceFilePath: string, outputZipPath: string): Promise<void> {
        const archive = archiver('zip', { zlib: { level: 9 } })
        const stream = fs.createWriteStream(outputZipPath)

        return new Promise<void>((resolve, reject) => {
            archive
                .file(sourceFilePath, { name: path.basename(sourceFilePath) })
                .on('error', err => reject(err))
                .pipe(stream)

            stream.on('close', () => resolve())
            archive.finalize()
        })
    }
}<|MERGE_RESOLUTION|>--- conflicted
+++ resolved
@@ -23,15 +23,12 @@
     CompleteArtifactUploadCommand,
     ListAvailableProfilesCommand,
     ListArtifactsCommand,
-<<<<<<< HEAD
     CategoryType,
     ListHitlTasksCommand,
     SubmitStandardHitlTaskCommand,
     UpdateHitlTaskCommand,
     FileType,
-=======
     ListWorklogsCommand,
->>>>>>> 37f5f3ad
 } from '@amazon/elastic-gumby-frontend-client'
 import {
     CreateUploadUrlResponse,
@@ -2247,13 +2244,8 @@
                 contentDigest: { Sha256: sha256 },
                 artifactReference: {
                     artifactType: {
-<<<<<<< HEAD
                         categoryType: categoryType, // ✅ Fixed: User uploads source code
                         fileType: fileType,
-=======
-                        categoryType: 'CUSTOMER_OUTPUT',
-                        fileType: 'ZIP',
->>>>>>> 37f5f3ad
                     },
                 },
             })
