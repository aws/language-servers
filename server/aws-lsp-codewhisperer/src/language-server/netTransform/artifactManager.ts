--- conflicted
+++ resolved
@@ -145,11 +145,8 @@
             SolutionPath: this.normalizeSourceFileRelativePath(request.SolutionRootPath, request.SolutionFilePath),
             Projects: projects,
             TransformNetStandardProjects: request.TransformNetStandardProjects,
-<<<<<<< HEAD
             EnableRazorViewTransform: request.EnableRazorViewTransform,
         } as RequirementJson
-=======
-        }
     }
 
     async processPrivatePackages(
@@ -185,7 +182,6 @@
                 artifactReference.netCompatibleVersion = thirdPartyPackage.NetCompatiblePackageVersion
             }
         }
->>>>>>> b95fe1e1
     }
 
     async zipArtifact(): Promise<string> {
