import { CodeWhispererStreaming } from '@amzn/codewhisperer-streaming'
import {
    Logging,
    Workspace,
    SDKInitializator,
    SDKClientConstructorV2,
    SDKClientConstructorV3,
    Runtime,
} from '@aws/language-server-runtimes/server-interface'
import * as assert from 'assert'
import { HttpResponse } from 'aws-sdk'
import { expect } from 'chai'
import * as fs from 'fs'
import got from 'got'
import { StubbedInstance, default as simon, stubInterface } from 'ts-sinon'
import { StreamingClient, createStreamingClient } from '../../../client/streamingClient/codewhispererStreamingClient'
import { CodeWhispererServiceToken } from '../../../shared/codeWhispererService'
import {
    CancelTransformRequest,
    CancellationJobStatus,
    GetTransformPlanRequest,
    GetTransformRequest,
    StartTransformRequest,
} from '../models'
import { TransformHandler } from '../transformHandler'
import { EXAMPLE_REQUEST } from './mockData'
import sinon = require('sinon')
import { DEFAULT_AWS_Q_ENDPOINT_URL, DEFAULT_AWS_Q_REGION } from '../../../shared/constants'
import { Service } from 'aws-sdk'
import { ServiceConfigurationOptions } from 'aws-sdk/lib/service'
<<<<<<< HEAD
import { Readable } from 'stream'
import { ArtifactManager } from '../artifactManager'
=======
import path = require('path')
import { IZipEntry } from 'adm-zip'
>>>>>>> 9c86cace

const mocked$Response = {
    $response: {
        hasNextPage: simon.mock(),
        nextPage: simon.mock(),
        data: undefined,
        error: undefined,
        requestId: '',
        redirectCount: 0,
        retryCount: 0,
        httpResponse: new HttpResponse(),
    },
}
const testUploadId = 'test-upoload-id'
const testTransformId = 'test-transform-id'
const payloadFileName = 'C:\\test.zip'

describe('Test Transform handler ', () => {
    let client: StubbedInstance<CodeWhispererServiceToken>
    let workspace: StubbedInstance<Workspace>
    let runtime: StubbedInstance<Runtime>
    let transformHandler: TransformHandler
    const mockedLogging = stubInterface<Logging>()
    const awsQRegion: string = DEFAULT_AWS_Q_REGION
    const awsQEndpointUrl: string = DEFAULT_AWS_Q_ENDPOINT_URL
    beforeEach(async () => {
        // Set up the server with a mock service
        client = stubInterface<CodeWhispererServiceToken>()
        workspace = stubInterface<Workspace>()
        runtime = stubInterface<Runtime>()
        transformHandler = new TransformHandler(client, workspace, mockedLogging, runtime)
    })

    describe('test upload artifact', () => {
        it('call upload method correctly with stream', async () => {
            const putStub = sinon.stub(got, 'put').resolves({ statusCode: 200 })
            const createReadStreamStub = sinon.stub(fs, 'createReadStream').returns(new Readable() as fs.ReadStream)
            await transformHandler.uploadArtifactToS3Async(
                payloadFileName,
                {
                    uploadId: testUploadId,
                    uploadUrl: 'dummy-upload-url',
                    kmsKeyArn: 'ResourceArn',
                    ...mocked$Response,
                },
                'dummy-256'
            )
            sinon.assert.calledOnce(putStub)
            sinon.assert.calledOnce(createReadStreamStub)

            putStub.restore()
            createReadStreamStub.restore()
        })

        it('handles upload failure correctly', async () => {
            const putStub = sinon.stub(got, 'put').rejects(new Error('Upload failed'))
            const createReadStreamStub = sinon.stub(fs, 'createReadStream').returns(new Readable() as fs.ReadStream)

            try {
                await transformHandler.uploadArtifactToS3Async(
                    payloadFileName,
                    {
                        uploadId: testUploadId,
                        uploadUrl: 'dummy-upload-url',
                        kmsKeyArn: 'ResourceArn',
                        ...mocked$Response,
                    },
                    'dummy-256'
                )
                assert.fail('Should have thrown an error')
            } catch (error) {
                expect((error as Error).message).to.include('Upload failed')
                expect((error as Error).message).to.include(
                    'please see https://docs.aws.amazon.com/amazonq/latest/qdeveloper-ug/troubleshooting-code-transformation.html'
                )
            } finally {
                putStub.restore()
                createReadStreamStub.restore()
            }
        })
    })

    describe('Test transform create presign url and upload', () => {
        beforeEach(async () => {
            // mock default return value for createUploadUrl
            client.codeModernizerCreateUploadUrl.resolves({
                uploadId: testUploadId,
                uploadUrl: 'dummy-upload-url',
                kmsKeyArn: 'ResourceArn',
                ...mocked$Response,
            })
        })

        it('returns upload id correctly with streaming', async () => {
            const createReadStreamStub = sinon.stub(fs, 'createReadStream').returns(new Readable() as fs.ReadStream)
            const uploadStub = sinon.stub(transformHandler, 'uploadArtifactToS3Async').resolves()
            const getSha256AsyncStub = sinon.stub(ArtifactManager, 'getSha256Async').resolves('dummy-sha256')
            const res = await transformHandler.uploadPayloadAsync(payloadFileName)

            sinon.assert.calledOnce(uploadStub)
            expect(res).to.equal(testUploadId)

            uploadStub.restore()
            createReadStreamStub.restore()
            getSha256AsyncStub.restore()
        })

        it('should throw error if uploadArtifactToS3Async fails', async () => {
            const mockError = new Error('Error in uploadArtifactToS3 call')
            const createReadStreamStub = sinon.stub(fs, 'createReadStream').returns(new Readable() as fs.ReadStream)
            const getSha256AsyncStub = sinon.stub(ArtifactManager, 'getSha256Async').resolves('dummy-sha256')
            sinon.stub(transformHandler, 'uploadArtifactToS3Async').rejects(mockError)

            // Call the method to be tested
            try {
                await transformHandler.uploadPayloadAsync(payloadFileName)
                assert.fail('Should have thrown an error')
            } catch (error) {
                // Assertions
                expect((error as Error).message).to.equal(mockError.message)
            } finally {
                createReadStreamStub.restore()
                getSha256AsyncStub.restore()
            }
        })
        /*
        it('should upload payload and return uploadId', async () => {
            workspace.fs.getTempDirPath = simon.stub().returns('C:\\tmp')
            const zipStub = sinon.stub(transformHandler, 'zipCodeAsync').returns(Promise.resolve(payloadFileName))
            const uploadStub = sinon.stub(transformHandler, 'uploadPayloadAsync').returns(Promise.resolve(testUploadId))
            const result = await transformHandler.preTransformationUploadCode(payloadFileName)
            expect(result).to.equal(testUploadId)
            sinon.assert.calledOnce(zipStub)
            sinon.assert.calledOnce(uploadStub)
            zipStub.restore()
            uploadStub.restore()
        })

        it('should throw error if upload fails', async () => {
            // Mocking necessary dependencies and methods
            const mockError = new Error('Upload failed')
            const requestString = JSON.stringify(EXAMPLE_REQUEST)
            const request = JSON.parse(requestString) as StartTransformRequest
            workspace.fs.getTempDirPath = simon.stub().returns('C:\\tmp')
            const zipStub = sinon.stub(transformHandler, 'zipCodeAsync').returns(Promise.resolve(payloadFileName))
            sinon.stub(transformHandler, 'uploadPayloadAsync').rejects(mockError)
            try {
                await transformHandler.preTransformationUploadCode(request)
            } catch (error) {
                sinon.assert.calledOnce(zipStub)
                expect((error as Error).message).to.equal(mockError.message)
                zipStub.restore()
            }
        })
            */
    })

    describe('Test cancel transform job', () => {
        beforeEach(async () => {
            // mock default return value for cancelTransform
            client.codeModernizerStopCodeTransformation.returns(
                Promise.resolve({
                    transformationStatus: 'STOPPED',
                    ...mocked$Response,
                })
            )
        })

        it('should cancel transform', async () => {
            const requestString = JSON.stringify({ TransformationJobId: testTransformId })
            const request = JSON.parse(requestString) as CancelTransformRequest
            const res = await transformHandler.cancelTransformation(request)

            expect(res.TransformationJobStatus).to.equal(CancellationJobStatus.SUCCESSFULLY_CANCELLED)
        })

        it('should throw error if cancellation fails', async () => {
            client.codeModernizerStopCodeTransformation.returns(
                Promise.resolve({
                    transformationStatus: 'COMPLETED',
                    ...mocked$Response,
                })
            )

            const requestString = JSON.stringify({ TransformationJobId: testTransformId })
            const request = JSON.parse(requestString) as CancelTransformRequest
            const res = await transformHandler.cancelTransformation(request)

            expect(res.TransformationJobStatus).to.equal(CancellationJobStatus.FAILED_TO_CANCEL)
        })
    })
    const mockedCredentialsProvider = {
        getCredentials: sinon.stub().returns({ token: 'mockedToken' }),
    }

    const mockSdkRuntimeConfigurator: SDKInitializator = Object.assign(
        // Default callable function for v3 clients
        <T, P>(Ctor: SDKClientConstructorV3<T, P>, current_config: P): T => new Ctor({ ...current_config }),
        // Property for v2 clients
        {
            v2: <T extends Service, P extends ServiceConfigurationOptions>(
                Ctor: SDKClientConstructorV2<T, P>,
                current_config: P
            ): T => new Ctor({ ...current_config }),
        }
    )

    describe('StreamingClient', () => {
        it('should create a new streaming client', async () => {
            const streamingClient = new StreamingClient()
            const client = await streamingClient.getStreamingClient(
                mockedCredentialsProvider,
                awsQRegion,
                awsQEndpointUrl,
                mockSdkRuntimeConfigurator
            )
            expect(client).to.be.instanceOf(CodeWhispererStreaming)
        })
    })

    describe('createStreamingClient', () => {
        it('should create a new streaming client with correct configurations', async () => {
            const client = await createStreamingClient(
                mockedCredentialsProvider,
                awsQRegion,
                awsQEndpointUrl,
                mockSdkRuntimeConfigurator
            )
            expect(client).to.be.instanceOf(CodeWhispererStreaming)
        })
    })

    describe('Test get transformJob', () => {
        beforeEach(async () => {
            // mock default return value for Transformation Job
            client.codeModernizerGetCodeTransformation.returns(
                Promise.resolve({
                    transformationJob: {
                        jobId: testTransformId,
                        status: 'COMPLETED',
                        ...mocked$Response,
                    },
                    ...mocked$Response,
                })
            )
        })

        it('should get transform', async () => {
            const requestString = JSON.stringify({ TransformationJobId: testTransformId })
            const request = JSON.parse(requestString) as GetTransformRequest
            const res = await transformHandler.getTransformation(request)

            expect(res?.TransformationJob.status).to.equal('COMPLETED')
        })
    })

    describe('Test get transformJob for failed case', () => {
        beforeEach(async () => {
            // mock default return value for Transformation Job
            client.codeModernizerGetCodeTransformation.returns(
                Promise.resolve({
                    transformationJob: {
                        jobId: testTransformId,
                        status: 'FAILED',
                        ...mocked$Response,
                    },
                    ...mocked$Response,
                })
            )
        })

        it('should get transform for failed case', async () => {
            const requestString = JSON.stringify({ TransformationJobId: testTransformId })
            const request = JSON.parse(requestString) as GetTransformRequest
            const res = await transformHandler.getTransformation(request)

            expect(res?.TransformationJob.status).to.equal('FAILED')
        })
    })

    describe('Test get transform plan', () => {
        beforeEach(async () => {
            // mock default return value for Transformation plan

            const mockPlanString = JSON.stringify({
                transformationPlan: {
                    transformationSteps: [
                        {
                            id: '1',
                            name: 'PlanStepName 1',
                            description: 'PlanStepDescription 1',
                            status: 'COMPLETED',
                            progressUpdates: [
                                {
                                    name: 'ProgressUpdateName 1 for PlanStep 1',
                                    status: 'COMPLETED',
                                    description: 'ProgressUpdateDescription 1 for PlanStep 1',
                                    startTime: '2024-03-11T23:27:33.935Z',
                                    endTime: '2024-03-11T23:27:34.038Z',
                                },
                            ],
                            startTime: '2024-03-12T18:49:41.431Z',
                            endTime: '2024-03-12T18:49:42.431Z',
                        },
                    ],
                },
            })
            const response = JSON.parse(mockPlanString)
            client.codeModernizerGetCodeTransformationPlan.returns(Promise.resolve(response))
        })

        it('should get transform plan', async () => {
            const requestString = JSON.stringify({ TransformationJobId: testTransformId })
            const request = JSON.parse(requestString) as GetTransformPlanRequest
            const res = await transformHandler.getTransformationPlan(request)

            expect(res.TransformationPlan.transformationSteps[0].status).to.equal('COMPLETED')
            expect(res.TransformationPlan.transformationSteps[0].name).to.equal('PlanStepName 1')
            if (res.TransformationPlan.transformationSteps[0].progressUpdates) {
                expect(res.TransformationPlan.transformationSteps[0].progressUpdates[0].name).to.equal(
                    'ProgressUpdateName 1 for PlanStep 1'
                )
            }
        })
    })

    describe('Test extract all tntries to a path', () => {
        let sandbox: sinon.SinonSandbox
        let mkdirStub: sinon.SinonStub
        let writeFileStub: sinon.SinonStub

        beforeEach(() => {
            sandbox = sinon.createSandbox()

            sandbox.stub(path, 'join').callsFake((...args) => args.join('/'))
            sandbox.stub(path, 'dirname').callsFake(p => p.split('/').slice(0, -1).join('/'))
            mkdirStub = sinon.stub(fs.promises, 'mkdir')
            writeFileStub = sinon.stub(fs.promises, 'writeFile')
        })

        afterEach(() => {
            sandbox.restore()
            if (mkdirStub?.restore) {
                mkdirStub.restore()
            }
            if (writeFileStub?.restore) {
                writeFileStub.restore()
            }
        })

        function createMockZipEntry(entryName: string, isDirectory: boolean, content?: string): IZipEntry {
            return {
                entryName,
                isDirectory,
                getData: content ? () => Buffer.from(content) : () => Buffer.from(''),
                header: {} as any,
                attr: 0,
                getCompressedData: () => Buffer.from(''),
                name: entryName,
                rawEntryName: Buffer.from(entryName),
                extra: Buffer.from(''),
                comment: '',
                getCompressedDataAsync: function (callback: (data: Buffer) => void): void {
                    throw new Error('Function not implemented.')
                },
                setData: function (value: string | Buffer): void {
                    throw new Error('Function not implemented.')
                },
                getDataAsync: function (callback: (data: Buffer, err: string) => void): void {
                    throw new Error('Function not implemented.')
                },
                packHeader: function (): Buffer {
                    throw new Error('Function not implemented.')
                },
                toString: function (): string {
                    throw new Error('Function not implemented.')
                },
            }
        }

        it('should create directories and extract files successfully', async () => {
            const pathContainingArchive = '/test/path'
            const zipEntries = [
                createMockZipEntry('dir1/', true),
                createMockZipEntry('dir1/file1.txt', false, 'content1'),
                createMockZipEntry('file2.txt', false, 'content2'),
            ]

            await transformHandler.extractAllEntriesTo(pathContainingArchive, zipEntries)

            sinon.assert.calledThrice(mkdirStub)
            sinon.assert.calledTwice(writeFileStub)
        })

        it('should handle ENOENT errors gracefully', async () => {
            const pathContainingArchive = '/test/path'
            const enoentError = new Error('ENOENT') as NodeJS.ErrnoException
            enoentError.code = 'ENOENT'

            const zipEntries = [createMockZipEntry('file1.txt', false)]
            zipEntries[0].getData = () => {
                throw enoentError
            }

            await transformHandler.extractAllEntriesTo(pathContainingArchive, zipEntries)
            expect(mockedLogging.log.args.flat()).to.include(
                'Attempted to extract a file that does not exist : file1.txt'
            )
        })

        it('should throw non-ENOENT errors', async () => {
            const pathContainingArchive = '/test/path'
            const otherError = new Error('Some other error')

            const zipEntries = [createMockZipEntry('file1.txt', false)]
            zipEntries[0].getData = () => {
                throw otherError
            }

            return transformHandler
                .extractAllEntriesTo(pathContainingArchive, zipEntries)
                .then(() => {
                    expect.fail('Expected "Some other error" to be thrown, but no error was thrown.')
                })
                .catch(error => {
                    expect(error.message).to.equal('Some other error')
                })
        })

        it('should handle nested directory structures', async () => {
            const pathContainingArchive = '/test/path'
            const zipEntries = [
                createMockZipEntry('dir1/', true),
                createMockZipEntry('dir1/dir2/', true),
                createMockZipEntry('dir1/dir2/file1.txt', false, 'content1'),
            ]

            await transformHandler.extractAllEntriesTo(pathContainingArchive, zipEntries)

            sinon.assert.calledThrice(mkdirStub)
            sinon.assert.calledOnce(writeFileStub)
            sinon.assert.calledWith(writeFileStub, '/test/path/dir1/dir2/file1.txt')
        })

        it('should handle empty entry list', async () => {
            const pathContainingArchive = '/test/path'
            const zipEntries: IZipEntry[] = []

            await transformHandler.extractAllEntriesTo(pathContainingArchive, zipEntries)

            sinon.assert.notCalled(mkdirStub)
            sinon.assert.notCalled(writeFileStub)
        })

        it('should handle files without directories', async () => {
            const pathContainingArchive = '/test/path'
            const zipEntries = [
                createMockZipEntry('file1.txt', false, 'content1'),
                createMockZipEntry('file2.txt', false, 'content2'),
            ]

            await transformHandler.extractAllEntriesTo(pathContainingArchive, zipEntries)

            sinon.assert.calledTwice(mkdirStub)
            sinon.assert.calledTwice(writeFileStub)
        })

        it('should handle mixed content with files and directories', async () => {
            const pathContainingArchive = '/test/path'
            const zipEntries = [
                createMockZipEntry('dir1/', true),
                createMockZipEntry('file1.txt', false, 'content1'),
                createMockZipEntry('dir1/file2.txt', false, 'content2'),
            ]

            await transformHandler.extractAllEntriesTo(pathContainingArchive, zipEntries)

            sinon.assert.calledThrice(mkdirStub)
            sinon.assert.calledTwice(writeFileStub)
            sinon.assert.calledWith(mkdirStub, '/test/path/dir1')
        })

        it('should handle invalid entry paths', async () => {
            const pathContainingArchive = '/test/path'
            const invalidError = new Error('Invalid path') as NodeJS.ErrnoException
            invalidError.code = 'EINVAL'

            const zipEntries = [createMockZipEntry('invalid/../../file.txt', false, 'content')]

            ;(fs.promises.mkdir as sinon.SinonStub).rejects(invalidError)

            return transformHandler
                .extractAllEntriesTo(pathContainingArchive, zipEntries)
                .then(() => {
                    expect.fail('Expected "Invalid path" to be thrown, but no error was thrown.')
                })
                .catch(error => {
                    expect(error.message).to.equal('Invalid path')
                })
        })
    })
})<|MERGE_RESOLUTION|>--- conflicted
+++ resolved
@@ -28,13 +28,10 @@
 import { DEFAULT_AWS_Q_ENDPOINT_URL, DEFAULT_AWS_Q_REGION } from '../../../shared/constants'
 import { Service } from 'aws-sdk'
 import { ServiceConfigurationOptions } from 'aws-sdk/lib/service'
-<<<<<<< HEAD
 import { Readable } from 'stream'
 import { ArtifactManager } from '../artifactManager'
-=======
 import path = require('path')
 import { IZipEntry } from 'adm-zip'
->>>>>>> 9c86cace
 
 const mocked$Response = {
     $response: {
