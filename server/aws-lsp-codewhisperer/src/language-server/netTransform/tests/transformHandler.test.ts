--- conflicted
+++ resolved
@@ -25,12 +25,8 @@
 import { EXAMPLE_REQUEST } from './mockData'
 import sinon = require('sinon')
 import { DEFAULT_AWS_Q_ENDPOINT_URL, DEFAULT_AWS_Q_REGION } from '../../../constants'
-<<<<<<< HEAD
-import { Readable } from 'stream'
 import { Service } from 'aws-sdk'
 import { ServiceConfigurationOptions } from 'aws-sdk/lib/service'
-=======
->>>>>>> bc903774
 
 const mocked$Response = {
     $response: {
