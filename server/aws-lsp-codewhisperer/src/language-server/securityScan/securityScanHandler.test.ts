--- conflicted
+++ resolved
@@ -8,11 +8,8 @@
 import { CodeWhispererServiceToken } from '../codeWhispererService'
 import { SecurityScanHandler } from './securityScanHandler'
 import { RawCodeScanIssue } from './types'
-<<<<<<< HEAD
 import * as ScanConstants from './constants'
-=======
 import { AmazonQTokenServiceManager } from '../amazonQServiceManager/AmazonQTokenServiceManager'
->>>>>>> b02906d0
 
 const mockCodeScanFindings = JSON.stringify([
     {
