import { CodeWhispererServiceBase, CodeWhispererServiceIAM } from '../codeWhispererService'
import {
    AmazonQBaseServiceManager,
    BaseAmazonQServiceManager,
    QServiceManagerFeatures,
} from './BaseAmazonQServiceManager'
import { getAmazonQRegionAndEndpoint } from './configurationUtils'
import { StreamingClientServiceIAM } from '../streamingClientService'

export class AmazonQIAMServiceManager extends BaseAmazonQServiceManager<
    CodeWhispererServiceIAM,
    StreamingClientServiceIAM
> {
    private static instance: AmazonQIAMServiceManager | null = null
    private region: string
    private endpoint: string

    private constructor(features: QServiceManagerFeatures) {
        super(features)
        const amazonQRegionAndEndpoint = getAmazonQRegionAndEndpoint(features.runtime, features.logging)
        this.region = amazonQRegionAndEndpoint.region
        this.endpoint = amazonQRegionAndEndpoint.endpoint
    }

    public static getInstance(features: QServiceManagerFeatures): AmazonQIAMServiceManager {
        if (!AmazonQIAMServiceManager.instance) {
            AmazonQIAMServiceManager.instance = new AmazonQIAMServiceManager(features)
        }

        return AmazonQIAMServiceManager.instance
    }

    public getCodewhispererService(): CodeWhispererServiceBase {
        if (!this.cachedCodewhispererService) {
            this.cachedCodewhispererService = new CodeWhispererServiceIAM(
                this.features.credentialsProvider,
                this.features.workspace,
<<<<<<< HEAD
                this.features.logging,
                region,
                endpoint,
=======
                this.region,
                this.endpoint,
>>>>>>> 2ac19b76
                this.features.sdkInitializator
            )

            this.updateCachedServiceConfig()
        }

        return this.cachedCodewhispererService
    }

    public getStreamingClient() {
        if (!this.cachedStreamingClient) {
            this.cachedStreamingClient = new StreamingClientServiceIAM(
                this.features.credentialsProvider,
                this.features.sdkInitializator,
                this.region,
                this.endpoint
            )
        }
        return this.cachedStreamingClient
    }
}

export const initBaseIAMServiceManager = (features: QServiceManagerFeatures): AmazonQBaseServiceManager => {
    return AmazonQIAMServiceManager.getInstance(features)
}<|MERGE_RESOLUTION|>--- conflicted
+++ resolved
@@ -35,14 +35,9 @@
             this.cachedCodewhispererService = new CodeWhispererServiceIAM(
                 this.features.credentialsProvider,
                 this.features.workspace,
-<<<<<<< HEAD
                 this.features.logging,
-                region,
-                endpoint,
-=======
                 this.region,
                 this.endpoint,
->>>>>>> 2ac19b76
                 this.features.sdkInitializator
             )
 
