import {
    UpdateConfigurationParams,
    ResponseError,
    LSPErrorCodes,
    SsoConnectionType,
    CancellationToken,
    CredentialsType,
    CredentialsProvider,
    InitializeParams,
    CancellationTokenSource,
} from '@aws/language-server-runtimes/server-interface'
import { CodeWhispererServiceToken } from '../codeWhispererService'
import {
    AmazonQError,
    AmazonQServiceAlreadyInitializedError,
    AmazonQServiceInitializationError,
    AmazonQServiceInvalidProfileError,
    AmazonQServiceNoProfileSupportError,
    AmazonQServiceNotInitializedError,
    AmazonQServicePendingProfileError,
    AmazonQServicePendingProfileUpdateError,
    AmazonQServicePendingSigninError,
    AmazonQServiceProfileUpdateCancelled,
} from './errors'
import {
    AmazonQBaseServiceManager,
    BaseAmazonQServiceManager,
    QServiceManagerFeatures,
} from './BaseAmazonQServiceManager'
import { AWS_Q_ENDPOINTS, Q_CONFIGURATION_SECTION, ATX_FES_ENDPOINTS } from '../constants'
import { AmazonQDeveloperProfile, signalsAWSQDeveloperProfilesEnabled } from './qDeveloperProfiles'
import { isStringOrNull } from '../utils'
import { getAmazonQRegionAndEndpoint } from './configurationUtils'
import { getUserAgent, makeUserContextObject } from '../telemetryUtils'
import { StreamingClientServiceToken } from '../streamingClientService'
import { parse } from '@aws-sdk/util-arn-parser'
import { ChatDatabase } from '../../language-server/agenticChat/tools/chatDb/chatDb'
import { ProfileStatusMonitor } from '../../language-server/agenticChat/tools/mcp/profileStatusMonitor'
import { UserContext } from '@amzn/codewhisperer-runtime'

/**
 * AmazonQTokenServiceManager manages state and provides centralized access to
 * instance of CodeWhispererServiceToken SDK client to any consuming code.
 * It ensures that CodeWhispererServiceToken is configured to always access correct regionalized Amazon Q Developer API endpoint.
 * Regional endppoint is selected based on:
 * 1) current SSO auth connection type (BuilderId or IDC).
 * 2) selected Amazon Q Developer profile (only for IDC connection type).
 *
 * @states
 * - PENDING_CONNECTION: Initial state when no bearer token is set
 * - PENDING_Q_PROFILE: When using Identity Center and waiting for profile selection
 * - PENDING_Q_PROFILE_UPDATE: During profile update operation
 * - INITIALIZED: Service is ready to handle requests
 *
 * @connectionTypes
 * - none: No active connection
 * - builderId: Connected via Builder ID
 * - identityCenter: Connected via Identity Center
 *
 * AmazonQTokenServiceManager is a singleton class, which must be instantiated with Language Server runtimes [Features](https://github.com/aws/language-server-runtimes/blob/21d5d1dc7c73499475b7c88c98d2ce760e5d26c8/runtimes/server-interface/server.ts#L31-L42)
 * in the `AmazonQServiceServer` via the `initBaseTokenServiceManager` factory. Dependencies of this class can access the singleton via
 * the `getOrThrowBaseTokenServiceManager` factory or `getInstance()` method after the initialized notification has been received during
 * the LSP hand shake.
 *
 */
export class AmazonQTokenServiceManager extends BaseAmazonQServiceManager<
    CodeWhispererServiceToken,
    StreamingClientServiceToken
> {
    private static instance: AmazonQTokenServiceManager | null = null
    private enableDeveloperProfileSupport?: boolean
    private activeIdcProfile?: AmazonQDeveloperProfile
    private connectionType?: SsoConnectionType
    private profileChangeTokenSource: CancellationTokenSource | undefined
    private region?: string
    private endpoint?: string
    private regionChangeListeners: Array<(region: string) => void> = []

    private state: 'PENDING_CONNECTION' | 'PENDING_Q_PROFILE' | 'PENDING_Q_PROFILE_UPDATE' | 'INITIALIZED' =
        'PENDING_CONNECTION'

    // @VisibleForTesting, please DO NOT use in production
    setState(state: 'PENDING_CONNECTION' | 'PENDING_Q_PROFILE' | 'PENDING_Q_PROFILE_UPDATE' | 'INITIALIZED') {
        this.state = state
    }

    endpointOverride(): string | undefined {
        return this.features.lsp.getClientInitializeParams()?.initializationOptions?.aws?.awsClientCapabilities
            ?.textDocument?.inlineCompletionWithReferences?.endpointOverride
    }

    public static initInstance(features: QServiceManagerFeatures): AmazonQTokenServiceManager {
        if (!AmazonQTokenServiceManager.instance) {
            AmazonQTokenServiceManager.instance = new AmazonQTokenServiceManager(features)
            AmazonQTokenServiceManager.instance.initialize()

            return AmazonQTokenServiceManager.instance
        }

        throw new AmazonQServiceAlreadyInitializedError()
    }

    public static getInstance(): AmazonQTokenServiceManager {
        if (!AmazonQTokenServiceManager.instance) {
            throw new AmazonQServiceInitializationError(
                'Amazon Q service has not been initialized yet. Make sure the Amazon Q server is present and properly initialized.'
            )
        }

        return AmazonQTokenServiceManager.instance
    }

    private initialize(): void {
        if (!this.features.lsp.getClientInitializeParams()) {
            this.logging.log('AmazonQTokenServiceManager initialized before LSP connection was initialized.')
            throw new AmazonQServiceInitializationError(
                'AmazonQTokenServiceManager initialized before LSP connection was initialized.'
            )
        }

        // Bind methods that are passed by reference to some handlers to maintain proper scope.
        this.serviceFactory = this.serviceFactory.bind(this)
        this.streamingClientFactory = this.streamingClientFactory.bind(this)

        this.logging.log('Reading enableDeveloperProfileSupport setting from AWSInitializationOptions')
        if (this.features.lsp.getClientInitializeParams()?.initializationOptions?.aws) {
            const awsOptions = this.features.lsp.getClientInitializeParams()?.initializationOptions?.aws || {}
            this.enableDeveloperProfileSupport = signalsAWSQDeveloperProfilesEnabled(awsOptions)

            this.logging.log(`Enabled Q Developer Profile support: ${this.enableDeveloperProfileSupport}`)
        }

        this.connectionType = 'none'
        this.state = 'PENDING_CONNECTION'

        this.logging.log('Manager instance is initialize')
    }

    public handleOnCredentialsDeleted(type: CredentialsType): void {
        this.logging.log(`Received credentials delete event for type: ${type}`)
        if (type === 'iam') {
            return
        }

        if (type === ('bearer' as CredentialsType)) {
            // Only clear Q state when Q credentials are deleted
            const hasQCredentials = this.features.credentialsProvider.hasCredentials('bearer' as CredentialsType)
            if (!hasQCredentials) {
                this.logging.log(`Clearing Q credentials and state only`)
                ChatDatabase.clearModelCache()
                this.cancelActiveProfileChangeToken()
                this.resetQOnlyService()
                this.connectionType = 'none'
                this.state = 'PENDING_CONNECTION'
                ProfileStatusMonitor.resetMcpState()
            }
        }
    }

    public handleOnCredentialsUpdated(type: CredentialsType): void {
        this.logging.log(`Received credentials update event for type: ${type}`)

        if (type === ('bearer' as CredentialsType)) {
            // Check Q credentials
            const qCreds = this.features.credentialsProvider.getCredentials('bearer' as CredentialsType)
            if (qCreds && 'token' in qCreds && qCreds.token) {
                this.logging.log(`Q token updated: ${qCreds.token.substring(0, 20)}...`)
            }
        }
    }

    public async handleOnUpdateConfiguration(params: UpdateConfigurationParams, _token: CancellationToken) {
        try {
            if (params.section === Q_CONFIGURATION_SECTION && params.settings.profileArn !== undefined) {
                const profileArn = params.settings.profileArn
                const region = params.settings.region

                if (!isStringOrNull(profileArn)) {
                    throw new Error('Expected params.settings.profileArn to be of either type string or null')
                }

                this.logging.log(`Q Profile update is requested for profile ${profileArn}`)
                this.cancelActiveProfileChangeToken()
                this.profileChangeTokenSource = new CancellationTokenSource()

                await this.handleProfileChange(profileArn, this.profileChangeTokenSource.token)
            }
        } catch (error) {
            this.logging.log('Error updating profiles: ' + error)
            if (error instanceof AmazonQServiceProfileUpdateCancelled) {
                throw new ResponseError(LSPErrorCodes.ServerCancelled, error.message, {
                    awsErrorCode: error.code,
                })
            }
            if (error instanceof AmazonQError) {
                throw new ResponseError(LSPErrorCodes.RequestFailed, error.message, {
                    awsErrorCode: error.code,
                })
            }

            throw new ResponseError(LSPErrorCodes.RequestFailed, 'Failed to update configuration')
        } finally {
            if (this.profileChangeTokenSource) {
                this.profileChangeTokenSource.dispose()
                this.profileChangeTokenSource = undefined
            }
        }
    }

    /**
     * Validate if Bearer Token Connection type has changed mid-session.
     * When connection type change is detected: reinitialize CodeWhispererService class with current connection type.
     */
    private handleSsoConnectionChange() {
        const newConnectionType = this.features.credentialsProvider.getConnectionType()

        this.logServiceState('Validate State of SSO Connection')

        const noCreds = !this.features.credentialsProvider.hasCredentials('bearer' as CredentialsType)
        const noConnectionType = newConnectionType === 'none'
        if (noCreds || noConnectionType) {
            // Connection was reset, wait for SSO connection token from client
            this.logging.log(
                `No active SSO connection is detected: no ${noCreds ? 'credentials' : 'connection type'} provided. Resetting the client`
            )
            this.resetQOnlyService()
            this.connectionType = 'none'
            this.state = 'PENDING_CONNECTION'

            return
        }

        // Connection type hasn't change.

        if (newConnectionType === this.connectionType) {
            this.logging.debug(`Connection type did not change: ${this.connectionType}`)

            return
        }

        const endpointOverride =
            this.features.lsp.getClientInitializeParams()?.initializationOptions?.aws?.awsClientCapabilities
                ?.textDocument?.inlineCompletionWithReferences?.endpointOverride

        // Connection type changed to 'builderId' | 'external_idp'
        // for now pretend External IdP is just a special case of Builder ID where the subscription has already been established
        // and user does not need a profile
        if (newConnectionType === 'builderId' || newConnectionType === 'external_idp') {
            this.logging.log(`Detected New connection type: ${newConnectionType}`)
            this.resetQOnlyService()

            // For the builderId connection type regional endpoint discovery chain is:
            // region set by client -> runtime region -> default region
            const clientParams = this.features.lsp.getClientInitializeParams()

            this.createQServiceInstances(
                newConnectionType,
                clientParams?.initializationOptions?.aws?.region,
                endpointOverride
            )
            this.state = 'INITIALIZED'
            this.logging.log(`Initialized Amazon Q service with ${newConnectionType} connection`)

            // Emit auth success event
            ProfileStatusMonitor.emitAuthSuccess()

            return
        }

        // Connection type changed to 'identityCenter'

        if (newConnectionType === 'identityCenter') {
            this.logging.log('Detected New connection type: identityCenter')

            this.resetQOnlyService()

            if (this.enableDeveloperProfileSupport) {
                this.connectionType = 'identityCenter'
                this.state = 'PENDING_Q_PROFILE'
                this.logServiceState('Pending profile selection for IDC connection')

                return
            }

            this.createQServiceInstances('identityCenter', undefined, endpointOverride)
            this.state = 'INITIALIZED'
            this.logging.log('Initialized Amazon Q service with identityCenter connection')

            // Emit auth success event
            ProfileStatusMonitor.emitAuthSuccess()

            return
        }

        this.logServiceState('Unknown Connection state')
    }

    private cancelActiveProfileChangeToken() {
        this.profileChangeTokenSource?.cancel()
        this.profileChangeTokenSource?.dispose()
        this.profileChangeTokenSource = undefined
    }

    private handleTokenCancellationRequest(token: CancellationToken) {
        if (token.isCancellationRequested) {
            this.logServiceState('Handling CancellationToken cancellation request')
            throw new AmazonQServiceProfileUpdateCancelled('Requested profile update got cancelled')
        }
    }

    private async handleProfileChange(newProfileArn: string | null, token: CancellationToken): Promise<void> {
        if (!this.enableDeveloperProfileSupport) {
            this.logging.log('Developer Profiles Support is not enabled')
            return
        }

        if (typeof newProfileArn === 'string' && newProfileArn.length === 0) {
            throw new Error('Received invalid Profile ARN (empty string)')
        }

        this.logServiceState('UpdateProfile is requested')

        // Test if connection type changed
        this.handleSsoConnectionChange()

        if (this.connectionType === 'none') {
            if (newProfileArn !== null) {
                // During reauthentication, connection might be temporarily 'none' but user is providing a profile
                // Set connection type to identityCenter to proceed with profile setting
                this.connectionType = 'identityCenter'
                this.state = 'PENDING_Q_PROFILE_UPDATE'
            } else {
                this.logServiceState('Received null profile while not connected, ignoring request')
                return
            }
        }

        if (this.connectionType !== 'identityCenter') {
            this.logServiceState('Q Profile can not be set')
            throw new AmazonQServiceNoProfileSupportError(
                `Connection type ${this.connectionType} does not support Developer Profiles feature.`
            )
        }

        if ((this.state === 'INITIALIZED' && this.activeIdcProfile) || this.state === 'PENDING_Q_PROFILE') {
            // Change status to pending to prevent API calls until profile is updated.
            // Because `listAvailableProfiles` below can take few seconds to complete,
            // there is possibility that client could send requests while profile is changing.
            this.state = 'PENDING_Q_PROFILE_UPDATE'
        }

        // Client sent an explicit null, indicating they want to reset the assigned profile (if any)
        if (newProfileArn === null) {
            this.logServiceState('Received null profile, resetting to PENDING_Q_PROFILE state')
            this.resetQOnlyService()
            this.state = 'PENDING_Q_PROFILE'

            return
        }

        const parsedArn = parse(newProfileArn)
        const region = parsedArn.region
        const endpoint = AWS_Q_ENDPOINTS.get(region)
        if (!endpoint) {
            throw new Error('Requested profileArn region is not supported')
        }

        // Hack to inject a dummy profile name as it's not used by client IDE for now, if client IDE starts consuming name field then we should also pass both profile name and arn from the IDE
        // When service is ready to take more tps, revert https://github.com/aws/language-servers/pull/1329 to add profile validation
        const newProfile: AmazonQDeveloperProfile = {
            arn: newProfileArn,
            name: 'Client provided profile',
            identityDetails: {
                region: parsedArn.region,
            },
        }

        if (!newProfile || !newProfile.identityDetails?.region) {
            this.logging.log(`Amazon Q Profile ${newProfileArn} is not valid`)
            this.resetQOnlyService()
            this.state = 'PENDING_Q_PROFILE'

            throw new AmazonQServiceInvalidProfileError('Requested Amazon Q Profile does not exist')
        }

        this.handleTokenCancellationRequest(token)

        if (!this.activeIdcProfile) {
            this.activeIdcProfile = newProfile
            this.createQServiceInstances('identityCenter', newProfile.identityDetails.region, this.endpointOverride())
            this.state = 'INITIALIZED'
            this.logging.log(
                `Initialized identityCenter connection to region ${newProfile.identityDetails.region} for profile ${newProfile.arn}`
            )

            // Emit auth success event
            ProfileStatusMonitor.emitAuthSuccess()

            return
        }

        // Profile didn't change
        if (this.activeIdcProfile && this.activeIdcProfile.arn === newProfile.arn) {
            // Update cached profile fields, keep existing client
            this.logging.log(`Profile selection did not change, active profile is ${this.activeIdcProfile.arn}`)
            this.activeIdcProfile = newProfile
            this.state = 'INITIALIZED'

            // Emit auth success event
            ProfileStatusMonitor.emitAuthSuccess()

            return
        }

        this.handleTokenCancellationRequest(token)

        // At this point new valid profile is selected.

        const oldRegion = this.activeIdcProfile.identityDetails?.region
        const newRegion = newProfile.identityDetails.region
        if (oldRegion === newRegion) {
            this.logging.log(`New profile is in the same region as old one, keeping exising service.`)
            this.activeIdcProfile = newProfile
            this.state = 'INITIALIZED'
            this.logging.log(`New active profile is ${this.activeIdcProfile.arn}, region ${newRegion}`)

            if (this.cachedCodewhispererService) {
                this.cachedCodewhispererService.profileArn = newProfile.arn
            }

            if (this.cachedStreamingClient) {
                this.cachedStreamingClient.profileArn = newProfile.arn
            }

            // Emit auth success event
            ProfileStatusMonitor.emitAuthSuccess()

            return
        }

        this.logging.log(`Switching service client region from ${oldRegion} to ${newRegion}`)
        this.notifyRegionChangeListeners(newRegion)

        this.handleTokenCancellationRequest(token)

        // Selected new profile is in different region. Re-initialize service
        this.resetQOnlyService()

        this.activeIdcProfile = newProfile

        this.createQServiceInstances('identityCenter', newProfile.identityDetails.region, this.endpointOverride())
        this.state = 'INITIALIZED'

        // Emit auth success event
        ProfileStatusMonitor.emitAuthSuccess()

        return
    }

<<<<<<< HEAD
        if (profileArn === null) {
            // Clear ATX profile
            if (this.cachedAtxCodewhispererService) {
                this.cachedAtxCodewhispererService.profileArn = undefined
            }
            if (this.cachedAtxStreamingClient) {
                this.cachedAtxStreamingClient.profileArn = undefined
            }
            this.logging.log('ATX profile cleared')
            return
        }

        // Set ATX profile
        const parsedArn = parse(profileArn)
        const region = parsedArn.region
        const endpoint = ATX_FES_ENDPOINTS.get(region)
        if (!endpoint) {
            throw new Error('Requested profileArn region is not supported')
        }
        this.logging.log(`Setting up for ${profileArn} with endpoint ${endpoint} and region ${region}`)

        // Create ATX profile object
        const newProfile: AmazonQDeveloperProfile = {
            arn: profileArn,
            name: 'ATX Client provided profile',
            identityDetails: {
                region: parsedArn.region,
            },
        }

        this.activeAtxProfile = newProfile

        if (this.cachedAtxCodewhispererService) {
            this.cachedAtxCodewhispererService.profileArn = newProfile.arn
        } else {
            this.createAtxServiceInstances()
        }

        if (this.cachedAtxStreamingClient) {
            this.cachedAtxStreamingClient.profileArn = newProfile.arn
        }

        this.logging.log(`ATX profile updated to: ${newProfile.arn}`)

        // Log credential storage status
        setTimeout(() => {
            this.logging.log('DEBUG-ATX-TIMEOUT: Checking credential providers in setTimeout')

            // Debug runtime structure
            this.logging.log(`DEBUG-ATX-TIMEOUT: Runtime keys: ${Object.keys(this.features.runtime || {})}`)

            const atxCredentialsProvider = this.features.runtime.getAtxCredentialsProvider?.()
            this.logging.log(
                `DEBUG-ATX-TIMEOUT: getAtxCredentialsProvider function: ${typeof this.features.runtime.getAtxCredentialsProvider}`
            )
            this.logging.log(`DEBUG-ATX-TIMEOUT: ATX provider available: ${!!atxCredentialsProvider}`)

            const hasAtxCreds = atxCredentialsProvider?.hasCredentials('bearer')
            const hasQCreds = this.features.credentialsProvider.hasCredentials('bearer' as CredentialsType)
            this.logging.log(`credential check: atx=${hasAtxCreds}, q=${hasQCreds}`)

            if (hasAtxCreds) {
                const atxCreds = atxCredentialsProvider.getCredentials('bearer')
                if (atxCreds && 'token' in atxCreds && atxCreds.token) {
                    this.logging.log(`Found ATX credentials: ${atxCreds.token.substring(0, 20)}...`)
                }
            }

            if (hasQCreds) {
                const qCreds = this.features.credentialsProvider.getCredentials('bearer' as CredentialsType)
                if (qCreds && 'token' in qCreds && qCreds.token) {
                    this.logging.log(`Found Q credentials: ${qCreds.token.substring(0, 20)}...`)
                }
            }
        }, 200)
    }
=======
>>>>>>> 767206fa
    public getCodewhispererService(): CodeWhispererServiceToken {
        // Prevent initiating requests while profile change is in progress.
        if (this.state === 'PENDING_Q_PROFILE_UPDATE') {
            throw new AmazonQServicePendingProfileUpdateError()
        }
        // Explicitly check for Q-specific bearer credentials
        if (!this.features.credentialsProvider.hasCredentials('bearer' as CredentialsType)) {
            throw new AmazonQServicePendingSigninError()
        }
        this.handleSsoConnectionChange()

        if (this.state === 'INITIALIZED' && this.cachedCodewhispererService) {
            return this.cachedCodewhispererService
        }

        if (this.state === 'PENDING_CONNECTION') {
            throw new AmazonQServicePendingSigninError()
        }

        if (this.state === 'PENDING_Q_PROFILE') {
            throw new AmazonQServicePendingProfileError()
        }
        throw new AmazonQServiceNotInitializedError()
    }

    public getAtxCodewhispererService(): CodeWhispererServiceToken {
        throw new Error(
            'ATX functionality has been moved to AtxTokenServiceManager. Use AtxTokenServiceManager.getInstance().getAtxCodewhispererService() instead.'
        )
    }

    public getStreamingClient() {
        this.logging.log('Getting instance of CodeWhispererStreaming client')

        // Trigger checks in token service
        const tokenService = this.getCodewhispererService()

        // Use Q-specific region/endpoint from active profile
        const { region, endpoint } = getAmazonQRegionAndEndpoint(
            this.features.runtime,
            this.features.logging,
            this.activeIdcProfile?.identityDetails?.region
        )

        if (!tokenService || !region || !endpoint) {
            throw new AmazonQServiceNotInitializedError()
        }

        if (!this.cachedStreamingClient) {
            this.cachedStreamingClient = this.streamingClientFactory(region, endpoint)
        }

        return this.cachedStreamingClient
    }

    private resetQOnlyService() {
        this.logging.log('Resetting Q-only services')
        this.cachedCodewhispererService?.abortInflightRequests()
        this.cachedCodewhispererService = undefined
        this.cachedStreamingClient?.abortInflightRequests()
        this.cachedStreamingClient = undefined
        this.activeIdcProfile = undefined
        this.region = undefined
        this.endpoint = undefined
        this.logging.log('Q services reset complete')
    }

    private createQServiceInstances(
        connectionType: Exclude<SsoConnectionType, 'none'>,
        clientOrProfileRegion: string | undefined,
        endpointOverride: string | undefined
    ) {
        this.logServiceState('Initializing Q-only CodewhispererService')

        const { region, endpoint } = getAmazonQRegionAndEndpoint(
            this.features.runtime,
            this.features.logging,
            clientOrProfileRegion
        )

        // Cache active region and endpoint selection
        this.connectionType = connectionType
        this.region = region
        this.endpoint = endpoint

        if (endpointOverride) {
            this.endpoint = endpointOverride
        }

        this.cachedCodewhispererService = this.serviceFactory(region, this.endpoint)
        this.logging.log(
            `Q CodeWhispererToken service for connection type ${connectionType} was initialized, region=${region}`
        )

        this.cachedStreamingClient = this.streamingClientFactory(region, this.endpoint)
        this.logging.log(
            `Q StreamingClient service for connection type ${connectionType} was initialized, region=${region}`
        )

        this.logServiceState('Q CodewhispererService and StreamingClient Initialization finished')
    }

    private getCustomUserAgent() {
        const initializeParams = this.features.lsp.getClientInitializeParams() || {}

        return getUserAgent(initializeParams as InitializeParams, this.features.runtime.serverInfo)
    }

    private serviceFactory(region: string, endpoint: string): CodeWhispererServiceToken {
        const customUserAgent = this.getCustomUserAgent()
        const initParam = this.features.lsp.getClientInitializeParams()
        const userContext = initParam
            ? makeUserContextObject(initParam, this.features.runtime.platform, 'token', this.serverInfo)
            : undefined
        const service = new CodeWhispererServiceToken(
            this.features.credentialsProvider,
            this.features.workspace,
            this.features.logging,
            region,
            endpoint,
            this.features.sdkInitializator,
            userContext,
            customUserAgent
        )

        service.customizationArn = this.configurationCache.getProperty('customizationArn')
        service.profileArn = this.activeIdcProfile?.arn
        service.shareCodeWhispererContentWithAWS = this.configurationCache.getProperty(
            'shareCodeWhispererContentWithAWS'
        )

        this.logging.log('Configured CodeWhispererServiceToken instance settings:')
        this.logging.log(
            `customUserAgent=${customUserAgent}, customizationArn=${service.customizationArn}, shareCodeWhispererContentWithAWS=${service.shareCodeWhispererContentWithAWS}`
        )

        return service
    }

    private streamingClientFactory(region: string, endpoint: string): StreamingClientServiceToken {
        // Ensure Q streaming client uses only 'bearer' credentials
        this.logging.log('Creating Q-specific credentials provider for streaming client')
        const qCredentialsProvider = {
            hasCredentials: (type: CredentialsType) => {
                this.logging.log(`Q credentials provider: checking hasCredentials for type ${type}`)
                return this.features.credentialsProvider.hasCredentials(type)
            },
            getConnectionType: () => this.features.credentialsProvider.getConnectionType(),
            getCredentials: (type: CredentialsType) => {
                const creds = this.features.credentialsProvider.getCredentials(type)
                this.logging.log(
                    `Q credentials provider: getCredentials for ${type}, token present: ${creds && 'token' in creds && !!creds.token}`
                )
                if (creds && 'token' in creds && creds.token) {
                    this.logging.log(`Q using token: ${creds.token.substring(0, 20)}...`)
                }
                return creds
            },
        } as CredentialsProvider

        const streamingClient = new StreamingClientServiceToken(
            qCredentialsProvider,
            this.features.sdkInitializator,
            this.features.logging,
            region,
            endpoint,
            this.getCustomUserAgent()
        )
        streamingClient.profileArn = this.activeIdcProfile?.arn
        streamingClient.shareCodeWhispererContentWithAWS = this.configurationCache.getProperty(
            'shareCodeWhispererContentWithAWS'
        )

        this.logging.debug(`Created streaming client instance region=${region}, endpoint=${endpoint}`)
        return streamingClient
    }

<<<<<<< HEAD
    private atxServiceFactory(region: string, endpoint: string): CodeWhispererServiceToken {
        this.logging.log('Creating ATX CodeWhisperer service using ATX credentials provider')

        const atxCredentialsProvider = this.features.atxCredentialsProvider
        if (!atxCredentialsProvider) {
            throw new Error('ATX credentials provider not available in features')
        }

        const customUserAgent = this.getCustomUserAgent()
        // Create ATX-specific userContext to avoid Q account ID override
        const initParam = this.features.lsp.getClientInitializeParams()
        const atxUserContext = initParam
            ? makeUserContextObject(initParam, this.features.runtime.platform, 'atx-token', this.serverInfo)
            : undefined
        const service = new CodeWhispererServiceToken(
            atxCredentialsProvider,
            this.features.workspace,
            this.features.logging,
            region,
            endpoint,
            this.features.sdkInitializator,
            atxUserContext,
            customUserAgent
        )

        service.customizationArn = this.configurationCache.getProperty('customizationArn')
        service.profileArn = this.activeAtxProfile?.arn
        service.shareCodeWhispererContentWithAWS = this.configurationCache.getProperty(
            'shareCodeWhispererContentWithAWS'
        )

        this.logging.log('Configured ATX CodeWhispererServiceToken instance settings:')
        this.logging.log(
            `customUserAgent=${customUserAgent}, customizationArn=${service.customizationArn}, shareCodeWhispererContentWithAWS=${service.shareCodeWhispererContentWithAWS}`
        )

        return service
    }
    private atxStreamingClientFactory(region: string, endpoint: string): StreamingClientServiceToken {
        this.logging.log('Creating ATX streaming client using runtime getAtxCredentialsProvider v2.0')

        // Use the new getAtxCredentialsProvider() from runtime
        const atxCredentialsProvider = this.features.atxCredentialsProvider
        if (!atxCredentialsProvider) {
            throw new Error('ATX credentials provider not available in features')
        }

        const streamingClient = new StreamingClientServiceToken(
            atxCredentialsProvider,
            this.features.sdkInitializator,
            this.features.logging,
            region,
            endpoint,
            this.getCustomUserAgent()
        )
        streamingClient.profileArn = this.activeAtxProfile?.arn
        streamingClient.shareCodeWhispererContentWithAWS = this.configurationCache.getProperty(
            'shareCodeWhispererContentWithAWS'
        )

        this.logging.debug(`Created ATX streaming client instance region=${region}, endpoint=${endpoint}`)
        return streamingClient
    }

=======
>>>>>>> 767206fa
    private log(message: string): void {
        const prefix = 'Amazon Q Token Service Manager'
        this.logging?.log(`${prefix}: ${message}`)
    }

    private logServiceState(context: string): void {
        this.logging?.debug(
            JSON.stringify({
                context,
                state: {
                    serviceStatus: this.state,
                    connectionType: this.connectionType,
                    activeIdcProfile: this.activeIdcProfile,
                },
            })
        )
    }

    // For Unit Tests
    public static resetInstance(): void {
        AmazonQTokenServiceManager.instance = null
    }

    public getState() {
        return this.state
    }

    public getConnectionType() {
        return this.connectionType
    }

    public override getActiveProfileArn() {
        return this.activeIdcProfile?.arn
    }

    public setServiceFactory(factory: (region: string, endpoint: string) => CodeWhispererServiceToken) {
        this.serviceFactory = factory.bind(this)
    }

    public getServiceFactory() {
        return this.serviceFactory
    }

    public getEnableDeveloperProfileSupport(): boolean {
        return this.enableDeveloperProfileSupport === undefined ? false : this.enableDeveloperProfileSupport
    }

    /**
     * Registers a listener that will be called when the region changes
     * @param listener Function that will be called with the new region
     * @returns Function to unregister the listener
     */
    public override onRegionChange(listener: (region: string) => void): () => void {
        this.regionChangeListeners.push(listener)
        // If we already have a region, notify the listener immediately
        if (this.region) {
            try {
                listener(this.region)
            } catch (error) {
                this.logging.error(`Error in region change listener: ${error}`)
            }
        }
        return () => {
            this.regionChangeListeners = this.regionChangeListeners.filter(l => l !== listener)
        }
    }

    private notifyRegionChangeListeners(region: string): void {
        this.logging.debug(
            `Notifying ${this.regionChangeListeners.length} region change listeners of region: ${region}`
        )
        this.regionChangeListeners.forEach(listener => {
            try {
                listener(region)
            } catch (error) {
                this.logging.error(`Error in region change listener: ${error}`)
            }
        })
    }

    public getRegion(): string | undefined {
        return this.region
    }
}

export const initBaseTokenServiceManager = (features: QServiceManagerFeatures) =>
    AmazonQTokenServiceManager.initInstance(features)

export const getOrThrowBaseTokenServiceManager = (): AmazonQBaseServiceManager =>
    AmazonQTokenServiceManager.getInstance()<|MERGE_RESOLUTION|>--- conflicted
+++ resolved
@@ -457,85 +457,6 @@
         return
     }
 
-<<<<<<< HEAD
-        if (profileArn === null) {
-            // Clear ATX profile
-            if (this.cachedAtxCodewhispererService) {
-                this.cachedAtxCodewhispererService.profileArn = undefined
-            }
-            if (this.cachedAtxStreamingClient) {
-                this.cachedAtxStreamingClient.profileArn = undefined
-            }
-            this.logging.log('ATX profile cleared')
-            return
-        }
-
-        // Set ATX profile
-        const parsedArn = parse(profileArn)
-        const region = parsedArn.region
-        const endpoint = ATX_FES_ENDPOINTS.get(region)
-        if (!endpoint) {
-            throw new Error('Requested profileArn region is not supported')
-        }
-        this.logging.log(`Setting up for ${profileArn} with endpoint ${endpoint} and region ${region}`)
-
-        // Create ATX profile object
-        const newProfile: AmazonQDeveloperProfile = {
-            arn: profileArn,
-            name: 'ATX Client provided profile',
-            identityDetails: {
-                region: parsedArn.region,
-            },
-        }
-
-        this.activeAtxProfile = newProfile
-
-        if (this.cachedAtxCodewhispererService) {
-            this.cachedAtxCodewhispererService.profileArn = newProfile.arn
-        } else {
-            this.createAtxServiceInstances()
-        }
-
-        if (this.cachedAtxStreamingClient) {
-            this.cachedAtxStreamingClient.profileArn = newProfile.arn
-        }
-
-        this.logging.log(`ATX profile updated to: ${newProfile.arn}`)
-
-        // Log credential storage status
-        setTimeout(() => {
-            this.logging.log('DEBUG-ATX-TIMEOUT: Checking credential providers in setTimeout')
-
-            // Debug runtime structure
-            this.logging.log(`DEBUG-ATX-TIMEOUT: Runtime keys: ${Object.keys(this.features.runtime || {})}`)
-
-            const atxCredentialsProvider = this.features.runtime.getAtxCredentialsProvider?.()
-            this.logging.log(
-                `DEBUG-ATX-TIMEOUT: getAtxCredentialsProvider function: ${typeof this.features.runtime.getAtxCredentialsProvider}`
-            )
-            this.logging.log(`DEBUG-ATX-TIMEOUT: ATX provider available: ${!!atxCredentialsProvider}`)
-
-            const hasAtxCreds = atxCredentialsProvider?.hasCredentials('bearer')
-            const hasQCreds = this.features.credentialsProvider.hasCredentials('bearer' as CredentialsType)
-            this.logging.log(`credential check: atx=${hasAtxCreds}, q=${hasQCreds}`)
-
-            if (hasAtxCreds) {
-                const atxCreds = atxCredentialsProvider.getCredentials('bearer')
-                if (atxCreds && 'token' in atxCreds && atxCreds.token) {
-                    this.logging.log(`Found ATX credentials: ${atxCreds.token.substring(0, 20)}...`)
-                }
-            }
-
-            if (hasQCreds) {
-                const qCreds = this.features.credentialsProvider.getCredentials('bearer' as CredentialsType)
-                if (qCreds && 'token' in qCreds && qCreds.token) {
-                    this.logging.log(`Found Q credentials: ${qCreds.token.substring(0, 20)}...`)
-                }
-            }
-        }, 200)
-    }
-=======
->>>>>>> 767206fa
     public getCodewhispererService(): CodeWhispererServiceToken {
         // Prevent initiating requests while profile change is in progress.
         if (this.state === 'PENDING_Q_PROFILE_UPDATE') {
@@ -713,73 +634,6 @@
         return streamingClient
     }
 
-<<<<<<< HEAD
-    private atxServiceFactory(region: string, endpoint: string): CodeWhispererServiceToken {
-        this.logging.log('Creating ATX CodeWhisperer service using ATX credentials provider')
-
-        const atxCredentialsProvider = this.features.atxCredentialsProvider
-        if (!atxCredentialsProvider) {
-            throw new Error('ATX credentials provider not available in features')
-        }
-
-        const customUserAgent = this.getCustomUserAgent()
-        // Create ATX-specific userContext to avoid Q account ID override
-        const initParam = this.features.lsp.getClientInitializeParams()
-        const atxUserContext = initParam
-            ? makeUserContextObject(initParam, this.features.runtime.platform, 'atx-token', this.serverInfo)
-            : undefined
-        const service = new CodeWhispererServiceToken(
-            atxCredentialsProvider,
-            this.features.workspace,
-            this.features.logging,
-            region,
-            endpoint,
-            this.features.sdkInitializator,
-            atxUserContext,
-            customUserAgent
-        )
-
-        service.customizationArn = this.configurationCache.getProperty('customizationArn')
-        service.profileArn = this.activeAtxProfile?.arn
-        service.shareCodeWhispererContentWithAWS = this.configurationCache.getProperty(
-            'shareCodeWhispererContentWithAWS'
-        )
-
-        this.logging.log('Configured ATX CodeWhispererServiceToken instance settings:')
-        this.logging.log(
-            `customUserAgent=${customUserAgent}, customizationArn=${service.customizationArn}, shareCodeWhispererContentWithAWS=${service.shareCodeWhispererContentWithAWS}`
-        )
-
-        return service
-    }
-    private atxStreamingClientFactory(region: string, endpoint: string): StreamingClientServiceToken {
-        this.logging.log('Creating ATX streaming client using runtime getAtxCredentialsProvider v2.0')
-
-        // Use the new getAtxCredentialsProvider() from runtime
-        const atxCredentialsProvider = this.features.atxCredentialsProvider
-        if (!atxCredentialsProvider) {
-            throw new Error('ATX credentials provider not available in features')
-        }
-
-        const streamingClient = new StreamingClientServiceToken(
-            atxCredentialsProvider,
-            this.features.sdkInitializator,
-            this.features.logging,
-            region,
-            endpoint,
-            this.getCustomUserAgent()
-        )
-        streamingClient.profileArn = this.activeAtxProfile?.arn
-        streamingClient.shareCodeWhispererContentWithAWS = this.configurationCache.getProperty(
-            'shareCodeWhispererContentWithAWS'
-        )
-
-        this.logging.debug(`Created ATX streaming client instance region=${region}, endpoint=${endpoint}`)
-        return streamingClient
-    }
-
-=======
->>>>>>> 767206fa
     private log(message: string): void {
         const prefix = 'Amazon Q Token Service Manager'
         this.logging?.log(`${prefix}: ${message}`)
