--- conflicted
+++ resolved
@@ -76,12 +76,9 @@
 
 interface QProjectContextConfig {
     enableLocalIndexing: boolean // aws.q.projectContext.enableLocalIndexing
-<<<<<<< HEAD
     enableGpuAcceleration: boolean // aws.q.projectContext.enableGpuAcceleration
     indexWorkerThreads: number // aws.q.projectContext.indexWorkerThreads
-=======
     localIndexing?: LocalIndexConfig
->>>>>>> 5475521d
 }
 
 interface QConfigSection {
@@ -125,17 +122,14 @@
                 },
                 projectContext: {
                     enableLocalIndexing: newQConfig.projectContext?.enableLocalIndexing === true,
-<<<<<<< HEAD
                     enableGpuAcceleration: newQConfig.projectContext?.enableGpuAcceleration === true,
                     indexWorkerThreads: newQConfig.projectContext?.indexWorkerThreads ?? -1,
-=======
                     localIndexing: {
                         ignoreFilePatterns: newQConfig.projectContext?.localIndexing?.ignoreFilePatterns ?? [],
                         maxFileSizeMB: newQConfig.projectContext?.localIndexing?.maxFileSizeMB ?? 10,
                         maxIndexSizeMB: newQConfig.projectContext?.localIndexing?.maxIndexSizeMB ?? 2048,
                         indexCacheDirPath: newQConfig.projectContext?.localIndexing?.indexCacheDirPath ?? undefined,
                     },
->>>>>>> 5475521d
                 },
             }
 
@@ -184,17 +178,14 @@
         shareCodeWhispererContentWithAWS: false,
         projectContext: {
             enableLocalIndexing: false,
-<<<<<<< HEAD
             enableGpuAcceleration: false,
             indexWorkerThreads: -1,
-=======
             localIndexing: {
                 ignoreFilePatterns: [],
                 maxFileSizeMB: 10,
                 maxIndexSizeMB: 2048,
                 indexCacheDirPath: undefined,
             },
->>>>>>> 5475521d
         },
     }
 }
