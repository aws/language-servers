--- conflicted
+++ resolved
@@ -64,16 +64,16 @@
     }
 }
 
-<<<<<<< HEAD
 export class AmazonQServiceProfileThrottlingError extends AmazonQError {
     constructor(message: string = 'Amazon Q Profile has encountered throttling error') {
         super(message, 'E_AMAZON_Q_PROFILE_THROTTLING')
         this.name = 'AmazonQServiceProfileThrottlingError'
-=======
+    }
+}
+
 export class AmazonQServiceConnectionExpiredError extends AmazonQError {
     constructor(message: string = 'Current authentication token is expired.') {
         super(message, 'E_AMAZON_Q_CONNECTION_EXPIRED')
         this.name = 'AmazonQServiceConnectionExpiredError'
->>>>>>> e4d4ef02
     }
 }