--- conflicted
+++ resolved
@@ -29,11 +29,7 @@
 import { QueryInlineProjectContextRequestV2 } from 'local-indexing'
 import { URI } from 'vscode-uri'
 import { waitUntil } from '@aws/lsp-core/out/util/timeoutUtils'
-<<<<<<< HEAD
-import { RecentEditTracker } from '../../language-server/inline-completion/codeEditTracker'
-=======
 import { AmazonQBaseServiceManager } from '../amazonQServiceManager/BaseAmazonQServiceManager'
->>>>>>> 14dac873
 
 type CrossFileSupportedLanguage =
     | 'java'
@@ -65,12 +61,6 @@
     nextContent: string
     score?: number
 }
-
-export async function fetchRecentEdits(
-    document: TextDocument,
-    position: Position,
-    workspace: RecentEditTracker
-): Promise<void> {}
 
 export async function fetchSupplementalContextForSrc(
     document: TextDocument,
