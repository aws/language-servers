--- conflicted
+++ resolved
@@ -8,11 +8,8 @@
 import { AWSError } from 'aws-sdk'
 import { expect } from 'chai'
 import * as sinon from 'sinon'
-<<<<<<< HEAD
-=======
 import * as os from 'os'
 import * as path from 'path'
->>>>>>> 9b2490e7
 import { BUILDER_ID_START_URL } from './constants'
 import {
     getBearerTokenFromProvider,
@@ -24,14 +21,10 @@
     isQuotaExceededError,
     isStringOrNull,
     safeGet,
-<<<<<<< HEAD
-} from './utils'
-=======
     getFileExtensionName,
     listFilesWithGitignore,
 } from './utils'
 import { promises as fsPromises } from 'fs'
->>>>>>> 9b2490e7
 
 describe('getBearerTokenFromProvider', () => {
     const mockToken = 'mockToken'
@@ -389,8 +382,6 @@
         limitForIterationsError.message = 'foo bar'
         assert.strictEqual(isQuotaExceededError(limitForIterationsError), false)
     })
-<<<<<<< HEAD
-=======
 })
 
 describe('getFileExtensionName', () => {
@@ -586,5 +577,4 @@
 
         assert.deepStrictEqual(files.sort(), expectedFiles)
     })
->>>>>>> 9b2490e7
 })