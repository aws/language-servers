--- conflicted
+++ resolved
@@ -23,7 +23,7 @@
 import { fdir } from 'fdir'
 
 const LIBRARY_DIR = (() => {
-    if (require.main) {
+    if (require.main?.filename) {
         return path.join(dirname(require.main.filename), 'indexing')
     }
     return path.join(__dirname, 'indexing')
@@ -43,6 +43,8 @@
     maxFileSizeMB?: number
     maxIndexSizeMB?: number
     indexCacheDirPath?: string
+    enableGpuAcceleration?: boolean
+    indexWorkerThreads?: number
 }
 
 export class LocalProjectContextController {
@@ -87,31 +89,6 @@
         return this.instance
     }
 
-<<<<<<< HEAD
-    public async init(
-        config: {
-            enableGpuAcceleration?: boolean
-            indexWorkerThreads?: number
-        },
-        vectorLib?: any
-    ): Promise<void> {
-        try {
-            if (config.enableGpuAcceleration) {
-                process.env.Q_ENABLE_GPU = 'true'
-            } else {
-                delete process.env.Q_ENABLE_GPU
-            }
-            if (config.indexWorkerThreads && config.indexWorkerThreads > 0 && config.indexWorkerThreads < 100) {
-                process.env.Q_WORKER_THREADS = config.indexWorkerThreads.toString()
-            } else {
-                delete process.env.Q_WORKER_THREADS
-            }
-
-            this.log.info(
-                `Vector library initializing with GPU acceleration: ${config.enableGpuAcceleration}, ` +
-                    `index worker thread count: ${config.indexWorkerThreads}`
-            )
-=======
     public async init({
         vectorLib,
         ignoreFilePatterns = [],
@@ -120,8 +97,13 @@
         maxFileSizeMB = this.DEFAULT_MAX_FILE_SIZE_MB,
         maxIndexSizeMB = this.DEFAULT_MAX_INDEX_SIZE_MB,
         indexCacheDirPath = path.join(homedir(), '.aws', 'amazonq', 'cache'),
+        enableGpuAcceleration = false,
+        indexWorkerThreads = 0,
     }: LocalProjectContextInitializationOptions = {}): Promise<void> {
         try {
+            if (this._vecLib) {
+                return
+            }
             this.includeSymlinks = includeSymlinks
             this.maxFileSizeMB = maxFileSizeMB
             this.maxIndexSizeMB = maxIndexSizeMB
@@ -130,7 +112,22 @@
             if (indexCacheDirPath?.length > 0 && path.parse(indexCacheDirPath)) {
                 this.indexCacheDirPath = indexCacheDirPath
             }
->>>>>>> 5475521d
+
+            if (enableGpuAcceleration) {
+                process.env.Q_ENABLE_GPU = 'true'
+            } else {
+                delete process.env.Q_ENABLE_GPU
+            }
+            if (indexWorkerThreads && indexWorkerThreads > 0 && indexWorkerThreads < 100) {
+                process.env.Q_WORKER_THREADS = indexWorkerThreads.toString()
+            } else {
+                delete process.env.Q_WORKER_THREADS
+            }
+            this.log.info(
+                `Vector library initializing with GPU acceleration: ${enableGpuAcceleration}, ` +
+                    `index worker thread count: ${indexWorkerThreads}`
+            )
+
             const libraryPath = path.join(LIBRARY_DIR, 'dist', 'extension.js')
             const vecLib = vectorLib ?? (await import(libraryPath))
             if (vecLib) {
@@ -172,12 +169,6 @@
     private async buildIndex(): Promise<void> {
         try {
             if (this._vecLib) {
-<<<<<<< HEAD
-                const sourceFiles = await this.processWorkspaceFolders(this.workspaceFolders)
-                const rootDir = this.findCommonWorkspaceRoot(this.workspaceFolders)
-                await this._vecLib?.buildIndex(sourceFiles, rootDir, 'all')
-                this.log.info('Context index built successfully')
-=======
                 const sourceFiles = await this.processWorkspaceFolders(
                     this.workspaceFolders,
                     this.ignoreFilePatterns,
@@ -188,7 +179,7 @@
                     this.maxIndexSizeMB
                 )
                 await this._vecLib?.buildIndex(sourceFiles, this.indexCacheDirPath, 'all')
->>>>>>> 5475521d
+                this.log.info('Context index built successfully')
             }
         } catch (error) {
             this.log.error(`Error building index: ${error}`)
