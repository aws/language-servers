--- conflicted
+++ resolved
@@ -1,8 +1,4 @@
-<<<<<<< HEAD
-import { Chat, Logging, Workspace, WorkspaceFolder } from '@aws/language-server-runtimes/server-interface'
-=======
-import { WorkspaceIndexConfiguration, Logging, WorkspaceFolder } from '@aws/language-server-runtimes/server-interface'
->>>>>>> dd49420b
+import { Logging, WorkspaceFolder, Chat, Workspace } from '@aws/language-server-runtimes/server-interface'
 import { dirname } from 'path'
 import { languageByExtension } from './languageDetection'
 import { homedir } from 'os'
@@ -54,12 +50,22 @@
 
     private workspaceFolders: WorkspaceFolder[]
     private _vecLib?: VectorLibAPI
-<<<<<<< HEAD
     private _contextCommandSymbolsUpdated = false
     private readonly contextCommandsProvider: ContextCommandsProvider
-    private readonly fileExtensions: string[]
     private readonly clientName: string
     private readonly log: Logging
+
+    private ignoreFilePatterns?: string[]
+    private includeSymlinks?: boolean
+    private maxFileSizeMB?: number
+    private maxIndexSizeMB?: number
+    private respectUserGitIgnores?: boolean
+    private indexCacheDirPath: string = path.join(homedir(), '.aws', 'amazonq', 'cache')
+
+    private readonly fileExtensions: string[] = Object.keys(languageByExtension)
+    private readonly DEFAULT_MAX_INDEX_SIZE_MB = 2048
+    private readonly DEFAULT_MAX_FILE_SIZE_MB = 10
+    private readonly MB_TO_BYTES = 1024 * 1024
 
     constructor(
         clientName: string,
@@ -68,25 +74,6 @@
         chat: Chat,
         workspace: Workspace
     ) {
-        this.fileExtensions = Object.keys(languageByExtension)
-=======
-    private readonly clientName: string
-    private readonly log: Logging
-
-    private ignoreFilePatterns?: string[]
-    private includeSymlinks?: boolean
-    private maxFileSizeMB?: number
-    private maxIndexSizeMB?: number
-    private respectUserGitIgnores?: boolean
-    private indexCacheDirPath: string = path.join(homedir(), '.aws', 'amazonq', 'cache')
-
-    private readonly fileExtensions: string[] = Object.keys(languageByExtension)
-    private readonly DEFAULT_MAX_INDEX_SIZE_MB = 2048
-    private readonly DEFAULT_MAX_FILE_SIZE_MB = 10
-    private readonly MB_TO_BYTES = 1024 * 1024
-
-    constructor(clientName: string, workspaceFolders: WorkspaceFolder[], logging: Logging) {
->>>>>>> dd49420b
         this.workspaceFolders = workspaceFolders
         this.clientName = clientName
         this.log = logging
@@ -144,10 +131,6 @@
         this.contextCommandsProvider?.dispose()
     }
 
-    public getRootDirectory() {
-        return this.findCommonWorkspaceRoot(this.workspaceFolders)
-    }
-
     public async updateIndex(filePaths: string[], operation: UpdateMode): Promise<void> {
         if (!this._vecLib) {
             return
@@ -229,7 +212,6 @@
         }
     }
 
-<<<<<<< HEAD
     public async getContextCommandItems(): Promise<ContextCommandItem[]> {
         if (!this._vecLib) {
             return []
@@ -295,28 +277,8 @@
         }
     }
 
-    private async processWorkspaceFolders(workspaceFolders?: WorkspaceFolder[] | null): Promise<string[]> {
-        const workspaceSourceFiles: string[] = []
-        if (workspaceFolders) {
-            for (const folder of workspaceFolders) {
-                const folderPath = URI.parse(folder.uri).fsPath
-                this.log.info(`Processing workspace: ${folder.name}`)
-
-                try {
-                    const sourceFiles = await this.getCodeSourceFiles(folderPath)
-                    workspaceSourceFiles.push(...sourceFiles)
-                } catch (error) {
-                    this.log.error(`Error processing ${folder.name}: ${error}`)
-                }
-            }
-        }
-        this.log.info(`Found ${workspaceSourceFiles.length} source files`)
-        return workspaceSourceFiles
-    }
-=======
     private fileMeetsFileSizeConstraints(filePath: string, sizeConstraints: SizeConstraints): boolean {
         let fileSize
->>>>>>> dd49420b
 
         try {
             fileSize = fs.statSync(filePath).size
