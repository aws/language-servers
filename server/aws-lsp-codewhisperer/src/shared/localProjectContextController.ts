--- conflicted
+++ resolved
@@ -15,8 +15,13 @@
 const { fdir } = require('fdir')
 const fs = require('fs')
 const path = require('path')
-<<<<<<< HEAD
-const LIBRARY_DIR = path.join(dirname(require.main!.filename), 'indexing')
+
+const LIBRARY_DIR = (() => {
+    if (require.main) {
+        return path.join(dirname(require.main.filename), 'indexing')
+    }
+    return path.join(__dirname, 'indexing')
+})()
 
 export interface SizeConstraints {
     maxFileSize: number
@@ -32,14 +37,6 @@
     maxFileSizeMb?: number
     maxIndexSizeMb?: number
 }
-=======
-const LIBRARY_DIR = (() => {
-    if (require.main) {
-        return path.join(dirname(require.main.filename), 'indexing')
-    }
-    return path.join(__dirname, 'indexing')
-})()
->>>>>>> f5dac38c
 
 export class LocalProjectContextController {
     private static instance: LocalProjectContextController | undefined
@@ -83,19 +80,12 @@
         maxIndexSizeMb = this.DEFAULT_MAX_INDEX_SIZE,
     }: LocalProjectContextInitializationOptions = {}): Promise<void> {
         try {
-<<<<<<< HEAD
             this.includeSymlinks = includeSymlinks
             this.maxFileSizeMb = maxFileSizeMb
             this.maxIndexSizeMb = maxIndexSizeMb
             this.respectUserGitIgnores = respectUserGitIgnores
             this.ignoreFilePatterns = ignoreFilePatterns
 
-            const vecLib = vectorLib ?? (await import(path.join(LIBRARY_DIR, 'dist', 'extension.js')))
-            const root = this.findCommonWorkspaceRoot(this.workspaceFolders)
-            this._vecLib = await vecLib.start(LIBRARY_DIR, this.clientName, root)
-            await this.buildIndex()
-            LocalProjectContextController.instance = this
-=======
             const libraryPath = path.join(LIBRARY_DIR, 'dist', 'extension.js')
             const vecLib = vectorLib ?? (await import(libraryPath))
             if (vecLib) {
@@ -106,7 +96,6 @@
             } else {
                 this.log.warn(`Vector library could not be imported from: ${libraryPath}`)
             }
->>>>>>> f5dac38c
         } catch (error) {
             this.log?.error('Vector library failed to initialize:' + error)
         }
