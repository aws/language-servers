--- conflicted
+++ resolved
@@ -338,32 +338,6 @@
     scope?: string
     source?: string
     transportType?: string
-<<<<<<< HEAD
-}
-
-// Agentic MCP Telemetry
-export type MCPConfigEvent = {
-    credentialStartUrl?: string
-    languageServerVersion?: string
-    numActiveServers?: number
-    numGlobalServers?: number
-    numProjectServers?: number
-    numToolsAlwaysAllowed?: number
-    numToolsDenied?: number
-}
-
-export type MCPServerInitializeEvent = {
-    command?: string
-    credentialStartUrl?: string
-    enabled?: boolean
-    initializeTime?: number
-    languageServerVersion?: string
-    numTools?: number
-    scope?: string
-    source?: string
-    transportType?: string
-=======
->>>>>>> a3cf3880
 }
 
 export type EnterFocusChatEvent = {
