import { CodeWhispererServiceToken } from '../codeWhispererService'
import {
    CredentialsProvider,
    CredentialsType,
    Logging,
    Telemetry,
} from '@aws/language-server-runtimes/server-interface'
import { CodeWhispererSession } from '../../language-server/inline-completion/session/sessionManager'
import {
    SuggestionState,
    UserTriggerDecisionEvent,
    UserContext,
    OptOutPreference,
    SendTelemetryEventRequest,
    ChatInteractWithMessageEvent,
    ChatMessageInteractionType,
    CodeCoverageEvent,
    TelemetryEvent,
    ChatAddMessageEvent,
    UserIntent,
    InlineChatEvent,
} from '../../client/token/codewhispererbearertokenclient'
import { getCompletionType, getSsoConnectionType, isAwsError } from '../utils'
import {
    ChatConversationType,
    ChatHistoryActionEvent,
    ChatInteractionType,
    ChatTelemetryEventName,
    CodeWhispererUserModificationEvent,
    CodeWhispererUserTriggerDecisionEvent,
    ExportTabEvent,
    InteractWithMessageEvent,
    LoadHistoryEvent,
    UiClickEvent,
} from './types'
import { CodewhispererLanguage, getRuntimeLanguage } from '../languageDetection'
import { CONVERSATION_ID_METRIC_KEY } from '../../language-server/chat/telemetry/chatTelemetryController'
import { AmazonQBaseServiceManager } from '../amazonQServiceManager/BaseAmazonQServiceManager'
import { InlineChatResultParams } from '@aws/language-server-runtimes/protocol'

export class TelemetryService {
    // Using Base service manager here to support fallback cases such as in codeWhispererServer
    private serviceManager: AmazonQBaseServiceManager
    private userContext: UserContext | undefined
    private optOutPreference!: OptOutPreference
    private enableTelemetryEventsToDestination: boolean
    private telemetry: Telemetry
    private credentialsProvider: CredentialsProvider
    private logging: Logging
    private profileArn: string | undefined

    private readonly cwInteractionTypeMap: Record<ChatInteractionType, ChatMessageInteractionType> = {
        [ChatInteractionType.InsertAtCursor]: 'INSERT_AT_CURSOR',
        [ChatInteractionType.CopySnippet]: 'COPY_SNIPPET',
        [ChatInteractionType.Copy]: 'COPY',
        [ChatInteractionType.ClickLink]: 'CLICK_LINK',
        [ChatInteractionType.ClickFollowUp]: 'CLICK_FOLLOW_UP',
        [ChatInteractionType.HoverReference]: 'HOVER_REFERENCE',
        [ChatInteractionType.Upvote]: 'UPVOTE',
        [ChatInteractionType.Downvote]: 'DOWNVOTE',
        [ChatInteractionType.ClickBodyLink]: 'CLICK_BODY_LINK',
    }

    constructor(
        serviceManager: AmazonQBaseServiceManager,
        credentialsProvider: CredentialsProvider,
        telemetry: Telemetry,
        logging: Logging
    ) {
        this.serviceManager = serviceManager
        this.credentialsProvider = credentialsProvider
        this.telemetry = telemetry
        this.logging = logging
        this.enableTelemetryEventsToDestination = true
    }

    public updateUserContext(userContext: UserContext | undefined): void {
        this.userContext = userContext
    }

    public updateOptOutPreference(optOutPreference: OptOutPreference): void {
        this.optOutPreference = optOutPreference
    }

    public updateProfileArn(profileArn: string) {
        this.profileArn = profileArn
    }

    public updateEnableTelemetryEventsToDestination(enableTelemetryEventsToDestination: boolean): void {
        this.enableTelemetryEventsToDestination = enableTelemetryEventsToDestination
    }

    private getCredentialsType(): CredentialsType {
        return this.serviceManager.getCodewhispererService().getCredentialsType()
    }

    // NOTE : CWSPR Service GetManager
    private getService(): CodeWhispererServiceToken {
        const service = this.serviceManager.getCodewhispererService() as CodeWhispererServiceToken

        if (!service.sendTelemetryEvent) {
            throw new Error(
                `Service of type: ${service.getCredentialsType()} returned by service manager is not compatible with TelemetryService`
            )
        }

        return service
    }

    private getSuggestionState(session: CodeWhispererSession): SuggestionState {
        let suggestionState: SuggestionState
        switch (session.getAggregatedUserTriggerDecision()) {
            case 'Accept':
                suggestionState = 'ACCEPT'
                break
            case 'Reject':
                suggestionState = 'REJECT'
                break
            case 'Discard':
                suggestionState = 'DISCARD'
                break
            default:
                suggestionState = 'EMPTY'
        }
        return suggestionState
    }

    private shouldSendTelemetry(): boolean {
        const ssoConnectionType = getSsoConnectionType(this.credentialsProvider)

        return (
            this.getCredentialsType() === 'bearer' &&
            ((ssoConnectionType === 'builderId' && this.optOutPreference === 'OPTIN') ||
                ssoConnectionType === 'identityCenter')
        )
    }

    private logSendTelemetryEventFailure(error: any) {
        let requestId: string | undefined
        if (isAwsError(error)) {
            requestId = error.requestId
        }

        this.logging.log(
            `Failed to sendTelemetryEvent to CodeWhisperer, requestId: ${requestId ?? ''}, message: ${error?.message}`
        )
    }

    private async invokeSendTelemetryEvent(event: TelemetryEvent) {
        try {
            if (!this.shouldSendTelemetry()) {
                return
            }
            const request: SendTelemetryEventRequest = {
                telemetryEvent: event,
            }
            if (this.userContext !== undefined) {
                request.userContext = this.userContext
            }
            if (this.optOutPreference !== undefined) {
                request.optOutPreference = this.optOutPreference
            }
            if (this.profileArn !== undefined) {
                request.profileArn = this.profileArn
            }
            await this.getService().sendTelemetryEvent(request)
        } catch (error) {
            this.logSendTelemetryEventFailure(error)
        }
    }

    private getCWClientTelemetryInteractionType(interactionType: ChatInteractionType): ChatMessageInteractionType {
        return this.cwInteractionTypeMap[interactionType] || 'UNKNOWN'
    }

    public emitUserTriggerDecision(session: CodeWhispererSession, timeSinceLastUserModification?: number) {
        if (this.enableTelemetryEventsToDestination) {
            const data: CodeWhispererUserTriggerDecisionEvent = {
                codewhispererSessionId: session.codewhispererSessionId || '',
                codewhispererFirstRequestId: session.responseContext?.requestId || '',
                credentialStartUrl: session.credentialStartUrl,
                codewhispererSuggestionState: session.getAggregatedUserTriggerDecision(),
                codewhispererCompletionType:
                    session.suggestions.length > 0 ? getCompletionType(session.suggestions[0]) : undefined,
                codewhispererLanguage: session.language,
                codewhispererTriggerType: session.triggerType,
                codewhispererAutomatedTriggerType: session.autoTriggerType,
                codewhispererTriggerCharacter:
                    session.autoTriggerType === 'SpecialCharacters' ? session.triggerCharacter : undefined,
                codewhispererLineNumber: session.startPosition.line,
                codewhispererCursorOffset: session.startPosition.character,
                codewhispererSuggestionCount: session.suggestions.length,
                codewhispererClassifierResult: session.classifierResult,
                codewhispererClassifierThreshold: session.classifierThreshold,
                codewhispererTotalShownTime: session.totalSessionDisplayTime || 0,
                codewhispererTypeaheadLength: session.typeaheadLength || 0,
                // Global time between any 2 document changes
                codewhispererTimeSinceLastDocumentChange: timeSinceLastUserModification,
                codewhispererTimeSinceLastUserDecision: session.previousTriggerDecisionTime
                    ? session.startTime - session.previousTriggerDecisionTime
                    : undefined,
                codewhispererTimeToFirstRecommendation: session.timeToFirstRecommendation,
                codewhispererPreviousSuggestionState: session.previousTriggerDecision,
                codewhispererSupplementalContextTimeout: session.supplementalMetadata?.isProcessTimeout,
                codewhispererSupplementalContextIsUtg: session.supplementalMetadata?.isUtg,
                codewhispererSupplementalContextLength: session.supplementalMetadata?.contentsLength,
                codewhispererCustomizationArn: session.customizationArn,
                codewhispererCharactersAccepted: this.getAcceptedCharacterCount(session),
                codewhispererSuggestionImportCount: session.codewhispererSuggestionImportCount,
                codewhispererSupplementalContextStrategyId: session.supplementalMetadata?.strategy,
            }
            this.telemetry.emitMetric({
                name: 'codewhisperer_userTriggerDecision',
                data: data,
            })
        }
        const acceptedSuggestion = session.suggestions.find(s => s.itemId === session.acceptedSuggestionId)
        const generatedLines =
            acceptedSuggestion === undefined || acceptedSuggestion.content.trim() === ''
                ? 0
                : acceptedSuggestion.content.split('\n').length
        const referenceCount =
            acceptedSuggestion === undefined
                ? 0
                : acceptedSuggestion.references && acceptedSuggestion.references.length > 0
                  ? 1
                  : 0
        const acceptedCharacterCount =
            acceptedSuggestion && acceptedSuggestion.content ? acceptedSuggestion.content.length : 0
        const perceivedLatencyMilliseconds =
            session.triggerType === 'OnDemand' ? session.timeToFirstRecommendation : timeSinceLastUserModification
        const streakLength = session.getAndUpdateStreakLength(session.getAggregatedUserTriggerDecision() || 'Empty')

        const event: UserTriggerDecisionEvent = {
            sessionId: session.codewhispererSessionId || '',
            requestId: session.responseContext?.requestId || '',
            customizationArn: session.customizationArn === '' ? undefined : session.customizationArn,
            programmingLanguage: {
                languageName: getRuntimeLanguage(session.language),
            },
            completionType:
                session.suggestions.length > 0 ? getCompletionType(session.suggestions[0]).toUpperCase() : 'LINE',
            suggestionState: this.getSuggestionState(session),
            recommendationLatencyMilliseconds: session.firstCompletionDisplayLatency
                ? session.firstCompletionDisplayLatency
                : 0,
            timestamp: new Date(Date.now()),
            triggerToResponseLatencyMilliseconds: session.timeToFirstRecommendation,
            suggestionReferenceCount: referenceCount,
            generatedLine: generatedLines,
            numberOfRecommendations: session.suggestions.length,
            perceivedLatencyMilliseconds: perceivedLatencyMilliseconds,
            acceptedCharacterCount: acceptedCharacterCount,
            addedCharacterCount: acceptedCharacterCount,
            streakLength: streakLength,
        }
        return this.invokeSendTelemetryEvent({
            userTriggerDecisionEvent: event,
        })
    }

    private getAcceptedCharacterCount(session: CodeWhispererSession) {
        let acceptedSuggestion = session.suggestions.find(s => s.itemId === session.acceptedSuggestionId)
        return acceptedSuggestion && acceptedSuggestion.content ? acceptedSuggestion.content.length : 0
    }

    public emitChatInteractWithMessage(
        metric: Omit<InteractWithMessageEvent, 'cwsprChatConversationId'>,
        options?: {
            conversationId?: string
            acceptedLineCount?: number
        }
    ) {
        if (options?.conversationId === undefined) {
            return
        }
        if (this.enableTelemetryEventsToDestination) {
            this.telemetry.emitMetric({
                name: ChatTelemetryEventName.InteractWithMessage,
                data: {
                    ...metric,
                    [CONVERSATION_ID_METRIC_KEY]: options.conversationId,
                    credentialStartUrl: this.credentialsProvider.getConnectionMetadata()?.sso?.startUrl,
                    result: 'Succeeded',
                },
            })
        }
        const event: ChatInteractWithMessageEvent = {
            conversationId: options.conversationId,
            messageId: metric.cwsprChatMessageId,
            interactionType: this.getCWClientTelemetryInteractionType(metric.cwsprChatInteractionType),
            interactionTarget: metric.cwsprChatInteractionTarget,
            acceptedCharacterCount: metric.cwsprChatAcceptedCharactersLength,
            acceptedLineCount: options.acceptedLineCount,
            acceptedSnippetHasReference: false,
            hasProjectLevelContext: false,
        }
        if (metric.codewhispererCustomizationArn) {
            event.customizationArn = metric.codewhispererCustomizationArn
        }
        return this.invokeSendTelemetryEvent({
            chatInteractWithMessageEvent: event,
        })
    }

    public emitChatUserModificationEvent(params: {
        conversationId: string
        messageId: string
        modificationPercentage: number
        customizationArn?: string
    }) {
        if (this.enableTelemetryEventsToDestination) {
            this.telemetry.emitMetric({
                name: ChatTelemetryEventName.ModifyCode,
                data: {
                    [CONVERSATION_ID_METRIC_KEY]: params.conversationId,
                    cwsprChatMessageId: params.messageId,
                    cwsprChatModificationPercentage: params.modificationPercentage,
                    codewhispererCustomizationArn: params.customizationArn,
                    credentialStartUrl: this.credentialsProvider.getConnectionMetadata()?.sso?.startUrl,
                    result: 'Succeeded',
                },
            })
        }
        return this.invokeSendTelemetryEvent({
            chatUserModificationEvent: params,
        })
    }

    public emitUserModificationEvent(
        params: {
            sessionId: string
            requestId: string
            languageId: CodewhispererLanguage
            customizationArn?: string
            timestamp: Date
            modificationPercentage: number
            acceptedCharacterCount: number
            unmodifiedAcceptedCharacterCount: number
        },
        additionalParams: {
            completionType: string
            triggerType: string
            credentialStartUrl: string | undefined
        }
    ) {
        if (this.enableTelemetryEventsToDestination) {
            const data: CodeWhispererUserModificationEvent = {
                codewhispererRequestId: params.requestId,
                codewhispererSessionId: params.sessionId,
                codewhispererCompletionType: additionalParams.completionType,
                codewhispererTriggerType: additionalParams.triggerType,
                codewhispererLanguage: getRuntimeLanguage(params.languageId),
                codewhispererModificationPercentage: params.modificationPercentage,
                codewhispererCharactersAccepted: params.acceptedCharacterCount,
                codewhispererCharactersModified: params.unmodifiedAcceptedCharacterCount,
                credentialStartUrl: additionalParams.credentialStartUrl,
            }
            this.telemetry.emitMetric({
                name: 'codewhisperer_userModification',
                data: data,
            })
        }

        return this.invokeSendTelemetryEvent({
            userModificationEvent: {
                sessionId: params.sessionId,
                requestId: params.requestId,
                programmingLanguage: {
                    languageName: getRuntimeLanguage(params.languageId),
                },
                // deprecated % value and should not be used by service side
                modificationPercentage: params.modificationPercentage,
                customizationArn: params.customizationArn,
                timestamp: params.timestamp,
                acceptedCharacterCount: params.acceptedCharacterCount,
                unmodifiedAcceptedCharacterCount: params.unmodifiedAcceptedCharacterCount,
                addedCharacterCount: params.acceptedCharacterCount,
                unmodifiedAddedCharacterCount: params.unmodifiedAcceptedCharacterCount,
            },
        })
    }

    public emitCodeCoverageEvent(
        params: {
            languageId: CodewhispererLanguage
            acceptedCharacterCount: number
            totalCharacterCount: number
            customizationArn?: string
            userWrittenCodeCharacterCount?: number
            userWrittenCodeLineCount?: number
        },
        additionalParams: Partial<{
            percentage: number
            successCount: number
            credentialStartUrl?: string
        }>
    ) {
        if (this.enableTelemetryEventsToDestination) {
            this.telemetry.emitMetric({
                name: 'codewhisperer_codePercentage',
                data: {
                    codewhispererTotalTokens: params.totalCharacterCount,
                    codewhispererLanguage: params.languageId,
                    codewhispererSuggestedTokens: params.acceptedCharacterCount,
                    codewhispererPercentage: additionalParams.percentage,
                    successCount: additionalParams.successCount,
                    codewhispererCustomizationArn: params.customizationArn,
                    credentialStartUrl: additionalParams.credentialStartUrl,
                },
            })
        }
        const event: CodeCoverageEvent = {
            programmingLanguage: {
                languageName: getRuntimeLanguage(params.languageId),
            },
            acceptedCharacterCount: params.acceptedCharacterCount,
            totalCharacterCount: params.totalCharacterCount,
            timestamp: new Date(Date.now()),
<<<<<<< HEAD
            addedCharacterCount: params.acceptedCharacterCount,
=======
            userWrittenCodeCharacterCount: params.userWrittenCodeCharacterCount,
            userWrittenCodeLineCount: params.userWrittenCodeLineCount,
>>>>>>> 455f3188
        }
        if (params.customizationArn) event.customizationArn = params.customizationArn

        return this.invokeSendTelemetryEvent({
            codeCoverageEvent: event,
        })
    }

    public emitExportTab(event: ExportTabEvent) {
        if (this.enableTelemetryEventsToDestination) {
            this.telemetry.emitMetric({
                name: ChatTelemetryEventName.ExportTab,
                data: event,
            })
        }
    }

    public emitLoadHistory(event: LoadHistoryEvent) {
        if (this.enableTelemetryEventsToDestination) {
            this.telemetry.emitMetric({
                name: ChatTelemetryEventName.LoadHistory,
                data: event,
            })
        }
    }

    public emitChatHistoryAction(event: ChatHistoryActionEvent) {
        if (this.enableTelemetryEventsToDestination) {
            this.telemetry.emitMetric({
                name: ChatTelemetryEventName.ChatHistoryAction,
                data: event,
            })
        }
    }

    public emitUiClick(event: UiClickEvent) {
        if (this.enableTelemetryEventsToDestination) {
            this.telemetry.emitMetric({
                name: ChatTelemetryEventName.UiClick,
                data: { elementId: event.elementId },
            })
        }
    }

    public emitChatAddMessage(
        params: {
            conversationId?: string
            messageId?: string
            customizationArn?: string
            userIntent?: UserIntent
            hasCodeSnippet?: boolean
            programmingLanguage?: CodewhispererLanguage
            activeEditorTotalCharacters?: number
            timeToFirstChunkMilliseconds?: number
            timeBetweenChunks?: number[]
            fullResponselatency?: number
            requestLength?: number
            responseLength?: number
            numberOfCodeBlocks?: number
            hasProjectLevelContext?: number
            agenticCodingMode?: boolean
        },
        additionalParams: Partial<{
            chatTriggerInteraction: string
            chatResponseCode: number
            chatSourceLinkCount?: number
            chatReferencesCount?: number
            chatFollowUpCount?: number
            chatConversationType: ChatConversationType
            chatActiveEditorImportCount?: number
            cwsprChatHasContextList: boolean
            cwsprChatFolderContextCount: number
            cwsprChatFileContextCount: number
            cwsprChatFileContextLength: number
            cwsprChatRuleContextCount: number
            cwsprChatRuleContextLength: number
            cwsprChatPromptContextCount: number
            cwsprChatPromptContextLength: number
            cwsprChatCodeContextCount: number
            cwsprChatCodeContextLength: number
            cwsprChatFocusFileContextLength: number
            languageServerVersion?: string
            requestIds?: string[]
        }>
    ) {
        if (!params.conversationId || !params.messageId) {
            return
        }
        const timeBetweenChunks = params.timeBetweenChunks?.slice(0, 100)
        // truncate requestIds if longer than 875 so it does not go over field limit
        const truncatedRequestIds = additionalParams.requestIds?.slice(0, 875)

        if (this.enableTelemetryEventsToDestination) {
            this.telemetry.emitMetric({
                name: ChatTelemetryEventName.AddMessage,
                data: {
                    credentialStartUrl: this.credentialsProvider.getConnectionMetadata()?.sso?.startUrl,
                    [CONVERSATION_ID_METRIC_KEY]: params.conversationId,
                    cwsprChatHasCodeSnippet: params.hasCodeSnippet,
                    cwsprChatTriggerInteraction: additionalParams.chatTriggerInteraction,
                    cwsprChatMessageId: params.messageId,
                    cwsprChatUserIntent: params.userIntent,
                    cwsprChatProgrammingLanguage: params.programmingLanguage,
                    cwsprChatResponseCodeSnippetCount: params.numberOfCodeBlocks,
                    cwsprChatResponseCode: additionalParams.chatResponseCode,
                    cwsprChatSourceLinkCount: additionalParams.chatSourceLinkCount,
                    cwsprChatReferencesCount: additionalParams.chatReferencesCount,
                    cwsprChatFollowUpCount: additionalParams.chatFollowUpCount,
                    cwsprChatTimeToFirstChunk: params.timeToFirstChunkMilliseconds,
                    cwsprChatFullResponseLatency: params.fullResponselatency,
                    cwsprChatTimeBetweenChunks: timeBetweenChunks,
                    cwsprChatRequestLength: params.requestLength,
                    cwsprChatResponseLength: params.responseLength,
                    cwsprChatConversationType: additionalParams.chatConversationType,
                    cwsprChatActiveEditorTotalCharacters: params.activeEditorTotalCharacters,
                    cwsprChatActiveEditorImportCount: additionalParams.chatActiveEditorImportCount,
                    codewhispererCustomizationArn: params.customizationArn,
                    cwsprChatHasContextList: additionalParams.cwsprChatHasContextList,
                    cwsprChatFolderContextCount: additionalParams.cwsprChatFolderContextCount,
                    cwsprChatFileContextCount: additionalParams.cwsprChatFileContextCount,
                    cwsprChatRuleContextCount: additionalParams.cwsprChatRuleContextCount,
                    cwsprChatPromptContextCount: additionalParams.cwsprChatPromptContextCount,
                    cwsprChatFileContextLength: additionalParams.cwsprChatFileContextLength,
                    cwsprChatRuleContextLength: additionalParams.cwsprChatRuleContextLength,
                    cwsprChatPromptContextLength: additionalParams.cwsprChatPromptContextLength,
                    cwsprChatFocusFileContextLength: additionalParams.cwsprChatFocusFileContextLength,
                    cwsprChatCodeContextCount: additionalParams.cwsprChatCodeContextCount,
                    cwsprChatCodeContextLength: additionalParams.cwsprChatCodeContextLength,
                    result: 'Succeeded',
                    enabled: params.agenticCodingMode,
                    languageServerVersion: additionalParams.languageServerVersion,
                    requestIds: truncatedRequestIds,
                },
            })
        }

        const event: ChatAddMessageEvent = {
            conversationId: params.conversationId,
            messageId: params.messageId,
            userIntent: params.userIntent,
            hasCodeSnippet: params.hasCodeSnippet,
            activeEditorTotalCharacters: params.activeEditorTotalCharacters,
            timeToFirstChunkMilliseconds: params.timeToFirstChunkMilliseconds,
            timeBetweenChunks: timeBetweenChunks,
            fullResponselatency: params.fullResponselatency,
            requestLength: params.requestLength,
            responseLength: params.responseLength,
            numberOfCodeBlocks: params.numberOfCodeBlocks,
            hasProjectLevelContext: false,
        }
        if (params.customizationArn) {
            event.customizationArn = params.customizationArn
        }
        if (params.programmingLanguage) {
            event.programmingLanguage = {
                languageName: getRuntimeLanguage(params.programmingLanguage),
            }
        }
        return this.invokeSendTelemetryEvent({
            chatAddMessageEvent: event,
        })
    }

    public emitInlineChatResultLog(params: InlineChatResultParams) {
        const event: InlineChatEvent = {
            requestId: params.requestId,
            timestamp: new Date(),
            inputLength: params.inputLength,
            numSelectedLines: params.selectedLines,
            numSuggestionAddChars: params.suggestionAddedChars,
            numSuggestionAddLines: params.suggestionAddedLines,
            numSuggestionDelChars: params.suggestionDeletedChars,
            numSuggestionDelLines: params.suggestionDeletedLines,
            codeIntent: params.codeIntent,
            userDecision: params.userDecision,
            responseStartLatency: params.responseStartLatency,
            responseEndLatency: params.responseEndLatency,
        }
        if (params.programmingLanguage) {
            event.programmingLanguage = {
                languageName: getRuntimeLanguage(params.programmingLanguage.languageName as CodewhispererLanguage),
            }
        }
        return this.invokeSendTelemetryEvent({
            inlineChatEvent: event,
        })
    }
}<|MERGE_RESOLUTION|>--- conflicted
+++ resolved
@@ -417,12 +417,9 @@
             acceptedCharacterCount: params.acceptedCharacterCount,
             totalCharacterCount: params.totalCharacterCount,
             timestamp: new Date(Date.now()),
-<<<<<<< HEAD
             addedCharacterCount: params.acceptedCharacterCount,
-=======
             userWrittenCodeCharacterCount: params.userWrittenCodeCharacterCount,
             userWrittenCodeLineCount: params.userWrittenCodeLineCount,
->>>>>>> 455f3188
         }
         if (params.customizationArn) event.customizationArn = params.customizationArn
 
