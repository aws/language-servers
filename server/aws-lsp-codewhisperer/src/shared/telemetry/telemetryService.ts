--- conflicted
+++ resolved
@@ -391,7 +391,6 @@
             chatFollowUpCount?: number
             chatConversationType: ChatConversationType
             chatActiveEditorImportCount?: number
-<<<<<<< HEAD
             cwsprChatHasContextList: boolean
             cwsprChatFolderContextCount: number
             cwsprChatFileContextCount: number
@@ -401,9 +400,7 @@
             cwsprChatPromptContextCount: number
             cwsprChatPromptContextLength: number
             cwsprChatFocusFileContextLength: number
-=======
             languageServerVersion?: string
->>>>>>> a7bfc1a0
         }>
     ) {
         if (!params.conversationId || !params.messageId) {
@@ -435,7 +432,6 @@
                     cwsprChatActiveEditorTotalCharacters: params.activeEditorTotalCharacters,
                     cwsprChatActiveEditorImportCount: additionalParams.chatActiveEditorImportCount,
                     codewhispererCustomizationArn: params.customizationArn,
-<<<<<<< HEAD
                     cwsprChatHasContextList: additionalParams.cwsprChatHasContextList,
                     cwsprChatFolderContextCount: additionalParams.cwsprChatFolderContextCount,
                     cwsprChatFileContextCount: additionalParams.cwsprChatFileContextCount,
@@ -445,10 +441,8 @@
                     cwsprChatRuleContextLength: additionalParams.cwsprChatRuleContextLength,
                     cwsprChatPromptContextLength: additionalParams.cwsprChatPromptContextLength,
                     cwsprChatFocusFileContextLength: additionalParams.cwsprChatFileContextLength,
-=======
                     result: 'Succeeded',
                     languageServerVersion: additionalParams.languageServerVersion,
->>>>>>> a7bfc1a0
                 },
             })
         }
