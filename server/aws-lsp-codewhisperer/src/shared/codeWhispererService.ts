import {
    BearerCredentials,
    CredentialsProvider,
    CredentialsType,
    Workspace,
    Logging,
    SDKInitializator,
    TextDocument,
    CancellationToken,
    CancellationTokenSource,
} from '@aws/language-server-runtimes/server-interface'
import { waitUntil } from '@aws/lsp-core/out/util/timeoutUtils'
import { AWSError, ConfigurationOptions, CredentialProviderChain, Credentials } from 'aws-sdk'
import { PromiseResult } from 'aws-sdk/lib/request'
import { Request } from 'aws-sdk/lib/core'
import { v4 as uuidv4 } from 'uuid'
import {
    CodeWhispererSigv4ClientConfigurationOptions,
    createCodeWhispererSigv4Client,
} from '../client/sigv4/codewhisperer'
import {
    CodeWhispererTokenClientConfigurationOptions,
    createCodeWhispererTokenClient,
    RequestExtras,
} from '../client/token/codewhisperer'
<<<<<<< HEAD
// Right now the only difference between the token client and the IAM client for codewhisperer is the difference in function name
import CodeWhispererSigv4Client = require('../client/sigv4/codewhisperersigv4client')
import CodeWhispererTokenClient = require('../client/token/codewhispererbearertokenclient')
import { applyUnifiedDiff, getEndOfEditPosition } from '../language-server/inline-completion/diffUtils'
import { Position } from 'vscode-languageserver-textdocument'
import { getErrorId } from './utils'

=======
import CodeWhispererSigv4Client = require('../client/sigv4/codewhisperersigv4client')
import CodeWhispererTokenClient = require('../client/token/codewhispererbearertokenclient')
import { getErrorId } from './utils'
>>>>>>> cfc68311
import { GenerateCompletionsResponse } from '../client/token/codewhispererbearertokenclient'

export interface Suggestion extends CodeWhispererTokenClient.Completion, CodeWhispererSigv4Client.Recommendation {
    itemId: string
}

export interface GenerateSuggestionsRequest extends CodeWhispererTokenClient.GenerateCompletionsRequest {
    // TODO : This is broken due to Interface 'GenerateSuggestionsRequest' cannot simultaneously extend types 'GenerateCompletionsRequest' and 'GenerateRecommendationsRequest'.
    //CodeWhispererSigv4Client.GenerateRecommendationsRequest {
    maxResults: number
}

export type FileContext = GenerateSuggestionsRequest['fileContext']

export interface ResponseContext {
    requestId: string
    codewhispererSessionId: string
    nextToken?: string
}

export enum SuggestionType {
    EDIT = 'EDIT',
    COMPLETION = 'COMPLETION',
}

export interface GenerateSuggestionsResponse {
    suggestions: Suggestion[]
    suggestionType?: SuggestionType
    responseContext: ResponseContext
}

// This abstract class can grow in the future to account for any additional changes across the clients
export abstract class CodeWhispererServiceBase {
    protected readonly codeWhispererRegion
    protected readonly codeWhispererEndpoint
    public shareCodeWhispererContentWithAWS = false
    public customizationArn?: string
    public profileArn?: string
    abstract client: CodeWhispererSigv4Client | CodeWhispererTokenClient
    protected isPrefetchInProgress: boolean = false

    inflightRequests: Set<AWS.Request<any, AWSError> & RequestExtras> = new Set()

    prefetchSuggestions: { id: string; response: GenerateSuggestionsResponse; request: GenerateSuggestionsRequest }[] =
        []

    abstract clearCachedSuggestions(): void

    // Ensure the returned cached suggestion belong the correct session
    acceptedSession(sessionId: string) {
        // if (this.prefetchSuggestions.length) {
        // TODO: not work as expected, comment out to unblock
        // this.prefetchSuggestions = this.prefetchSuggestions.filter(s => s.id === sessionId)
        // const afterLen = this.prefetchSuggestions.length
        // if (afterLen > 0) {
        //     console.error(`[NEP]: inconsistent prefetched suggestions with different session id lived in cache`)
        // }
        // }
    }

    abortInflightRequests() {
        this.inflightRequests.forEach(request => {
            request.abort()
        })
        this.inflightRequests.clear()
    }

    trackRequest(request: AWS.Request<any, AWSError> & RequestExtras) {
        this.inflightRequests.add(request)
    }

    completeRequest(request: AWS.Request<any, AWSError> & RequestExtras) {
        this.inflightRequests.delete(request)
    }

    abstract getCredentialsType(): CredentialsType

    abstract generateCompletionsAndEdits(
        textDocument: TextDocument,
        request: GenerateSuggestionsRequest,
        config: {
            enablePrefetch: boolean
        }
    ): Promise<GenerateSuggestionsResponse>

    abstract generateSuggestions(request: GenerateSuggestionsRequest): Promise<GenerateSuggestionsResponse>

    constructor(codeWhispererRegion: string, codeWhispererEndpoint: string) {
        this.codeWhispererRegion = codeWhispererRegion
        this.codeWhispererEndpoint = codeWhispererEndpoint
    }

    /**
     * Updates Service Client options after client was instantiated.
     */
    public updateClientConfig(options: ConfigurationOptions) {
        this.client.config.update(options)
    }

    generateItemId = () => uuidv4()
}

export class CodeWhispererServiceIAM extends CodeWhispererServiceBase {
    client: CodeWhispererSigv4Client
    constructor(
        credentialsProvider: CredentialsProvider,
        workspace: Workspace,
        logging: Logging,
        codeWhispererRegion: string,
        codeWhispererEndpoint: string,
        sdkInitializator: SDKInitializator
    ) {
        super(codeWhispererRegion, codeWhispererEndpoint)
        const options: CodeWhispererSigv4ClientConfigurationOptions = {
            region: this.codeWhispererRegion,
            endpoint: this.codeWhispererEndpoint,
            credentialProvider: new CredentialProviderChain([
                () => credentialsProvider.getCredentials('iam') as Credentials,
            ]),
        }
        this.client = createCodeWhispererSigv4Client(options, sdkInitializator, logging)
        // Avoid overwriting any existing client listeners
        const clientRequestListeners = this.client.setupRequestListeners
        this.client.setupRequestListeners = (request: Request<unknown, AWSError>) => {
            if (clientRequestListeners) {
                clientRequestListeners.call(this.client, request)
            }
            request.httpRequest.headers['x-amzn-codewhisperer-optout'] = `${!this.shareCodeWhispererContentWithAWS}`
        }
    }

    getCredentialsType(): CredentialsType {
        return 'iam'
    }

    generateCompletionsAndEdits(
        textDocument: TextDocument,
        request: GenerateSuggestionsRequest,
        config: {
            enablePrefetch: boolean
        }
    ): Promise<GenerateSuggestionsResponse> {
        return this.generateSuggestions(request)
    }

    async generateSuggestions(request: GenerateSuggestionsRequest): Promise<GenerateSuggestionsResponse> {
        // add cancellation check
        // add error check
        if (this.customizationArn) request = { ...request, customizationArn: this.customizationArn }
        const response = await this.client.generateRecommendations(request).promise()
        const responseContext = {
            requestId: response?.$response?.requestId,
            codewhispererSessionId: response?.$response?.httpResponse?.headers['x-amzn-sessionid'],
            nextToken: response.nextToken,
        }

        for (const recommendation of response?.recommendations ?? []) {
            Object.assign(recommendation, { itemId: this.generateItemId() })
        }

        return {
            suggestions: response.recommendations as Suggestion[],
            suggestionType: SuggestionType.COMPLETION,
            responseContext,
        }
    }

    // No effect as IAM clients don't have this functionality yet
    clearCachedSuggestions() {}
}

/**
 * Hint: to get an instance of this: `AmazonQTokenServiceManager.getInstance().getCodewhispererService()`
 */
export class CodeWhispererServiceToken extends CodeWhispererServiceBase {
    client: CodeWhispererTokenClient
    private tokenSrc = new CancellationTokenSource()
    private token: CancellationToken = this.tokenSrc.token
    private prefetchConfig = {
        duration: 500, // 500ms
        maxCacheSuggestionSize: 3,
        maxRecursiveCallDepth: 3,
    }
    /** Debounce createSubscriptionToken by storing the current, pending promise (if any). */
    #createSubscriptionTokenPromise?: Promise<CodeWhispererTokenClient.CreateSubscriptionTokenResponse>
    /** If user clicks "Upgrade" multiple times, cancel the previous wait-promise. */
    #waitUntilSubscriptionCancelSource?: CancellationTokenSource

    constructor(
        private credentialsProvider: CredentialsProvider,
        workspace: Workspace,
        private logging: Logging,
        codeWhispererRegion: string,
        codeWhispererEndpoint: string,
        sdkInitializator: SDKInitializator
    ) {
        super(codeWhispererRegion, codeWhispererEndpoint)

        const options: CodeWhispererTokenClientConfigurationOptions = {
            region: this.codeWhispererRegion,
            endpoint: this.codeWhispererEndpoint,
            onRequestSetup: [
                req => {
                    logging.debug(`CodeWhispererServiceToken: req=${req.operation}`)
                    this.trackRequest(req)
                    req.on('build', async ({ httpRequest }) => {
                        try {
                            const creds = credentialsProvider.getCredentials('bearer') as BearerCredentials
                            if (!creds?.token) {
                                throw new Error('Authorization failed, bearer token is not set')
                            }
                            httpRequest.headers['Authorization'] = `Bearer ${creds.token}`
                            httpRequest.headers['x-amzn-codewhisperer-optout'] =
                                `${!this.shareCodeWhispererContentWithAWS}`
                        } catch (err) {
                            this.completeRequest(req)
                            throw err
                        }
                    })
                    req.on('complete', response => {
                        const requestStartTime = req.startTime?.getTime() || 0
                        const requestEndTime = new Date().getTime()
                        const latency = requestStartTime > 0 ? requestEndTime - requestStartTime : 0

                        const requestBody = req.httpRequest.body ? JSON.parse(String(req.httpRequest.body)) : {}
                        this.completeRequest(req)
                    })
                    req.on('error', async (error, response) => {
                        const requestStartTime = req.startTime?.getTime() || 0
                        const requestEndTime = new Date().getTime()
                        const latency = requestStartTime > 0 ? requestEndTime - requestStartTime : 0

                        const requestBody = req.httpRequest.body ? JSON.parse(String(req.httpRequest.body)) : {}
                        this.completeRequest(req)
                    })
                    req.on('error', () => {
<<<<<<< HEAD
                        this.completeRequest(req)
                    })
                    req.on('error', () => {
=======
>>>>>>> cfc68311
                        this.completeRequest(req)
                    })
                    req.on('error', () => {
                        this.completeRequest(req)
                    })
                },
            ],
        }
        this.client = createCodeWhispererTokenClient(options, sdkInitializator, logging)
    }

    getCredentialsType(): CredentialsType {
        return 'bearer'
    }

    private withProfileArn<T extends object>(request: T): T {
        if (!this.profileArn) return request

        return { ...request, profileArn: this.profileArn }
    }

    clearCachedSuggestions() {
        this.prefetchSuggestions = []
        // TODO: fix this, rignt now it will make prefetch not work
        // this.tokenSrc.cancel()
    }

    generateCompletionsAndEdits(
        textDocument: TextDocument,
        request: GenerateSuggestionsRequest,
        config: {
            enablePrefetch: boolean
        }
    ): Promise<GenerateSuggestionsResponse> {
        if (!config.enablePrefetch) {
            return this.generateSuggestions(request)
        }

        return this.generateSuggestionsAndPrefetch(textDocument, request)
    }

    async generateSuggestions(request: GenerateSuggestionsRequest): Promise<GenerateSuggestionsResponse> {
        // add cancellation check
        // add error check
        if (this.customizationArn) request.customizationArn = this.customizationArn
        const response = await this.client.generateCompletions(this.withProfileArn(request)).promise()
        const responseContext = {
            requestId: response?.$response?.requestId,
            codewhispererSessionId: response?.$response?.httpResponse?.headers['x-amzn-sessionid'],
            nextToken: response.nextToken,
        }
        return this.mapCodeWhispererApiResponseToSuggestion(response, responseContext)
    }

<<<<<<< HEAD
    private async generateSuggestionsAndPrefetch(
        textDocument: TextDocument,
        originalRequest: GenerateSuggestionsRequest
    ): Promise<GenerateSuggestionsResponse> {
        // If codewhispererService has prefetched result && id matches, return the cached prefetched result directly
        // e.g. if it's not a subsequent call, it must be a cold start
        let useCache =
            this.isPrefetchInProgress ||
            (this.prefetchSuggestions.length > 0 &&
                this.prefetchSuggestions[0].request.fileContext.filename === originalRequest.fileContext.filename)
        if (useCache) {
            const prefetchSuggestion = this.prefetchSuggestions[0]
            const expectedEditorState = prefetchSuggestion.request.editorState
            const actualEditorState = originalRequest.editorState

            if (
                expectedEditorState?.cursorState?.position?.character !==
                    actualEditorState?.cursorState?.position?.character ||
                expectedEditorState?.cursorState?.position?.line !== actualEditorState?.cursorState?.position?.line
            ) {
                useCache = false
            }
        }

        const t0 = performance.now()
        this.logging.info(
            `[NEP] @generateSuggestionsAndPrefetch try obtain suggestions with ${useCache ? 'prefetch' : 'coldstart'}`
        )
        if (useCache) {
            const r = await waitUntil(
                async () => {
                    return this.prefetchSuggestions.pop()
                },
                {
                    timeout: 2000,
                    interval: 50,
                }
            )
            if (!r) {
                this.clearCachedSuggestions()
                throw new Error('time out')
            }

            this.logging.info(
                `[NEP] @generateSuggestionsAndPrefetch response received, returning:
- latency: ${performance.now() - t0}
- type: prefetch
- suggestion: 
${r.response.suggestions[0]?.content ?? 'no suggestion'}`
            )
            return r.response
        } else {
            this.clearCachedSuggestions()
            this.token = this.tokenSrc.token
            const coldStartResponse = await this.generateSuggestions(originalRequest)
            if (coldStartResponse.suggestions.length > 0) {
                setTimeout(() => {
                    this.isPrefetchInProgress = true
                    this.chainedGenerateCompletionCall(
                        originalRequest,
                        coldStartResponse,
                        textDocument,
                        this.token,
                        0
                    ).catch(e => {})
                    this.isPrefetchInProgress = false
                }, this.prefetchConfig.duration)
            }
            this.logging.info(
                `[NEP] @generateSuggestionsAndPrefetch response received, returning:
- latency: ${performance.now() - t0}
- type: coldstart
- suggestion: 
${coldStartResponse.suggestions[0]?.content ?? 'no suggestion'}`
            )
            return coldStartResponse
        }
    }

    private async chainedGenerateCompletionCall(
        baseRequest: GenerateSuggestionsRequest,
        baseResponse: GenerateSuggestionsResponse,
        textDocument: TextDocument,
        token: CancellationToken,
        depth: number
    ) {
        // Only prefetch for EDIT type suggestions
        if (baseResponse.suggestionType !== SuggestionType.EDIT) {
            return
        }

        if (depth > this.prefetchConfig.maxRecursiveCallDepth) {
            return
        }

        if (token.isCancellationRequested) {
            return
        }

        if (this.prefetchSuggestions.length > this.prefetchConfig.maxCacheSuggestionSize) {
            return
        }

        const request = this.buildSubsequentNepRequest(baseRequest, baseResponse, textDocument)

        try {
            const response = await this.generateSuggestions(request)
            const isResponseValid =
                response.suggestions.length > 0 &&
                response.suggestions[0].content !== baseResponse.suggestions[0].content

            this.logging.info(`[NEP] @chainedGenerateCompletionCall:
- file: ${baseRequest.fileContext.filename}
- depth: ${depth}
- current prefetch suggestion length: ${this.prefetchSuggestions.length}
- is prefetch response valid: ${baseResponse.suggestions[0].content === response.suggestions[0].content}
- suggestion (next line):
${response.suggestions[0].content}`)

            if (isResponseValid) {
                this.prefetchSuggestions.push({
                    id: baseResponse.responseContext.codewhispererSessionId, // TODO: either session id, suggestion for the purpose of checking it's the right followup/subsequent call?
                    response: response,
                    request: request,
                })

                setTimeout(async () => {
                    await this.chainedGenerateCompletionCall(request, response, textDocument, token, depth + 1)
                }, this.prefetchConfig.duration)
            }
        } catch (e) {
            this.logging.error(`[NEP] @chainedGenerateCompletionCall FAILED:
- file: ${baseRequest.fileContext.filename}
- depth: ${depth}
- current prefetch suggestion length: ${this.prefetchSuggestions.length}
- error: ${(e as Error).message}`)
        }
    }

    private buildSubsequentNepRequest(
        baseRequest: GenerateSuggestionsRequest,
        baseResponse: GenerateSuggestionsResponse,
        textDocument: TextDocument
    ): GenerateSuggestionsRequest {
        const suggestion = baseResponse.suggestions[0]

        const subsequentRequest = {
            ...baseRequest,
            fileContext: {
                ...baseRequest.fileContext,
                leftFileContent: baseRequest.fileContext.leftFileContent + suggestion.content,
            },
            nextToken: undefined,
        }

        if (baseResponse.suggestionType && baseResponse.suggestionType === SuggestionType.EDIT) {
            const docText = baseRequest.fileContext.leftFileContent + baseRequest.fileContext.rightFileContent
            const newCode = applyUnifiedDiff(docText, suggestion.content)

            const afterChangePosition = getEndOfEditPosition(docText, newCode)
            // Calculate new left context & right context
            const { leftContent, rightContent } = splitContentAtPosition(newCode, afterChangePosition)

            subsequentRequest.fileContext = {
                ...baseRequest.fileContext,
                leftFileContent: leftContent.slice(-10240),
                rightFileContent: rightContent.slice(0, 10240),
            }

            subsequentRequest.supplementalContexts = baseRequest.supplementalContexts
                ? [...baseRequest.supplementalContexts]
                : []

            subsequentRequest.editorState = {
                ...baseRequest.editorState,
                document: {
                    relativeFilePath: textDocument.uri,
                    programmingLanguage: {
                        languageName: textDocument.languageId,
                    },
                    text: leftContent + rightContent,
                },
                cursorState: {
                    position: {
                        line: afterChangePosition.line,
                        character: afterChangePosition.character,
                    },
                },
            }

            // updated edit supplemental context
            if (baseResponse.suggestions[0]) {
                // TODO: handle sup context length > 5 ?
                subsequentRequest.supplementalContexts.push({
                    content: baseResponse.suggestions[0].content,
                    filePath: subsequentRequest.fileContext.filename,
                    type: 'PreviousEditorState',
                    metadata: {
                        previousEditorStateMetadata: {
                            timeOffset: 1000, // TODO: should change this?
                        },
                    },
                })
            }
        }

        return subsequentRequest
    }

=======
>>>>>>> cfc68311
    private mapCodeWhispererApiResponseToSuggestion(
        apiResponse: GenerateCompletionsResponse,
        responseContext: ResponseContext
    ): GenerateSuggestionsResponse {
        if (apiResponse?.predictions && apiResponse.predictions.length > 0) {
            const suggestionType = apiResponse.predictions[0].edit ? SuggestionType.EDIT : SuggestionType.COMPLETION
            const predictionType = suggestionType === SuggestionType.COMPLETION ? 'completion' : 'edit'

            return {
                suggestions: apiResponse.predictions.map(prediction => ({
                    content: prediction[predictionType]?.content ?? '',
                    references: prediction[predictionType]?.references ?? [],
                    itemId: this.generateItemId(),
                })),
                suggestionType,
                responseContext,
            }
        }

        for (const recommendation of apiResponse?.completions ?? []) {
            Object.assign(recommendation, { itemId: this.generateItemId() })
        }

        return {
            suggestions: apiResponse.completions as Suggestion[],
            suggestionType: SuggestionType.COMPLETION,
            responseContext,
        }
    }

    public async codeModernizerCreateUploadUrl(
        request: CodeWhispererTokenClient.CreateUploadUrlRequest
    ): Promise<CodeWhispererTokenClient.CreateUploadUrlResponse> {
        return this.client.createUploadUrl(this.withProfileArn(request)).promise()
    }
    /**
     * @description Use this function to start the transformation job.
     * @param request
     * @returns transformationJobId - String id for the Job
     */

    public async codeModernizerStartCodeTransformation(
        request: CodeWhispererTokenClient.StartTransformationRequest
    ): Promise<PromiseResult<CodeWhispererTokenClient.StartTransformationResponse, AWSError>> {
        return await this.client.startTransformation(this.withProfileArn(request)).promise()
    }

    /**
     * @description Use this function to stop the transformation job.
     * @param request
     * @returns transformationJobId - String id for the Job
     */
    public async codeModernizerStopCodeTransformation(
        request: CodeWhispererTokenClient.StopTransformationRequest
    ): Promise<PromiseResult<CodeWhispererTokenClient.StopTransformationResponse, AWSError>> {
        return await this.client.stopTransformation(this.withProfileArn(request)).promise()
    }

    /**
     * @description Use this function to get the status of the code transformation. We should
     * be polling this function periodically to get updated results. When this function
     * returns COMPLETED we know the transformation is done.
     */
    public async codeModernizerGetCodeTransformation(
        request: CodeWhispererTokenClient.GetTransformationRequest
    ): Promise<PromiseResult<CodeWhispererTokenClient.GetTransformationResponse, AWSError>> {
        return await this.client.getTransformation(this.withProfileArn(request)).promise()
    }

    /**
     * @description After starting a transformation use this function to display the LLM
     * transformation plan to the user.
     * @params tranformationJobId - String id returned from StartCodeTransformationResponse
     */
    public async codeModernizerGetCodeTransformationPlan(
        request: CodeWhispererTokenClient.GetTransformationPlanRequest
    ): Promise<PromiseResult<CodeWhispererTokenClient.GetTransformationPlanResponse, AWSError>> {
        return this.client.getTransformationPlan(this.withProfileArn(request)).promise()
    }

    /**
     * @description get a pre-signed url to upload source code into S3 bucket
     */
    async createUploadUrl(
        request: CodeWhispererTokenClient.CreateUploadUrlRequest
    ): Promise<PromiseResult<CodeWhispererTokenClient.CreateUploadUrlResponse, AWSError>> {
        return this.client.createUploadUrl(this.withProfileArn(request)).promise()
    }

    /**
     * @description Once source code uploaded to S3, send a request to run security scan on uploaded source code.
     */
    async startCodeAnalysis(
        request: CodeWhispererTokenClient.StartCodeAnalysisRequest
    ): Promise<PromiseResult<CodeWhispererTokenClient.StartCodeAnalysisResponse, AWSError>> {
        return this.client.startCodeAnalysis(this.withProfileArn(request)).promise()
    }

    /**
     * @description Send a request to get the code scan status detail.
     */
    async getCodeAnalysis(
        request: CodeWhispererTokenClient.GetCodeAnalysisRequest
    ): Promise<PromiseResult<CodeWhispererTokenClient.GetCodeAnalysisResponse, AWSError>> {
        return this.client.getCodeAnalysis(this.withProfileArn(request)).promise()
    }

    /**
     * @description Once scan completed successfully, send a request to get list of all the findings for the given scan.
     */
    async listCodeAnalysisFindings(
        request: CodeWhispererTokenClient.ListCodeAnalysisFindingsRequest
    ): Promise<PromiseResult<CodeWhispererTokenClient.ListCodeAnalysisFindingsResponse, AWSError>> {
        return this.client.listCodeAnalysisFindings(this.withProfileArn(request)).promise()
    }

    /**
     * @description Get list of available customizations
     */
    async listAvailableCustomizations(request: CodeWhispererTokenClient.ListAvailableCustomizationsRequest) {
        return this.client.listAvailableCustomizations(this.withProfileArn(request)).promise()
    }

    /**
     * @description Get list of available profiles
     */
    async listAvailableProfiles(request: CodeWhispererTokenClient.ListAvailableProfilesRequest) {
        return this.client.listAvailableProfiles(request).promise()
    }

    /**
     * @description send telemetry event to code whisperer data warehouse
     */
    async sendTelemetryEvent(request: CodeWhispererTokenClient.SendTelemetryEventRequest) {
        return this.client.sendTelemetryEvent(this.withProfileArn(request)).promise()
    }

    /**
     * @description create a remote workspace
     */
    async createWorkspace(request: CodeWhispererTokenClient.CreateWorkspaceRequest) {
        return this.client.createWorkspace(this.withProfileArn(request)).promise()
    }

    /**
     * @description get list of workspace metadata
     */
    async listWorkspaceMetadata(request: CodeWhispererTokenClient.ListWorkspaceMetadataRequest) {
        return this.client.listWorkspaceMetadata(this.withProfileArn(request)).promise()
    }

    /**
     * @description delete the remote workspace
     */
    async deleteWorkspace(request: CodeWhispererTokenClient.DeleteWorkspaceRequest) {
        return this.client.deleteWorkspace(this.withProfileArn(request)).promise()
    }

    /*
     * @description get the list of feature evaluations
     */
    async listFeatureEvaluations(request: CodeWhispererTokenClient.ListFeatureEvaluationsRequest) {
        return this.client.listFeatureEvaluations(this.withProfileArn(request)).promise()
    }

    /**
     * (debounced by default)
     *
     * cool api you have there 🥹
     */
    async createSubscriptionToken(request: CodeWhispererTokenClient.CreateSubscriptionTokenRequest) {
        // Debounce.
        if (this.#createSubscriptionTokenPromise) {
            return this.#createSubscriptionTokenPromise
        }

        this.#createSubscriptionTokenPromise = (async () => {
            try {
                const r = await this.client.createSubscriptionToken(this.withProfileArn(request)).promise()
                if (!r.encodedVerificationUrl) {
                    this.logging.error(`setpaidtier
    request: ${JSON.stringify(request)}
    response: ${JSON.stringify(r as any)}
    requestId: ${(r as any).$response?.requestId}
    httpStatusCode: ${(r as any).$response?.httpResponse?.statusCode}
    headers: ${JSON.stringify((r as any).$response?.httpResponse?.headers)}`)
                }
                return r
            } finally {
                this.#createSubscriptionTokenPromise = undefined
            }
        })()

        return this.#createSubscriptionTokenPromise
    }

    /**
     * Gets the Subscription status of the given user.
     *
     * @param statusOnly use this if you don't need the encodedVerificationUrl, else a ConflictException is treated as "ACTIVE"
     */
    async getSubscriptionStatus(
        statusOnly?: boolean
    ): Promise<{ status: 'active' | 'active-expiring' | 'none'; encodedVerificationUrl?: string }> {
        // NOTE: The subscription API behaves in a non-intuitive way.
        // https://github.com/aws/amazon-q-developer-cli-autocomplete/blob/86edd86a338b549b5192de67c9fdef240e6014b7/crates/chat-cli/src/cli/chat/mod.rs#L4079-L4102
        //
        // If statusOnly=true, the service only returns "ACTIVE" and "INACTIVE".
        // If statusOnly=false, the following spec applies:
        //
        // 1. "ACTIVE" => 'active-expiring':
        //    - Active but cancelled. User *has* a subscription, but set to *not auto-renew* (i.e., cancelled).
        // 2. "INACTIVE" => 'none':
        //    - User has no subscription at all (no Pro access).
        // 3. ConflictException => 'active':
        //    - User has an active subscription *with auto-renewal enabled*.
        //
        // Also, it is currently not possible to subscribe or re-subscribe via console, only IDE/CLI.
        try {
            const r = await this.createSubscriptionToken({
                statusOnly: !!statusOnly,
                // clientToken: this.credentialsProvider.getCredentials('bearer').token,
            })
            const status = r.status === 'ACTIVE' ? 'active-expiring' : 'none'

            return {
                status: status,
                encodedVerificationUrl: r.encodedVerificationUrl,
            }
        } catch (e) {
            if (getErrorId(e as Error) === 'ConflictException') {
                return {
                    status: 'active',
                }
            }

            throw e
        }
    }

    /**
     * Polls the service until subscription status changes to "ACTIVE".
     *
     * Returns true on success, or false on timeout/cancellation.
     */
    async waitUntilSubscriptionActive(cancelToken?: CancellationToken): Promise<boolean> {
        // If user clicks "Upgrade" multiple times, cancel any pending waitUntil().
        if (this.#waitUntilSubscriptionCancelSource) {
            this.#waitUntilSubscriptionCancelSource.cancel()
            this.#waitUntilSubscriptionCancelSource.dispose()
        }

        this.#waitUntilSubscriptionCancelSource = new CancellationTokenSource()

        // Combine the external cancelToken (if provided) with our internal one.
        const combinedToken = cancelToken
            ? {
                  isCancellationRequested: () =>
                      cancelToken.isCancellationRequested ||
                      this.#waitUntilSubscriptionCancelSource!.token.isCancellationRequested,
              }
            : this.#waitUntilSubscriptionCancelSource.token

        const r = await waitUntil(
            async () => {
                if (combinedToken.isCancellationRequested) {
                    this.logging.info('waitUntilSubscriptionActive: cancelled')
                    return false
                }
                const s = await this.getSubscriptionStatus(true)
                this.logging.info(`waitUntilSubscriptionActive: ${s.status}`)
                if (s.status !== 'none') {
                    return true
                }
            },
            {
                timeout: 60 * 60 * 1000, // 1 hour
                interval: 2000,
                truthy: true,
            }
        ).finally(() => {
            this.#waitUntilSubscriptionCancelSource?.dispose()
            this.#waitUntilSubscriptionCancelSource = undefined
        })

        return !!r
    }
}

// TODO: not precise
function splitContentAtPosition(
    content: string,
    position: Position
): {
    leftContent: string
    rightContent: string
} {
    // Split content into lines
    const lines = content.split('\n')

    // Normalize position
    const targetLine = Math.max(0, Math.min(position.line, lines.length - 1))
    const targetChar = Math.max(0, Math.min(position.character, lines[targetLine].length))

    // Create left content
    const leftLines = lines.slice(0, targetLine)
    const leftPartOfTargetLine = lines[targetLine].substring(0, targetChar)
    const leftContent = [...leftLines, leftPartOfTargetLine].join('\n')

    // Create right content
    const rightPartOfTargetLine = lines[targetLine].substring(targetChar)
    const rightLines = lines.slice(targetLine + 1)
    const rightContent = [rightPartOfTargetLine, ...rightLines].join('\n')

    return { leftContent, rightContent }
}<|MERGE_RESOLUTION|>--- conflicted
+++ resolved
@@ -23,19 +23,11 @@
     createCodeWhispererTokenClient,
     RequestExtras,
 } from '../client/token/codewhisperer'
-<<<<<<< HEAD
-// Right now the only difference between the token client and the IAM client for codewhisperer is the difference in function name
 import CodeWhispererSigv4Client = require('../client/sigv4/codewhisperersigv4client')
 import CodeWhispererTokenClient = require('../client/token/codewhispererbearertokenclient')
 import { applyUnifiedDiff, getEndOfEditPosition } from '../language-server/inline-completion/diffUtils'
 import { Position } from 'vscode-languageserver-textdocument'
 import { getErrorId } from './utils'
-
-=======
-import CodeWhispererSigv4Client = require('../client/sigv4/codewhisperersigv4client')
-import CodeWhispererTokenClient = require('../client/token/codewhispererbearertokenclient')
-import { getErrorId } from './utils'
->>>>>>> cfc68311
 import { GenerateCompletionsResponse } from '../client/token/codewhispererbearertokenclient'
 
 export interface Suggestion extends CodeWhispererTokenClient.Completion, CodeWhispererSigv4Client.Recommendation {
@@ -271,18 +263,6 @@
                         const requestBody = req.httpRequest.body ? JSON.parse(String(req.httpRequest.body)) : {}
                         this.completeRequest(req)
                     })
-                    req.on('error', () => {
-<<<<<<< HEAD
-                        this.completeRequest(req)
-                    })
-                    req.on('error', () => {
-=======
->>>>>>> cfc68311
-                        this.completeRequest(req)
-                    })
-                    req.on('error', () => {
-                        this.completeRequest(req)
-                    })
                 },
             ],
         }
@@ -332,7 +312,6 @@
         return this.mapCodeWhispererApiResponseToSuggestion(response, responseContext)
     }
 
-<<<<<<< HEAD
     private async generateSuggestionsAndPrefetch(
         textDocument: TextDocument,
         originalRequest: GenerateSuggestionsRequest
@@ -542,8 +521,6 @@
         return subsequentRequest
     }
 
-=======
->>>>>>> cfc68311
     private mapCodeWhispererApiResponseToSuggestion(
         apiResponse: GenerateCompletionsResponse,
         responseContext: ResponseContext
