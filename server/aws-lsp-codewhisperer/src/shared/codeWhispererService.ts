import {
    BearerCredentials,
    CredentialsProvider,
    CredentialsType,
    Workspace,
    Logging,
    SDKInitializator,
    CancellationToken,
    CancellationTokenSource,
    TextDocument,
    Position,
    WorkspaceFolder,
    InlineCompletionWithReferencesParams,
} from '@aws/language-server-runtimes/server-interface'
import { waitUntil } from '@aws/lsp-core/out/util/timeoutUtils'
import { AWSError, ConfigurationOptions, CredentialProviderChain, Credentials } from 'aws-sdk'
import { PromiseResult } from 'aws-sdk/lib/request'
import { Request } from 'aws-sdk/lib/core'
import { v4 as uuidv4 } from 'uuid'
import {
    CodeWhispererSigv4ClientConfigurationOptions,
    createCodeWhispererSigv4Client,
} from '../client/sigv4/codewhisperer'
import {
    CodeWhispererTokenClientConfigurationOptions,
    createCodeWhispererTokenClient,
    CodeWhispererTokenClient,
} from '../client/token/codewhisperer'
import CodeWhispererSigv4Client = require('../client/sigv4/codewhisperersigv4client')
import { getErrorId } from './utils'
import { getRelativePath } from '../language-server/workspaceContext/util'
import { CodewhispererLanguage, getRuntimeLanguage } from './languageDetection'
import { RecentEditTracker } from '../language-server/inline-completion/tracker/codeEditTracker'
import { CodeWhispererSupplementalContext } from './models/model'
import { fetchSupplementalContext } from './supplementalContextUtil/supplementalContextUtil'
import * as path from 'path'
import {
    CONTEXT_CHARACTERS_LIMIT,
    FILE_URI_CHARS_LIMIT,
    FILENAME_CHARS_LIMIT,
} from '../language-server/inline-completion/constants'
<<<<<<< HEAD
import {
    Completion,
    CreateSubscriptionTokenCommand,
    CreateSubscriptionTokenRequest,
    CreateSubscriptionTokenResponse,
    CreateUploadUrlCommand,
    CreateUploadUrlRequest,
    CreateWorkspaceCommand,
    CreateWorkspaceRequest,
    DeleteWorkspaceCommand,
    DeleteWorkspaceRequest,
    GenerateCompletionsCommand,
    GenerateCompletionsRequest,
    GenerateCompletionsResponse,
    GetCodeAnalysisCommand,
    GetCodeAnalysisRequest,
    GetProfileCommand,
    GetProfileRequest,
    GetTransformationCommand,
    GetTransformationPlanCommand,
    GetTransformationPlanRequest,
    GetTransformationRequest,
    ListAvailableCustomizationsCommand,
    ListAvailableCustomizationsRequest,
    ListAvailableModelsCommand,
    ListAvailableModelsRequest,
    ListAvailableProfilesCommand,
    ListAvailableProfilesRequest,
    ListCodeAnalysisFindingsCommand,
    ListCodeAnalysisFindingsRequest,
    ListFeatureEvaluationsCommand,
    ListFeatureEvaluationsRequest,
    ListWorkspaceMetadataCommand,
    ListWorkspaceMetadataRequest,
    SendTelemetryEventCommand,
    SendTelemetryEventRequest,
    StartCodeAnalysisCommand,
    StartCodeAnalysisRequest,
    StartTransformationCommand,
    StartTransformationRequest,
    StopTransformationCommand,
    StopTransformationRequest,
    SupplementalContext,
    SupplementalContextType,
} from '@amzn/codewhisperer-runtime'

export interface Suggestion extends Omit<Completion, 'content'>, CodeWhispererSigv4Client.Recommendation {
    itemId: string
}

export interface GenerateSuggestionsRequest
    extends Omit<GenerateCompletionsRequest, 'fileContext' | 'referenceTrackerConfiguration'>,
        Omit<CodeWhispererSigv4Client.GenerateRecommendationsRequest, 'supplementalContexts'> {
    maxResults: number
=======

// Type guards for request classification
export function isTokenRequest(request: BaseGenerateSuggestionsRequest): request is GenerateTokenSuggestionsRequest {
    return 'editorState' in request || 'predictionTypes' in request || 'supplementalContexts' in request
}

export function isIAMRequest(request: BaseGenerateSuggestionsRequest): request is GenerateIAMSuggestionsRequest {
    return !isTokenRequest(request)
}

export interface Suggestion extends CodeWhispererTokenClient.Completion, CodeWhispererSigv4Client.Recommendation {
    itemId: string
}

// Base request interface with common fields - using union type for FileContext compatibility
export interface BaseGenerateSuggestionsRequest {
    fileContext: FileContext
    maxResults?: number
    nextToken?: string
>>>>>>> 49a4c756
}

// IAM-specific request interface that directly extends the SigV4 client request
export interface GenerateIAMSuggestionsRequest extends CodeWhispererSigv4Client.GenerateRecommendationsRequest {}

// Token-specific request interface that directly extends the Token client request
export interface GenerateTokenSuggestionsRequest extends CodeWhispererTokenClient.GenerateCompletionsRequest {}

// Union type for backward compatibility
export type GenerateSuggestionsRequest = GenerateIAMSuggestionsRequest | GenerateTokenSuggestionsRequest

// FileContext type that's compatible with both clients
export type FileContext = {
    fileUri?: string // Optional in both clients
    filename: string
    programmingLanguage: {
        languageName: string
    }
    leftFileContent: string
    rightFileContent: string
}

export interface ResponseContext {
    requestId: string
    codewhispererSessionId: string
    nextToken?: string
    authType?: 'iam' | 'token'
}

export enum SuggestionType {
    EDIT = 'EDIT',
    COMPLETION = 'COMPLETION',
}

export interface GenerateSuggestionsResponse {
    suggestions: Suggestion[]
    suggestionType?: SuggestionType
    responseContext: ResponseContext
}

export interface ClientFileContext {
    leftFileContent: string
    rightFileContent: string
    filename: string
    fileUri: string
    programmingLanguage: {
        languageName: CodewhispererLanguage
    }
}

export function getFileContext(params: {
    textDocument: TextDocument
    position: Position
    inferredLanguageId: CodewhispererLanguage
    workspaceFolder: WorkspaceFolder | null | undefined
}): ClientFileContext {
    const left = params.textDocument.getText({
        start: { line: 0, character: 0 },
        end: params.position,
    })
    const trimmedLeft = left.slice(-CONTEXT_CHARACTERS_LIMIT).replaceAll('\r\n', '\n')

    const right = params.textDocument.getText({
        start: params.position,
        end: params.textDocument.positionAt(params.textDocument.getText().length),
    })
    const trimmedRight = right.slice(0, CONTEXT_CHARACTERS_LIMIT).replaceAll('\r\n', '\n')

    const relativeFilePath = params.workspaceFolder
        ? getRelativePath(params.workspaceFolder, params.textDocument.uri)
        : path.basename(params.textDocument.uri)

    return {
        fileUri: params.textDocument.uri.substring(0, FILE_URI_CHARS_LIMIT),
        filename: relativeFilePath.substring(0, FILENAME_CHARS_LIMIT),
        programmingLanguage: {
            languageName: getRuntimeLanguage(params.inferredLanguageId),
        },
        leftFileContent: trimmedLeft,
        rightFileContent: trimmedRight,
    }
}

// This abstract class can grow in the future to account for any additional changes across the clients
export abstract class CodeWhispererServiceBase {
    protected readonly codeWhispererRegion
    protected readonly codeWhispererEndpoint
    public shareCodeWhispererContentWithAWS = false
    public customizationArn?: string
    public profileArn?: string
    abstract client: CodeWhispererSigv4Client | CodeWhispererTokenClient

    inflightRequests: Set<AbortController> = new Set()

    abortInflightRequests() {
        this.inflightRequests.forEach(request => {
            request.abort()
        })
        this.inflightRequests.clear()
    }

    abstract getCredentialsType(): CredentialsType

    abstract generateSuggestions(request: BaseGenerateSuggestionsRequest): Promise<GenerateSuggestionsResponse>

    abstract constructSupplementalContext(
        document: TextDocument,
        position: Position,
        workspace: Workspace,
        recentEditTracker: RecentEditTracker,
        logging: Logging,
        cancellationToken: CancellationToken,
        opentabs: InlineCompletionWithReferencesParams['openTabFilepaths'],
        config: { includeRecentEdits: boolean }
    ): Promise<
        | {
              supContextData: CodeWhispererSupplementalContext
              items: SupplementalContext[]
          }
        | undefined
    >

    constructor(codeWhispererRegion: string, codeWhispererEndpoint: string) {
        this.codeWhispererRegion = codeWhispererRegion
        this.codeWhispererEndpoint = codeWhispererEndpoint
    }

    generateItemId = () => uuidv4()

    async getSubscriptionStatus(
        statusOnly?: boolean
    ): Promise<{ status: 'active' | 'active-expiring' | 'none'; encodedVerificationUrl?: string }> {
        // No-op/default implementation: assume no subscription
        return {
            status: 'none',
        }
    }

    async waitUntilSubscriptionActive(_cancelToken?: CancellationToken): Promise<boolean> {
        // No-op: base class doesn't support subscription polling
        return false
    }
}

export class CodeWhispererServiceIAM extends CodeWhispererServiceBase {
    client: CodeWhispererSigv4Client
    constructor(
        credentialsProvider: CredentialsProvider,
        workspace: Workspace,
        logging: Logging,
        codeWhispererRegion: string,
        codeWhispererEndpoint: string,
        sdkInitializator: SDKInitializator
    ) {
        super(codeWhispererRegion, codeWhispererEndpoint)
        const options: CodeWhispererSigv4ClientConfigurationOptions = {
            region: this.codeWhispererRegion,
            endpoint: this.codeWhispererEndpoint,
            credentialProvider: new CredentialProviderChain([
                () => credentialsProvider.getCredentials('iam') as Credentials,
            ]),
        }
        this.client = createCodeWhispererSigv4Client(options, sdkInitializator, logging)
        // Avoid overwriting any existing client listeners
        const clientRequestListeners = this.client.setupRequestListeners
        this.client.setupRequestListeners = (request: Request<unknown, AWSError>) => {
            if (clientRequestListeners) {
                clientRequestListeners.call(this.client, request)
            }
            request.httpRequest.headers['x-amzn-codewhisperer-optout'] = `${!this.shareCodeWhispererContentWithAWS}`
        }
    }

    getCredentialsType(): CredentialsType {
        return 'iam'
    }

    async constructSupplementalContext(
        document: TextDocument,
        position: Position,
        workspace: Workspace,
        recentEditTracker: RecentEditTracker,
        logging: Logging,
        cancellationToken: CancellationToken,
        opentabs: InlineCompletionWithReferencesParams['openTabFilepaths'],
        config: { includeRecentEdits: boolean }
    ): Promise<
        | {
              supContextData: CodeWhispererSupplementalContext
              items: SupplementalContext[]
          }
        | undefined
    > {
        return undefined
    }

<<<<<<< HEAD
    async generateSuggestions(request: GenerateSuggestionsRequest): Promise<GenerateSuggestionsResponse> {
        // add cancellation check
        // add error check
        if (this.customizationArn) request = { ...request, customizationArn: this.customizationArn }
        const response = await this.client
            .generateRecommendations(request as CodeWhispererSigv4Client.GenerateRecommendationsRequest)
            .promise()
        const responseContext = {
=======
    async generateSuggestions(request: BaseGenerateSuggestionsRequest): Promise<GenerateSuggestionsResponse> {
        // Cast is now safe because GenerateIAMSuggestionsRequest extends GenerateRecommendationsRequest
        const iamRequest = request as GenerateIAMSuggestionsRequest

        // Add customization ARN if configured
        if (this.customizationArn) {
            ;(iamRequest as any).customizationArn = this.customizationArn
        }

        // Warn about unsupported features for IAM auth
        if ('editorState' in request || 'predictionTypes' in request || 'supplementalContexts' in request) {
            console.warn('Advanced features not supported - using basic completion')
        }

        const response = await this.client.generateRecommendations(iamRequest).promise()

        return this.mapCodeWhispererApiResponseToSuggestion(response, {
>>>>>>> 49a4c756
            requestId: response?.$response?.requestId,
            codewhispererSessionId: response?.$response?.httpResponse?.headers['x-amzn-sessionid'],
            nextToken: response.nextToken,
            authType: 'iam' as const,
        })
    }

    private mapCodeWhispererApiResponseToSuggestion(
        apiResponse: CodeWhispererSigv4Client.GenerateRecommendationsResponse,
        responseContext: ResponseContext
    ): GenerateSuggestionsResponse {
        for (const recommendation of apiResponse?.recommendations ?? []) {
            Object.assign(recommendation, { itemId: this.generateItemId() })
        }

        return {
            suggestions: apiResponse.recommendations as Suggestion[],
            suggestionType: SuggestionType.COMPLETION,
            responseContext,
        }
    }
}

/**
 * Hint: to get an instance of this: `AmazonQTokenServiceManager.getInstance().getCodewhispererService()`
 */
export class CodeWhispererServiceToken extends CodeWhispererServiceBase {
    client: CodeWhispererTokenClient
    /** Debounce createSubscriptionToken by storing the current, pending promise (if any). */
    #createSubscriptionTokenPromise?: Promise<CreateSubscriptionTokenResponse>
    /** If user clicks "Upgrade" multiple times, cancel the previous wait-promise. */
    #waitUntilSubscriptionCancelSource?: CancellationTokenSource

    constructor(
        private credentialsProvider: CredentialsProvider,
        workspace: Workspace,
        private logging: Logging,
        codeWhispererRegion: string,
        codeWhispererEndpoint: string,
        sdkInitializator: SDKInitializator,
        customUserAgent?: string
    ) {
        super(codeWhispererRegion, codeWhispererEndpoint)

        const tokenProvider = async () => {
            const creds = credentialsProvider.getCredentials('bearer') as BearerCredentials
            if (!creds?.token) {
                throw new Error('Authorization failed, bearer token is not set')
            }
            return { token: creds.token, expiration: new Date() }
        }

        const options: CodeWhispererTokenClientConfigurationOptions = {
            region: this.codeWhispererRegion,
            endpoint: this.codeWhispererEndpoint,
            token: tokenProvider,
            ...(customUserAgent && { customUserAgent }),
        }
        this.client = createCodeWhispererTokenClient(options, sdkInitializator, logging)
    }

    getCredentialsType(): CredentialsType {
        return 'bearer'
    }

    async constructSupplementalContext(
        document: TextDocument,
        position: Position,
        workspace: Workspace,
        recentEditTracker: RecentEditTracker,
        logging: Logging,
        cancellationToken: CancellationToken,
        opentabs: InlineCompletionWithReferencesParams['openTabFilepaths'],
        config: { includeRecentEdits: boolean }
    ): Promise<
        | {
              supContextData: CodeWhispererSupplementalContext
              items: SupplementalContext[]
          }
        | undefined
    > {
        const items: SupplementalContext[] = []

        const projectContext = await fetchSupplementalContext(
            document,
            position,
            workspace,
            logging,
            cancellationToken,
            opentabs
        )
        if (projectContext) {
            items.push(
                ...projectContext.supplementalContextItems.map(v => ({
                    content: v.content,
                    filePath: v.filePath,
                }))
            )
        }

        const recentEditsContext = config.includeRecentEdits
            ? await recentEditTracker.generateEditBasedContext(document)
            : undefined
        if (recentEditsContext) {
            items.push(
                ...recentEditsContext.supplementalContextItems.map(item => ({
                    content: item.content,
                    filePath: item.filePath,
                    type: SupplementalContextType.PREVIOUS_EDITOR_STATE,
                    metadata: {
                        previousEditorStateMetadata: {
                            timeOffset: 1000,
                        },
                    },
                }))
            )
        }

        const merged: CodeWhispererSupplementalContext | undefined = recentEditsContext
            ? {
                  contentsLength: (projectContext?.contentsLength || 0) + (recentEditsContext?.contentsLength || 0),
                  latency: Math.max(projectContext?.latency || 0, recentEditsContext?.latency || 0),
                  isUtg: projectContext?.isUtg || false,
                  isProcessTimeout: projectContext?.isProcessTimeout || false,
                  strategy: recentEditsContext ? 'recentEdits' : projectContext?.strategy || 'Empty',
                  supplementalContextItems: [
                      ...(projectContext?.supplementalContextItems || []),
                      ...(recentEditsContext?.supplementalContextItems || []),
                  ],
              }
            : projectContext

        return merged
            ? {
                  supContextData: merged,
                  items: items,
              }
            : undefined
    }

    private withProfileArn<T extends object>(request: T): T {
        if (!this.profileArn) return request

        return { ...request, profileArn: this.profileArn }
    }

    async generateSuggestions(request: BaseGenerateSuggestionsRequest): Promise<GenerateSuggestionsResponse> {
        // Cast is now safe because GenerateTokenSuggestionsRequest extends GenerateCompletionsRequest
        // add cancellation check
        // add error check
        let logstr = `GenerateCompletion activity:\n`
        try {
            const tokenRequest = request as GenerateTokenSuggestionsRequest

            // Add customizationArn if available
            if (this.customizationArn) {
                tokenRequest.customizationArn = this.customizationArn
            }

            const beforeApiCall = performance.now()
            let recentEditsLogStr = ''
            const recentEdits = tokenRequest.supplementalContexts?.filter(it => it.type === 'PreviousEditorState')
            if (recentEdits) {
                if (recentEdits.length === 0) {
                    recentEditsLogStr += `No recent edits`
                } else {
                    recentEditsLogStr += '\n'
                    for (let i = 0; i < recentEdits.length; i++) {
                        const e = recentEdits[i]
                        recentEditsLogStr += `[recentEdits ${i}th]:\n`
                        recentEditsLogStr += `${e.content}\n`
                    }
                }
            }

            logstr += `@@request metadata@@
    "endpoint": ${this.codeWhispererEndpoint},
<<<<<<< HEAD
    "predictionType": ${request.predictionTypes?.toString() ?? 'Not specified (COMPLETIONS)'},
    "filename": ${request.fileContext?.filename},
    "leftContextLength": ${request.fileContext?.leftFileContent?.length},
    rightContextLength: ${request.fileContext?.rightFileContent?.length},
    "language": ${request.fileContext?.programmingLanguage?.languageName},
    "supplementalContextCount": ${request.supplementalContexts?.length ?? 0},
    "request.nextToken": ${request.nextToken},
    "recentEdits": ${recentEditsLogStr}\n`

            const response = await this.client.send(
                new GenerateCompletionsCommand(this.withProfileArn(request) as GenerateCompletionsRequest)
            )
=======
    "predictionType": ${tokenRequest.predictionTypes?.toString() ?? 'Not specified (COMPLETIONS)'},
    "filename": ${tokenRequest.fileContext.filename},
    "leftContextLength": ${request.fileContext.leftFileContent.length},
    rightContextLength: ${request.fileContext.rightFileContent.length},
    "language": ${tokenRequest.fileContext.programmingLanguage.languageName},
    "supplementalContextCount": ${tokenRequest.supplementalContexts?.length ?? 0},
    "request.nextToken": ${tokenRequest.nextToken},
    "recentEdits": ${recentEditsLogStr}\n`

            const response = await this.client.generateCompletions(this.withProfileArn(tokenRequest)).promise()
>>>>>>> 49a4c756

            const responseContext: ResponseContext = {
                requestId: response?.$metadata?.requestId ?? 'unknown',
                codewhispererSessionId: (response as any)?.$httpHeaders?.['x-amzn-sessionid'] ?? 'unknown',
                nextToken: response.nextToken,
                // CRITICAL: Add service type for proper error handling
                authType: 'token' as const,
            }

            const r = this.mapCodeWhispererApiResponseToSuggestion(response, responseContext)
            const firstSuggestionLogstr = r.suggestions.length > 0 ? `\n${r.suggestions[0].content}` : 'No suggestion'

            logstr += `@@response metadata@@
    "requestId": ${responseContext.requestId},
    "sessionId": ${responseContext.codewhispererSessionId},
    "response.completions.length": ${response.completions?.length ?? 0},
    "response.predictions.length": ${response.predictions?.length ?? 0},
    "predictionType": ${tokenRequest.predictionTypes?.toString() ?? ''},
    "latency": ${performance.now() - beforeApiCall},
    "response.nextToken": ${response.nextToken},
    "firstSuggestion": ${firstSuggestionLogstr}`

            return r
        } catch (e) {
            logstr += `error: ${(e as Error).message}`
            throw e
        } finally {
            this.logging.info(logstr)
        }
    }

    private mapCodeWhispererApiResponseToSuggestion(
        apiResponse: GenerateCompletionsResponse,
        responseContext: ResponseContext
    ): GenerateSuggestionsResponse {
        if (apiResponse?.predictions && apiResponse.predictions.length > 0) {
            const suggestionType = apiResponse.predictions[0].edit ? SuggestionType.EDIT : SuggestionType.COMPLETION
            const predictionType = suggestionType === SuggestionType.COMPLETION ? 'completion' : 'edit'

            return {
                suggestions: apiResponse.predictions.map(prediction => ({
                    content: prediction[predictionType]?.content ?? '',
                    references: prediction[predictionType]?.references ?? [],
                    itemId: this.generateItemId(),
                })),
                suggestionType,
                responseContext,
            }
        }

        for (const recommendation of apiResponse?.completions ?? []) {
            Object.assign(recommendation, { itemId: this.generateItemId() })
        }

        return {
            suggestions: apiResponse.completions as Suggestion[],
            suggestionType: SuggestionType.COMPLETION,
            responseContext,
        }
    }

    public async codeModernizerCreateUploadUrl(request: CreateUploadUrlRequest) {
        return this.client.send(new CreateUploadUrlCommand(this.withProfileArn(request)))
    }
    /**
     * @description Use this function to start the transformation job.
     * @param request
     * @returns transformationJobId - String id for the Job
     */

    public async codeModernizerStartCodeTransformation(request: StartTransformationRequest) {
        return await this.client.send(new StartTransformationCommand(this.withProfileArn(request)))
    }

    /**
     * @description Use this function to stop the transformation job.
     * @param request
     * @returns transformationJobId - String id for the Job
     */
    public async codeModernizerStopCodeTransformation(request: StopTransformationRequest) {
        return await this.client.send(new StopTransformationCommand(this.withProfileArn(request)))
    }

    /**
     * @description Use this function to get the status of the code transformation. We should
     * be polling this function periodically to get updated results. When this function
     * returns COMPLETED we know the transformation is done.
     */
    public async codeModernizerGetCodeTransformation(request: GetTransformationRequest) {
        return await this.client.send(new GetTransformationCommand(this.withProfileArn(request)))
    }

    /**
     * @description After starting a transformation use this function to display the LLM
     * transformation plan to the user.
     * @params tranformationJobId - String id returned from StartCodeTransformationResponse
     */
    public async codeModernizerGetCodeTransformationPlan(request: GetTransformationPlanRequest) {
        return this.client.send(new GetTransformationPlanCommand(this.withProfileArn(request)))
    }

    /**
     * @description get a pre-signed url to upload source code into S3 bucket
     */
    async createUploadUrl(request: CreateUploadUrlRequest) {
        return this.client.send(new CreateUploadUrlCommand(this.withProfileArn(request)))
    }

    /**
     * @description Once source code uploaded to S3, send a request to run security scan on uploaded source code.
     */
    async startCodeAnalysis(request: StartCodeAnalysisRequest) {
        return this.client.send(new StartCodeAnalysisCommand(this.withProfileArn(request)))
    }

    /**
     * @description Send a request to get the code scan status detail.
     */
    async getCodeAnalysis(request: GetCodeAnalysisRequest) {
        return this.client.send(new GetCodeAnalysisCommand(this.withProfileArn(request)))
    }

    /**
     * @description Get profile details
     */
    async getProfile(request: GetProfileRequest) {
        return this.client.send(new GetProfileCommand(request))
    }

    /**
     * @description Once scan completed successfully, send a request to get list of all the findings for the given scan.
     */
    async listCodeAnalysisFindings(request: ListCodeAnalysisFindingsRequest) {
        return this.client.send(new ListCodeAnalysisFindingsCommand(this.withProfileArn(request)))
    }

    /**
     * @description Get list of available customizations
     */
    async listAvailableCustomizations(request: ListAvailableCustomizationsRequest) {
        return this.client.send(new ListAvailableCustomizationsCommand(this.withProfileArn(request)))
    }

    /**
     * @description Get list of available profiles
     */
    async listAvailableProfiles(request: ListAvailableProfilesRequest) {
        return this.client.send(new ListAvailableProfilesCommand(request))
    }

    /**
     * @description Get list of available models
     */
    async listAvailableModels(request: ListAvailableModelsRequest) {
        return this.client.send(new ListAvailableModelsCommand(request))
    }

    /**
     * @description send telemetry event to code whisperer data warehouse
     */
    async sendTelemetryEvent(request: SendTelemetryEventRequest) {
        return this.client.send(new SendTelemetryEventCommand(this.withProfileArn(request)))
    }

    /**
     * @description create a remote workspace
     */
    async createWorkspace(request: CreateWorkspaceRequest) {
        return this.client.send(new CreateWorkspaceCommand(this.withProfileArn(request)))
    }

    /**
     * @description get list of workspace metadata
     */
    async listWorkspaceMetadata(request: ListWorkspaceMetadataRequest) {
        return this.client.send(new ListWorkspaceMetadataCommand(this.withProfileArn(request)))
    }

    /**
     * @description delete the remote workspace
     */
    async deleteWorkspace(request: DeleteWorkspaceRequest) {
        return this.client.send(new DeleteWorkspaceCommand(this.withProfileArn(request)))
    }

    /*
     * @description get the list of feature evaluations
     */
    async listFeatureEvaluations(request: ListFeatureEvaluationsRequest) {
        return this.client.send(new ListFeatureEvaluationsCommand(this.withProfileArn(request)))
    }

    /**
     * (debounced by default)
     *
     * cool api you have there 🥹
     */
    async createSubscriptionToken(request: CreateSubscriptionTokenRequest) {
        // Debounce.
        if (this.#createSubscriptionTokenPromise) {
            return this.#createSubscriptionTokenPromise
        }

        this.#createSubscriptionTokenPromise = (async () => {
            try {
                const r = await this.client.send(new CreateSubscriptionTokenCommand(this.withProfileArn(request)))
                if (!r.encodedVerificationUrl) {
                    this.logging.error(`setpaidtier
    request: ${JSON.stringify(request)}
    response: ${JSON.stringify(r as any)}
    requestId: ${(r as any).$response?.requestId}
    httpStatusCode: ${(r as any).$response?.httpResponse?.statusCode}
    headers: ${JSON.stringify((r as any).$response?.httpResponse?.headers)}`)
                }
                return r
            } finally {
                this.#createSubscriptionTokenPromise = undefined
            }
        })()

        return this.#createSubscriptionTokenPromise
    }

    /**
     * Gets the Subscription status of the given user.
     *
     * @param statusOnly use this if you don't need the encodedVerificationUrl, else a ConflictException is treated as "ACTIVE"
     */
    override async getSubscriptionStatus(
        statusOnly?: boolean
    ): Promise<{ status: 'active' | 'active-expiring' | 'none'; encodedVerificationUrl?: string }> {
        // NOTE: The subscription API behaves in a non-intuitive way.
        // https://github.com/aws/amazon-q-developer-cli-autocomplete/blob/86edd86a338b549b5192de67c9fdef240e6014b7/crates/chat-cli/src/cli/chat/mod.rs#L4079-L4102
        //
        // If statusOnly=true, the service only returns "ACTIVE" and "INACTIVE".
        // If statusOnly=false, the following spec applies:
        //
        // 1. "ACTIVE" => 'active-expiring':
        //    - Active but cancelled. User *has* a subscription, but set to *not auto-renew* (i.e., cancelled).
        // 2. "INACTIVE" => 'none':
        //    - User has no subscription at all (no Pro access).
        // 3. ConflictException => 'active':
        //    - User has an active subscription *with auto-renewal enabled*.
        //
        // Also, it is currently not possible to subscribe or re-subscribe via console, only IDE/CLI.
        try {
            const r = await this.createSubscriptionToken({
                statusOnly: !!statusOnly,
                // clientToken: this.credentialsProvider.getCredentials('bearer').token,
            })
            const status = r.status === 'ACTIVE' ? 'active-expiring' : 'none'

            return {
                status: status,
                encodedVerificationUrl: r.encodedVerificationUrl,
            }
        } catch (e) {
            if (getErrorId(e as Error) === 'ConflictException') {
                return {
                    status: 'active',
                }
            }

            throw e
        }
    }

    /**
     * Polls the service until subscription status changes to "ACTIVE".
     *
     * Returns true on success, or false on timeout/cancellation.
     */
    override async waitUntilSubscriptionActive(cancelToken?: CancellationToken): Promise<boolean> {
        // If user clicks "Upgrade" multiple times, cancel any pending waitUntil().
        if (this.#waitUntilSubscriptionCancelSource) {
            this.#waitUntilSubscriptionCancelSource.cancel()
            this.#waitUntilSubscriptionCancelSource.dispose()
        }

        this.#waitUntilSubscriptionCancelSource = new CancellationTokenSource()

        // Combine the external cancelToken (if provided) with our internal one.
        const combinedToken = cancelToken
            ? {
                  isCancellationRequested: () =>
                      cancelToken.isCancellationRequested ||
                      this.#waitUntilSubscriptionCancelSource!.token.isCancellationRequested,
              }
            : this.#waitUntilSubscriptionCancelSource.token

        const r = await waitUntil(
            async () => {
                if (combinedToken.isCancellationRequested) {
                    this.logging.info('waitUntilSubscriptionActive: cancelled')
                    return false
                }
                const s = await this.getSubscriptionStatus(true)
                this.logging.info(`waitUntilSubscriptionActive: ${s.status}`)
                if (s.status !== 'none') {
                    return true
                }
            },
            {
                timeout: 60 * 60 * 1000, // 1 hour
                interval: 2000,
                truthy: true,
            }
        ).finally(() => {
            this.#waitUntilSubscriptionCancelSource?.dispose()
            this.#waitUntilSubscriptionCancelSource = undefined
        })

        return !!r
    }
}<|MERGE_RESOLUTION|>--- conflicted
+++ resolved
@@ -39,7 +39,6 @@
     FILE_URI_CHARS_LIMIT,
     FILENAME_CHARS_LIMIT,
 } from '../language-server/inline-completion/constants'
-<<<<<<< HEAD
 import {
     Completion,
     CreateSubscriptionTokenCommand,
@@ -86,42 +85,24 @@
     SupplementalContextType,
 } from '@amzn/codewhisperer-runtime'
 
+// Type guards for request classification
+export function isTokenRequest(request: GenerateSuggestionsRequest): request is GenerateTokenSuggestionsRequest {
+    return 'editorState' in request || 'predictionTypes' in request || 'supplementalContexts' in request
+}
+
+export function isIAMRequest(request: GenerateSuggestionsRequest): request is GenerateIAMSuggestionsRequest {
+    return !isTokenRequest(request)
+}
+
 export interface Suggestion extends Omit<Completion, 'content'>, CodeWhispererSigv4Client.Recommendation {
     itemId: string
 }
 
-export interface GenerateSuggestionsRequest
-    extends Omit<GenerateCompletionsRequest, 'fileContext' | 'referenceTrackerConfiguration'>,
-        Omit<CodeWhispererSigv4Client.GenerateRecommendationsRequest, 'supplementalContexts'> {
-    maxResults: number
-=======
-
-// Type guards for request classification
-export function isTokenRequest(request: BaseGenerateSuggestionsRequest): request is GenerateTokenSuggestionsRequest {
-    return 'editorState' in request || 'predictionTypes' in request || 'supplementalContexts' in request
-}
-
-export function isIAMRequest(request: BaseGenerateSuggestionsRequest): request is GenerateIAMSuggestionsRequest {
-    return !isTokenRequest(request)
-}
-
-export interface Suggestion extends CodeWhispererTokenClient.Completion, CodeWhispererSigv4Client.Recommendation {
-    itemId: string
-}
-
-// Base request interface with common fields - using union type for FileContext compatibility
-export interface BaseGenerateSuggestionsRequest {
-    fileContext: FileContext
-    maxResults?: number
-    nextToken?: string
->>>>>>> 49a4c756
-}
-
 // IAM-specific request interface that directly extends the SigV4 client request
 export interface GenerateIAMSuggestionsRequest extends CodeWhispererSigv4Client.GenerateRecommendationsRequest {}
 
 // Token-specific request interface that directly extends the Token client request
-export interface GenerateTokenSuggestionsRequest extends CodeWhispererTokenClient.GenerateCompletionsRequest {}
+export interface GenerateTokenSuggestionsRequest extends GenerateCompletionsRequest {}
 
 // Union type for backward compatibility
 export type GenerateSuggestionsRequest = GenerateIAMSuggestionsRequest | GenerateTokenSuggestionsRequest
@@ -218,7 +199,7 @@
 
     abstract getCredentialsType(): CredentialsType
 
-    abstract generateSuggestions(request: BaseGenerateSuggestionsRequest): Promise<GenerateSuggestionsResponse>
+    abstract generateSuggestions(request: GenerateSuggestionsRequest): Promise<GenerateSuggestionsResponse>
 
     abstract constructSupplementalContext(
         document: TextDocument,
@@ -311,17 +292,7 @@
         return undefined
     }
 
-<<<<<<< HEAD
     async generateSuggestions(request: GenerateSuggestionsRequest): Promise<GenerateSuggestionsResponse> {
-        // add cancellation check
-        // add error check
-        if (this.customizationArn) request = { ...request, customizationArn: this.customizationArn }
-        const response = await this.client
-            .generateRecommendations(request as CodeWhispererSigv4Client.GenerateRecommendationsRequest)
-            .promise()
-        const responseContext = {
-=======
-    async generateSuggestions(request: BaseGenerateSuggestionsRequest): Promise<GenerateSuggestionsResponse> {
         // Cast is now safe because GenerateIAMSuggestionsRequest extends GenerateRecommendationsRequest
         const iamRequest = request as GenerateIAMSuggestionsRequest
 
@@ -338,7 +309,6 @@
         const response = await this.client.generateRecommendations(iamRequest).promise()
 
         return this.mapCodeWhispererApiResponseToSuggestion(response, {
->>>>>>> 49a4c756
             requestId: response?.$response?.requestId,
             codewhispererSessionId: response?.$response?.httpResponse?.headers['x-amzn-sessionid'],
             nextToken: response.nextToken,
@@ -485,7 +455,7 @@
         return { ...request, profileArn: this.profileArn }
     }
 
-    async generateSuggestions(request: BaseGenerateSuggestionsRequest): Promise<GenerateSuggestionsResponse> {
+    async generateSuggestions(request: GenerateSuggestionsRequest): Promise<GenerateSuggestionsResponse> {
         // Cast is now safe because GenerateTokenSuggestionsRequest extends GenerateCompletionsRequest
         // add cancellation check
         // add error check
@@ -516,31 +486,16 @@
 
             logstr += `@@request metadata@@
     "endpoint": ${this.codeWhispererEndpoint},
-<<<<<<< HEAD
-    "predictionType": ${request.predictionTypes?.toString() ?? 'Not specified (COMPLETIONS)'},
-    "filename": ${request.fileContext?.filename},
-    "leftContextLength": ${request.fileContext?.leftFileContent?.length},
-    rightContextLength: ${request.fileContext?.rightFileContent?.length},
-    "language": ${request.fileContext?.programmingLanguage?.languageName},
-    "supplementalContextCount": ${request.supplementalContexts?.length ?? 0},
-    "request.nextToken": ${request.nextToken},
-    "recentEdits": ${recentEditsLogStr}\n`
-
-            const response = await this.client.send(
-                new GenerateCompletionsCommand(this.withProfileArn(request) as GenerateCompletionsRequest)
-            )
-=======
     "predictionType": ${tokenRequest.predictionTypes?.toString() ?? 'Not specified (COMPLETIONS)'},
-    "filename": ${tokenRequest.fileContext.filename},
-    "leftContextLength": ${request.fileContext.leftFileContent.length},
-    rightContextLength: ${request.fileContext.rightFileContent.length},
-    "language": ${tokenRequest.fileContext.programmingLanguage.languageName},
+    "filename": ${tokenRequest.fileContext?.filename},
+    "leftContextLength": ${tokenRequest.fileContext?.leftFileContent?.length},
+    rightContextLength: ${tokenRequest.fileContext?.rightFileContent?.length},
+    "language": ${tokenRequest.fileContext?.programmingLanguage?.languageName},
     "supplementalContextCount": ${tokenRequest.supplementalContexts?.length ?? 0},
     "request.nextToken": ${tokenRequest.nextToken},
     "recentEdits": ${recentEditsLogStr}\n`
 
-            const response = await this.client.generateCompletions(this.withProfileArn(tokenRequest)).promise()
->>>>>>> 49a4c756
+            const response = await this.client.send(new GenerateCompletionsCommand(this.withProfileArn(tokenRequest)))
 
             const responseContext: ResponseContext = {
                 requestId: response?.$metadata?.requestId ?? 'unknown',
