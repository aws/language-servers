import {
    BearerCredentials,
    CredentialsProvider,
    CredentialsType,
    Workspace,
    Logging,
    SDKInitializator,
    CancellationToken,
    CancellationTokenSource,
    TextDocument,
    Position,
    WorkspaceFolder,
<<<<<<< HEAD
    InlineCompletionWithReferencesParams,
=======
>>>>>>> 172a1707
} from '@aws/language-server-runtimes/server-interface'
import { waitUntil } from '@aws/lsp-core/out/util/timeoutUtils'
import { AWSError, ConfigurationOptions, CredentialProviderChain, Credentials } from 'aws-sdk'
import { PromiseResult } from 'aws-sdk/lib/request'
import { Request } from 'aws-sdk/lib/core'
import { v4 as uuidv4 } from 'uuid'
import {
    CodeWhispererSigv4ClientConfigurationOptions,
    createCodeWhispererSigv4Client,
} from '../client/sigv4/codewhisperer'
import {
    CodeWhispererTokenClientConfigurationOptions,
    createCodeWhispererTokenClient,
    RequestExtras,
} from '../client/token/codewhisperer'
import CodeWhispererSigv4Client = require('../client/sigv4/codewhisperersigv4client')
import CodeWhispererTokenClient = require('../client/token/codewhispererbearertokenclient')
import { getErrorId } from './utils'
import { GenerateCompletionsResponse } from '../client/token/codewhispererbearertokenclient'
<<<<<<< HEAD
import path = require('path')

import { getRelativePath } from '../language-server/workspaceContext/util'
import { CodewhispererLanguage, getRuntimeLanguage } from './languageDetection'
import { RecentEditTracker } from '../language-server/inline-completion/tracker/codeEditTracker'
import { CodeWhispererSupplementalContext } from './models/model'
import { fetchSupplementalContext } from './supplementalContextUtil/supplementalContextUtil'
=======
import { CodewhispererLanguage, getRuntimeLanguage } from './languageDetection'
import { getRelativePath } from '../language-server/workspaceContext/util'
import * as path from 'path'
>>>>>>> 172a1707
import {
    CONTEXT_CHARACTERS_LIMIT,
    FILE_URI_CHARS_LIMIT,
    FILENAME_CHARS_LIMIT,
} from '../language-server/inline-completion/constants'

export interface Suggestion extends CodeWhispererTokenClient.Completion, CodeWhispererSigv4Client.Recommendation {
    itemId: string
}

export interface GenerateSuggestionsRequest extends CodeWhispererTokenClient.GenerateCompletionsRequest {
    // TODO : This is broken due to Interface 'GenerateSuggestionsRequest' cannot simultaneously extend types 'GenerateCompletionsRequest' and 'GenerateRecommendationsRequest'.
    //CodeWhispererSigv4Client.GenerateRecommendationsRequest {
    maxResults: number
}

export function getFileContext(params: {
    textDocument: TextDocument
    position: Position
    inferredLanguageId: CodewhispererLanguage
    workspaceFolder: WorkspaceFolder | null | undefined
}): {
    fileUri: string
    filename: string
    programmingLanguage: {
        languageName: CodewhispererLanguage
    }
    leftFileContent: string
    rightFileContent: string
} {
    const left = params.textDocument.getText({
        start: { line: 0, character: 0 },
        end: params.position,
    })
    const trimmedLeft = left.slice(-CONTEXT_CHARACTERS_LIMIT).replaceAll('\r\n', '\n')

    const right = params.textDocument.getText({
        start: params.position,
        end: params.textDocument.positionAt(params.textDocument.getText().length),
    })
    const trimmedRight = right.slice(0, CONTEXT_CHARACTERS_LIMIT).replaceAll('\r\n', '\n')

    const relativeFilePath = params.workspaceFolder
        ? getRelativePath(params.workspaceFolder, params.textDocument.uri)
        : path.basename(params.textDocument.uri)

    return {
        fileUri: params.textDocument.uri.substring(0, FILE_URI_CHARS_LIMIT),
        filename: relativeFilePath.substring(0, FILENAME_CHARS_LIMIT),
        programmingLanguage: {
            languageName: getRuntimeLanguage(params.inferredLanguageId),
        },
        leftFileContent: trimmedLeft,
        rightFileContent: trimmedRight,
    }
}

export type FileContext = GenerateSuggestionsRequest['fileContext']

export interface ResponseContext {
    requestId: string
    codewhispererSessionId: string
    nextToken?: string
}

export enum SuggestionType {
    EDIT = 'EDIT',
    COMPLETION = 'COMPLETION',
}

export interface GenerateSuggestionsResponse {
    suggestions: Suggestion[]
    suggestionType?: SuggestionType
    responseContext: ResponseContext
}

export function getFileContext(params: {
    textDocument: TextDocument
    position: Position
    inferredLanguageId: CodewhispererLanguage
    workspaceFolder: WorkspaceFolder | null | undefined
}): {
    fileUri: string
    filename: string
    programmingLanguage: {
        languageName: CodewhispererLanguage
    }
    leftFileContent: string
    rightFileContent: string
} {
    const left = params.textDocument.getText({
        start: { line: 0, character: 0 },
        end: params.position,
    })
    const trimmedLeft = left.slice(-CONTEXT_CHARACTERS_LIMIT).replaceAll('\r\n', '\n')

    const right = params.textDocument.getText({
        start: params.position,
        end: params.textDocument.positionAt(params.textDocument.getText().length),
    })
    const trimmedRight = right.slice(0, CONTEXT_CHARACTERS_LIMIT).replaceAll('\r\n', '\n')

    const relativeFilePath = params.workspaceFolder
        ? getRelativePath(params.workspaceFolder, params.textDocument.uri)
        : path.basename(params.textDocument.uri)

    return {
        fileUri: params.textDocument.uri.substring(0, FILE_URI_CHARS_LIMIT),
        filename: relativeFilePath.substring(0, FILENAME_CHARS_LIMIT),
        programmingLanguage: {
            languageName: getRuntimeLanguage(params.inferredLanguageId),
        },
        leftFileContent: trimmedLeft,
        rightFileContent: trimmedRight,
    }
}

// This abstract class can grow in the future to account for any additional changes across the clients
export abstract class CodeWhispererServiceBase {
    protected readonly codeWhispererRegion
    protected readonly codeWhispererEndpoint
    public shareCodeWhispererContentWithAWS = false
    public customizationArn?: string
    public profileArn?: string
    abstract client: CodeWhispererSigv4Client | CodeWhispererTokenClient

    inflightRequests: Set<AWS.Request<any, AWSError> & RequestExtras> = new Set()

    abortInflightRequests() {
        this.inflightRequests.forEach(request => {
            request.abort()
        })
        this.inflightRequests.clear()
    }

    trackRequest(request: AWS.Request<any, AWSError> & RequestExtras) {
        this.inflightRequests.add(request)
    }

    completeRequest(request: AWS.Request<any, AWSError> & RequestExtras) {
        this.inflightRequests.delete(request)
    }

    abstract getCredentialsType(): CredentialsType

    abstract generateSuggestions(request: GenerateSuggestionsRequest): Promise<GenerateSuggestionsResponse>

    abstract constructSupplementalContext(
        document: TextDocument,
        position: Position,
        workspace: Workspace,
        recentEditTracker: RecentEditTracker,
        logging: Logging,
        cancellationToken: CancellationToken,
        opentabs: InlineCompletionWithReferencesParams['openTabFilepaths'],
        config: { includeRecentEdits: boolean }
    ): Promise<
        | {
              supContextData: CodeWhispererSupplementalContext
              items: CodeWhispererTokenClient.SupplementalContextList
          }
        | undefined
    >

    constructor(codeWhispererRegion: string, codeWhispererEndpoint: string) {
        this.codeWhispererRegion = codeWhispererRegion
        this.codeWhispererEndpoint = codeWhispererEndpoint
    }

    /**
     * Updates Service Client options after client was instantiated.
     */
    public updateClientConfig(options: ConfigurationOptions) {
        this.client.config.update(options)
    }

    generateItemId = () => uuidv4()

    async getSubscriptionStatus(
        statusOnly?: boolean
    ): Promise<{ status: 'active' | 'active-expiring' | 'none'; encodedVerificationUrl?: string }> {
        // No-op/default implementation: assume no subscription
        return {
            status: 'none',
        }
    }

    async waitUntilSubscriptionActive(_cancelToken?: CancellationToken): Promise<boolean> {
        // No-op: base class doesn't support subscription polling
        return false
    }
}

export class CodeWhispererServiceIAM extends CodeWhispererServiceBase {
    client: CodeWhispererSigv4Client
    constructor(
        credentialsProvider: CredentialsProvider,
        workspace: Workspace,
        logging: Logging,
        codeWhispererRegion: string,
        codeWhispererEndpoint: string,
        sdkInitializator: SDKInitializator
    ) {
        super(codeWhispererRegion, codeWhispererEndpoint)
        const options: CodeWhispererSigv4ClientConfigurationOptions = {
            region: this.codeWhispererRegion,
            endpoint: this.codeWhispererEndpoint,
            credentialProvider: new CredentialProviderChain([
                () => credentialsProvider.getCredentials('iam') as Credentials,
            ]),
        }
        this.client = createCodeWhispererSigv4Client(options, sdkInitializator, logging)
        // Avoid overwriting any existing client listeners
        const clientRequestListeners = this.client.setupRequestListeners
        this.client.setupRequestListeners = (request: Request<unknown, AWSError>) => {
            if (clientRequestListeners) {
                clientRequestListeners.call(this.client, request)
            }
            request.httpRequest.headers['x-amzn-codewhisperer-optout'] = `${!this.shareCodeWhispererContentWithAWS}`
        }
    }

    getCredentialsType(): CredentialsType {
        return 'iam'
    }

    async constructSupplementalContext(
        document: TextDocument,
        position: Position,
        workspace: Workspace,
        recentEditTracker: RecentEditTracker,
        logging: Logging,
        cancellationToken: CancellationToken,
        opentabs: InlineCompletionWithReferencesParams['openTabFilepaths'],
        config: { includeRecentEdits: boolean }
    ): Promise<
        | {
              supContextData: CodeWhispererSupplementalContext
              items: CodeWhispererTokenClient.SupplementalContextList
          }
        | undefined
    > {
        return undefined
    }

    async generateSuggestions(request: GenerateSuggestionsRequest): Promise<GenerateSuggestionsResponse> {
        // add cancellation check
        // add error check
        if (this.customizationArn) request = { ...request, customizationArn: this.customizationArn }
        const response = await this.client.generateRecommendations(request).promise()
        const responseContext = {
            requestId: response?.$response?.requestId,
            codewhispererSessionId: response?.$response?.httpResponse?.headers['x-amzn-sessionid'],
            nextToken: response.nextToken,
        }

        for (const recommendation of response?.recommendations ?? []) {
            Object.assign(recommendation, { itemId: this.generateItemId() })
        }

        return {
            suggestions: response.recommendations as Suggestion[],
            suggestionType: SuggestionType.COMPLETION,
            responseContext,
        }
    }
}

/**
 * Hint: to get an instance of this: `AmazonQTokenServiceManager.getInstance().getCodewhispererService()`
 */
export class CodeWhispererServiceToken extends CodeWhispererServiceBase {
    client: CodeWhispererTokenClient
    /** Debounce createSubscriptionToken by storing the current, pending promise (if any). */
    #createSubscriptionTokenPromise?: Promise<CodeWhispererTokenClient.CreateSubscriptionTokenResponse>
    /** If user clicks "Upgrade" multiple times, cancel the previous wait-promise. */
    #waitUntilSubscriptionCancelSource?: CancellationTokenSource

    constructor(
        private credentialsProvider: CredentialsProvider,
        workspace: Workspace,
        private logging: Logging,
        codeWhispererRegion: string,
        codeWhispererEndpoint: string,
        sdkInitializator: SDKInitializator
    ) {
        super(codeWhispererRegion, codeWhispererEndpoint)

        const options: CodeWhispererTokenClientConfigurationOptions = {
            region: this.codeWhispererRegion,
            endpoint: this.codeWhispererEndpoint,
            onRequestSetup: [
                req => {
                    logging.debug(`CodeWhispererServiceToken: req=${req.operation}`)
                    this.trackRequest(req)
                    req.on('build', async ({ httpRequest }) => {
                        try {
                            const creds = credentialsProvider.getCredentials('bearer') as BearerCredentials
                            if (!creds?.token) {
                                throw new Error('Authorization failed, bearer token is not set')
                            }
                            httpRequest.headers['Authorization'] = `Bearer ${creds.token}`
                            httpRequest.headers['x-amzn-codewhisperer-optout'] =
                                `${!this.shareCodeWhispererContentWithAWS}`
                        } catch (err) {
                            this.completeRequest(req)
                            throw err
                        }
                    })
                    req.on('complete', response => {
                        const requestStartTime = req.startTime?.getTime() || 0
                        const requestEndTime = new Date().getTime()
                        const latency = requestStartTime > 0 ? requestEndTime - requestStartTime : 0

                        const requestBody = req.httpRequest.body ? JSON.parse(String(req.httpRequest.body)) : {}
                        this.completeRequest(req)
                    })
                    req.on('error', async (error, response) => {
                        const requestStartTime = req.startTime?.getTime() || 0
                        const requestEndTime = new Date().getTime()
                        const latency = requestStartTime > 0 ? requestEndTime - requestStartTime : 0

                        const requestBody = req.httpRequest.body ? JSON.parse(String(req.httpRequest.body)) : {}
                        this.completeRequest(req)
                    })
                    req.on('error', () => {
                        this.completeRequest(req)
                    })
                    req.on('error', () => {
                        this.completeRequest(req)
                    })
                },
            ],
        }
        this.client = createCodeWhispererTokenClient(options, sdkInitializator, logging)
    }

    getCredentialsType(): CredentialsType {
        return 'bearer'
    }

    async constructSupplementalContext(
        document: TextDocument,
        position: Position,
        workspace: Workspace,
        recentEditTracker: RecentEditTracker,
        logging: Logging,
        cancellationToken: CancellationToken,
        opentabs: InlineCompletionWithReferencesParams['openTabFilepaths'],
        config: { includeRecentEdits: boolean }
    ): Promise<
        | {
              supContextData: CodeWhispererSupplementalContext
              items: CodeWhispererTokenClient.SupplementalContextList
          }
        | undefined
    > {
        const items: CodeWhispererTokenClient.SupplementalContext[] = []

        const projectContext = await fetchSupplementalContext(
            document,
            position,
            workspace,
            logging,
            cancellationToken,
            opentabs
        )
        if (projectContext) {
            items.push(
                ...projectContext.supplementalContextItems.map(v => ({
                    content: v.content,
                    filePath: v.filePath,
                }))
            )
        }

        const recentEditsContext = config.includeRecentEdits
            ? await recentEditTracker.generateEditBasedContext(document)
            : undefined
        if (recentEditsContext) {
            items.push(
                ...recentEditsContext.supplementalContextItems.map(item => ({
                    content: item.content,
                    filePath: item.filePath,
                    type: 'PreviousEditorState',
                    metadata: {
                        previousEditorStateMetadata: {
                            timeOffset: 1000,
                        },
                    },
                }))
            )
        }

        const merged: CodeWhispererSupplementalContext | undefined = recentEditsContext
            ? {
                  contentsLength: (projectContext?.contentsLength || 0) + (recentEditsContext?.contentsLength || 0),
                  latency: Math.max(projectContext?.latency || 0, recentEditsContext?.latency || 0),
                  isUtg: projectContext?.isUtg || false,
                  isProcessTimeout: projectContext?.isProcessTimeout || false,
                  strategy: recentEditsContext ? 'recentEdits' : projectContext?.strategy || 'Empty',
                  supplementalContextItems: [
                      ...(projectContext?.supplementalContextItems || []),
                      ...(recentEditsContext?.supplementalContextItems || []),
                  ],
              }
            : projectContext

        return merged
            ? {
                  supContextData: merged,
                  items: items,
              }
            : undefined
    }

    private withProfileArn<T extends object>(request: T): T {
        if (!this.profileArn) return request

        return { ...request, profileArn: this.profileArn }
    }

    async generateSuggestions(request: GenerateSuggestionsRequest): Promise<GenerateSuggestionsResponse> {
        // add cancellation check
        // add error check
        if (this.customizationArn) request.customizationArn = this.customizationArn
        const response = await this.client.generateCompletions(this.withProfileArn(request)).promise()
        this.logging.info(
            `GenerateCompletion response: 
    "endpoint": ${this.codeWhispererEndpoint},
    "requestId": ${response.$response.requestId},
    "responseCompletionCount": ${response.completions?.length ?? 0},
    "responsePredictionCount": ${response.predictions?.length ?? 0},
    "suggestionType": ${request.predictionTypes?.toString() ?? ''},
    "filename": ${request.fileContext.filename},
    "language": ${request.fileContext.programmingLanguage.languageName},
    "supplementalContextLength": ${request.supplementalContexts?.length ?? 0},
    "request.nextToken": ${request.nextToken},
    "response.nextToken": ${response.nextToken}`
        )

        const responseContext = {
            requestId: response?.$response?.requestId,
            codewhispererSessionId: response?.$response?.httpResponse?.headers['x-amzn-sessionid'],
            nextToken: response.nextToken,
        }
        return this.mapCodeWhispererApiResponseToSuggestion(response, responseContext)
    }

    private mapCodeWhispererApiResponseToSuggestion(
        apiResponse: GenerateCompletionsResponse,
        responseContext: ResponseContext
    ): GenerateSuggestionsResponse {
        if (apiResponse?.predictions && apiResponse.predictions.length > 0) {
            const suggestionType = apiResponse.predictions[0].edit ? SuggestionType.EDIT : SuggestionType.COMPLETION
            const predictionType = suggestionType === SuggestionType.COMPLETION ? 'completion' : 'edit'

            return {
                suggestions: apiResponse.predictions.map(prediction => ({
                    content: prediction[predictionType]?.content ?? '',
                    references: prediction[predictionType]?.references ?? [],
                    itemId: this.generateItemId(),
                })),
                suggestionType,
                responseContext,
            }
        }

        for (const recommendation of apiResponse?.completions ?? []) {
            Object.assign(recommendation, { itemId: this.generateItemId() })
        }

        return {
            suggestions: apiResponse.completions as Suggestion[],
            suggestionType: SuggestionType.COMPLETION,
            responseContext,
        }
    }

    public async codeModernizerCreateUploadUrl(
        request: CodeWhispererTokenClient.CreateUploadUrlRequest
    ): Promise<CodeWhispererTokenClient.CreateUploadUrlResponse> {
        return this.client.createUploadUrl(this.withProfileArn(request)).promise()
    }
    /**
     * @description Use this function to start the transformation job.
     * @param request
     * @returns transformationJobId - String id for the Job
     */

    public async codeModernizerStartCodeTransformation(
        request: CodeWhispererTokenClient.StartTransformationRequest
    ): Promise<PromiseResult<CodeWhispererTokenClient.StartTransformationResponse, AWSError>> {
        return await this.client.startTransformation(this.withProfileArn(request)).promise()
    }

    /**
     * @description Use this function to stop the transformation job.
     * @param request
     * @returns transformationJobId - String id for the Job
     */
    public async codeModernizerStopCodeTransformation(
        request: CodeWhispererTokenClient.StopTransformationRequest
    ): Promise<PromiseResult<CodeWhispererTokenClient.StopTransformationResponse, AWSError>> {
        return await this.client.stopTransformation(this.withProfileArn(request)).promise()
    }

    /**
     * @description Use this function to get the status of the code transformation. We should
     * be polling this function periodically to get updated results. When this function
     * returns COMPLETED we know the transformation is done.
     */
    public async codeModernizerGetCodeTransformation(
        request: CodeWhispererTokenClient.GetTransformationRequest
    ): Promise<PromiseResult<CodeWhispererTokenClient.GetTransformationResponse, AWSError>> {
        return await this.client.getTransformation(this.withProfileArn(request)).promise()
    }

    /**
     * @description After starting a transformation use this function to display the LLM
     * transformation plan to the user.
     * @params tranformationJobId - String id returned from StartCodeTransformationResponse
     */
    public async codeModernizerGetCodeTransformationPlan(
        request: CodeWhispererTokenClient.GetTransformationPlanRequest
    ): Promise<PromiseResult<CodeWhispererTokenClient.GetTransformationPlanResponse, AWSError>> {
        return this.client.getTransformationPlan(this.withProfileArn(request)).promise()
    }

    /**
     * @description get a pre-signed url to upload source code into S3 bucket
     */
    async createUploadUrl(
        request: CodeWhispererTokenClient.CreateUploadUrlRequest
    ): Promise<PromiseResult<CodeWhispererTokenClient.CreateUploadUrlResponse, AWSError>> {
        return this.client.createUploadUrl(this.withProfileArn(request)).promise()
    }

    /**
     * @description Once source code uploaded to S3, send a request to run security scan on uploaded source code.
     */
    async startCodeAnalysis(
        request: CodeWhispererTokenClient.StartCodeAnalysisRequest
    ): Promise<PromiseResult<CodeWhispererTokenClient.StartCodeAnalysisResponse, AWSError>> {
        return this.client.startCodeAnalysis(this.withProfileArn(request)).promise()
    }

    /**
     * @description Send a request to get the code scan status detail.
     */
    async getCodeAnalysis(
        request: CodeWhispererTokenClient.GetCodeAnalysisRequest
    ): Promise<PromiseResult<CodeWhispererTokenClient.GetCodeAnalysisResponse, AWSError>> {
        return this.client.getCodeAnalysis(this.withProfileArn(request)).promise()
    }

    /**
     * @description Once scan completed successfully, send a request to get list of all the findings for the given scan.
     */
    async listCodeAnalysisFindings(
        request: CodeWhispererTokenClient.ListCodeAnalysisFindingsRequest
    ): Promise<PromiseResult<CodeWhispererTokenClient.ListCodeAnalysisFindingsResponse, AWSError>> {
        return this.client.listCodeAnalysisFindings(this.withProfileArn(request)).promise()
    }

    /**
     * @description Get list of available customizations
     */
    async listAvailableCustomizations(request: CodeWhispererTokenClient.ListAvailableCustomizationsRequest) {
        return this.client.listAvailableCustomizations(this.withProfileArn(request)).promise()
    }

    /**
     * @description Get list of available profiles
     */
    async listAvailableProfiles(request: CodeWhispererTokenClient.ListAvailableProfilesRequest) {
        return this.client.listAvailableProfiles(request).promise()
    }

    /**
     * @description send telemetry event to code whisperer data warehouse
     */
    async sendTelemetryEvent(request: CodeWhispererTokenClient.SendTelemetryEventRequest) {
        return this.client.sendTelemetryEvent(this.withProfileArn(request)).promise()
    }

    /**
     * @description create a remote workspace
     */
    async createWorkspace(request: CodeWhispererTokenClient.CreateWorkspaceRequest) {
        return this.client.createWorkspace(this.withProfileArn(request)).promise()
    }

    /**
     * @description get list of workspace metadata
     */
    async listWorkspaceMetadata(request: CodeWhispererTokenClient.ListWorkspaceMetadataRequest) {
        return this.client.listWorkspaceMetadata(this.withProfileArn(request)).promise()
    }

    /**
     * @description delete the remote workspace
     */
    async deleteWorkspace(request: CodeWhispererTokenClient.DeleteWorkspaceRequest) {
        return this.client.deleteWorkspace(this.withProfileArn(request)).promise()
    }

    /*
     * @description get the list of feature evaluations
     */
    async listFeatureEvaluations(request: CodeWhispererTokenClient.ListFeatureEvaluationsRequest) {
        return this.client.listFeatureEvaluations(this.withProfileArn(request)).promise()
    }

    /**
     * (debounced by default)
     *
     * cool api you have there 🥹
     */
    async createSubscriptionToken(request: CodeWhispererTokenClient.CreateSubscriptionTokenRequest) {
        // Debounce.
        if (this.#createSubscriptionTokenPromise) {
            return this.#createSubscriptionTokenPromise
        }

        this.#createSubscriptionTokenPromise = (async () => {
            try {
                const r = await this.client.createSubscriptionToken(this.withProfileArn(request)).promise()
                if (!r.encodedVerificationUrl) {
                    this.logging.error(`setpaidtier
    request: ${JSON.stringify(request)}
    response: ${JSON.stringify(r as any)}
    requestId: ${(r as any).$response?.requestId}
    httpStatusCode: ${(r as any).$response?.httpResponse?.statusCode}
    headers: ${JSON.stringify((r as any).$response?.httpResponse?.headers)}`)
                }
                return r
            } finally {
                this.#createSubscriptionTokenPromise = undefined
            }
        })()

        return this.#createSubscriptionTokenPromise
    }

    /**
     * Gets the Subscription status of the given user.
     *
     * @param statusOnly use this if you don't need the encodedVerificationUrl, else a ConflictException is treated as "ACTIVE"
     */
    override async getSubscriptionStatus(
        statusOnly?: boolean
    ): Promise<{ status: 'active' | 'active-expiring' | 'none'; encodedVerificationUrl?: string }> {
        // NOTE: The subscription API behaves in a non-intuitive way.
        // https://github.com/aws/amazon-q-developer-cli-autocomplete/blob/86edd86a338b549b5192de67c9fdef240e6014b7/crates/chat-cli/src/cli/chat/mod.rs#L4079-L4102
        //
        // If statusOnly=true, the service only returns "ACTIVE" and "INACTIVE".
        // If statusOnly=false, the following spec applies:
        //
        // 1. "ACTIVE" => 'active-expiring':
        //    - Active but cancelled. User *has* a subscription, but set to *not auto-renew* (i.e., cancelled).
        // 2. "INACTIVE" => 'none':
        //    - User has no subscription at all (no Pro access).
        // 3. ConflictException => 'active':
        //    - User has an active subscription *with auto-renewal enabled*.
        //
        // Also, it is currently not possible to subscribe or re-subscribe via console, only IDE/CLI.
        try {
            const r = await this.createSubscriptionToken({
                statusOnly: !!statusOnly,
                // clientToken: this.credentialsProvider.getCredentials('bearer').token,
            })
            const status = r.status === 'ACTIVE' ? 'active-expiring' : 'none'

            return {
                status: status,
                encodedVerificationUrl: r.encodedVerificationUrl,
            }
        } catch (e) {
            if (getErrorId(e as Error) === 'ConflictException') {
                return {
                    status: 'active',
                }
            }

            throw e
        }
    }

    /**
     * Polls the service until subscription status changes to "ACTIVE".
     *
     * Returns true on success, or false on timeout/cancellation.
     */
    override async waitUntilSubscriptionActive(cancelToken?: CancellationToken): Promise<boolean> {
        // If user clicks "Upgrade" multiple times, cancel any pending waitUntil().
        if (this.#waitUntilSubscriptionCancelSource) {
            this.#waitUntilSubscriptionCancelSource.cancel()
            this.#waitUntilSubscriptionCancelSource.dispose()
        }

        this.#waitUntilSubscriptionCancelSource = new CancellationTokenSource()

        // Combine the external cancelToken (if provided) with our internal one.
        const combinedToken = cancelToken
            ? {
                  isCancellationRequested: () =>
                      cancelToken.isCancellationRequested ||
                      this.#waitUntilSubscriptionCancelSource!.token.isCancellationRequested,
              }
            : this.#waitUntilSubscriptionCancelSource.token

        const r = await waitUntil(
            async () => {
                if (combinedToken.isCancellationRequested) {
                    this.logging.info('waitUntilSubscriptionActive: cancelled')
                    return false
                }
                const s = await this.getSubscriptionStatus(true)
                this.logging.info(`waitUntilSubscriptionActive: ${s.status}`)
                if (s.status !== 'none') {
                    return true
                }
            },
            {
                timeout: 60 * 60 * 1000, // 1 hour
                interval: 2000,
                truthy: true,
            }
        ).finally(() => {
            this.#waitUntilSubscriptionCancelSource?.dispose()
            this.#waitUntilSubscriptionCancelSource = undefined
        })

        return !!r
    }
}<|MERGE_RESOLUTION|>--- conflicted
+++ resolved
@@ -10,10 +10,7 @@
     TextDocument,
     Position,
     WorkspaceFolder,
-<<<<<<< HEAD
     InlineCompletionWithReferencesParams,
-=======
->>>>>>> 172a1707
 } from '@aws/language-server-runtimes/server-interface'
 import { waitUntil } from '@aws/lsp-core/out/util/timeoutUtils'
 import { AWSError, ConfigurationOptions, CredentialProviderChain, Credentials } from 'aws-sdk'
@@ -33,19 +30,12 @@
 import CodeWhispererTokenClient = require('../client/token/codewhispererbearertokenclient')
 import { getErrorId } from './utils'
 import { GenerateCompletionsResponse } from '../client/token/codewhispererbearertokenclient'
-<<<<<<< HEAD
-import path = require('path')
-
 import { getRelativePath } from '../language-server/workspaceContext/util'
 import { CodewhispererLanguage, getRuntimeLanguage } from './languageDetection'
 import { RecentEditTracker } from '../language-server/inline-completion/tracker/codeEditTracker'
 import { CodeWhispererSupplementalContext } from './models/model'
 import { fetchSupplementalContext } from './supplementalContextUtil/supplementalContextUtil'
-=======
-import { CodewhispererLanguage, getRuntimeLanguage } from './languageDetection'
-import { getRelativePath } from '../language-server/workspaceContext/util'
 import * as path from 'path'
->>>>>>> 172a1707
 import {
     CONTEXT_CHARACTERS_LIMIT,
     FILE_URI_CHARS_LIMIT,
@@ -60,47 +50,6 @@
     // TODO : This is broken due to Interface 'GenerateSuggestionsRequest' cannot simultaneously extend types 'GenerateCompletionsRequest' and 'GenerateRecommendationsRequest'.
     //CodeWhispererSigv4Client.GenerateRecommendationsRequest {
     maxResults: number
-}
-
-export function getFileContext(params: {
-    textDocument: TextDocument
-    position: Position
-    inferredLanguageId: CodewhispererLanguage
-    workspaceFolder: WorkspaceFolder | null | undefined
-}): {
-    fileUri: string
-    filename: string
-    programmingLanguage: {
-        languageName: CodewhispererLanguage
-    }
-    leftFileContent: string
-    rightFileContent: string
-} {
-    const left = params.textDocument.getText({
-        start: { line: 0, character: 0 },
-        end: params.position,
-    })
-    const trimmedLeft = left.slice(-CONTEXT_CHARACTERS_LIMIT).replaceAll('\r\n', '\n')
-
-    const right = params.textDocument.getText({
-        start: params.position,
-        end: params.textDocument.positionAt(params.textDocument.getText().length),
-    })
-    const trimmedRight = right.slice(0, CONTEXT_CHARACTERS_LIMIT).replaceAll('\r\n', '\n')
-
-    const relativeFilePath = params.workspaceFolder
-        ? getRelativePath(params.workspaceFolder, params.textDocument.uri)
-        : path.basename(params.textDocument.uri)
-
-    return {
-        fileUri: params.textDocument.uri.substring(0, FILE_URI_CHARS_LIMIT),
-        filename: relativeFilePath.substring(0, FILENAME_CHARS_LIMIT),
-        programmingLanguage: {
-            languageName: getRuntimeLanguage(params.inferredLanguageId),
-        },
-        leftFileContent: trimmedLeft,
-        rightFileContent: trimmedRight,
-    }
 }
 
 export type FileContext = GenerateSuggestionsRequest['fileContext']
