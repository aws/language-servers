import {
    BearerCredentials,
    CredentialsProvider,
    CredentialsType,
    Workspace,
    Logging,
    SDKInitializator,
    TextDocument,
} from '@aws/language-server-runtimes/server-interface'
import { AWSError, ConfigurationOptions, CredentialProviderChain, Credentials } from 'aws-sdk'
import { PromiseResult } from 'aws-sdk/lib/request'
import { Request, Response } from 'aws-sdk/lib/core'
import { v4 as uuidv4 } from 'uuid'
import {
    CodeWhispererSigv4ClientConfigurationOptions,
    createCodeWhispererSigv4Client,
} from '../client/sigv4/codewhisperer'
import {
    CodeWhispererTokenClientConfigurationOptions,
    createCodeWhispererTokenClient,
    RequestExtras,
} from '../client/token/codewhisperer'

import { PredictionType, GenerateCompletionsResponse } from '../client/token/codewhispererbearertokenclient'

export interface Suggestion extends CodeWhispererTokenClient.Completion, CodeWhispererSigv4Client.Recommendation {
    itemId: string
}

export interface GenerateSuggestionsRequest extends CodeWhispererTokenClient.GenerateCompletionsRequest {
    // TODO : This is broken due to Interface 'GenerateSuggestionsRequest' cannot simultaneously extend types 'GenerateCompletionsRequest' and 'GenerateRecommendationsRequest'.
    //CodeWhispererSigv4Client.GenerateRecommendationsRequest {
    maxResults: number
}

export type FileContext = GenerateSuggestionsRequest['fileContext']

export interface ResponseContext {
    requestId: string
    codewhispererSessionId: string
    nextToken?: string
}

export enum SuggestionType {
    EDIT = 'EDIT',
    COMPLETION = 'COMPLETION',
}

export interface GenerateSuggestionsResponse {
    suggestions: Suggestion[]
    suggestionType?: SuggestionType
    responseContext: ResponseContext
}

import CodeWhispererSigv4Client = require('../client/sigv4/codewhisperersigv4client')
import CodeWhispererTokenClient = require('../client/token/codewhispererbearertokenclient')
<<<<<<< HEAD
import { applyUnifiedDiff, getEndOfEditPosition } from '../language-server/inline-completion/diffUtils'
import { CodewhispererLanguage, getSupportedLanguageId } from './languageDetection'
import { Position } from 'vscode-languageserver-textdocument'
=======
import { error } from 'console'
import { DebugLogger } from './debugUtils'
>>>>>>> f2286f9b

// Right now the only difference between the token client and the IAM client for codewhisperer is the difference in function name
// This abstract class can grow in the future to account for any additional changes across the clients
export abstract class CodeWhispererServiceBase {
    protected readonly codeWhispererRegion
    protected readonly codeWhispererEndpoint
    public shareCodeWhispererContentWithAWS = false
    public customizationArn?: string
    public profileArn?: string
    abstract client: CodeWhispererSigv4Client | CodeWhispererTokenClient

    inflightRequests: Set<AWS.Request<any, AWSError> & RequestExtras> = new Set()

    prefetchSuggestions: { id: string; response: GenerateSuggestionsResponse; request: GenerateSuggestionsRequest }[] =
        []

    clearPrefetch() {
        this.prefetchSuggestions = []
    }

    abortInflightRequests() {
        this.inflightRequests.forEach(request => {
            request.abort()
        })
        this.inflightRequests.clear()
    }

    trackRequest(request: AWS.Request<any, AWSError> & RequestExtras) {
        this.inflightRequests.add(request)
    }

    completeRequest(request: AWS.Request<any, AWSError> & RequestExtras) {
        this.inflightRequests.delete(request)
    }

    abstract getCredentialsType(): CredentialsType

    abstract generateSuggestionsAndPrefetch(
        textDocument: TextDocument,
        request: GenerateSuggestionsRequest
    ): Promise<GenerateSuggestionsResponse>

    abstract generateSuggestions(request: GenerateSuggestionsRequest): Promise<GenerateSuggestionsResponse>

    constructor(codeWhispererRegion: string, codeWhispererEndpoint: string) {
        this.codeWhispererRegion = codeWhispererRegion
        this.codeWhispererEndpoint = codeWhispererEndpoint
    }

    /**
     * Updates Service Client options after client was instantiated.
     */
    public updateClientConfig(options: ConfigurationOptions) {
        this.client.config.update(options)
    }

    generateItemId = () => uuidv4()
}

export class CodeWhispererServiceIAM extends CodeWhispererServiceBase {
    client: CodeWhispererSigv4Client
    constructor(
        credentialsProvider: CredentialsProvider,
        workspace: Workspace,
        logging: Logging,
        codeWhispererRegion: string,
        codeWhispererEndpoint: string,
        sdkInitializator: SDKInitializator
    ) {
        super(codeWhispererRegion, codeWhispererEndpoint)
        const options: CodeWhispererSigv4ClientConfigurationOptions = {
            region: this.codeWhispererRegion,
            endpoint: this.codeWhispererEndpoint,
            credentialProvider: new CredentialProviderChain([
                () => credentialsProvider.getCredentials('iam') as Credentials,
            ]),
        }
        this.client = createCodeWhispererSigv4Client(options, sdkInitializator, logging)
        // Avoid overwriting any existing client listeners
        const clientRequestListeners = this.client.setupRequestListeners
        this.client.setupRequestListeners = (request: Request<unknown, AWSError>) => {
            if (clientRequestListeners) {
                clientRequestListeners.call(this.client, request)
            }
            request.httpRequest.headers['x-amzn-codewhisperer-optout'] = `${!this.shareCodeWhispererContentWithAWS}`
        }
    }

    getCredentialsType(): CredentialsType {
        return 'iam'
    }

    // TODO: same as regular GC until we want to enable prefetch with IAM client
    override async generateSuggestionsAndPrefetch(
        textDocument: TextDocument,
        request: GenerateSuggestionsRequest
    ): Promise<GenerateSuggestionsResponse> {
        return await this.generateSuggestions(request)
    }

    async generateSuggestions(request: GenerateSuggestionsRequest): Promise<GenerateSuggestionsResponse> {
        // add cancellation check
        // add error check
        if (this.customizationArn) request = { ...request, customizationArn: this.customizationArn }
        const response = await this.client.generateRecommendations(request).promise()
        const responseContext = {
            requestId: response?.$response?.requestId,
            codewhispererSessionId: response?.$response?.httpResponse?.headers['x-amzn-sessionid'],
            nextToken: response.nextToken,
        }

        for (const recommendation of response?.recommendations ?? []) {
            Object.assign(recommendation, { itemId: this.generateItemId() })
        }

        return {
            suggestions: response.recommendations as Suggestion[],
            suggestionType: SuggestionType.COMPLETION,
            responseContext,
        }
    }
}

export class CodeWhispererServiceToken extends CodeWhispererServiceBase {
    client: CodeWhispererTokenClient

    constructor(
        credentialsProvider: CredentialsProvider,
        workspace: Workspace,
        private logging: Logging,
        codeWhispererRegion: string,
        codeWhispererEndpoint: string,
        sdkInitializator: SDKInitializator
    ) {
        super(codeWhispererRegion, codeWhispererEndpoint)

        const options: CodeWhispererTokenClientConfigurationOptions = {
            region: this.codeWhispererRegion,
            endpoint: this.codeWhispererEndpoint,
            onRequestSetup: [
                req => {
                    this.trackRequest(req)
                    req.on('build', ({ httpRequest }) => {
                        try {
                            const creds = credentialsProvider.getCredentials('bearer') as BearerCredentials
                            if (!creds?.token) {
                                throw new Error('Authorization failed, bearer token is not set')
                            }
                            httpRequest.headers['Authorization'] = `Bearer ${creds.token}`
                            httpRequest.headers['x-amzn-codewhisperer-optout'] =
                                `${!this.shareCodeWhispererContentWithAWS}`
                        } catch (error) {
                            console.error('CWSPR Error during request build:', error)
                            throw error
                        }
                    })
                    req.on('complete', response => {
                        const requestStartTime = req.startTime?.getTime() || 0
                        const requestEndTime = new Date().getTime()
                        const latency = requestStartTime > 0 ? requestEndTime - requestStartTime : 0

                        // Generate a request UUID for tracking
                        const flareRequestId = DebugLogger.getInstance().generateflareRequestId()

                        // Use the DebugLogger's logRequestResponse method instead of the legacy function
                        DebugLogger.getInstance()
                            .logRequestResponse(
                                flareRequestId,
                                req,
                                response,
                                '', // No error for successful responses
                                response.requestId,
                                this.codeWhispererEndpoint,
                                latency
                            )
                            .catch(err => {
                                console.error('Failed to log request/response:', err)
                            })
                            .finally(() => {
                                this.completeRequest(req)
                            })
                    })
                    req.on('error', async (error, response) => {
                        const requestStartTime = req.startTime?.getTime() || 0
                        const requestEndTime = new Date().getTime()
                        const latency = requestStartTime > 0 ? requestEndTime - requestStartTime : 0

                        // Generate a request UUID for tracking
                        const flareRequestId = DebugLogger.getInstance().generateflareRequestId()

                        // Use the DebugLogger's logRequestResponse method for error cases
                        DebugLogger.getInstance()
                            .logRequestResponse(
                                flareRequestId,
                                req,
                                null,
                                error,
                                response.requestId,
                                this.codeWhispererEndpoint,
                                latency
                            )
                            .catch(err => {
                                console.error('Failed to log request/response:', err)
                            })
                            .finally(() => {
                                this.completeRequest(req)
                            })
                    })
                },
            ],
        }
        this.client = createCodeWhispererTokenClient(options, sdkInitializator, logging)
    }

    getCredentialsType(): CredentialsType {
        return 'bearer'
    }

    private withProfileArn<T extends object>(request: T): T {
        if (!this.profileArn) return request

        return { ...request, profileArn: this.profileArn }
    }

    async generateSuggestions(request: GenerateSuggestionsRequest): Promise<GenerateSuggestionsResponse> {
        // add cancellation check
        // add error check
        if (this.customizationArn) request.customizationArn = this.customizationArn
        const response = await this.client.generateCompletions(this.withProfileArn(request)).promise()
        const responseContext = {
            requestId: response?.$response?.requestId,
            codewhispererSessionId: response?.$response?.httpResponse?.headers['x-amzn-sessionid'],
            nextToken: response.nextToken,
        }
        return this.mapCodeWhispererApiResponseToSuggestion(response, responseContext)
    }

    // Only used when it's a cold start
    override async generateSuggestionsAndPrefetch(
        textDocument: TextDocument,
        originalRequest: GenerateSuggestionsRequest
    ): Promise<GenerateSuggestionsResponse> {
        // If codewhispererService has prefetched result && id matches, return the cached prefetched result directly

        // TODO: handle if textDocument/cursor/request position doesn't match prefetchSuggestions
        // e.g. if it's not a subsequent call, it must be a cold start
        let isColdStart = this.prefetchSuggestions.length === 0 || this.prefetchSuggestions[0].id !== textDocument.uri

        // TODO: make id more strict, possibly session id or check if previous suggestion is in the doc
        // if () {
        //     isColdStart = true
        // }

        if (!isColdStart) {
            this.logging.info(`will use prefetch suggestion`)
            const r = this.prefetchSuggestions.pop()
            if (!r) {
                throw new Error('shouldnt be here')
            }

            if (this.prefetchSuggestions.length < 3) {
                this.chainedGenerateCompletionCall(r.request, r.response, textDocument).catch(e => {})
            }

            return r.response
        } else {
            this.logging.info(`cold start`)
            const coldStartResponse = await this.generateSuggestions(originalRequest)
            if (coldStartResponse.suggestions && coldStartResponse.suggestions.length > 0) {
                void this.chainedGenerateCompletionCall(originalRequest, coldStartResponse, textDocument).catch(e => {})
            }
            return coldStartResponse
        }
    }

    private async chainedGenerateCompletionCall(
        baseRequest: GenerateSuggestionsRequest,
        baseResponse: GenerateSuggestionsResponse,
        textDocument: TextDocument
    ) {
        if (this.prefetchSuggestions.length > 3) {
            return
        }

        console.log(`prefetchSuggestions.length = ${this.prefetchSuggestions.length}`)

        const request = this.buildSubsequentRequest(baseRequest, baseResponse, textDocument)

        try {
            const response = await this.generateSuggestions(request)
            if (
                response.suggestions.length > 0 &&
                response.suggestions[0].content !== baseResponse.suggestions[0].content
            ) {
                console.log('**************')
                console.log(response.suggestions[0].content)
                this.prefetchSuggestions.push({
                    id: textDocument.uri, // TODO: either session id, suggestion for the purpose of checking it's the right followup/subsequent call?
                    response: response,
                    request: request,
                })

                setTimeout(async () => {
                    await this.chainedGenerateCompletionCall(request, response, textDocument)
                }, 100)
            } else if (
                response.suggestions.length > 0 &&
                baseResponse.suggestions[0].content === response.suggestions[0].content
            ) {
                console.log('identical result, discard', baseResponse.suggestions[0].content)
            }
        } catch (e) {
            console.log(e)
        }
    }

    private buildSubsequentRequest(
        originalRequest: GenerateSuggestionsRequest,
        originalResponse: GenerateSuggestionsResponse,
        textDocument: TextDocument
    ): GenerateSuggestionsRequest {
        const suggestion = originalResponse.suggestions[0]

        const subsequentRequest = {
            ...originalRequest,
            fileContext: {
                ...originalRequest.fileContext,
                leftFileContent: originalRequest.fileContext.leftFileContent + suggestion.content,
            },
            nextToken: undefined,
        }

        // NEP flow requires more updates other than left/right filecontent
        if (originalResponse.suggestionType && originalResponse.suggestionType === SuggestionType.EDIT) {
            const docText = originalRequest.fileContext.leftFileContent + originalRequest.fileContext.rightFileContent
            const afterDiff = applyUnifiedDiff(docText, suggestion.content)
            const newCode = afterDiff.newCode

            const afterChangePosition = getEndOfEditPosition(docText, newCode)
            // Calculate new left context & right context
            const { leftContent, rightContent } = splitContentAtPosition(newCode, afterChangePosition)

            subsequentRequest.fileContext = {
                ...originalRequest.fileContext,
                leftFileContent: leftContent.slice(-10240),
                rightFileContent: rightContent.slice(0, 10240),
            }

            subsequentRequest.supplementalContexts = originalRequest.supplementalContexts
                ? [...originalRequest.supplementalContexts]
                : []

            subsequentRequest.editorState = {
                document: {
                    relativeFilePath: textDocument.uri,
                    programmingLanguage: {
                        languageName: textDocument.languageId,
                    },
                    text: leftContent + rightContent,
                },
                cursorState: {
                    position: {
                        line: afterChangePosition.line,
                        character: afterChangePosition.character,
                    },
                },
            }

            // updated edit supplemental context
            if (originalResponse.suggestions[0]) {
                // TODO: handle sup context length > 5 ?
                subsequentRequest.supplementalContexts.push({
                    content: originalResponse.suggestions[0].content,
                    filePath: subsequentRequest.fileContext.filename,
                    type: 'PreviousEditorState',
                    metadata: {
                        previousEditorStateMetadata: {
                            timeOffset: 1000,
                        },
                    },
                })
            }
        }

        return subsequentRequest
    }

    private mapCodeWhispererApiResponseToSuggestion(
        apiResponse: GenerateCompletionsResponse,
        responseContext: ResponseContext
    ): GenerateSuggestionsResponse {
        if (apiResponse?.predictions && apiResponse.predictions.length > 0) {
            const suggestionType = apiResponse.predictions[0].edit ? SuggestionType.EDIT : SuggestionType.COMPLETION
            const predictionType = suggestionType === SuggestionType.COMPLETION ? 'completion' : 'edit'

            return {
                suggestions: apiResponse.predictions.map(prediction => ({
                    content: prediction[predictionType]?.content ?? '',
                    references: prediction[predictionType]?.references ?? [],
                    itemId: this.generateItemId(),
                })),
                suggestionType,
                responseContext,
            }
        }
        return {
            suggestions: apiResponse.completions as Suggestion[],
            suggestionType: SuggestionType.COMPLETION,
            responseContext,
        }
    }

    public async codeModernizerCreateUploadUrl(
        request: CodeWhispererTokenClient.CreateUploadUrlRequest
    ): Promise<CodeWhispererTokenClient.CreateUploadUrlResponse> {
        return this.client.createUploadUrl(this.withProfileArn(request)).promise()
    }
    /**
     * @description Use this function to start the transformation job.
     * @param request
     * @returns transformationJobId - String id for the Job
     */

    public async codeModernizerStartCodeTransformation(
        request: CodeWhispererTokenClient.StartTransformationRequest
    ): Promise<PromiseResult<CodeWhispererTokenClient.StartTransformationResponse, AWSError>> {
        return await this.client.startTransformation(this.withProfileArn(request)).promise()
    }

    /**
     * @description Use this function to stop the transformation job.
     * @param request
     * @returns transformationJobId - String id for the Job
     */
    public async codeModernizerStopCodeTransformation(
        request: CodeWhispererTokenClient.StopTransformationRequest
    ): Promise<PromiseResult<CodeWhispererTokenClient.StopTransformationResponse, AWSError>> {
        return await this.client.stopTransformation(this.withProfileArn(request)).promise()
    }

    /**
     * @description Use this function to get the status of the code transformation. We should
     * be polling this function periodically to get updated results. When this function
     * returns COMPLETED we know the transformation is done.
     */
    public async codeModernizerGetCodeTransformation(
        request: CodeWhispererTokenClient.GetTransformationRequest
    ): Promise<PromiseResult<CodeWhispererTokenClient.GetTransformationResponse, AWSError>> {
        return await this.client.getTransformation(this.withProfileArn(request)).promise()
    }

    /**
     * @description After starting a transformation use this function to display the LLM
     * transformation plan to the user.
     * @params tranformationJobId - String id returned from StartCodeTransformationResponse
     */
    public async codeModernizerGetCodeTransformationPlan(
        request: CodeWhispererTokenClient.GetTransformationPlanRequest
    ): Promise<PromiseResult<CodeWhispererTokenClient.GetTransformationPlanResponse, AWSError>> {
        return this.client.getTransformationPlan(this.withProfileArn(request)).promise()
    }

    /**
     * @description get a pre-signed url to upload source code into S3 bucket
     */
    async createUploadUrl(
        request: CodeWhispererTokenClient.CreateUploadUrlRequest
    ): Promise<PromiseResult<CodeWhispererTokenClient.CreateUploadUrlResponse, AWSError>> {
        return this.client.createUploadUrl(this.withProfileArn(request)).promise()
    }

    /**
     * @description Once source code uploaded to S3, send a request to run security scan on uploaded source code.
     */
    async startCodeAnalysis(
        request: CodeWhispererTokenClient.StartCodeAnalysisRequest
    ): Promise<PromiseResult<CodeWhispererTokenClient.StartCodeAnalysisResponse, AWSError>> {
        return this.client.startCodeAnalysis(this.withProfileArn(request)).promise()
    }

    /**
     * @description Send a request to get the code scan status detail.
     */
    async getCodeAnalysis(
        request: CodeWhispererTokenClient.GetCodeAnalysisRequest
    ): Promise<PromiseResult<CodeWhispererTokenClient.GetCodeAnalysisResponse, AWSError>> {
        return this.client.getCodeAnalysis(this.withProfileArn(request)).promise()
    }

    /**
     * @description Once scan completed successfully, send a request to get list of all the findings for the given scan.
     */
    async listCodeAnalysisFindings(
        request: CodeWhispererTokenClient.ListCodeAnalysisFindingsRequest
    ): Promise<PromiseResult<CodeWhispererTokenClient.ListCodeAnalysisFindingsResponse, AWSError>> {
        return this.client.listCodeAnalysisFindings(this.withProfileArn(request)).promise()
    }

    /**
     * @description Get list of available customizations
     */
    async listAvailableCustomizations(request: CodeWhispererTokenClient.ListAvailableCustomizationsRequest) {
        return this.client.listAvailableCustomizations(this.withProfileArn(request)).promise()
    }

    /**
     * @description Get list of available profiles
     */
    async listAvailableProfiles(request: CodeWhispererTokenClient.ListAvailableProfilesRequest) {
        return this.client.listAvailableProfiles(request).promise()
    }

    /**
     * @description send telemetry event to code whisperer data warehouse
     */
    async sendTelemetryEvent(request: CodeWhispererTokenClient.SendTelemetryEventRequest) {
        return this.client.sendTelemetryEvent(this.withProfileArn(request)).promise()
    }

    /**
     * @description create a remote workspace
     */
    async createWorkspace(request: CodeWhispererTokenClient.CreateWorkspaceRequest) {
        return this.client.createWorkspace(this.withProfileArn(request)).promise()
    }

    /**
     * @description get list of workspace metadata
     */
    async listWorkspaceMetadata(request: CodeWhispererTokenClient.ListWorkspaceMetadataRequest) {
        return this.client.listWorkspaceMetadata(this.withProfileArn(request)).promise()
    }

    /**
     * @description delete the remote workspace
     */
    async deleteWorkspace(request: CodeWhispererTokenClient.DeleteWorkspaceRequest) {
        return this.client.deleteWorkspace(this.withProfileArn(request)).promise()
    }

    /*
     * @description get the list of feature evaluations
     */
    async listFeatureEvaluations(request: CodeWhispererTokenClient.ListFeatureEvaluationsRequest) {
        return this.client.listFeatureEvaluations(this.withProfileArn(request)).promise()
    }
}

// Both clients (token, sigv4) define their own types, this return value needs to match both of them.
export const getFileContext = (params: {
    textDocument: TextDocument
    position: Position
    inferredLanguageId: CodewhispererLanguage
}): {
    filename: string
    programmingLanguage: {
        languageName: CodewhispererLanguage
    }
    leftFileContent: string
    rightFileContent: string
} => {
    const left = params.textDocument.getText({
        start: { line: 0, character: 0 },
        end: params.position,
    })
    const right = params.textDocument.getText({
        start: params.position,
        end: params.textDocument.positionAt(params.textDocument.getText().length),
    })

    return {
        filename: params.textDocument.uri,
        programmingLanguage: {
            languageName: params.inferredLanguageId,
        },
        leftFileContent: left,
        rightFileContent: right,
    }
}

// TODO: not precise
function splitContentAtPosition(
    content: string,
    position: Position
): {
    leftContent: string
    rightContent: string
} {
    // Split content into lines
    const lines = content.split('\n')

    // Normalize position
    const targetLine = Math.max(0, Math.min(position.line, lines.length - 1))
    const targetChar = Math.max(0, Math.min(position.character, lines[targetLine].length))

    // Create left content
    const leftLines = lines.slice(0, targetLine)
    const leftPartOfTargetLine = lines[targetLine].substring(0, targetChar)
    const leftContent = [...leftLines, leftPartOfTargetLine].join('\n')

    // Create right content
    const rightPartOfTargetLine = lines[targetLine].substring(targetChar)
    const rightLines = lines.slice(targetLine + 1)
    const rightContent = [rightPartOfTargetLine, ...rightLines].join('\n')

    return { leftContent, rightContent }
}<|MERGE_RESOLUTION|>--- conflicted
+++ resolved
@@ -54,14 +54,11 @@
 
 import CodeWhispererSigv4Client = require('../client/sigv4/codewhisperersigv4client')
 import CodeWhispererTokenClient = require('../client/token/codewhispererbearertokenclient')
-<<<<<<< HEAD
 import { applyUnifiedDiff, getEndOfEditPosition } from '../language-server/inline-completion/diffUtils'
 import { CodewhispererLanguage, getSupportedLanguageId } from './languageDetection'
 import { Position } from 'vscode-languageserver-textdocument'
-=======
 import { error } from 'console'
 import { DebugLogger } from './debugUtils'
->>>>>>> f2286f9b
 
 // Right now the only difference between the token client and the IAM client for codewhisperer is the difference in function name
 // This abstract class can grow in the future to account for any additional changes across the clients
