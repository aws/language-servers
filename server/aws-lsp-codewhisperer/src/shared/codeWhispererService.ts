import {
    BearerCredentials,
    CredentialsProvider,
    CredentialsType,
    Workspace,
    Logging,
    SDKInitializator,
    CancellationToken,
    CancellationTokenSource,
} from '@aws/language-server-runtimes/server-interface'
import { waitUntil } from '@aws/lsp-core/out/util/timeoutUtils'
import { AWSError, ConfigurationOptions, CredentialProviderChain, Credentials } from 'aws-sdk'
import { PromiseResult } from 'aws-sdk/lib/request'
import { Request } from 'aws-sdk/lib/core'
import { v4 as uuidv4 } from 'uuid'
import {
    CodeWhispererSigv4ClientConfigurationOptions,
    createCodeWhispererSigv4Client,
} from '../client/sigv4/codewhisperer'
import {
    CodeWhispererTokenClientConfigurationOptions,
    createCodeWhispererTokenClient,
    RequestExtras,
} from '../client/token/codewhisperer'
import CodeWhispererSigv4Client = require('../client/sigv4/codewhisperersigv4client')
import CodeWhispererTokenClient = require('../client/token/codewhispererbearertokenclient')
import { getErrorId } from './utils'
import { GenerateCompletionsResponse } from '../client/token/codewhispererbearertokenclient'

export interface Suggestion extends CodeWhispererTokenClient.Completion, CodeWhispererSigv4Client.Recommendation {
    itemId: string
}

export interface GenerateSuggestionsRequest extends CodeWhispererTokenClient.GenerateCompletionsRequest {
    // TODO : This is broken due to Interface 'GenerateSuggestionsRequest' cannot simultaneously extend types 'GenerateCompletionsRequest' and 'GenerateRecommendationsRequest'.
    //CodeWhispererSigv4Client.GenerateRecommendationsRequest {
    maxResults: number
}

export type FileContext = GenerateSuggestionsRequest['fileContext']

export interface ResponseContext {
    requestId: string
    codewhispererSessionId: string
    nextToken?: string
}

export enum SuggestionType {
    EDIT = 'EDIT',
    COMPLETION = 'COMPLETION',
}

export interface GenerateSuggestionsResponse {
    suggestions: Suggestion[]
    suggestionType?: SuggestionType
    responseContext: ResponseContext
}

type CodeWhispererClient = CodeWhispererSigv4Client | CodeWhispererTokenClient
type CodeWhispererConfigurationOptions =
    | CodeWhispererSigv4ClientConfigurationOptions
    | CodeWhispererTokenClientConfigurationOptions

// Right now the only difference between the token client and the IAM client for codewhsiperer is the difference in function name
// This abstract class can grow in the future to account for any additional changes across the clients
export abstract class CodeWhispererServiceBase {
    protected readonly codeWhispererRegion
    protected readonly codeWhispererEndpoint
    public shareCodeWhispererContentWithAWS = false
    public customizationArn?: string
    public profileArn?: string
    abstract client: CodeWhispererClient

    inflightRequests: Set<AWS.Request<any, AWSError> & RequestExtras> = new Set()

    abortInflightRequests() {
        this.inflightRequests.forEach(request => {
            request.abort()
        })
        this.inflightRequests.clear()
    }

    trackRequest(request: AWS.Request<any, AWSError> & RequestExtras) {
        this.inflightRequests.add(request)
    }

    completeRequest(request: AWS.Request<any, AWSError> & RequestExtras) {
        this.inflightRequests.delete(request)
    }

    abstract getCredentialsType(): CredentialsType

    abstract generateSuggestions(request: GenerateSuggestionsRequest): Promise<GenerateSuggestionsResponse>

    constructor(codeWhispererRegion: string, codeWhispererEndpoint: string) {
        this.codeWhispererRegion = codeWhispererRegion
        this.codeWhispererEndpoint = codeWhispererEndpoint
    }

    /**
     * Updates Service Client options after client was instantiated.
     */
    public updateClientConfig(options: ConfigurationOptions) {
        this.client.config.update(options)
    }

    generateItemId = () => uuidv4()

    async getSubscriptionStatus(
        statusOnly?: boolean
    ): Promise<{ status: 'active' | 'active-expiring' | 'none'; encodedVerificationUrl?: string }> {
        // No-op/default implementation: assume no subscription
        return {
            status: 'none',
        }
    }

    async waitUntilSubscriptionActive(_cancelToken?: CancellationToken): Promise<boolean> {
        // No-op: base class doesn't support subscription polling
        return false
    }
}

/**
 * Hint: to get an instance of this: `AmazonQServiceManager.getInstance().getCodewhispererService()`
 */
export class CodeWhispererService extends CodeWhispererServiceBase {
    client: CodeWhispererClient
    /** Debounce createSubscriptionToken by storing the current, pending promise (if any). */
    #createSubscriptionTokenPromise?: Promise<CodeWhispererTokenClient.CreateSubscriptionTokenResponse>
    /** If user clicks "Upgrade" multiple times, cancel the previous wait-promise. */
    #waitUntilSubscriptionCancelSource?: CancellationTokenSource

    constructor(
        private credentialsProvider: CredentialsProvider,
        workspace: Workspace,
        private logging: Logging,
        codeWhispererRegion: string,
        codeWhispererEndpoint: string,
        sdkInitializator: SDKInitializator
    ) {
        super(codeWhispererRegion, codeWhispererEndpoint)
        const options = this.CreateCodeWhispererConfigurationOptions()
        this.client = this.createAppropriateClient(credentialsProvider, options, sdkInitializator, logging)
    }

    private CreateCodeWhispererConfigurationOptions(): CodeWhispererConfigurationOptions {
        const credentialsType = this.credentialsProvider.getCredentialsType()

        if (credentialsType === 'bearer') {
            const options: CodeWhispererTokenClientConfigurationOptions = {
                region: this.codeWhispererRegion,
                endpoint: this.codeWhispererEndpoint,
                onRequestSetup: [
                    req => {
                        this.logging.debug(`CodeWhispererService: req=${req.operation}`)
                        this.trackRequest(req)
                        req.on('build', async ({ httpRequest }) => {
                            try {
                                const creds = this.credentialsProvider.getCredentials() as BearerCredentials
                                if (!creds?.token) {
                                    throw new Error('Authorization failed, bearer token is not set')
                                }
                                httpRequest.headers['Authorization'] = `Bearer ${creds.token}`
                                httpRequest.headers['x-amzn-codewhisperer-optout'] =
                                    `${!this.shareCodeWhispererContentWithAWS}`
                            } catch (err) {
                                this.completeRequest(req)
                                throw err
                            }
                        })
                        req.on('complete', response => {
                            const requestStartTime = req.startTime?.getTime() || 0
                            const requestEndTime = new Date().getTime()
                            const latency = requestStartTime > 0 ? requestEndTime - requestStartTime : 0

                            const requestBody = req.httpRequest.body ? JSON.parse(String(req.httpRequest.body)) : {}
                            this.completeRequest(req)
                        })
                        req.on('error', async (error, response) => {
                            const requestStartTime = req.startTime?.getTime() || 0
                            const requestEndTime = new Date().getTime()
                            const latency = requestStartTime > 0 ? requestEndTime - requestStartTime : 0

                            const requestBody = req.httpRequest.body ? JSON.parse(String(req.httpRequest.body)) : {}
                            this.completeRequest(req)
                        })
                        req.on('error', () => {
                            this.completeRequest(req)
                        })
                        req.on('error', () => {
                            this.completeRequest(req)
                        })
                    },
                ],
            }
            return options
        } else if (credentialsType === 'iam') {
            const credentials = this.credentialsProvider.getCredentials() as Credentials
            const options: CodeWhispererSigv4ClientConfigurationOptions = {
                region: this.codeWhispererRegion,
                endpoint: this.codeWhispererEndpoint,
                credentials: {
                    accessKeyId: credentials.accessKeyId,
                    secretAccessKey: credentials.secretAccessKey,
                    sessionToken: credentials.sessionToken,
                },
            }
            return options
        } else {
            throw new Error('invalid credentialsType for CreateCodeWhispererConfigurationOptions')
        }
    }

    private createAppropriateClient(
        credentialsProvider: CredentialsProvider,
        options: CodeWhispererTokenClientConfigurationOptions,
        sdkInitializator: SDKInitializator,
        logging: Logging
    ): CodeWhispererClient {
        const credentialsType = credentialsProvider.getCredentialsType()

        if (credentialsType === 'bearer') {
            return createCodeWhispererTokenClient(options, sdkInitializator, logging)
        } else if (credentialsType === 'iam') {
            const client = createCodeWhispererSigv4Client(options, sdkInitializator, logging)
            const clientRequestListeners = client.setupRequestListeners
            client.setupRequestListeners = (request: Request<unknown, AWSError>) => {
                if (clientRequestListeners) {
                    clientRequestListeners.call(this.client, request)
                }
                request.httpRequest.headers['x-amzn-codewhisperer-optout'] = `${!this.shareCodeWhispererContentWithAWS}`
            }
            return client
        }
        throw new Error('invalid credentialsType for createAppropriateClient')
    }

    getCredentialsType(): CredentialsType {
        return this.credentialsProvider.getCredentialsType()
    }

    private withProfileArn<T extends object>(request: T): T {
        if (!this.profileArn) return request

        return { ...request, profileArn: this.profileArn }
    }

    async generateSuggestions(request: GenerateSuggestionsRequest): Promise<GenerateSuggestionsResponse> {
        // add cancellation check
        // add error check
        if (this.customizationArn) request.customizationArn = this.customizationArn
<<<<<<< HEAD

        if (this.getCredentialsType() === 'bearer') {
            const tokenClient = this.client as CodeWhispererTokenClient
            const response = await tokenClient.generateCompletions(this.withProfileArn(request)).promise()
            this.logging.info(`GenerateCompletion response: 
                "requestId": ${response.$response.requestId},
                "responseCompletionCount": ${response.completions?.length ?? 0},
                "responsePredictionCount": ${response.predictions?.length ?? 0},
                "suggestionType": ${request.predictionTypes?.toString() ?? ''},
                "filename": ${request.fileContext.filename},
                "language": ${request.fileContext.programmingLanguage.languageName},
                "supplementalContextLength": ${request.supplementalContexts?.length ?? 0}`)
            const responseContext = {
                requestId: response?.$response?.requestId,
                codewhispererSessionId: response?.$response?.httpResponse?.headers['x-amzn-sessionid'],
                nextToken: response.nextToken,
            }
            return this.mapCodeWhispererApiResponseToSuggestion(response, responseContext)
        } else if (this.getCredentialsType() === 'iam') {
            const sigv4Client = this.client as CodeWhispererSigv4Client
            const response = await sigv4Client.generateRecommendations(request).promise()
            const responseContext = {
                requestId: response?.$response?.requestId,
                codewhispererSessionId: response?.$response?.httpResponse?.headers['x-amzn-sessionid'],
                nextToken: response.nextToken,
            }
            // TODO: figure out why mapCodeWhispererApiResponseToSuggestion does not work with GenerateRecommendationsResponse
            for (const recommendation of response?.recommendations ?? []) {
                Object.assign(recommendation, { itemId: this.generateItemId() })
            }

            return {
                suggestions: response.recommendations as Suggestion[],
                responseContext,
            }
        } else {
            throw new Error('invalid credentialsType for generateSuggestions')
=======
        const response = await this.client.generateCompletions(this.withProfileArn(request)).promise()
        this.logging.info(
            `GenerateCompletion response: 
    "requestId": ${response.$response.requestId},
    "responseCompletionCount": ${response.completions?.length ?? 0},
    "responsePredictionCount": ${response.predictions?.length ?? 0},
    "suggestionType": ${request.predictionTypes?.toString() ?? ''},
    "filename": ${request.fileContext.filename},
    "language": ${request.fileContext.programmingLanguage.languageName},
    "supplementalContextLength": ${request.supplementalContexts?.length ?? 0},
    "request.nextToken": ${request.nextToken},
    "response.nextToken": ${response.nextToken}`
        )

        const responseContext = {
            requestId: response?.$response?.requestId,
            codewhispererSessionId: response?.$response?.httpResponse?.headers['x-amzn-sessionid'],
            nextToken: response.nextToken,
>>>>>>> 1491f4fd
        }
    }

    private mapCodeWhispererApiResponseToSuggestion(
        apiResponse: GenerateCompletionsResponse,
        responseContext: ResponseContext
    ): GenerateSuggestionsResponse {
        if (apiResponse?.predictions && apiResponse.predictions.length > 0) {
            const suggestionType = apiResponse.predictions[0].edit ? SuggestionType.EDIT : SuggestionType.COMPLETION
            const predictionType = suggestionType === SuggestionType.COMPLETION ? 'completion' : 'edit'

            return {
                suggestions: apiResponse.predictions.map(prediction => ({
                    content: prediction[predictionType]?.content ?? '',
                    references: prediction[predictionType]?.references ?? [],
                    itemId: this.generateItemId(),
                })),
                suggestionType,
                responseContext,
            }
        }

        for (const recommendation of apiResponse?.completions ?? []) {
            Object.assign(recommendation, { itemId: this.generateItemId() })
        }

        return {
            suggestions: apiResponse.completions as Suggestion[],
            suggestionType: SuggestionType.COMPLETION,
            responseContext,
        }
    }

    public async codeModernizerCreateUploadUrl(
        request: CodeWhispererTokenClient.CreateUploadUrlRequest
    ): Promise<CodeWhispererTokenClient.CreateUploadUrlResponse> {
        if (this.getCredentialsType() === 'bearer') {
            const tokenClient = this.client as CodeWhispererTokenClient
            return tokenClient.createUploadUrl(this.withProfileArn(request)).promise()
        } else {
            throw new Error('unsupported credentialsType for codeModernizerCreateUploadUrl')
        }
    }

    /**
     * @description Use this function to start the transformation job.
     * @param request
     * @returns transformationJobId - String id for the Job
     */

    public async codeModernizerStartCodeTransformation(
        request: CodeWhispererTokenClient.StartTransformationRequest
    ): Promise<PromiseResult<CodeWhispererTokenClient.StartTransformationResponse, AWSError>> {
        if (this.getCredentialsType() === 'bearer') {
            const tokenClient = this.client as CodeWhispererTokenClient
            return await tokenClient.startTransformation(this.withProfileArn(request)).promise()
        } else {
            throw new Error('unsupported credentialsType for codeModernizerStartCodeTransformation')
        }
    }

    /**
     * @description Use this function to stop the transformation job.
     * @param request
     * @returns transformationJobId - String id for the Job
     */
    public async codeModernizerStopCodeTransformation(
        request: CodeWhispererTokenClient.StopTransformationRequest
    ): Promise<PromiseResult<CodeWhispererTokenClient.StopTransformationResponse, AWSError>> {
        if (this.getCredentialsType() === 'bearer') {
            const tokenClient = this.client as CodeWhispererTokenClient
            return await tokenClient.stopTransformation(this.withProfileArn(request)).promise()
        } else {
            throw new Error('unsupported credentialsType for codeModernizerStopCodeTransformation')
        }
    }

    /**
     * @description Use this function to get the status of the code transformation. We should
     * be polling this function periodically to get updated results. When this function
     * returns COMPLETED we know the transformation is done.
     */
    public async codeModernizerGetCodeTransformation(
        request: CodeWhispererTokenClient.GetTransformationRequest
    ): Promise<PromiseResult<CodeWhispererTokenClient.GetTransformationResponse, AWSError>> {
        if (this.getCredentialsType() === 'bearer') {
            const tokenClient = this.client as CodeWhispererTokenClient
            return await tokenClient.getTransformation(this.withProfileArn(request)).promise()
        } else {
            throw new Error('unsupported credentialsType for codeModernizerGetCodeTransformation')
        }
    }

    /**
     * @description After starting a transformation use this function to display the LLM
     * transformation plan to the user.
     * @params tranformationJobId - String id returned from StartCodeTransformationResponse
     */
    public async codeModernizerGetCodeTransformationPlan(
        request: CodeWhispererTokenClient.GetTransformationPlanRequest
    ): Promise<PromiseResult<CodeWhispererTokenClient.GetTransformationPlanResponse, AWSError>> {
        if (this.getCredentialsType() === 'bearer') {
            const tokenClient = this.client as CodeWhispererTokenClient
            return tokenClient.getTransformationPlan(this.withProfileArn(request)).promise()
        } else {
            throw new Error('unsupported credentialsType for codeModernizerGetCodeTransformationPlan')
        }
    }

    /**
     * @description get a pre-signed url to upload source code into S3 bucket
     */
    async createUploadUrl(
        request: CodeWhispererTokenClient.CreateUploadUrlRequest
    ): Promise<PromiseResult<CodeWhispererTokenClient.CreateUploadUrlResponse, AWSError>> {
        if (this.getCredentialsType() === 'bearer') {
            const tokenClient = this.client as CodeWhispererTokenClient
            return tokenClient.createUploadUrl(this.withProfileArn(request)).promise()
        } else {
            throw new Error('unsupported credentialsType for createUploadUrl')
        }
    }

    /**
     * @description Once source code uploaded to S3, send a request to run security scan on uploaded source code.
     */
    async startCodeAnalysis(
        request: CodeWhispererTokenClient.StartCodeAnalysisRequest
    ): Promise<PromiseResult<CodeWhispererTokenClient.StartCodeAnalysisResponse, AWSError>> {
        if (this.getCredentialsType() === 'bearer') {
            const tokenClient = this.client as CodeWhispererTokenClient
            return tokenClient.startCodeAnalysis(this.withProfileArn(request)).promise()
        } else {
            throw new Error('unsupported credentialsType for startCodeAnalysis')
        }
    }

    /**
     * @description Send a request to get the code scan status detail.
     */
    async getCodeAnalysis(
        request: CodeWhispererTokenClient.GetCodeAnalysisRequest
    ): Promise<PromiseResult<CodeWhispererTokenClient.GetCodeAnalysisResponse, AWSError>> {
        if (this.getCredentialsType() === 'bearer') {
            const tokenClient = this.client as CodeWhispererTokenClient
            return tokenClient.getCodeAnalysis(this.withProfileArn(request)).promise()
        } else {
            throw new Error('unsupported credentialsType for getCodeAnalysis')
        }
    }

    /**
     * @description Once scan completed successfully, send a request to get list of all the findings for the given scan.
     */
    async listCodeAnalysisFindings(
        request: CodeWhispererTokenClient.ListCodeAnalysisFindingsRequest
    ): Promise<PromiseResult<CodeWhispererTokenClient.ListCodeAnalysisFindingsResponse, AWSError>> {
        if (this.getCredentialsType() === 'bearer') {
            const tokenClient = this.client as CodeWhispererTokenClient
            return tokenClient.listCodeAnalysisFindings(this.withProfileArn(request)).promise()
        } else {
            throw new Error('unsupported credentialsType for listCodeAnalysisFindings')
        }
    }

    /**
     * @description Get list of available customizations
     */
    async listAvailableCustomizations(request: CodeWhispererTokenClient.ListAvailableCustomizationsRequest) {
        if (this.getCredentialsType() === 'bearer') {
            const tokenClient = this.client as CodeWhispererTokenClient
            return tokenClient.listAvailableCustomizations(this.withProfileArn(request)).promise()
        } else {
            throw new Error('unsupported credentialsType for listAvailableCustomizations')
        }
    }

    /**
     * @description Get list of available profiles
     */
    async listAvailableProfiles(request: CodeWhispererTokenClient.ListAvailableProfilesRequest) {
        if (this.getCredentialsType() === 'bearer') {
            const tokenClient = this.client as CodeWhispererTokenClient
            return tokenClient.listAvailableProfiles(request).promise()
        } else {
            throw new Error('unsupported credentialsType for listAvailableProfiles')
        }
    }

    /**
     * @description send telemetry event to code whisperer data warehouse
     */
    async sendTelemetryEvent(request: CodeWhispererTokenClient.SendTelemetryEventRequest) {
        if (this.getCredentialsType() === 'bearer') {
            const tokenClient = this.client as CodeWhispererTokenClient
            return tokenClient.sendTelemetryEvent(this.withProfileArn(request)).promise()
        } else {
            throw new Error('unsupported credentialsType for sendTelemetryEvent')
        }
    }

    /**
     * @description create a remote workspace
     */
    async createWorkspace(request: CodeWhispererTokenClient.CreateWorkspaceRequest) {
        if (this.getCredentialsType() === 'bearer') {
            const tokenClient = this.client as CodeWhispererTokenClient
            return tokenClient.createWorkspace(this.withProfileArn(request)).promise()
        } else {
            throw new Error('unsupported credentialsType for createWorkspace')
        }
    }

    /**
     * @description get list of workspace metadata
     */
    async listWorkspaceMetadata(request: CodeWhispererTokenClient.ListWorkspaceMetadataRequest) {
        if (this.getCredentialsType() === 'bearer') {
            const tokenClient = this.client as CodeWhispererTokenClient
            return tokenClient.listWorkspaceMetadata(this.withProfileArn(request)).promise()
        } else {
            throw new Error('unsupported credentialsType for listWorkspaceMetadata')
        }
    }

    /**
     * @description delete the remote workspace
     */
    async deleteWorkspace(request: CodeWhispererTokenClient.DeleteWorkspaceRequest) {
        if (this.getCredentialsType() === 'bearer') {
            const tokenClient = this.client as CodeWhispererTokenClient
            return tokenClient.deleteWorkspace(this.withProfileArn(request)).promise()
        } else {
            throw new Error('unsupported credentialsType for deleteWorkspace')
        }
    }

    /*
     * @description get the list of feature evaluations
     */
    async listFeatureEvaluations(request: CodeWhispererTokenClient.ListFeatureEvaluationsRequest) {
        if (this.getCredentialsType() === 'bearer') {
            const tokenClient = this.client as CodeWhispererTokenClient
            return tokenClient.listFeatureEvaluations(this.withProfileArn(request)).promise()
        } else {
            throw new Error('unsupported credentialsType for listFeatureEvaluations')
        }
    }

    /**
     * (debounced by default)
     *
     * cool api you have there 🥹
     */
    async createSubscriptionToken(request: CodeWhispererTokenClient.CreateSubscriptionTokenRequest) {
        // Debounce.
        if (this.#createSubscriptionTokenPromise) {
            return this.#createSubscriptionTokenPromise
        }

        if (this.getCredentialsType() === 'bearer') {
            const tokenClient = this.client as CodeWhispererTokenClient
            this.#createSubscriptionTokenPromise = (async () => {
                try {
                    const r = await tokenClient.createSubscriptionToken(this.withProfileArn(request)).promise()
                    if (!r.encodedVerificationUrl) {
                        this.logging.error(`setpaidtier
        request: ${JSON.stringify(request)}
        response: ${JSON.stringify(r as any)}
        requestId: ${(r as any).$response?.requestId}
        httpStatusCode: ${(r as any).$response?.httpResponse?.statusCode}
        headers: ${JSON.stringify((r as any).$response?.httpResponse?.headers)}`)
                    }
                    return r
                } finally {
                    this.#createSubscriptionTokenPromise = undefined
                }
            })()

            return this.#createSubscriptionTokenPromise
        } else {
            throw new Error('unsupported credentialsType for listFeatureEvaluations')
        }
    }

    /**
     * Gets the Subscription status of the given user.
     *
     * @param statusOnly use this if you don't need the encodedVerificationUrl, else a ConflictException is treated as "ACTIVE"
     */
    override async getSubscriptionStatus(
        statusOnly?: boolean
    ): Promise<{ status: 'active' | 'active-expiring' | 'none'; encodedVerificationUrl?: string }> {
        // NOTE: The subscription API behaves in a non-intuitive way.
        // https://github.com/aws/amazon-q-developer-cli-autocomplete/blob/86edd86a338b549b5192de67c9fdef240e6014b7/crates/chat-cli/src/cli/chat/mod.rs#L4079-L4102
        //
        // If statusOnly=true, the service only returns "ACTIVE" and "INACTIVE".
        // If statusOnly=false, the following spec applies:
        //
        // 1. "ACTIVE" => 'active-expiring':
        //    - Active but cancelled. User *has* a subscription, but set to *not auto-renew* (i.e., cancelled).
        // 2. "INACTIVE" => 'none':
        //    - User has no subscription at all (no Pro access).
        // 3. ConflictException => 'active':
        //    - User has an active subscription *with auto-renewal enabled*.
        //
        // Also, it is currently not possible to subscribe or re-subscribe via console, only IDE/CLI.
        if (this.getCredentialsType() === 'iam') {
            throw new Error('unsupported credentialsType for getSubscriptionStatus')
        }

        try {
            const r = await this.createSubscriptionToken({
                statusOnly: !!statusOnly,
                // clientToken: this.credentialsProvider.getCredentials('bearer').token,
            })
            const status = r.status === 'ACTIVE' ? 'active-expiring' : 'none'

            return {
                status: status,
                encodedVerificationUrl: r.encodedVerificationUrl,
            }
        } catch (e) {
            if (getErrorId(e as Error) === 'ConflictException') {
                return {
                    status: 'active',
                }
            }

            throw e
        }
    }

    /**
     * Polls the service until subscription status changes to "ACTIVE".
     *
     * Returns true on success, or false on timeout/cancellation.
     */
    override async waitUntilSubscriptionActive(cancelToken?: CancellationToken): Promise<boolean> {
        // If user clicks "Upgrade" multiple times, cancel any pending waitUntil().
        if (this.#waitUntilSubscriptionCancelSource) {
            this.#waitUntilSubscriptionCancelSource.cancel()
            this.#waitUntilSubscriptionCancelSource.dispose()
        }

        this.#waitUntilSubscriptionCancelSource = new CancellationTokenSource()

        // Combine the external cancelToken (if provided) with our internal one.
        const combinedToken = cancelToken
            ? {
                  isCancellationRequested: () =>
                      cancelToken.isCancellationRequested ||
                      this.#waitUntilSubscriptionCancelSource!.token.isCancellationRequested,
              }
            : this.#waitUntilSubscriptionCancelSource.token

        const r = await waitUntil(
            async () => {
                if (combinedToken.isCancellationRequested) {
                    this.logging.info('waitUntilSubscriptionActive: cancelled')
                    return false
                }
                const s = await this.getSubscriptionStatus(true)
                this.logging.info(`waitUntilSubscriptionActive: ${s.status}`)
                if (s.status !== 'none') {
                    return true
                }
            },
            {
                timeout: 60 * 60 * 1000, // 1 hour
                interval: 2000,
                truthy: true,
            }
        ).finally(() => {
            this.#waitUntilSubscriptionCancelSource?.dispose()
            this.#waitUntilSubscriptionCancelSource = undefined
        })

        return !!r
    }
}<|MERGE_RESOLUTION|>--- conflicted
+++ resolved
@@ -250,19 +250,23 @@
         // add cancellation check
         // add error check
         if (this.customizationArn) request.customizationArn = this.customizationArn
-<<<<<<< HEAD
 
         if (this.getCredentialsType() === 'bearer') {
             const tokenClient = this.client as CodeWhispererTokenClient
             const response = await tokenClient.generateCompletions(this.withProfileArn(request)).promise()
-            this.logging.info(`GenerateCompletion response: 
+            this.logging.info(
+                `GenerateCompletion response: 
                 "requestId": ${response.$response.requestId},
                 "responseCompletionCount": ${response.completions?.length ?? 0},
                 "responsePredictionCount": ${response.predictions?.length ?? 0},
                 "suggestionType": ${request.predictionTypes?.toString() ?? ''},
                 "filename": ${request.fileContext.filename},
                 "language": ${request.fileContext.programmingLanguage.languageName},
-                "supplementalContextLength": ${request.supplementalContexts?.length ?? 0}`)
+                "supplementalContextLength": ${request.supplementalContexts?.length ?? 0},
+                "request.nextToken": ${request.nextToken},
+                "response.nextToken": ${response.nextToken}`
+            )
+
             const responseContext = {
                 requestId: response?.$response?.requestId,
                 codewhispererSessionId: response?.$response?.httpResponse?.headers['x-amzn-sessionid'],
@@ -288,26 +292,6 @@
             }
         } else {
             throw new Error('invalid credentialsType for generateSuggestions')
-=======
-        const response = await this.client.generateCompletions(this.withProfileArn(request)).promise()
-        this.logging.info(
-            `GenerateCompletion response: 
-    "requestId": ${response.$response.requestId},
-    "responseCompletionCount": ${response.completions?.length ?? 0},
-    "responsePredictionCount": ${response.predictions?.length ?? 0},
-    "suggestionType": ${request.predictionTypes?.toString() ?? ''},
-    "filename": ${request.fileContext.filename},
-    "language": ${request.fileContext.programmingLanguage.languageName},
-    "supplementalContextLength": ${request.supplementalContexts?.length ?? 0},
-    "request.nextToken": ${request.nextToken},
-    "response.nextToken": ${response.nextToken}`
-        )
-
-        const responseContext = {
-            requestId: response?.$response?.requestId,
-            codewhispererSessionId: response?.$response?.httpResponse?.headers['x-amzn-sessionid'],
-            nextToken: response.nextToken,
->>>>>>> 1491f4fd
         }
     }
 
