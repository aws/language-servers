--- conflicted
+++ resolved
@@ -247,53 +247,12 @@
         // add cancellation check
         // add error check
         if (this.customizationArn) request.customizationArn = this.customizationArn
-<<<<<<< HEAD
 
         if (this.getCredentialsType() === 'bearer') {
             const tokenClient = this.client as CodeWhispererTokenClient
             const response = await tokenClient.generateCompletions(this.withProfileArn(request)).promise()
             this.logging.info(
                 `GenerateCompletion response: 
-        "requestId": ${response.$response.requestId},
-        "responseCompletionCount": ${response.completions?.length ?? 0},
-        "responsePredictionCount": ${response.predictions?.length ?? 0},
-        "suggestionType": ${request.predictionTypes?.toString() ?? ''},
-        "filename": ${request.fileContext.filename},
-        "language": ${request.fileContext.programmingLanguage.languageName},
-        "supplementalContextLength": ${request.supplementalContexts?.length ?? 0},
-        "request.nextToken": ${request.nextToken},
-        "response.nextToken": ${response.nextToken}`
-            )
-
-            const responseContext = {
-                requestId: response?.$response?.requestId,
-                codewhispererSessionId: response?.$response?.httpResponse?.headers['x-amzn-sessionid'],
-                nextToken: response.nextToken,
-            }
-            return this.mapCodeWhispererApiResponseToSuggestion(response, responseContext)
-        } else if (this.getCredentialsType() === 'iam') {
-            const sigv4Client = this.client as CodeWhispererSigv4Client
-            const response = await sigv4Client.generateRecommendations(request).promise()
-            const responseContext = {
-                requestId: response?.$response?.requestId,
-                codewhispererSessionId: response?.$response?.httpResponse?.headers['x-amzn-sessionid'],
-                nextToken: response.nextToken,
-            }
-            // TODO: figure out why mapCodeWhispererApiResponseToSuggestion does not work with GenerateRecommendationsResponse
-            for (const recommendation of response?.recommendations ?? []) {
-                Object.assign(recommendation, { itemId: this.generateItemId() })
-            }
-
-            return {
-                suggestions: response.recommendations as Suggestion[],
-                responseContext,
-            }
-        } else {
-            throw new Error('invalid credentialsType for generateSuggestions')
-=======
-        const response = await this.client.generateCompletions(this.withProfileArn(request)).promise()
-        this.logging.info(
-            `GenerateCompletion response: 
     "requestId": ${response.$response.requestId},
     "responseCompletionCount": ${response.completions?.length ?? 0},
     "responsePredictionCount": ${response.predictions?.length ?? 0},
@@ -303,13 +262,33 @@
     "supplementalContextLength": ${request.supplementalContexts?.length ?? 0},
     "request.nextToken": ${request.nextToken},
     "response.nextToken": ${response.nextToken}`
-        )
-
-        const responseContext = {
-            requestId: response?.$response?.requestId,
-            codewhispererSessionId: response?.$response?.httpResponse?.headers['x-amzn-sessionid'],
-            nextToken: response.nextToken,
->>>>>>> 79a413a2
+            )
+
+            const responseContext = {
+                requestId: response?.$response?.requestId,
+                codewhispererSessionId: response?.$response?.httpResponse?.headers['x-amzn-sessionid'],
+                nextToken: response.nextToken,
+            }
+            return this.mapCodeWhispererApiResponseToSuggestion(response, responseContext)
+        } else if (this.getCredentialsType() === 'iam') {
+            const sigv4Client = this.client as CodeWhispererSigv4Client
+            const response = await sigv4Client.generateRecommendations(request).promise()
+            const responseContext = {
+                requestId: response?.$response?.requestId,
+                codewhispererSessionId: response?.$response?.httpResponse?.headers['x-amzn-sessionid'],
+                nextToken: response.nextToken,
+            }
+            // TODO: figure out why mapCodeWhispererApiResponseToSuggestion does not work with GenerateRecommendationsResponse
+            for (const recommendation of response?.recommendations ?? []) {
+                Object.assign(recommendation, { itemId: this.generateItemId() })
+            }
+
+            return {
+                suggestions: response.recommendations as Suggestion[],
+                responseContext,
+            }
+        } else {
+            throw new Error('invalid credentialsType for generateSuggestions')
         }
     }
 
