--- conflicted
+++ resolved
@@ -36,11 +36,7 @@
     CONTEXT_CHARACTERS_LIMIT,
     FILE_URI_CHARS_LIMIT,
     FILENAME_CHARS_LIMIT,
-<<<<<<< HEAD
-} from '../language-server/inline-completion/constants'
-=======
 } from '../language-server/inline-completion/contants/constants'
->>>>>>> c2f76455
 import {
     Completion,
     CreateSubscriptionTokenCommand,
