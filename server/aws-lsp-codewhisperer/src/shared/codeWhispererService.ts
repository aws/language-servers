--- conflicted
+++ resolved
@@ -5,10 +5,7 @@
     Workspace,
     Logging,
     SDKInitializator,
-<<<<<<< HEAD
     TextDocument,
-=======
->>>>>>> 1bc5aba7
     CancellationToken,
     CancellationTokenSource,
 } from '@aws/language-server-runtimes/server-interface'
@@ -26,6 +23,7 @@
     createCodeWhispererTokenClient,
     RequestExtras,
 } from '../client/token/codewhisperer'
+// Right now the only difference between the token client and the IAM client for codewhisperer is the difference in function name
 import CodeWhispererSigv4Client = require('../client/sigv4/codewhisperersigv4client')
 import CodeWhispererTokenClient = require('../client/token/codewhispererbearertokenclient')
 import { applyUnifiedDiff, getEndOfEditPosition } from '../language-server/inline-completion/diffUtils'
@@ -64,15 +62,6 @@
     responseContext: ResponseContext
 }
 
-<<<<<<< HEAD
-// Right now the only difference between the token client and the IAM client for codewhisperer is the difference in function name
-=======
-import CodeWhispererSigv4Client = require('../client/sigv4/codewhisperersigv4client')
-import CodeWhispererTokenClient = require('../client/token/codewhispererbearertokenclient')
-import { getErrorId } from './utils'
-
-// Right now the only difference between the token client and the IAM client for codewhsiperer is the difference in function name
->>>>>>> 1bc5aba7
 // This abstract class can grow in the future to account for any additional changes across the clients
 export abstract class CodeWhispererServiceBase {
     protected readonly codeWhispererRegion
@@ -218,7 +207,6 @@
  */
 export class CodeWhispererServiceToken extends CodeWhispererServiceBase {
     client: CodeWhispererTokenClient
-<<<<<<< HEAD
     private tokenSrc = new CancellationTokenSource()
     private token: CancellationToken = this.tokenSrc.token
     private prefetchConfig = {
@@ -226,8 +214,6 @@
         maxCacheSuggestionSize: 3,
         maxRecursiveCallDepth: 3,
     }
-=======
->>>>>>> 1bc5aba7
     /** Debounce createSubscriptionToken by storing the current, pending promise (if any). */
     #createSubscriptionTokenPromise?: Promise<CodeWhispererTokenClient.CreateSubscriptionTokenResponse>
     /** If user clicks "Upgrade" multiple times, cancel the previous wait-promise. */
@@ -826,7 +812,6 @@
 
         return !!r
     }
-<<<<<<< HEAD
 }
 
 // Both clients (token, sigv4) define their own types, this return value needs to match both of them.
@@ -887,6 +872,4 @@
     const rightContent = [rightPartOfTargetLine, ...rightLines].join('\n')
 
     return { leftContent, rightContent }
-=======
->>>>>>> 1bc5aba7
 }