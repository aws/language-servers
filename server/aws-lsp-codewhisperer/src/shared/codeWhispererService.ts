--- conflicted
+++ resolved
@@ -36,8 +36,7 @@
     CONTEXT_CHARACTERS_LIMIT,
     FILE_URI_CHARS_LIMIT,
     FILENAME_CHARS_LIMIT,
-<<<<<<< HEAD
-} from '../language-server/inline-completion/constants'
+} from '../language-server/inline-completion/contants/constants'
 import {
     Completion,
     CreateSubscriptionTokenCommand,
@@ -89,9 +88,6 @@
     GenerateRecommendationsResponse,
     Recommendation,
 } from '@amzn/codewhisperer'
-=======
-} from '../language-server/inline-completion/contants/constants'
->>>>>>> 4ce9d8fa
 
 // Type guards for request classification
 export function isTokenRequest(request: GenerateSuggestionsRequest): request is GenerateTokenSuggestionsRequest {
