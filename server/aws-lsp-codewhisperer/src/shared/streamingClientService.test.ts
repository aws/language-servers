<<<<<<< HEAD
import { StreamingClientService } from './streamingClientService'
=======
import { StreamingClientServiceToken, StreamingClientServiceIAM } from './streamingClientService'
>>>>>>> 233c7d7c
import sinon from 'ts-sinon'
import { expect } from 'chai'
import { TestFeatures } from '@aws/language-server-runtimes/testing'
import { BearerCredentials } from '@aws/language-server-runtimes/server-interface'
import { DEFAULT_AWS_Q_ENDPOINT_URL, DEFAULT_AWS_Q_REGION } from './constants'
import {
    CodeWhispererStreaming,
    Origin,
    SendMessageCommandInput,
    SendMessageCommandOutput,
} from '@amzn/codewhisperer-streaming'
import { QDeveloperStreaming } from '@amzn/amazon-q-developer-streaming-client'
import { rejects } from 'assert'

const TIME_TO_ADVANCE_MS = 100

<<<<<<< HEAD
describe('StreamingClientService', () => {
    let streamingClientService: StreamingClientService
=======
describe('StreamingClientServiceToken', () => {
    let streamingClientService: StreamingClientServiceToken
>>>>>>> 233c7d7c
    let features: TestFeatures
    let clock: sinon.SinonFakeTimers
    let sendMessageStub: sinon.SinonStub
    let abortStub: sinon.SinonStub

    const MOCKED_TOKEN_ONE: BearerCredentials = { token: 'some-fake-token' }
    const MOCKED_TOKEN_TWO: BearerCredentials = { token: 'some-other-fake-token' }

    const MOCKED_SEND_MESSAGE_REQUEST: SendMessageCommandInput = {
        conversationState: {
            chatTriggerType: 'MANUAL',
            currentMessage: {
                userInputMessage: {
                    content: 'some-content',
                },
            },
        },
    }

    const MOCKED_SEND_MESSAGE_RESPONSE: SendMessageCommandOutput = {
        $metadata: {},
        sendMessageResponse: undefined,
    }

    beforeEach(() => {
        clock = sinon.useFakeTimers({ now: new Date() })
        features = new TestFeatures()

        features.credentialsProvider.hasCredentials.returns(true)
        features.credentialsProvider.getCredentials.returns(MOCKED_TOKEN_ONE)
        features.credentialsProvider.getCredentialsType.returns('bearer')

        sendMessageStub = sinon
            .stub(CodeWhispererStreaming.prototype, 'sendMessage')
            .callsFake(() => Promise.resolve(MOCKED_SEND_MESSAGE_RESPONSE))
        streamingClientService = new StreamingClientService(
            features.credentialsProvider,
            features.sdkInitializator,
            features.logging,
            DEFAULT_AWS_Q_REGION,
            DEFAULT_AWS_Q_ENDPOINT_URL,
            'some-user-agent'
        )

        abortStub = sinon.stub(AbortController.prototype, 'abort')
    })

    afterEach(() => {
        clock.restore()
        sinon.restore()
    })

    it('provides the lastest token present in the credentials provider', async () => {
        const tokenProvider = streamingClientService.getConfigToken()
        expect(tokenProvider).not.to.be.undefined

        const firstTokenPromise = (tokenProvider as any)()
        await clock.tickAsync(TIME_TO_ADVANCE_MS)

        const firstToken = await firstTokenPromise
        expect(firstToken.token).to.deep.equal(MOCKED_TOKEN_ONE.token)

        features.credentialsProvider.getCredentials.returns(MOCKED_TOKEN_TWO)

        const secondTokenPromise = (tokenProvider as any)()
        await clock.tickAsync(TIME_TO_ADVANCE_MS)
        const secondToken = await secondTokenPromise

        expect(secondToken.token).to.deep.equal(MOCKED_TOKEN_TWO.token)
    })

    it('aborts in flight requests', async () => {
        streamingClientService.sendMessage(MOCKED_SEND_MESSAGE_REQUEST)
        streamingClientService.sendMessage(MOCKED_SEND_MESSAGE_REQUEST)

        streamingClientService.abortInflightRequests()

        sinon.assert.calledTwice(abortStub)
        expect(streamingClientService['inflightRequests'].size).to.eq(0)
    })

    it('attaches known profileArn to request', async () => {
        const mockedProfileArn = 'some-profile-arn'
        streamingClientService.profileArn = mockedProfileArn
        const expectedRequest: SendMessageCommandInput = {
            ...MOCKED_SEND_MESSAGE_REQUEST,
            profileArn: mockedProfileArn,
        }
        const promise = streamingClientService.sendMessage(MOCKED_SEND_MESSAGE_REQUEST)

        await clock.tickAsync(TIME_TO_ADVANCE_MS)
        await promise

        sinon.assert.calledOnce(sendMessageStub)
        sinon.assert.match(sendMessageStub.firstCall.firstArg, expectedRequest)
    })

    describe('generateAssistantResponse', () => {
        const MOCKED_GENERATE_RESPONSE_REQUEST = {
            conversationState: {
                chatTriggerType: 'MANUAL' as const,
                currentMessage: {
                    userInputMessage: {
                        content: 'some-content',
                    },
                },
            },
        }

        const MOCKED_GENERATE_RESPONSE_RESPONSE = {
            generateAssistantResponse: {
                conversationId: 'some-conversation-id',
                generateAssistantResponseResponse: undefined,
            },
        }

        it('calls generate assistant response with correct parameters', async () => {
            const generateAssistantResponseStub = sinon
                .stub(CodeWhispererStreaming.prototype, 'generateAssistantResponse')
                .callsFake(() => Promise.resolve(MOCKED_GENERATE_RESPONSE_RESPONSE))

            const promise = streamingClientService.generateAssistantResponse(MOCKED_GENERATE_RESPONSE_REQUEST)

            await clock.tickAsync(TIME_TO_ADVANCE_MS)
            await promise

            sinon.assert.calledOnce(generateAssistantResponseStub)
            sinon.assert.match(generateAssistantResponseStub.firstCall.firstArg, MOCKED_GENERATE_RESPONSE_REQUEST)
        })

        it('attaches known profileArn to generate assistant response request', async () => {
            const mockedProfileArn = 'some-profile-arn'
            const generateAssistantResponseStub = sinon
                .stub(CodeWhispererStreaming.prototype, 'generateAssistantResponse')
                .callsFake(() => Promise.resolve(MOCKED_GENERATE_RESPONSE_RESPONSE))

            streamingClientService.profileArn = mockedProfileArn
            const expectedRequest = {
                ...MOCKED_GENERATE_RESPONSE_REQUEST,
                profileArn: mockedProfileArn,
            }
            const promise = streamingClientService.generateAssistantResponse(MOCKED_GENERATE_RESPONSE_REQUEST)

            await clock.tickAsync(TIME_TO_ADVANCE_MS)
            await promise

            sinon.assert.calledOnce(generateAssistantResponseStub)
            sinon.assert.match(generateAssistantResponseStub.firstCall.firstArg, expectedRequest)
        })

        it('aborts in flight generate assistant response requests', async () => {
            streamingClientService.generateAssistantResponse(MOCKED_GENERATE_RESPONSE_REQUEST)
            streamingClientService.generateAssistantResponse(MOCKED_GENERATE_RESPONSE_REQUEST)

            streamingClientService.abortInflightRequests()

            sinon.assert.calledTwice(abortStub)
            expect(streamingClientService['inflightRequests'].size).to.eq(0)
        })

        it('aborts in flight generate assistant response requests with explicit abort controller', async () => {
            const abort = sinon.stub()
            const signal = sinon.createStubInstance(AbortSignal)

            streamingClientService.generateAssistantResponse(MOCKED_GENERATE_RESPONSE_REQUEST, { abort, signal })
            streamingClientService.generateAssistantResponse(MOCKED_GENERATE_RESPONSE_REQUEST, { abort, signal })

            streamingClientService.abortInflightRequests()

            sinon.assert.calledTwice(abort)
            expect(streamingClientService['inflightRequests'].size).to.eq(0)
        })
    })
})

describe('StreamingClientServiceIAM', () => {
    let streamingClientServiceIAM: StreamingClientServiceIAM
    let features: TestFeatures
    let clock: sinon.SinonFakeTimers
    let sendMessageStub: sinon.SinonStub
    let abortStub: sinon.SinonStub

    const MOCKED_IAM_CREDENTIALS = {
        accessKeyId: 'mock-access-key',
        secretAccessKey: 'mock-secret-key',
        sessionToken: 'mock-session-token',
    }

    const MOCKED_SEND_MESSAGE_REQUEST: SendMessageCommandInput = {
        conversationState: {
            chatTriggerType: 'MANUAL',
            currentMessage: {
                userInputMessage: {
                    content: 'some-content',
                },
            },
        },
    }

    const MOCKED_SEND_MESSAGE_RESPONSE: SendMessageCommandOutput = {
        $metadata: {},
        sendMessageResponse: undefined,
    }

    beforeEach(() => {
        clock = sinon.useFakeTimers({ now: new Date() })
        features = new TestFeatures()

        features.credentialsProvider.hasCredentials.withArgs('iam').returns(true)
        features.credentialsProvider.getCredentials.withArgs('iam').returns(MOCKED_IAM_CREDENTIALS)

        sendMessageStub = sinon
            .stub(QDeveloperStreaming.prototype, 'sendMessage')
            .callsFake(() => Promise.resolve(MOCKED_SEND_MESSAGE_RESPONSE))

        streamingClientServiceIAM = new StreamingClientServiceIAM(
            features.credentialsProvider,
            features.sdkInitializator,
            features.logging,
            DEFAULT_AWS_Q_REGION,
            DEFAULT_AWS_Q_ENDPOINT_URL
        )

        abortStub = sinon.stub(AbortController.prototype, 'abort')
    })

    afterEach(() => {
        clock.restore()
        sinon.restore()
    })

    it('initializes with IAM credentials', () => {
        expect(streamingClientServiceIAM.client).to.not.be.undefined
        expect(streamingClientServiceIAM.client.config.credentials).to.not.be.undefined
    })

    it('sends message with correct parameters', async () => {
        const promise = streamingClientServiceIAM.sendMessage(MOCKED_SEND_MESSAGE_REQUEST)

        await clock.tickAsync(TIME_TO_ADVANCE_MS)
        await promise

        sinon.assert.calledOnce(sendMessageStub)
        sinon.assert.match(sendMessageStub.firstCall.firstArg, MOCKED_SEND_MESSAGE_REQUEST)
    })

    it('aborts in flight requests', async () => {
        streamingClientServiceIAM.sendMessage(MOCKED_SEND_MESSAGE_REQUEST)
        streamingClientServiceIAM.sendMessage(MOCKED_SEND_MESSAGE_REQUEST)

        streamingClientServiceIAM.abortInflightRequests()

        sinon.assert.calledTwice(abortStub)
        expect(streamingClientServiceIAM['inflightRequests'].size).to.eq(0)
    })
})<|MERGE_RESOLUTION|>--- conflicted
+++ resolved
@@ -1,8 +1,4 @@
-<<<<<<< HEAD
 import { StreamingClientService } from './streamingClientService'
-=======
-import { StreamingClientServiceToken, StreamingClientServiceIAM } from './streamingClientService'
->>>>>>> 233c7d7c
 import sinon from 'ts-sinon'
 import { expect } from 'chai'
 import { TestFeatures } from '@aws/language-server-runtimes/testing'
@@ -19,13 +15,8 @@
 
 const TIME_TO_ADVANCE_MS = 100
 
-<<<<<<< HEAD
 describe('StreamingClientService', () => {
     let streamingClientService: StreamingClientService
-=======
-describe('StreamingClientServiceToken', () => {
-    let streamingClientService: StreamingClientServiceToken
->>>>>>> 233c7d7c
     let features: TestFeatures
     let clock: sinon.SinonFakeTimers
     let sendMessageStub: sinon.SinonStub
@@ -201,8 +192,8 @@
     })
 })
 
-describe('StreamingClientServiceIAM', () => {
-    let streamingClientServiceIAM: StreamingClientServiceIAM
+describe('StreamingClientService', () => {
+    let streamingClientServiceIAM: StreamingClientService
     let features: TestFeatures
     let clock: sinon.SinonFakeTimers
     let sendMessageStub: sinon.SinonStub
@@ -234,14 +225,14 @@
         clock = sinon.useFakeTimers({ now: new Date() })
         features = new TestFeatures()
 
-        features.credentialsProvider.hasCredentials.withArgs('iam').returns(true)
-        features.credentialsProvider.getCredentials.withArgs('iam').returns(MOCKED_IAM_CREDENTIALS)
+        features.credentialsProvider.hasCredentials.returns(true)
+        features.credentialsProvider.getCredentials.returns(MOCKED_IAM_CREDENTIALS)
 
         sendMessageStub = sinon
             .stub(QDeveloperStreaming.prototype, 'sendMessage')
             .callsFake(() => Promise.resolve(MOCKED_SEND_MESSAGE_RESPONSE))
 
-        streamingClientServiceIAM = new StreamingClientServiceIAM(
+        streamingClientServiceIAM = new StreamingClientService(
             features.credentialsProvider,
             features.sdkInitializator,
             features.logging,
@@ -259,7 +250,11 @@
 
     it('initializes with IAM credentials', () => {
         expect(streamingClientServiceIAM.client).to.not.be.undefined
-        expect(streamingClientServiceIAM.client.config.credentials).to.not.be.undefined
+        if ('credentials' in streamingClientServiceIAM.client.config) {
+            expect(streamingClientServiceIAM.client.config.credentials).to.not.be.undefined
+        } else {
+            expect.fail('credentials property is not defined on the client config')
+        }
     })
 
     it('sends message with correct parameters', async () => {
