--- conflicted
+++ resolved
@@ -18,10 +18,7 @@
 import { CredentialProviderChain, Credentials } from 'aws-sdk'
 import { clientTimeoutMs } from '../language-server/agenticChat/constants'
 import { AmazonQUsageLimitError } from './amazonQServiceManager/errors'
-<<<<<<< HEAD
-=======
 import { NodeHttpHandler } from '@smithy/node-http-handler'
->>>>>>> 9b2490e7
 
 export type SendMessageCommandInput =
     | SendMessageCommandInputCodeWhispererStreaming
