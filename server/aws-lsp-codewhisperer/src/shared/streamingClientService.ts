--- conflicted
+++ resolved
@@ -80,7 +80,6 @@
         logging.log(
             `Passing client for class CodeWhispererStreaming to sdkInitializator (v3) for additional setup (e.g. proxy)`
         )
-<<<<<<< HEAD
 
         if (credentialsProvider.getCredentialsType() === 'bearer') {
             const tokenProvider = async () => {
@@ -95,10 +94,10 @@
                 token: tokenProvider,
                 retryStrategy: new ConfiguredRetryStrategy(0, (attempt: number) => 500 + attempt ** 10),
                 requestHandler: new NodeHttpHandler({
-                    requestTimeout: clientTimeoutMs,
+                    requestTimeout: CLIENT_TIMEOUT_MS,
                 }),
                 customUserAgent: customUserAgent,
-            }) as CodeWhispererStreaming
+            })
         } else if (credentialsProvider.getCredentialsType() === 'iam') {
             const credentials = credentialsProvider.getCredentials() as Credentials
             this.client = sdkInitializator(QDeveloperStreaming, {
@@ -127,18 +126,6 @@
 
     getCredentialsType(): CredentialsType {
         return this.credentialsProvider.getCredentialsType()
-=======
-        this.client = sdkInitializator(CodeWhispererStreaming, {
-            region,
-            endpoint,
-            token: tokenProvider,
-            retryStrategy: new ConfiguredRetryStrategy(0, (attempt: number) => 500 + attempt ** 10),
-            requestHandler: new NodeHttpHandler({
-                requestTimeout: CLIENT_TIMEOUT_MS,
-            }),
-            customUserAgent: customUserAgent,
-        })
->>>>>>> 1491f4fd
     }
 
     public async sendMessage(
