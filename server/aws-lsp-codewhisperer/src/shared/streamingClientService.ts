import {
    CodeWhispererStreaming,
    GenerateAssistantResponseCommandInput as GenerateAssistantResponseCommandInputCodeWhispererStreaming,
    GenerateAssistantResponseCommandOutput as GenerateAssistantResponseCommandOutputCodeWhispererStreaming,
    SendMessageCommandInput as SendMessageCommandInputCodeWhispererStreaming,
    SendMessageCommandOutput as SendMessageCommandOutputCodeWhispererStreaming,
    ExportResultArchiveCommandInput as ExportResultArchiveCommandInputCodeWhispererStreaming,
    ExportResultArchiveCommandOutput as ExportResultArchiveCommandOutputCodeWhispererStreaming,
} from '@amzn/codewhisperer-streaming'
import {
    QDeveloperStreaming,
    SendMessageCommandInput as SendMessageCommandInputQDeveloperStreaming,
    SendMessageCommandOutput as SendMessageCommandOutputQDeveloperStreaming,
} from '@amzn/amazon-q-developer-streaming-client'
<<<<<<< HEAD
import {
    CredentialsProvider,
    SDKInitializator,
    Logging,
    CredentialsType,
    BearerCredentials,
} from '@aws/language-server-runtimes/server-interface'
import { getBearerTokenFromProvider, isUsageLimitError } from './utils'
=======
import { CredentialsProvider, SDKInitializator, Logging } from '@aws/language-server-runtimes/server-interface'
import { getBearerTokenFromProvider, getIAMCredentialsFromProvider, isUsageLimitError } from './utils'
>>>>>>> 233c7d7c
import { ConfiguredRetryStrategy } from '@aws-sdk/util-retry'
import { CredentialProviderChain, Credentials } from 'aws-sdk'
import { clientTimeoutMs } from '../language-server/agenticChat/constants'
import { AmazonQUsageLimitError } from './amazonQServiceManager/errors'
<<<<<<< HEAD
import { TokenIdentityProvider } from '@smithy/types'
=======
import { NodeHttpHandler } from '@smithy/node-http-handler'
>>>>>>> 233c7d7c

export type SendMessageCommandInput =
    | SendMessageCommandInputCodeWhispererStreaming
    | SendMessageCommandInputQDeveloperStreaming
export type SendMessageCommandOutput =
    | SendMessageCommandOutputCodeWhispererStreaming
    | SendMessageCommandOutputQDeveloperStreaming

<<<<<<< HEAD
type StreamingClient = CodeWhispererStreaming | QDeveloperStreaming
=======
export type ChatCommandInput = SendMessageCommandInput | GenerateAssistantResponseCommandInputCodeWhispererStreaming
export type ChatCommandOutput = SendMessageCommandOutput | GenerateAssistantResponseCommandOutputCodeWhispererStreaming
>>>>>>> 233c7d7c

export abstract class StreamingClientServiceBase {
    protected readonly region
    protected readonly endpoint

    inflightRequests: Set<AbortController> = new Set()

    abstract client: StreamingClient

    constructor(region: string, endpoint: string) {
        this.region = region
        this.endpoint = endpoint
    }

    abstract sendMessage(
        request: SendMessageCommandInput,
        abortController?: AbortController
    ): Promise<SendMessageCommandOutput>

    public abortInflightRequests() {
        this.inflightRequests.forEach(abortController => {
            abortController.abort()
        })
        this.inflightRequests.clear()
    }
}

export class StreamingClientService extends StreamingClientServiceBase {
    client: StreamingClient
    public profileArn?: string
    constructor(
        private credentialsProvider: CredentialsProvider,
        sdkInitializator: SDKInitializator,
        logging: Logging,
        region: string,
        endpoint: string,
        customUserAgent?: string
    ) {
        super(region, endpoint)

        logging.log(
            `Passing client for class CodeWhispererStreaming to sdkInitializator (v3) for additional setup (e.g. proxy)`
        )
<<<<<<< HEAD

        if (credentialsProvider.getCredentialsType() === 'bearer') {
            const tokenProvider = async () => {
                const creds = credentialsProvider.getCredentials() as BearerCredentials
                const token = creds.token
                // without setting expiration, the tokenProvider will only be called once
                return { token, expiration: new Date() }
            }
            this.client = sdkInitializator(CodeWhispererStreaming, {
                region,
                endpoint,
                token: tokenProvider,
                retryStrategy: new ConfiguredRetryStrategy(0, (attempt: number) => 500 + attempt ** 10),
                requestHandler: {
                    keepAlive: true,
                    requestTimeout: clientTimeoutMs,
                },
                customUserAgent: customUserAgent,
            }) as CodeWhispererStreaming
        } else if (credentialsProvider.getCredentialsType() === 'iam') {
            const credentials = credentialsProvider.getCredentials() as Credentials
            this.client = sdkInitializator(QDeveloperStreaming, {
                region: region,
                endpoint: endpoint,
                // Do not pass credentials directly or you will get "object is not extensible" error when AWS SDK tries to modify frozen credentials
                credentials: {
                    accessKeyId: credentials.accessKeyId,
                    secretAccessKey: credentials.secretAccessKey,
                    sessionToken: credentials.sessionToken,
                },
                retryStrategy: new ConfiguredRetryStrategy(0, (attempt: number) => 500 + attempt ** 10),
            }) as QDeveloperStreaming
        } else {
            throw new Error('invalid credentialsType in constructor')
        }
    }

    getConfigToken(): TokenIdentityProvider | undefined {
        if (this.getCredentialsType() === 'bearer') {
            const client = this.client as CodeWhispererStreaming
            return client.config.token
        }
        return undefined // or throw an error if this should never happen
    }

    getCredentialsType(): CredentialsType {
        return this.credentialsProvider.getCredentialsType()
=======
        this.client = sdkInitializator(CodeWhispererStreaming, {
            region,
            endpoint,
            token: tokenProvider,
            retryStrategy: new ConfiguredRetryStrategy(0, (attempt: number) => 500 + attempt ** 10),
            requestHandler: new NodeHttpHandler({
                requestTimeout: clientTimeoutMs,
            }),
            customUserAgent: customUserAgent,
        })
>>>>>>> 233c7d7c
    }

    public async sendMessage(
        request: SendMessageCommandInput,
        abortController?: AbortController
    ): Promise<SendMessageCommandOutput> {
        const controller: AbortController = abortController ?? new AbortController()

        this.inflightRequests.add(controller)

        if (this.getCredentialsType() === 'bearer') {
            const client = this.client as CodeWhispererStreaming
            try {
                const response = await client.sendMessage(
                    { ...request, profileArn: this.profileArn } as SendMessageCommandInputCodeWhispererStreaming,
                    {
                        abortSignal: controller.signal,
                    }
                )

                return response as SendMessageCommandOutputCodeWhispererStreaming
            } catch (e) {
                if (isUsageLimitError(e)) {
                    throw new AmazonQUsageLimitError(e)
                }
                throw e
            } finally {
                this.inflightRequests.delete(controller)
            }
        } else if (this.getCredentialsType() === 'iam') {
            const client = this.client as QDeveloperStreaming
            const response = await client.sendMessage(request as SendMessageCommandInputQDeveloperStreaming, {
                abortSignal: controller.signal,
            })

            this.inflightRequests.delete(controller)

            return response as SendMessageCommandOutputQDeveloperStreaming
        } else {
            throw new Error('invalid credentialsType in sendMessage')
        }
    }

    public async generateAssistantResponse(
        request: GenerateAssistantResponseCommandInputCodeWhispererStreaming,
        abortController?: AbortController
    ): Promise<GenerateAssistantResponseCommandOutputCodeWhispererStreaming> {
        if (this.getCredentialsType() === 'iam') {
            throw new Error('generateAssistantResponse is not supported for iam credentials')
        }

        const tokenClient = this.client as CodeWhispererStreaming
        const controller: AbortController = abortController ?? new AbortController()

        this.inflightRequests.add(controller)

        try {
            const response = await tokenClient.generateAssistantResponse(
                { ...request, profileArn: this.profileArn },
                {
                    abortSignal: controller.signal,
                }
            )

            return response
        } catch (e) {
            // TODO add a test for this
            if (isUsageLimitError(e)) {
                throw new AmazonQUsageLimitError(e)
            }
            throw e
        } finally {
            this.inflightRequests.delete(controller)
        }
    }

    public async exportResultArchive(
        request: ExportResultArchiveCommandInputCodeWhispererStreaming,
        abortController?: AbortController
    ): Promise<ExportResultArchiveCommandOutputCodeWhispererStreaming> {
        if (this.getCredentialsType() === 'iam') {
            throw new Error('generateAssistantResponse is not supported for iam credentials')
        }

        const tokenClient = this.client as CodeWhispererStreaming
        const controller: AbortController = abortController ?? new AbortController()
        this.inflightRequests.add(controller)
        const response = await tokenClient.exportResultArchive(
            this.profileArn ? { ...request, profileArn: this.profileArn } : request
        )
        this.inflightRequests.delete(controller)
        return response
    }
<<<<<<< HEAD
=======
}

export class StreamingClientServiceIAM extends StreamingClientServiceBase {
    client: QDeveloperStreaming
    constructor(
        credentialsProvider: CredentialsProvider,
        sdkInitializator: SDKInitializator,
        logging: Logging,
        region: string,
        endpoint: string
    ) {
        super(region, endpoint)
        logging.log(
            `Passing client for class QDeveloperStreaming to sdkInitializator (v3) for additional setup (e.g. proxy)`
        )
        this.client = sdkInitializator(QDeveloperStreaming, {
            region: region,
            endpoint: endpoint,
            credentials: getIAMCredentialsFromProvider(credentialsProvider),
            retryStrategy: new ConfiguredRetryStrategy(0, (attempt: number) => 500 + attempt ** 10),
        })
    }

    public async sendMessage(
        request: SendMessageCommandInputQDeveloperStreaming,
        abortController?: AbortController
    ): Promise<SendMessageCommandOutputQDeveloperStreaming> {
        const controller: AbortController = abortController ?? new AbortController()

        this.inflightRequests.add(controller)

        const response = await this.client.sendMessage(request, {
            abortSignal: controller.signal,
        })

        this.inflightRequests.delete(controller)

        return response
    }
>>>>>>> 233c7d7c
}<|MERGE_RESOLUTION|>--- conflicted
+++ resolved
@@ -12,7 +12,6 @@
     SendMessageCommandInput as SendMessageCommandInputQDeveloperStreaming,
     SendMessageCommandOutput as SendMessageCommandOutputQDeveloperStreaming,
 } from '@amzn/amazon-q-developer-streaming-client'
-<<<<<<< HEAD
 import {
     CredentialsProvider,
     SDKInitializator,
@@ -21,19 +20,12 @@
     BearerCredentials,
 } from '@aws/language-server-runtimes/server-interface'
 import { getBearerTokenFromProvider, isUsageLimitError } from './utils'
-=======
-import { CredentialsProvider, SDKInitializator, Logging } from '@aws/language-server-runtimes/server-interface'
-import { getBearerTokenFromProvider, getIAMCredentialsFromProvider, isUsageLimitError } from './utils'
->>>>>>> 233c7d7c
 import { ConfiguredRetryStrategy } from '@aws-sdk/util-retry'
 import { CredentialProviderChain, Credentials } from 'aws-sdk'
 import { clientTimeoutMs } from '../language-server/agenticChat/constants'
 import { AmazonQUsageLimitError } from './amazonQServiceManager/errors'
-<<<<<<< HEAD
 import { TokenIdentityProvider } from '@smithy/types'
-=======
 import { NodeHttpHandler } from '@smithy/node-http-handler'
->>>>>>> 233c7d7c
 
 export type SendMessageCommandInput =
     | SendMessageCommandInputCodeWhispererStreaming
@@ -42,12 +34,9 @@
     | SendMessageCommandOutputCodeWhispererStreaming
     | SendMessageCommandOutputQDeveloperStreaming
 
-<<<<<<< HEAD
 type StreamingClient = CodeWhispererStreaming | QDeveloperStreaming
-=======
 export type ChatCommandInput = SendMessageCommandInput | GenerateAssistantResponseCommandInputCodeWhispererStreaming
 export type ChatCommandOutput = SendMessageCommandOutput | GenerateAssistantResponseCommandOutputCodeWhispererStreaming
->>>>>>> 233c7d7c
 
 export abstract class StreamingClientServiceBase {
     protected readonly region
@@ -91,7 +80,6 @@
         logging.log(
             `Passing client for class CodeWhispererStreaming to sdkInitializator (v3) for additional setup (e.g. proxy)`
         )
-<<<<<<< HEAD
 
         if (credentialsProvider.getCredentialsType() === 'bearer') {
             const tokenProvider = async () => {
@@ -105,10 +93,9 @@
                 endpoint,
                 token: tokenProvider,
                 retryStrategy: new ConfiguredRetryStrategy(0, (attempt: number) => 500 + attempt ** 10),
-                requestHandler: {
-                    keepAlive: true,
+                requestHandler: new NodeHttpHandler({
                     requestTimeout: clientTimeoutMs,
-                },
+                }),
                 customUserAgent: customUserAgent,
             }) as CodeWhispererStreaming
         } else if (credentialsProvider.getCredentialsType() === 'iam') {
@@ -139,18 +126,6 @@
 
     getCredentialsType(): CredentialsType {
         return this.credentialsProvider.getCredentialsType()
-=======
-        this.client = sdkInitializator(CodeWhispererStreaming, {
-            region,
-            endpoint,
-            token: tokenProvider,
-            retryStrategy: new ConfiguredRetryStrategy(0, (attempt: number) => 500 + attempt ** 10),
-            requestHandler: new NodeHttpHandler({
-                requestTimeout: clientTimeoutMs,
-            }),
-            customUserAgent: customUserAgent,
-        })
->>>>>>> 233c7d7c
     }
 
     public async sendMessage(
@@ -244,46 +219,4 @@
         this.inflightRequests.delete(controller)
         return response
     }
-<<<<<<< HEAD
-=======
-}
-
-export class StreamingClientServiceIAM extends StreamingClientServiceBase {
-    client: QDeveloperStreaming
-    constructor(
-        credentialsProvider: CredentialsProvider,
-        sdkInitializator: SDKInitializator,
-        logging: Logging,
-        region: string,
-        endpoint: string
-    ) {
-        super(region, endpoint)
-        logging.log(
-            `Passing client for class QDeveloperStreaming to sdkInitializator (v3) for additional setup (e.g. proxy)`
-        )
-        this.client = sdkInitializator(QDeveloperStreaming, {
-            region: region,
-            endpoint: endpoint,
-            credentials: getIAMCredentialsFromProvider(credentialsProvider),
-            retryStrategy: new ConfiguredRetryStrategy(0, (attempt: number) => 500 + attempt ** 10),
-        })
-    }
-
-    public async sendMessage(
-        request: SendMessageCommandInputQDeveloperStreaming,
-        abortController?: AbortController
-    ): Promise<SendMessageCommandOutputQDeveloperStreaming> {
-        const controller: AbortController = abortController ?? new AbortController()
-
-        this.inflightRequests.add(controller)
-
-        const response = await this.client.sendMessage(request, {
-            abortSignal: controller.signal,
-        })
-
-        this.inflightRequests.delete(controller)
-
-        return response
-    }
->>>>>>> 233c7d7c
 }