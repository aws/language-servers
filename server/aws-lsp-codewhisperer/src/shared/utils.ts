import { BearerCredentials, CredentialsProvider, Position } from '@aws/language-server-runtimes/server-interface'
import { AWSError } from 'aws-sdk'
import { distance } from 'fastest-levenshtein'
import { Suggestion } from './codeWhispererService'
import { CodewhispererCompletionType } from './telemetry/types'
import { BUILDER_ID_START_URL, crashMonitoringDirName, driveLetterRegex, MISSING_BEARER_TOKEN_ERROR } from './constants'
<<<<<<< HEAD
import { CodeWhispererStreamingServiceException } from '@amzn/codewhisperer-streaming'
import { ServiceException } from '@smithy/smithy-client'
=======
import { getAuthFollowUpType } from '../language-server/chat/utils'
>>>>>>> 392a31d2
export type SsoConnectionType = 'builderId' | 'identityCenter' | 'none'

export function isAwsError(error: unknown): error is AWSError {
    if (error === undefined) {
        return false
    }

    return error instanceof Error && hasCode(error) && hasTime(error)
}

/**
 * Returns the identifier the given error.
 * Depending on the implementation, the identifier may exist on a
 * different property.
 */
export function getErrorId(error: Error): string {
    // prioritize code over the name
    return hasCode(error) ? error.code : error.name
}

/**
 * Derives an error message from the given error object.
 * Depending on the Error, the property used to derive the message can vary.
 *
 * @param withCause Append the message(s) from the cause chain, recursively.
 *                  The message(s) are delimited by ' | '. Eg: msg1 | causeMsg1 | causeMsg2
 */
export function getErrorMsg(err: Error | undefined, withCause: boolean = false): string | undefined {
    if (err === undefined) {
        return undefined
    }

    // Non-standard SDK fields added by the OIDC service, to conform to the OAuth spec
    // (https://datatracker.ietf.org/doc/html/rfc6749#section-4.1.2.1) :
    // - error: code per the OAuth spec
    // - error_description: improved error message provided by OIDC service. Prefer this to
    //   `message` if present.
    //   https://github.com/aws/aws-toolkit-jetbrains/commit/cc9ed87fa9391dd39ac05cbf99b4437112fa3d10
    // - error_uri: not provided by OIDC currently?
    //
    // Example:
    //
    //      [error] API response (oidc.us-east-1.amazonaws.com /token): {
    //        name: 'InvalidGrantException',
    //        '$fault': 'client',
    //        '$metadata': {
    //          httpStatusCode: 400,
    //          requestId: '7f5af448-5af7-45f2-8e47-5808deaea4ab',
    //          extendedRequestId: undefined,
    //          cfId: undefined
    //        },
    //        error: 'invalid_grant',
    //        error_description: 'Invalid refresh token provided',
    //        message: 'UnknownError'
    //      }
    const anyDesc = (err as any).error_description
    const errDesc = typeof anyDesc === 'string' ? anyDesc.trim() : ''
    let msg = errDesc !== '' ? errDesc : err.message?.trim()

    if (typeof msg !== 'string') {
        return undefined
    }

    // append the cause's message
    if (withCause) {
        const errorId = getErrorId(err)
        // - prepend id to message
        // - If a generic error does not have the `name` field explicitly set, it returns a generic 'Error' name. So skip since it is useless.
        if (errorId && errorId !== 'Error') {
            msg = `${errorId}: ${msg}`
        }

        const cause = (err as any).cause
        return `${msg}${cause ? ' | ' + getErrorMsg(cause, withCause) : ''}`
    }

    return msg
}

/**
 * Removes potential PII from a string, for logging/telemetry.
 *
 * Examples:
 * - "Failed to save c:/fooß/bar/baz.txt" => "Failed to save c:/xß/x/x.txt"
 * - "EPERM for dir c:/Users/user1/.aws/sso/cache/abc123.json" => "EPERM for dir c:/Users/x/.aws/sso/cache/x.json"
 */
export function scrubNames(s: string, username?: string) {
    let r = ''
    const fileExtRe = /\.[^.\/]+$/
    const slashdot = /^[~.]*[\/\\]*/

    /** Allowlisted filepath segments. */
    const keep = new Set<string>([
        '~',
        '.',
        '..',
        '.aws',
        'aws',
        'sso',
        'cache',
        'credentials',
        'config',
        'Users',
        'users',
        'home',
        'tmp',
        'aws-toolkit-vscode',
        'globalStorage', // from vscode globalStorageUri
        crashMonitoringDirName,
    ])

    if (username && username.length > 2) {
        s = s.replaceAll(username, 'x')
    }

    // Replace contiguous whitespace with 1 space.
    s = s.replace(/\s+/g, ' ')

    // 1. split on whitespace.
    // 2. scrub words that match username or look like filepaths.
    const words = s.split(/\s+/)
    for (const word of words) {
        const pathSegments = word.split(/[\/\\]/)
        if (pathSegments.length < 2) {
            // Not a filepath.
            r += ' ' + word
            continue
        }

        // Replace all (non-allowlisted) ASCII filepath segments with "x".
        // "/foo/bar/aws/sso/" => "/x/x/aws/sso/"
        let scrubbed = ''
        // Get the frontmatter ("/", "../", "~/", or "./").
        const start = word.trimStart().match(slashdot)?.[0] ?? ''
        pathSegments[0] = pathSegments[0].trimStart().replace(slashdot, '')
        for (const seg of pathSegments) {
            if (driveLetterRegex.test(seg)) {
                scrubbed += seg
            } else if (keep.has(seg)) {
                scrubbed += '/' + seg
            } else {
                // Save the first non-ASCII (unicode) char, if any.
                const nonAscii = seg.match(/[^\p{ASCII}]/u)?.[0] ?? ''
                // Replace all chars (except [^…]) with "x" .
                const ascii = seg.replace(/[^$[\](){}:;'" ]+/g, 'x')
                scrubbed += `/${ascii}${nonAscii}`
            }
        }

        // includes leading '.', eg: '.json'
        const fileExt = pathSegments[pathSegments.length - 1].match(fileExtRe) ?? ''
        r += ` ${start.replace(/\\/g, '/')}${scrubbed.replace(/^[\/\\]+/, '')}${fileExt}`
    }

    return r.trim()
}

// Port of implementation in AWS Toolkit for VSCode
// https://github.com/aws/aws-toolkit-vscode/blob/c22efa03e73b241564c8051c35761eb8620edb83/packages/core/src/shared/errors.ts#L455
/**
 * Gets the (partial) error message detail for the `reasonDesc` field.
 *
 * @param err Error object, or message text
 */
export function getTelemetryReasonDesc(err: unknown | undefined): string | undefined {
    const m = typeof err === 'string' ? err : (getErrorMsg(err as Error, true) ?? '')
    const msg = scrubNames(m)

    // Truncate message as these strings can be very long.
    return msg && msg.length > 0 ? msg.substring(0, 350) : undefined
}

function hasCode<T>(error: T): error is T & { code: string } {
    return typeof (error as { code?: unknown }).code === 'string'
}

function hasTime(error: Error): error is typeof error & { time: Date } {
    return (error as { time?: unknown }).time instanceof Date
}

export function isObject(value: unknown): value is { [key: number | string | symbol]: any } {
    return Boolean(value) && typeof value === 'object'
}

export function isNullish(value: unknown): value is null | undefined {
    return value === null || value === undefined
}

export function isBool(value: unknown): value is boolean {
    return typeof value === 'boolean'
}

export function getCompletionType(suggestion: Suggestion): CodewhispererCompletionType {
    const nonBlankLines = suggestion.content.split('\n').filter(line => line.trim() !== '').length

    return nonBlankLines > 1 ? 'Block' : 'Line'
}

export function parseJson(jsonString: string) {
    try {
        return JSON.parse(jsonString)
    } catch {
        throw new Error(`error while parsing string: ${jsonString}`)
    }
}

export function getErrorMessage(error: any): string {
    if (error instanceof Error) {
        return error.message
    }
    return String(error)
}

export function getBearerTokenFromProvider(credentialsProvider: CredentialsProvider) {
    if (!credentialsProvider.hasCredentials('bearer')) {
        throw new Error(MISSING_BEARER_TOKEN_ERROR)
    }

    const credentials = credentialsProvider.getCredentials('bearer') as BearerCredentials

    if (!credentials.token) {
        throw new Error(MISSING_BEARER_TOKEN_ERROR)
    }

    return credentials.token
}

export const flattenMetric = (obj: any, prefix = '') => {
    const flattened: any = {}

    Object.keys(obj).forEach(key => {
        const value = obj[key]

        if (prefix !== '') {
            key = '_' + key
        }

        if (typeof value === 'object' && value !== null) {
            Object.assign(flattened, flattenMetric(value, prefix + key))
        } else {
            flattened[prefix + key] = value
        }
    })

    return flattened
}

export function getSsoConnectionType(credentialsProvider: CredentialsProvider): SsoConnectionType {
    const connectionMetadata = credentialsProvider.getConnectionMetadata()
    const startUrl = connectionMetadata?.sso?.startUrl
    return !startUrl ? 'none' : startUrl.includes(BUILDER_ID_START_URL) ? 'builderId' : 'identityCenter'
}

// Port of implementation in AWS Toolkit for VSCode
// https://github.com/aws/aws-toolkit-vscode/blob/master/packages/core/src/codewhisperer/util/commonUtil.ts#L81C1-L88C2
// With edit distance, complicate usermodification can be considered as simple edit(add, delete, replace),
// and thus the unmodified part of recommendation length can be deducted/approximated
// ex. (modified > original): originalRecom: foo -> modifiedRecom: fobarbarbaro, distance = 9, delta = 12 - 9 = 3
// ex. (modified == original): originalRecom: helloworld -> modifiedRecom: HelloWorld, distance = 2, delta = 10 - 2 = 8
// ex. (modified < original): originalRecom: CodeWhisperer -> modifiedRecom: CODE, distance = 12, delta = 13 - 12 = 1
export function getUnmodifiedAcceptedTokens(origin: string, after: string) {
    return Math.max(origin.length, after.length) - distance(origin, after)
}

export function getEndPositionForAcceptedSuggestion(content: string, startPosition: Position): Position {
    const insertedLines = content.split('\n')
    const numberOfInsertedLines = insertedLines.length

    // Calculate the new cursor position
    let endPosition
    if (numberOfInsertedLines === 1) {
        // If single line, add the length of the inserted code to the character
        endPosition = {
            line: startPosition.line,
            character: startPosition.character + content.length,
        }
    } else {
        // If multiple lines, set the cursor to the end of the last inserted line
        endPosition = {
            line: startPosition.line + numberOfInsertedLines - 1,
            character: insertedLines[numberOfInsertedLines - 1].length,
        }
    }
    return endPosition
}

export function safeGet<T, E extends Error>(object: T | undefined, customError?: E): T {
    if (object === undefined) {
        throw customError ?? new Error(`Expected object: "${String(object)} to be defined, but found undefined`)
    }

    return object
}

export function isStringOrNull(object: any): object is string | null {
    return typeof object === 'string' || object === null
}

<<<<<<< HEAD
// Port of implementation in AWS Toolkit for VSCode
// https://github.com/aws/aws-toolkit-vscode/blob/c22efa03e73b241564c8051c35761eb8620edb83/packages/core/src/shared/errors.ts#L648
export function getHttpStatusCode(err: unknown): number | undefined {
    if (hasResponse(err) && err?.$response?.statusCode !== undefined) {
        return err?.$response?.statusCode
    }
    if (hasMetadata(err) && err.$metadata?.httpStatusCode !== undefined) {
        return err.$metadata?.httpStatusCode
    }

    return undefined
}

function hasResponse<T>(error: T): error is T & Pick<ServiceException, '$response'> {
    return typeof (error as { $response?: unknown })?.$response === 'object'
}

function hasMetadata<T>(error: T): error is T & Pick<CodeWhispererStreamingServiceException, '$metadata'> {
    return typeof (error as { $metadata?: unknown })?.$metadata === 'object'
=======
export function hasConnectionExpired(error: any) {
    if (error instanceof Error) {
        const authFollowType = getAuthFollowUpType(error)
        return authFollowType == 're-auth'
    }
    return false
>>>>>>> 392a31d2
}<|MERGE_RESOLUTION|>--- conflicted
+++ resolved
@@ -4,12 +4,9 @@
 import { Suggestion } from './codeWhispererService'
 import { CodewhispererCompletionType } from './telemetry/types'
 import { BUILDER_ID_START_URL, crashMonitoringDirName, driveLetterRegex, MISSING_BEARER_TOKEN_ERROR } from './constants'
-<<<<<<< HEAD
 import { CodeWhispererStreamingServiceException } from '@amzn/codewhisperer-streaming'
 import { ServiceException } from '@smithy/smithy-client'
-=======
 import { getAuthFollowUpType } from '../language-server/chat/utils'
->>>>>>> 392a31d2
 export type SsoConnectionType = 'builderId' | 'identityCenter' | 'none'
 
 export function isAwsError(error: unknown): error is AWSError {
@@ -308,7 +305,6 @@
     return typeof object === 'string' || object === null
 }
 
-<<<<<<< HEAD
 // Port of implementation in AWS Toolkit for VSCode
 // https://github.com/aws/aws-toolkit-vscode/blob/c22efa03e73b241564c8051c35761eb8620edb83/packages/core/src/shared/errors.ts#L648
 export function getHttpStatusCode(err: unknown): number | undefined {
@@ -328,12 +324,12 @@
 
 function hasMetadata<T>(error: T): error is T & Pick<CodeWhispererStreamingServiceException, '$metadata'> {
     return typeof (error as { $metadata?: unknown })?.$metadata === 'object'
-=======
+
 export function hasConnectionExpired(error: any) {
     if (error instanceof Error) {
         const authFollowType = getAuthFollowUpType(error)
         return authFollowType == 're-auth'
     }
     return false
->>>>>>> 392a31d2
+
 }