--- conflicted
+++ resolved
@@ -8,9 +8,6 @@
 import { distance } from 'fastest-levenshtein'
 import { Suggestion } from './codeWhispererService'
 import { CodewhispererCompletionType } from './telemetry/types'
-<<<<<<< HEAD
-import { BUILDER_ID_START_URL, crashMonitoringDirName, driveLetterRegex, MISSING_BEARER_TOKEN_ERROR } from './constants'
-=======
 import {
     BUILDER_ID_START_URL,
     COMMON_GITIGNORE_PATTERNS,
@@ -18,17 +15,13 @@
     driveLetterRegex,
     MISSING_BEARER_TOKEN_ERROR,
 } from './constants'
->>>>>>> 9b2490e7
 import {
     CodeWhispererStreamingServiceException,
     ServiceQuotaExceededException,
     ThrottlingException,
     ThrottlingExceptionReason,
 } from '@aws/codewhisperer-streaming-client'
-<<<<<<< HEAD
-=======
 import * as path from 'path'
->>>>>>> 9b2490e7
 import { ServiceException } from '@smithy/smithy-client'
 import * as ignoreWalk from 'ignore-walk'
 import { getAuthFollowUpType } from '../language-server/chat/utils'
