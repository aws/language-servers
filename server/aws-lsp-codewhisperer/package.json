{
    "name": "@aws/lsp-codewhisperer",
    "version": "0.0.27",
    "description": "CodeWhisperer Language Server",
    "main": "out/index.js",
    "repository": {
        "type": "git",
        "url": "https://github.com/aws/language-servers"
    },
    "author": "Amazon Web Services",
    "license": "Apache-2.0",
    "engines": {
        "node": ">=18.0.0"
    },
    "scripts": {
        "compile": "tsc --build",
        "postcompile": "npm run copyServiceClient",
        "copyServiceClient": "copyfiles -u 1 --error ./src/client/sigv4/*.json out && copyfiles -u 1 --error ./src/client/token/*.json out",
        "fix": "npm run fix:prettier",
        "fix:prettier": "prettier . --write",
        "lint": "npm run lint:src",
        "lint:bundle:webworker": "webpack --config webpack.lint.config.js && eslint bundle/aws-lsp-codewhisperer-webworker.js # Verify compatibility with web runtime target",
        "lint:src": "eslint src/ --ext .ts,.tsx",
        "test:unit": "ts-mocha -b \"./src/**/*.test.ts\"",
        "test": "npm run lint && npm run test:unit",
        "prepack": "npm run compile && ts-node ../../script/link_bundled_dependencies.ts",
        "postinstall": "node ./script/install_transitive_dep.js"
    },
    "dependencies": {
        "@amzn/codewhisperer-streaming": "file:../../core/codewhisperer-streaming/amzn-codewhisperer-streaming-1.0.0.tgz",
        "@aws-sdk/util-retry": "^3.374.0",
<<<<<<< HEAD
        "@aws/chat-client-ui-types": "^0.1.0",
        "@aws/language-server-runtimes": "^0.2.38",
        "@gerhobbelt/gitignore-parser": "^0.2.0-9",
=======
        "@aws/chat-client-ui-types": "^0.1.5",
        "@aws/language-server-runtimes": "^0.2.43",
        "@aws/lsp-core": "^0.0.1",
>>>>>>> c048158b
        "@smithy/node-http-handler": "^2.5.0",
        "adm-zip": "^0.5.10",
        "archiver": "^7.0.1",
        "aws-sdk": "^2.1403.0",
        "deepmerge": "^4.3.1",
        "fastest-levenshtein": "^1.0.16",
        "glob": "^11.0.1",
        "got": "^11.8.5",
        "hpagent": "^1.2.0",
        "ignore-walk": "^7.0.0",
        "js-md5": "^0.8.3",
<<<<<<< HEAD
        "jszip": "^3.10.1",
        "uuid": "^9.0.1",
        "vscode-uri": "^3.0.8",
        "ws": "^8.18.0",
        "xml2js": "^0.6.2",
        "xmlbuilder2": "^3.1.1"
=======
        "uuid": "^11.0.5",
        "vscode-uri": "^3.1.0"
>>>>>>> c048158b
    },
    "devDependencies": {
        "@types/adm-zip": "^0.5.5",
        "@types/archiver": "^6.0.2",
        "@types/ignore-walk": "^4.0.3",
        "@types/uuid": "^9.0.8",
        "@types/xml2js": "^0.4.14",
        "assert": "^2.1.0",
        "copyfiles": "^2.4.1",
        "mock-fs": "^5.2.0",
        "sinon": "^19.0.2",
        "ts-loader": "^9.4.4",
        "ts-mocha": "^11.1.0",
        "ts-sinon": "^2.0.2",
        "vscode-languageserver-textdocument": "^1.0.11",
        "webpack": "^5.94.0",
        "webpack-cli": "^6.0.1"
    },
    "prettier": {
        "printWidth": 120,
        "trailingComma": "es5",
        "tabWidth": 4,
        "singleQuote": true,
        "semi": false,
        "bracketSpacing": true,
        "arrowParens": "avoid",
        "endOfLine": "lf"
    },
    "bundleDependencies": [
        "@amzn/codewhisperer-streaming"
    ]
}<|MERGE_RESOLUTION|>--- conflicted
+++ resolved
@@ -29,15 +29,10 @@
     "dependencies": {
         "@amzn/codewhisperer-streaming": "file:../../core/codewhisperer-streaming/amzn-codewhisperer-streaming-1.0.0.tgz",
         "@aws-sdk/util-retry": "^3.374.0",
-<<<<<<< HEAD
-        "@aws/chat-client-ui-types": "^0.1.0",
-        "@aws/language-server-runtimes": "^0.2.38",
-        "@gerhobbelt/gitignore-parser": "^0.2.0-9",
-=======
         "@aws/chat-client-ui-types": "^0.1.5",
         "@aws/language-server-runtimes": "^0.2.43",
         "@aws/lsp-core": "^0.0.1",
->>>>>>> c048158b
+        "@gerhobbelt/gitignore-parser": "^0.2.0-9",
         "@smithy/node-http-handler": "^2.5.0",
         "adm-zip": "^0.5.10",
         "archiver": "^7.0.1",
@@ -49,17 +44,12 @@
         "hpagent": "^1.2.0",
         "ignore-walk": "^7.0.0",
         "js-md5": "^0.8.3",
-<<<<<<< HEAD
         "jszip": "^3.10.1",
-        "uuid": "^9.0.1",
-        "vscode-uri": "^3.0.8",
+        "uuid": "^11.0.5",
+        "vscode-uri": "^3.1.0",
         "ws": "^8.18.0",
         "xml2js": "^0.6.2",
         "xmlbuilder2": "^3.1.1"
-=======
-        "uuid": "^11.0.5",
-        "vscode-uri": "^3.1.0"
->>>>>>> c048158b
     },
     "devDependencies": {
         "@types/adm-zip": "^0.5.5",
