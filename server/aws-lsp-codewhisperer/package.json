--- conflicted
+++ resolved
@@ -61,11 +61,7 @@
         "@types/local-indexing": "file:./types/types-local-indexing-1.0.0.tgz",
         "@types/lokijs": "^1.5.14",
         "@types/uuid": "^9.0.8",
-<<<<<<< HEAD
-        "@types/diff": "^7.0.2",
         "@types/xml2js": "^0.4.14",
-=======
->>>>>>> 2ac19b76
         "assert": "^2.1.0",
         "copyfiles": "^2.4.1",
         "mock-fs": "^5.2.0",
