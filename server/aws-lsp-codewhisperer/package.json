{
    "name": "@aws/lsp-codewhisperer",
    "version": "0.0.32",
    "description": "CodeWhisperer Language Server",
    "main": "out/index.js",
    "repository": {
        "type": "git",
        "url": "https://github.com/aws/language-servers"
    },
    "author": "Amazon Web Services",
    "license": "Apache-2.0",
    "engines": {
        "node": ">=18.0.0"
    },
    "scripts": {
        "compile": "tsc --build",
        "postcompile": "npm run copyServiceClient",
        "copyServiceClient": "copyfiles -u 1 --error ./src/client/sigv4/*.json out && copyfiles -u 1 --error ./src/client/token/*.json out",
        "fix": "npm run fix:prettier",
        "fix:prettier": "prettier . --write",
        "lint": "npm run lint:src",
        "lint:bundle:webworker": "webpack --config webpack.lint.config.js && eslint bundle/aws-lsp-codewhisperer-webworker.js # Verify compatibility with web runtime target",
        "lint:src": "eslint src/ --ext .ts,.tsx",
        "test:unit": "ts-mocha --timeout 0 -b \"./src/**/*.test.ts\"",
        "test": "npm run lint && npm run test:unit",
        "prepack": "npm run compile && ts-node ../../script/link_bundled_dependencies.ts",
        "postinstall": "node ./script/install_transitive_dep.js"
    },
    "dependencies": {
        "@amzn/amazon-q-developer-streaming-client": "file:../../core/q-developer-streaming-client/amzn-amazon-q-developer-streaming-client-1.0.0.tgz",
        "@amzn/codewhisperer-streaming": "file:../../core/codewhisperer-streaming/amzn-codewhisperer-streaming-1.0.4.tgz",
        "@aws-sdk/util-retry": "^3.374.0",
        "@aws/chat-client-ui-types": "^0.1.15",
        "@aws/language-server-runtimes": "^0.2.61",
        "@aws/lsp-core": "^0.0.3",
        "@smithy/node-http-handler": "^2.5.0",
        "adm-zip": "^0.5.10",
        "archiver": "^7.0.1",
        "aws-sdk": "^2.1403.0",
        "deepmerge": "^4.3.1",
<<<<<<< HEAD
        "fast-glob": "^3.3.3",
=======
        "diff": "^7.0.0",
>>>>>>> 1e31ef26
        "fastest-levenshtein": "^1.0.16",
        "got": "^11.8.5",
        "hpagent": "^1.2.0",
        "js-md5": "^0.8.3",
        "lokijs": "^1.5.12",
<<<<<<< HEAD
        "jszip": "^3.10.1",
        "uuid": "^11.0.5",
        "diff": "^7.0.0",
        "vscode-uri": "^3.1.0",
        "ws": "^8.18.0",
        "xml2js": "^0.6.2",
        "xmlbuilder2": "^3.1.1"
=======
        "shlex": "2.1.2",
        "uuid": "^11.0.5",
        "vscode-uri": "^3.1.0"
>>>>>>> 1e31ef26
    },
    "devDependencies": {
        "@types/adm-zip": "^0.5.5",
        "@types/archiver": "^6.0.2",
        "@types/local-indexing": "file:./types/types-local-indexing-1.0.0.tgz",
        "@types/lokijs": "^1.5.14",
        "@types/uuid": "^9.0.8",
        "@types/diff": "^7.0.2",
        "@types/xml2js": "^0.4.14",
        "assert": "^2.1.0",
        "copyfiles": "^2.4.1",
        "mock-fs": "^5.2.0",
        "sinon": "^19.0.2",
        "ts-loader": "^9.4.4",
        "ts-mocha": "^11.1.0",
        "ts-sinon": "^2.0.2",
        "vscode-languageserver-textdocument": "^1.0.11",
        "webpack": "^5.94.0",
        "webpack-cli": "^6.0.1"
    },
    "prettier": {
        "printWidth": 120,
        "trailingComma": "es5",
        "tabWidth": 4,
        "singleQuote": true,
        "semi": false,
        "bracketSpacing": true,
        "arrowParens": "avoid",
        "endOfLine": "lf"
    },
    "bundleDependencies": [
        "@amzn/codewhisperer-streaming",
        "@amzn/amazon-q-developer-streaming-client"
    ]
}<|MERGE_RESOLUTION|>--- conflicted
+++ resolved
@@ -38,29 +38,20 @@
         "archiver": "^7.0.1",
         "aws-sdk": "^2.1403.0",
         "deepmerge": "^4.3.1",
-<<<<<<< HEAD
+        "diff": "^7.0.0",
         "fast-glob": "^3.3.3",
-=======
-        "diff": "^7.0.0",
->>>>>>> 1e31ef26
         "fastest-levenshtein": "^1.0.16",
         "got": "^11.8.5",
         "hpagent": "^1.2.0",
         "js-md5": "^0.8.3",
+        "jszip": "^3.10.1",
         "lokijs": "^1.5.12",
-<<<<<<< HEAD
-        "jszip": "^3.10.1",
+        "shlex": "2.1.2",
         "uuid": "^11.0.5",
-        "diff": "^7.0.0",
         "vscode-uri": "^3.1.0",
         "ws": "^8.18.0",
         "xml2js": "^0.6.2",
         "xmlbuilder2": "^3.1.1"
-=======
-        "shlex": "2.1.2",
-        "uuid": "^11.0.5",
-        "vscode-uri": "^3.1.0"
->>>>>>> 1e31ef26
     },
     "devDependencies": {
         "@types/adm-zip": "^0.5.5",
