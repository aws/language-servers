--- conflicted
+++ resolved
@@ -28,13 +28,8 @@
     },
     "dependencies": {
         "@amzn/codewhisperer-streaming": "file:./src.gen/@amzn/codewhisperer-streaming",
-<<<<<<< HEAD
-        "@aws/language-server-runtimes": "^0.2.5",
+        "@aws/language-server-runtimes": "^0.x.x",
         "@aws/lsp-fqn": "^0.0.1",
-=======
-        "@aws/language-server-runtimes": "0.x.x",
-        "@aws/language-server-runtimes-types": "0.x.x",
->>>>>>> c5a9b588
         "@smithy/node-http-handler": "^2.5.0",
         "hpagent": "^1.2.0",
         "adm-zip": "^0.5.10",
