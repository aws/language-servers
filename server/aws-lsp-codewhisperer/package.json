{
    "name": "@aws/lsp-codewhisperer",
    "version": "0.0.16",
    "description": "CodeWhisperer Language Server",
    "main": "out/index.js",
    "repository": {
        "type": "git",
        "url": "https://github.com/aws/language-servers"
    },
    "author": "Amazon Web Services",
    "license": "Apache-2.0",
    "engines": {
        "node": ">=18.0.0"
    },
    "workspaces": [
        "src.gen/@amzn/codewhisperer-streaming"
    ],
    "scripts": {
        "compile-streamingClient": "npm run build -w src.gen/@amzn/codewhisperer-streaming",
        "precompile": "npm run compile-streamingClient",
        "compile": "tsc --build",
        "postcompile": "npm run copyServiceClient",
        "copyServiceClient": "copyfiles -u 1 --error ./src/client/sigv4/*.json out && copyfiles -u 1 --error ./src/client/token/*.json out",
        "fix": "npm run fix:prettier",
        "fix:prettier": "prettier . --write",
        "lint": "npm run lint:src",
        "lint:bundle:webworker": "webpack --config webpack.lint.config.js && eslint bundle/aws-lsp-codewhisperer-webworker.js # Verify compatibility with web runtime target",
        "lint:src": "eslint src/ --ext .ts,.tsx",
        "test:unit": "ts-mocha -b 'src/**/*.test.ts'",
        "test": "npm run lint && npm run test:unit",
        "prepack": "npm run compile && ts-node ../../script/link_bundled_dependencies.ts",
        "postinstall": "node ./script/install_transitive_dep.js"
    },
    "dependencies": {
        "@amzn/codewhisperer-streaming": "*",
        "@aws-sdk/util-retry": "^3.374.0",
<<<<<<< HEAD
        "@aws/chat-client-ui-types": "^0.0.7",
        "@aws/language-server-runtimes": "^0.2.23",
=======
        "@aws/chat-client-ui-types": "^0.0.8",
        "@aws/language-server-runtimes": "^0.2.21",
>>>>>>> fb79a2ce
        "@aws/lsp-fqn": "^0.0.1",
        "@gerhobbelt/gitignore-parser": "^0.2.0-9",
        "@smithy/node-http-handler": "^2.5.0",
        "adm-zip": "^0.5.10",
        "archiver": "^6.0.1",
        "aws-sdk": "^2.1403.0",
        "deepmerge": "^4.3.1",
        "fastest-levenshtein": "^1.0.16",
        "got": "^11.8.5",
        "hpagent": "^1.2.0",
        "js-md5": "^0.8.3",
        "proxy-http-agent": "^1.0.1",
        "uuid": "^9.0.1",
        "vscode-uri": "^3.0.8"
    },
    "devDependencies": {
        "@types/adm-zip": "^0.5.5",
        "@types/archiver": "^6.0.2",
        "@types/uuid": "^9.0.8",
        "assert": "^2.1.0",
        "copyfiles": "^2.4.1",
        "mock-fs": "^5.2.0",
        "ts-loader": "^9.4.4",
        "ts-mocha": "^10.0.0",
        "ts-sinon": "^2.0.2",
        "vscode-languageserver-textdocument": "^1.0.11",
        "webpack": "^5.94.0",
        "webpack-cli": "^5.1.4"
    },
    "prettier": {
        "printWidth": 120,
        "trailingComma": "es5",
        "tabWidth": 4,
        "singleQuote": true,
        "semi": false,
        "bracketSpacing": true,
        "arrowParens": "avoid",
        "endOfLine": "lf"
    },
    "bundleDependencies": [
        "@amzn/codewhisperer-streaming",
        "@aws/lsp-fqn"
    ]
}<|MERGE_RESOLUTION|>--- conflicted
+++ resolved
@@ -34,13 +34,8 @@
     "dependencies": {
         "@amzn/codewhisperer-streaming": "*",
         "@aws-sdk/util-retry": "^3.374.0",
-<<<<<<< HEAD
-        "@aws/chat-client-ui-types": "^0.0.7",
+        "@aws/chat-client-ui-types": "^0.0.8",
         "@aws/language-server-runtimes": "^0.2.23",
-=======
-        "@aws/chat-client-ui-types": "^0.0.8",
-        "@aws/language-server-runtimes": "^0.2.21",
->>>>>>> fb79a2ce
         "@aws/lsp-fqn": "^0.0.1",
         "@gerhobbelt/gitignore-parser": "^0.2.0-9",
         "@smithy/node-http-handler": "^2.5.0",
