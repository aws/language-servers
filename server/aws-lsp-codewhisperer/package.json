--- conflicted
+++ resolved
@@ -51,15 +51,10 @@
         "vscode-uri": "^3.0.8"
     },
     "devDependencies": {
-<<<<<<< HEAD
         "@types/archiver": "^6.0.2",
         "mock-fs": "^5.2.0",
-        "@types/adm-zip": "^0.4.34",
-        "@types/uuid": "^9.0.6",
-=======
         "@types/adm-zip": "^0.5.5",
         "@types/uuid": "^9.0.8",
->>>>>>> 00cc48c1
         "assert": "^2.1.0",
         "copyfiles": "^2.4.1",
         "ts-loader": "^9.4.4",
