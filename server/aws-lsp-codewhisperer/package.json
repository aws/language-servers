{
    "name": "@aws/lsp-codewhisperer",
<<<<<<< HEAD
    "version": "0.0.66",
=======
    "version": "0.0.69",
>>>>>>> 79a413a2
    "description": "CodeWhisperer Language Server",
    "main": "out/index.js",
    "repository": {
        "type": "git",
        "url": "https://github.com/aws/language-servers"
    },
    "author": "Amazon Web Services",
    "license": "Apache-2.0",
    "engines": {
        "node": ">=18.0.0"
    },
    "scripts": {
        "compile": "tsc --build",
        "postcompile": "npm run copyServiceClient",
        "copyServiceClient": "copyfiles -u 1 --error ./src/client/sigv4/*.json out && copyfiles -u 1 --error ./src/client/token/*.json out",
        "fix": "npm run fix:prettier",
        "fix:prettier": "prettier . --write",
        "lint": "npm run lint:src",
        "lint:bundle:webworker": "webpack --config webpack.lint.config.js && eslint bundle/aws-lsp-codewhisperer-webworker.js # Verify compatibility with web runtime target",
        "lint:src": "eslint src/ --ext .ts,.tsx",
        "test:unit": "ts-mocha --timeout 0 -b \"./src/**/*.test.ts\"",
        "test:unit:coverage": "c8 ts-mocha --timeout 0 -b \"./src/**/*.test.ts\"",
        "test": "npm run lint && npm run test:unit",
        "test:coverage": "npm run lint && npm run test:unit:coverage",
        "coverage:report": "c8 report --reporter=html --reporter=text",
        "coverage:check": "c8 check-coverage --lines 80 --functions 80 --branches 80 --statements 80",
        "prepack": "npm run compile && ts-node ../../script/link_bundled_dependencies.ts",
        "postinstall": "node ./script/install_transitive_dep.js"
    },
    "dependencies": {
        "@amzn/amazon-q-developer-streaming-client": "file:../../core/q-developer-streaming-client/amzn-amazon-q-developer-streaming-client-1.0.0.tgz",
        "@amzn/codewhisperer-streaming": "file:../../core/codewhisperer-streaming/amzn-codewhisperer-streaming-1.0.0.tgz",
        "@aws-sdk/util-arn-parser": "^3.723.0",
        "@aws-sdk/util-retry": "^3.374.0",
<<<<<<< HEAD
        "@aws/chat-client-ui-types": "^0.1.40",
=======
        "@aws/chat-client-ui-types": "^0.1.56",
>>>>>>> 79a413a2
        "@aws/language-server-runtimes": "^0.2.112",
        "@aws/lsp-core": "^0.0.12",
        "@modelcontextprotocol/sdk": "^1.9.0",
        "@smithy/node-http-handler": "^2.5.0",
        "adm-zip": "^0.5.10",
        "archiver": "^7.0.1",
        "async-mutex": "^0.5.0",
        "aws-sdk": "^2.1403.0",
        "axios": "^1.8.4",
        "chokidar": "^4.0.3",
        "deepmerge": "^4.3.1",
        "diff": "^7.0.0",
        "encoding-japanese": "^2.2.0",
        "fast-glob": "^3.3.3",
        "fastest-levenshtein": "^1.0.16",
        "fdir": "^6.4.3",
        "fuse.js": "^7.1.0",
        "got": "^11.8.5",
        "hpagent": "^1.2.0",
        "ignore": "^7.0.3",
        "image-size": "^2.0.2",
        "js-md5": "^0.8.3",
        "jszip": "^3.10.1",
        "lokijs": "^1.5.12",
        "picomatch": "^4.0.2",
        "shlex": "2.1.2",
        "typescript-collections": "^1.3.3",
        "uuid": "^11.0.5",
        "vscode-uri": "^3.1.0",
        "ws": "^8.18.0",
        "xml2js": "^0.6.2",
        "xmlbuilder2": "^3.1.1"
    },
    "devDependencies": {
        "@types/adm-zip": "^0.5.5",
        "@types/archiver": "^6.0.2",
        "@types/diff": "^7.0.2",
        "@types/encoding-japanese": "^2.2.1",
        "@types/ignore-walk": "^4.0.3",
        "@types/local-indexing": "file:./types/types-local-indexing-1.1.0.tgz",
        "@types/lokijs": "^1.5.14",
        "@types/uuid": "^9.0.8",
        "@types/xml2js": "^0.4.14",
        "assert": "^2.1.0",
        "c8": "^10.1.2",
        "copyfiles": "^2.4.1",
        "ignore-walk": "^7.0.0",
        "mock-fs": "^5.2.0",
        "sinon": "^19.0.2",
        "ts-loader": "^9.4.4",
        "ts-mocha": "^11.1.0",
        "ts-sinon": "^2.0.2",
        "vscode-languageserver-textdocument": "^1.0.11",
        "webpack": "^5.94.0",
        "webpack-cli": "^6.0.1"
    },
    "prettier": {
        "printWidth": 120,
        "trailingComma": "es5",
        "tabWidth": 4,
        "singleQuote": true,
        "semi": false,
        "bracketSpacing": true,
        "arrowParens": "avoid",
        "endOfLine": "lf"
    },
    "bundleDependencies": [
        "@amzn/codewhisperer-streaming",
        "@amzn/amazon-q-developer-streaming-client"
    ]
}<|MERGE_RESOLUTION|>--- conflicted
+++ resolved
@@ -1,10 +1,6 @@
 {
     "name": "@aws/lsp-codewhisperer",
-<<<<<<< HEAD
-    "version": "0.0.66",
-=======
     "version": "0.0.69",
->>>>>>> 79a413a2
     "description": "CodeWhisperer Language Server",
     "main": "out/index.js",
     "repository": {
@@ -39,11 +35,7 @@
         "@amzn/codewhisperer-streaming": "file:../../core/codewhisperer-streaming/amzn-codewhisperer-streaming-1.0.0.tgz",
         "@aws-sdk/util-arn-parser": "^3.723.0",
         "@aws-sdk/util-retry": "^3.374.0",
-<<<<<<< HEAD
-        "@aws/chat-client-ui-types": "^0.1.40",
-=======
         "@aws/chat-client-ui-types": "^0.1.56",
->>>>>>> 79a413a2
         "@aws/language-server-runtimes": "^0.2.112",
         "@aws/lsp-core": "^0.0.12",
         "@modelcontextprotocol/sdk": "^1.9.0",
