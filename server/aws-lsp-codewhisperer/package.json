{
    "name": "@aws/lsp-codewhisperer",
<<<<<<< HEAD
    "version": "0.0.42",
=======
    "version": "0.0.44",
>>>>>>> 60b3b63d
    "description": "CodeWhisperer Language Server",
    "main": "out/index.js",
    "repository": {
        "type": "git",
        "url": "https://github.com/aws/language-servers"
    },
    "author": "Amazon Web Services",
    "license": "Apache-2.0",
    "engines": {
        "node": ">=18.0.0"
    },
    "scripts": {
        "compile": "tsc --build",
        "postcompile": "npm run copyServiceClient",
        "copyServiceClient": "copyfiles -u 1 --error ./src/client/sigv4/*.json out && copyfiles -u 1 --error ./src/client/token/*.json out",
        "fix": "npm run fix:prettier",
        "fix:prettier": "prettier . --write",
        "lint": "npm run lint:src",
        "lint:bundle:webworker": "webpack --config webpack.lint.config.js && eslint bundle/aws-lsp-codewhisperer-webworker.js # Verify compatibility with web runtime target",
        "lint:src": "eslint src/ --ext .ts,.tsx",
        "test:unit": "ts-mocha --timeout 0 -b \"./src/**/*.test.ts\"",
        "test": "npm run lint && npm run test:unit",
        "prepack": "npm run compile && ts-node ../../script/link_bundled_dependencies.ts",
        "postinstall": "node ./script/install_transitive_dep.js"
    },
    "dependencies": {
        "@amzn/amazon-q-developer-streaming-client": "file:../../core/q-developer-streaming-client/amzn-amazon-q-developer-streaming-client-1.0.0.tgz",
        "@amzn/codewhisperer-streaming": "file:../../core/codewhisperer-streaming/amzn-codewhisperer-streaming-1.0.7.tgz",
        "@aws-sdk/util-arn-parser": "^3.723.0",
        "@aws-sdk/util-retry": "^3.374.0",
        "@aws/chat-client-ui-types": "^0.1.40",
        "@aws/language-server-runtimes": "^0.2.90",
        "@aws/lsp-core": "^0.0.9",
        "@modelcontextprotocol/sdk": "^1.9.0",
        "@smithy/node-http-handler": "^2.5.0",
        "adm-zip": "^0.5.10",
        "archiver": "^7.0.1",
        "async-mutex": "^0.5.0",
        "aws-sdk": "^2.1403.0",
        "axios": "^1.8.4",
        "chokidar": "^4.0.3",
        "deepmerge": "^4.3.1",
        "diff": "^7.0.0",
        "fast-glob": "^3.3.3",
        "fastest-levenshtein": "^1.0.16",
        "fdir": "^6.4.3",
        "fuse.js": "^7.1.0",
        "got": "^11.8.5",
        "hpagent": "^1.2.0",
        "ignore": "^7.0.3",
        "js-md5": "^0.8.3",
        "jszip": "^3.10.1",
        "lokijs": "^1.5.12",
        "picomatch": "^4.0.2",
        "shlex": "2.1.2",
        "uuid": "^11.0.5",
        "vscode-uri": "^3.1.0",
        "ws": "^8.18.0",
        "xml2js": "^0.6.2",
        "xmlbuilder2": "^3.1.1"
    },
    "devDependencies": {
        "@types/adm-zip": "^0.5.5",
        "@types/archiver": "^6.0.2",
        "@types/diff": "^7.0.2",
        "@types/local-indexing": "file:./types/types-local-indexing-1.1.0.tgz",
        "@types/lokijs": "^1.5.14",
        "@types/uuid": "^9.0.8",
        "@types/xml2js": "^0.4.14",
        "assert": "^2.1.0",
        "copyfiles": "^2.4.1",
        "mock-fs": "^5.2.0",
        "sinon": "^19.0.2",
        "ts-loader": "^9.4.4",
        "ts-mocha": "^11.1.0",
        "ts-sinon": "^2.0.2",
        "vscode-languageserver-textdocument": "^1.0.11",
        "webpack": "^5.94.0",
        "webpack-cli": "^6.0.1"
    },
    "prettier": {
        "printWidth": 120,
        "trailingComma": "es5",
        "tabWidth": 4,
        "singleQuote": true,
        "semi": false,
        "bracketSpacing": true,
        "arrowParens": "avoid",
        "endOfLine": "lf"
    },
    "bundleDependencies": [
        "@amzn/codewhisperer-streaming",
        "@amzn/amazon-q-developer-streaming-client"
    ]
}<|MERGE_RESOLUTION|>--- conflicted
+++ resolved
@@ -1,10 +1,6 @@
 {
     "name": "@aws/lsp-codewhisperer",
-<<<<<<< HEAD
-    "version": "0.0.42",
-=======
     "version": "0.0.44",
->>>>>>> 60b3b63d
     "description": "CodeWhisperer Language Server",
     "main": "out/index.js",
     "repository": {
