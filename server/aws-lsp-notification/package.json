--- conflicted
+++ resolved
@@ -19,11 +19,7 @@
         "test-unit": "mocha \"./out/**/*.test.js\""
     },
     "dependencies": {
-<<<<<<< HEAD
-        "@aws/language-server-runtimes": "^0.2.70",
-=======
         "@aws/language-server-runtimes": "^0.2.71",
->>>>>>> 294bfec8
         "@aws/lsp-core": "0.0.3",
         "vscode-languageserver": "^9.0.1"
     },
