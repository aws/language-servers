--- conflicted
+++ resolved
@@ -10,11 +10,7 @@
         "@aws-sdk/client-s3": "^3.623.0",
         "@aws-sdk/types": "^3.734.0",
         "@aws/language-server-runtimes": "0.3.6",
-<<<<<<< HEAD
-        "@aws/lsp-core": "^0.0.15",
-=======
         "@aws/lsp-core": "0.0.17",
->>>>>>> 037898e6
         "vscode-languageserver": "^9.0.1",
         "vscode-languageserver-textdocument": "^1.0.8"
     }
