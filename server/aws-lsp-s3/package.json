--- conflicted
+++ resolved
@@ -9,13 +9,8 @@
     "dependencies": {
         "@aws-sdk/client-s3": "^3.623.0",
         "@aws-sdk/types": "^3.734.0",
-<<<<<<< HEAD
-        "@aws/language-server-runtimes": "^0.2.124",
-        "@aws/lsp-core": "^0.0.13",
-=======
         "@aws/language-server-runtimes": "^0.2.128",
         "@aws/lsp-core": "^0.0.12",
->>>>>>> 62d48e50
         "vscode-languageserver": "^9.0.1",
         "vscode-languageserver-textdocument": "^1.0.8"
     }
