{
    "name": "@aws/q-agentic-chat-server-integration-tests",
    "version": "0.0.1",
    "description": "Integration tests for Q Agentic Chat Server",
    "main": "out/index.js",
    "scripts": {
        "clean": "rimraf out/ node_modules/ tsconfig.tsbuildinfo .tsbuildinfo",
        "compile": "tsc --build && cp -r src/tests/testFixture out/tests/",
        "test-integ": "npm run compile && mocha --timeout 30000 \"./out/**/*.test.js\" --retries 2"
    },
    "dependencies": {
<<<<<<< HEAD
        "@aws/language-server-runtimes": "^0.2.124",
=======
        "@aws/language-server-runtimes": "^0.2.128",
>>>>>>> 62d48e50
        "@aws/lsp-core": "*"
    },
    "devDependencies": {
        "@types/chai": "^4.3.5",
        "@types/chai-as-promised": "^7.1.5",
        "@types/mocha": "^10.0.9",
        "@types/yauzl-promise": "^4.0.1",
        "chai": "^4.3.7",
        "chai-as-promised": "^7.1.1",
        "jose": "^5.10.0",
        "json-rpc-2.0": "^1.7.1",
        "mocha": "^11.0.1",
        "rimraf": "^3.0.2",
        "typescript": "^5.0.0",
        "yauzl-promise": "^4.0.0"
    }
}<|MERGE_RESOLUTION|>--- conflicted
+++ resolved
@@ -9,11 +9,7 @@
         "test-integ": "npm run compile && mocha --timeout 30000 \"./out/**/*.test.js\" --retries 2"
     },
     "dependencies": {
-<<<<<<< HEAD
-        "@aws/language-server-runtimes": "^0.2.124",
-=======
         "@aws/language-server-runtimes": "^0.2.128",
->>>>>>> 62d48e50
         "@aws/lsp-core": "*"
     },
     "devDependencies": {
