{
    "name": "aws-toolkit-vscode",
    "displayName": "AWS Toolkit",
    "description": "Including support for CodeWhisperer, CodeCatalyst, Lambda, S3, CloudWatch Logs, and many other services",
    "version": "1.67.0-SNAPSHOT",
    "extensionKind": [
        "workspace"
    ],
    "publisher": "amazonwebservices",
    "license": "Apache-2.0",
    "repository": {
        "type": "git",
        "url": "https://github.com/aws/aws-toolkit-vscode"
    },
    "engines": {
        "vscode": "^1.50.1"
    },
    "icon": "resources/marketplace/aws-icon-256x256.png",
    "bugs": {
        "url": "https://github.com/aws/aws-toolkit-vscode/issues"
    },
    "galleryBanner": {
        "color": "#FF9900",
        "theme": "light"
    },
    "categories": [
        "Debuggers",
        "Linters",
        "Other"
    ],
    "keywords": [
        "Lambda",
        "CodeCatalyst",
        "CodeWhisperer",
        "Code",
        "Whisperer"
    ],
    "preview": false,
    "qna": "https://github.com/aws/aws-toolkit-vscode/issues",
    "activationEvents": [
        "onStartupFinished",
        "onDebugResolve:aws-sam",
        "onView:aws.codeWhisperer.securityPanel",
        "onDebugInitialConfigurations",
        "onLanguage:javascript",
        "onLanguage:java",
        "onLanguage:python",
        "onLanguage:csharp",
        "onLanguage:yaml",
        "onFileSystem:s3",
        "onFileSystem:s3-readonly",
        "onCommand:aws.codeWhisperer.accept"
    ],
    "main": "./dist/src/main",
    "contributes": {
        "configuration": {
            "type": "object",
            "title": "%AWS.productName%",
            "cloud9": {
                "cn": {
                    "title": "%AWS.productName.cn%"
                }
            },
            "properties": {
                "aws.profile": {
                    "type": "string",
                    "deprecationMessage": "The current profile is now stored internally by the Toolkit.",
                    "description": "%AWS.configuration.profileDescription%"
                },
                "aws.ecs.openTerminalCommand": {
                    "type": "string",
                    "default": "/bin/sh",
                    "markdownDescription": "%AWS.configuration.description.ecs.openTerminalCommand%"
                },
                "aws.iot.maxItemsPerPage": {
                    "type": "number",
                    "default": 100,
                    "minimum": 1,
                    "maximum": 250,
                    "markdownDescription": "%AWS.configuration.description.iot.maxItemsPerPage%"
                },
                "aws.s3.maxItemsPerPage": {
                    "type": "number",
                    "default": 300,
                    "minimum": 3,
                    "maximum": 1000,
                    "markdownDescription": "%AWS.configuration.description.s3.maxItemsPerPage%"
                },
                "aws.samcli.location": {
                    "type": "string",
                    "scope": "machine",
                    "default": "",
                    "markdownDescription": "%AWS.configuration.description.samcli.location%"
                },
                "aws.samcli.lambdaTimeout": {
                    "type": "number",
                    "default": 90000,
                    "markdownDescription": "%AWS.configuration.description.samcli.lambdaTimeout%"
                },
                "aws.samcli.legacyDeploy": {
                    "type": "boolean",
                    "default": false,
                    "markdownDescription": "%AWS.configuration.description.samcli.legacyDeploy%"
                },
                "aws.logLevel": {
                    "type": "string",
                    "default": "info",
                    "enum": [
                        "error",
                        "warn",
                        "info",
                        "verbose",
                        "debug"
                    ],
                    "enumDescriptions": [
                        "Errors Only",
                        "Errors and Warnings",
                        "Errors, Warnings, and Info",
                        "Errors, Warnings, Info, and Verbose",
                        "Errors, Warnings, Info, Verbose, and Debug"
                    ],
                    "markdownDescription": "%AWS.configuration.description.logLevel%",
                    "cloud9": {
                        "cn": {
                            "markdownDescription": "%AWS.configuration.description.logLevel.cn%"
                        }
                    }
                },
                "aws.telemetry": {
                    "type": "boolean",
                    "default": true,
                    "markdownDescription": "%AWS.configuration.description.telemetry%",
                    "cloud9": {
                        "cn": {
                            "markdownDescription": "%AWS.configuration.description.telemetry.cn%"
                        }
                    }
                },
                "aws.stepfunctions.asl.format.enable": {
                    "type": "boolean",
                    "scope": "window",
                    "default": true,
                    "description": "%AWS.stepFunctions.asl.format.enable.desc%"
                },
                "aws.stepfunctions.asl.maxItemsComputed": {
                    "type": "number",
                    "default": 5000,
                    "description": "%AWS.stepFunctions.asl.maxItemsComputed.desc%"
                },
                "aws.ssmDocument.ssm.maxItemsComputed": {
                    "type": "number",
                    "default": 5000,
                    "description": "%AWS.ssmDocument.ssm.maxItemsComputed.desc%"
                },
                "aws.cloudWatchLogs.limit": {
                    "type": "number",
                    "default": 10000,
                    "description": "%AWS.cloudWatchLogs.limit.desc%",
                    "maximum": 10000
                },
                "aws.samcli.manuallySelectedBuckets": {
                    "type": "object",
                    "description": "%AWS.samcli.deploy.bucket.recentlyUsed%",
                    "default": []
                },
                "aws.samcli.enableCodeLenses": {
                    "type": "boolean",
                    "description": "%AWS.configuration.enableCodeLenses%",
                    "default": false
                },
                "aws.suppressPrompts": {
                    "type": "object",
                    "description": "%AWS.configuration.description.suppressPrompts%",
                    "default": {},
                    "properties": {
                        "apprunnerNotifyPricing": {
                            "type": "boolean",
                            "default": false
                        },
                        "apprunnerNotifyPause": {
                            "type": "boolean",
                            "default": false
                        },
                        "ecsRunCommand": {
                            "type": "boolean",
                            "default": false
                        },
                        "ecsRunCommandEnable": {
                            "type": "boolean",
                            "default": false
                        },
                        "ecsRunCommandDisable": {
                            "type": "boolean",
                            "default": false
                        },
                        "regionAddAutomatically": {
                            "type": "boolean",
                            "default": false
                        },
                        "yamlExtPrompt": {
                            "type": "boolean",
                            "default": false
                        },
                        "fileViewerEdit": {
                            "type": "boolean",
                            "default": false
                        },
                        "createCredentialsProfile": {
                            "type": "boolean",
                            "default": false
                        },
                        "samcliConfirmDevStack": {
                            "type": "boolean",
                            "default": false
                        },
                        "remoteConnected": {
                            "type": "boolean",
                            "default": false
                        },
                        "codeWhispererConnectionExpired": {
                            "type": "boolean",
                            "default": false
                        }
                    },
                    "additionalProperties": false
                },
                "aws.experiments": {
                    "type": "object",
                    "markdownDescription": "%AWS.configuration.description.experiments%",
                    "default": {
                        "jsonResourceModification": false,
                        "samSyncCode": false
                    },
                    "properties": {
                        "jsonResourceModification": {
                            "type": "boolean",
                            "default": false
                        },
                        "samSyncCode": {
                            "type": "boolean",
                            "default": false
                        }
                    },
                    "additionalProperties": false
                },
                "aws.codeWhisperer.includeSuggestionsWithCodeReferences": {
                    "type": "boolean",
                    "description": "%AWS.configuration.description.codewhisperer%",
                    "default": true
                },
                "aws.codeWhisperer.importRecommendation": {
                    "type": "boolean",
                    "description": "%AWS.configuration.description.codewhisperer.importRecommendation%",
                    "default": true
                },
                "aws.codeWhisperer.shareCodeWhispererContentWithAWS": {
                    "type": "boolean",
                    "markdownDescription": "%AWS.configuration.description.codewhisperer.shareCodeWhispererContentWithAWS%",
                    "default": true
                },
                "aws.codeWhisperer.javaCompilationOutput": {
                    "type": "string",
                    "default": "",
                    "description": "Provide the ABSOLUTE path which is used to store java project compilation results."
                },
                "aws.resources.enabledResources": {
                    "type": "array",
                    "description": "%AWS.configuration.description.resources.enabledResources%",
                    "items": {
                        "type": "string"
                    }
                },
                "aws.lambda.recentlyUploaded": {
                    "type": "object",
                    "description": "%AWS.configuration.description.lambda.recentlyUploaded%",
                    "default": []
                }
            }
        },
        "debuggers": [
            {
                "type": "aws-sam",
                "label": "%AWS.configuration.description.awssam.debug.label%",
                "configurationAttributes": {
                    "direct-invoke": {
                        "$schema": "http://json-schema.org/draft-07/schema#",
                        "title": "AwsSamDebuggerConfiguration",
                        "additionalProperties": false,
                        "properties": {
                            "aws": {
                                "title": "AWS Connection",
                                "description": "%AWS.configuration.description.awssam.debug.aws%",
                                "properties": {
                                    "credentials": {
                                        "description": "%AWS.configuration.description.awssam.debug.credentials%",
                                        "type": "string",
                                        "cloud9": {
                                            "cn": {
                                                "description": "%AWS.configuration.description.awssam.debug.credentials.cn%"
                                            }
                                        }
                                    },
                                    "region": {
                                        "description": "%AWS.configuration.description.awssam.debug.region%",
                                        "type": "string"
                                    }
                                },
                                "additionalProperties": false,
                                "type": "object"
                            },
                            "invokeTarget": {
                                "oneOf": [
                                    {
                                        "title": "Template Target Properties",
                                        "description": "%AWS.configuration.description.awssam.debug.invokeTarget%",
                                        "properties": {
                                            "templatePath": {
                                                "description": "%AWS.configuration.description.awssam.debug.templatePath%",
                                                "type": "string"
                                            },
                                            "logicalId": {
                                                "description": "%AWS.configuration.description.awssam.debug.logicalId%",
                                                "type": "string"
                                            },
                                            "target": {
                                                "description": "%AWS.configuration.description.awssam.debug.target%",
                                                "type": "string",
                                                "enum": [
                                                    "template"
                                                ]
                                            }
                                        },
                                        "additionalProperties": false,
                                        "required": [
                                            "templatePath",
                                            "logicalId",
                                            "target"
                                        ],
                                        "type": "object"
                                    },
                                    {
                                        "title": "Code Target Properties",
                                        "description": "%AWS.configuration.description.awssam.debug.invokeTarget%",
                                        "properties": {
                                            "lambdaHandler": {
                                                "description": "%AWS.configuration.description.awssam.debug.lambdaHandler%",
                                                "type": "string"
                                            },
                                            "projectRoot": {
                                                "description": "%AWS.configuration.description.awssam.debug.projectRoot%",
                                                "type": "string"
                                            },
                                            "target": {
                                                "description": "%AWS.configuration.description.awssam.debug.target%",
                                                "type": "string",
                                                "enum": [
                                                    "code"
                                                ]
                                            },
                                            "architecture": {
                                                "description": "%AWS.configuration.description.awssam.debug.architecture%",
                                                "type": "string",
                                                "enum": [
                                                    "x86_64",
                                                    "arm64"
                                                ]
                                            }
                                        },
                                        "additionalProperties": false,
                                        "required": [
                                            "lambdaHandler",
                                            "projectRoot",
                                            "target"
                                        ],
                                        "type": "object"
                                    },
                                    {
                                        "title": "API Target Properties",
                                        "description": "%AWS.configuration.description.awssam.debug.invokeTarget%",
                                        "properties": {
                                            "templatePath": {
                                                "description": "%AWS.configuration.description.awssam.debug.templatePath%",
                                                "type": "string"
                                            },
                                            "logicalId": {
                                                "description": "%AWS.configuration.description.awssam.debug.logicalId%",
                                                "type": "string"
                                            },
                                            "target": {
                                                "description": "%AWS.configuration.description.awssam.debug.target%",
                                                "type": "string",
                                                "enum": [
                                                    "api"
                                                ]
                                            }
                                        },
                                        "additionalProperties": false,
                                        "required": [
                                            "templatePath",
                                            "logicalId",
                                            "target"
                                        ],
                                        "type": "object"
                                    }
                                ]
                            },
                            "lambda": {
                                "title": "Lambda Properties",
                                "description": "%AWS.configuration.description.awssam.debug.lambda%",
                                "properties": {
                                    "environmentVariables": {
                                        "description": "%AWS.configuration.description.awssam.debug.envvars%",
                                        "additionalProperties": {
                                            "type": [
                                                "string"
                                            ]
                                        },
                                        "type": "object"
                                    },
                                    "payload": {
                                        "description": "%AWS.configuration.description.awssam.debug.event%",
                                        "properties": {
                                            "json": {
                                                "description": "%AWS.configuration.description.awssam.debug.event.json%",
                                                "type": "object"
                                            },
                                            "path": {
                                                "description": "%AWS.configuration.description.awssam.debug.event.path%",
                                                "type": "string"
                                            }
                                        },
                                        "additionalProperties": false,
                                        "type": "object"
                                    },
                                    "memoryMb": {
                                        "description": "%AWS.configuration.description.awssam.debug.memoryMb%",
                                        "type": "number"
                                    },
                                    "runtime": {
                                        "description": "%AWS.configuration.description.awssam.debug.runtime%",
                                        "type": "string"
                                    },
                                    "timeoutSec": {
                                        "description": "%AWS.configuration.description.awssam.debug.timeout%",
                                        "type": "number"
                                    },
                                    "pathMappings": {
                                        "type:": "array",
                                        "items": {
                                            "title": "Path Mapping",
                                            "type": "object",
                                            "properties": {
                                                "localRoot": {
                                                    "type": "string"
                                                },
                                                "remoteRoot": {
                                                    "type": "string"
                                                }
                                            },
                                            "additionalProperties": false,
                                            "required": [
                                                "localRoot",
                                                "remoteRoot"
                                            ]
                                        }
                                    }
                                },
                                "additionalProperties": false,
                                "type": "object"
                            },
                            "sam": {
                                "title": "SAM CLI Properties",
                                "description": "%AWS.configuration.description.awssam.debug.sam%",
                                "properties": {
                                    "buildArguments": {
                                        "description": "%AWS.configuration.description.awssam.debug.buildArguments%",
                                        "type": "array",
                                        "items": {
                                            "type": "string"
                                        }
                                    },
                                    "buildDir": {
                                        "description": "%AWS.configuration.description.awssam.debug.buildDir%",
                                        "type": "string"
                                    },
                                    "containerBuild": {
                                        "description": "%AWS.configuration.description.awssam.debug.containerBuild%",
                                        "type": "boolean"
                                    },
                                    "dockerNetwork": {
                                        "description": "%AWS.configuration.description.awssam.debug.dockerNetwork%",
                                        "type": "string"
                                    },
                                    "localArguments": {
                                        "description": "%AWS.configuration.description.awssam.debug.localArguments%",
                                        "type": "array",
                                        "items": {
                                            "type": "string"
                                        }
                                    },
                                    "skipNewImageCheck": {
                                        "description": "%AWS.configuration.description.awssam.debug.skipNewImageCheck%",
                                        "type": "boolean"
                                    },
                                    "template": {
                                        "description": "%AWS.configuration.description.awssam.debug.template%",
                                        "properties": {
                                            "parameters": {
                                                "description": "%AWS.configuration.description.awssam.debug.templateParameters%",
                                                "additionalProperties": {
                                                    "type": [
                                                        "string",
                                                        "number"
                                                    ]
                                                },
                                                "type": "object"
                                            }
                                        },
                                        "type": "object",
                                        "additionalProperties": false
                                    }
                                },
                                "additionalProperties": false,
                                "type": "object"
                            },
                            "api": {
                                "title": "API Gateway Properties",
                                "description": "%AWS.configuration.description.awssam.debug.api%",
                                "properties": {
                                    "path": {
                                        "description": "%AWS.configuration.description.awssam.debug.api.path%",
                                        "type": "string"
                                    },
                                    "httpMethod": {
                                        "description": "%AWS.configuration.description.awssam.debug.api.httpMethod%",
                                        "type": "string",
                                        "enum": [
                                            "delete",
                                            "get",
                                            "head",
                                            "options",
                                            "patch",
                                            "post",
                                            "put"
                                        ]
                                    },
                                    "payload": {
                                        "description": "%AWS.configuration.description.awssam.debug.event%",
                                        "properties": {
                                            "json": {
                                                "description": "%AWS.configuration.description.awssam.debug.event.json%",
                                                "type": "object"
                                            },
                                            "path": {
                                                "description": "%AWS.configuration.description.awssam.debug.event.path%",
                                                "type": "string"
                                            }
                                        },
                                        "additionalProperties": false,
                                        "type": "object"
                                    },
                                    "headers": {
                                        "description": "%AWS.configuration.description.awssam.debug.api.headers%",
                                        "type": "object",
                                        "additionalProperties": {
                                            "type": "string"
                                        }
                                    },
                                    "querystring": {
                                        "description": "%AWS.configuration.description.awssam.debug.api.queryString%",
                                        "type": "string"
                                    },
                                    "stageVariables": {
                                        "description": "%AWS.configuration.description.awssam.debug.api.stageVariables%",
                                        "type": "object",
                                        "additionalProperties": {
                                            "type": "string"
                                        }
                                    },
                                    "clientCertificateId": {
                                        "description": "%AWS.configuration.description.awssam.debug.api.clientCertId%",
                                        "type": "string"
                                    }
                                },
                                "additionalProperties": false,
                                "required": [
                                    "path",
                                    "httpMethod"
                                ],
                                "type": "object"
                            }
                        },
                        "required": [
                            "invokeTarget"
                        ],
                        "type": "object"
                    }
                },
                "configurationSnippets": [
                    {
                        "label": "%AWS.configuration.description.awssam.debug.snippets.lambdaCode.label%",
                        "description": "%AWS.configuration.description.awssam.debug.snippets.lambdaCode.description%",
                        "body": {
                            "type": "aws-sam",
                            "request": "direct-invoke",
                            "name": "${3:Invoke Lambda}",
                            "invokeTarget": {
                                "target": "code",
                                "lambdaHandler": "${1:Function Handler}",
                                "projectRoot": "^\"\\${workspaceFolder}\""
                            },
                            "lambda": {
                                "runtime": "${2:Lambda Runtime}",
                                "payload": {
                                    "json": {}
                                }
                            }
                        },
                        "cloud9": {
                            "cn": {
                                "label": "%AWS.configuration.description.awssam.debug.snippets.lambdaCode.label.cn%",
                                "description": "%AWS.configuration.description.awssam.debug.snippets.lambdaCode.description.cn%"
                            }
                        }
                    },
                    {
                        "label": "%AWS.configuration.description.awssam.debug.snippets.lambdaTemplate.label%",
                        "description": "%AWS.configuration.description.awssam.debug.snippets.lambdaTemplate.description%",
                        "body": {
                            "type": "aws-sam",
                            "request": "direct-invoke",
                            "name": "${3:Invoke Lambda}",
                            "invokeTarget": {
                                "target": "template",
                                "templatePath": "${1:Template Location}",
                                "logicalId": "${2:Function Logical ID}"
                            },
                            "lambda": {
                                "payload": {
                                    "json": {}
                                }
                            }
                        },
                        "cloud9": {
                            "cn": {
                                "label": "%AWS.configuration.description.awssam.debug.snippets.lambdaTemplate.label.cn%",
                                "description": "%AWS.configuration.description.awssam.debug.snippets.lambdaTemplate.description.cn%"
                            }
                        }
                    },
                    {
                        "label": "%AWS.configuration.description.awssam.debug.snippets.api.label%",
                        "description": "%AWS.configuration.description.awssam.debug.snippets.api.description%",
                        "body": {
                            "type": "aws-sam",
                            "request": "direct-invoke",
                            "name": "${5:Invoke Lambda with API Gateway}",
                            "invokeTarget": {
                                "target": "api",
                                "templatePath": "${1:Template Location}",
                                "logicalId": "${2:Function Logical ID}"
                            },
                            "api": {
                                "path": "${3:Path}",
                                "httpMethod": "${4:Method}",
                                "payload": {
                                    "json": {}
                                }
                            }
                        },
                        "cloud9": {
                            "cn": {
                                "label": "%AWS.configuration.description.awssam.debug.snippets.api.label.cn%",
                                "description": "%AWS.configuration.description.awssam.debug.snippets.api.description.cn%"
                            }
                        }
                    }
                ]
            }
        ],
        "viewsContainers": {
            "activitybar": [
                {
                    "id": "aws-explorer",
                    "title": "%AWS.title%",
                    "icon": "resources/aws-logo.svg",
                    "cloud9": {
                        "cn": {
                            "title": "%AWS.title.cn%",
                            "icon": "resources/aws-cn-logo.svg"
                        }
                    }
                }
            ],
            "panel": [
                {
                    "id": "aws-codewhisperer-reference-log",
                    "title": "CodeWhisperer Reference Log",
                    "icon": "media/aws-logo.svg"
                }
            ]
        },
        "views": {
            "aws-explorer": [
                {
                    "id": "aws.explorer",
                    "name": "%AWS.lambda.explorerTitle%"
                },
                {
                    "id": "aws.developerTools",
                    "name": "%AWS.developerTools.explorerTitle%"
                }
            ],
            "aws-codewhisperer-reference-log": [
                {
                    "type": "webview",
                    "id": "aws.codeWhisperer.referenceLog",
                    "name": ""
                }
            ]
        },
        "submenus": [
            {
                "id": "aws.auth",
                "label": "%AWS.submenu.auth.title%",
                "icon": "$(ellipsis)"
            }
        ],
        "menus": {
            "commandPalette": [
                {
                    "command": "aws.apig.copyUrl",
                    "when": "false"
                },
                {
                    "command": "aws.apig.invokeRemoteRestApi",
                    "when": "false"
                },
                {
                    "command": "aws.deleteCloudFormation",
                    "when": "false"
                },
                {
                    "command": "aws.downloadStateMachineDefinition",
                    "when": "false"
                },
                {
                    "command": "aws.ecr.createRepository",
                    "when": "false"
                },
                {
                    "command": "aws.executeStateMachine",
                    "when": "false"
                },
                {
                    "command": "aws.copyArn",
                    "when": "false"
                },
                {
                    "command": "aws.copyName",
                    "when": "false"
                },
                {
                    "command": "aws.listCommands",
                    "when": "false"
                },
                {
                    "command": "aws.codecatalyst.listCommands",
                    "when": "false"
                },
                {
                    "command": "aws.codecatalyst.openDevEnv",
                    "when": "!isCloud9"
                },
                {
                    "command": "aws.codecatalyst.createDevEnv",
                    "when": "!isCloud9"
                },
                {
                    "command": "aws.codecatalyst.removeConnection",
                    "when": "false"
                },
                {
                    "command": "aws.codeWhisperer.removeConnection",
                    "when": "false"
                },
                {
                    "command": "aws.downloadSchemaItemCode",
                    "when": "false"
                },
                {
                    "command": "aws.deleteLambda",
                    "when": "false"
                },
                {
                    "command": "aws.downloadLambda",
                    "when": "false"
                },
                {
                    "command": "aws.invokeLambda",
                    "when": "false"
                },
                {
                    "command": "aws.copyLambdaUrl",
                    "when": "false"
                },
                {
                    "command": "aws.viewSchemaItem",
                    "when": "false"
                },
                {
                    "command": "aws.searchSchema",
                    "when": "false"
                },
                {
                    "command": "aws.searchSchemaPerRegistry",
                    "when": "false"
                },
                {
                    "command": "aws.refreshAwsExplorer",
                    "when": "false"
                },
                {
                    "command": "aws.cdk.refresh",
                    "when": "false"
                },
                {
                    "command": "aws.cdk.viewDocs",
                    "when": "false"
                },
                {
                    "command": "aws.ssmDocument.openLocalDocument",
                    "when": "false"
                },
                {
                    "command": "aws.ssmDocument.openLocalDocumentJson",
                    "when": "false"
                },
                {
                    "command": "aws.ssmDocument.openLocalDocumentYaml",
                    "when": "false"
                },
                {
                    "command": "aws.ssmDocument.deleteDocument",
                    "when": "false"
                },
                {
                    "command": "aws.ssmDocument.updateDocumentVersion",
                    "when": "false"
                },
                {
                    "command": "aws.copyLogStreamName",
                    "when": "resourceScheme == awsCloudWatchLogs"
                },
                {
                    "command": "aws.saveCurrentLogStreamContent",
                    "when": "resourceScheme == awsCloudWatchLogs"
                },
                {
                    "command": "aws.s3.editFile",
                    "when": "resourceScheme == s3-readonly"
                },
                {
                    "command": "aws.cloudWatchLogs.viewLogStream",
                    "when": "false"
                },
                {
                    "command": "aws.ecr.deleteRepository",
                    "when": "false"
                },
                {
                    "command": "aws.ecr.copyTagUri",
                    "when": "false"
                },
                {
                    "command": "aws.ecr.copyRepositoryUri",
                    "when": "false"
                },
                {
                    "command": "aws.ecr.deleteTag",
                    "when": "false"
                },
                {
                    "command": "aws.iot.createThing",
                    "when": "false"
                },
                {
                    "command": "aws.iot.deleteThing",
                    "when": "false"
                },
                {
                    "command": "aws.iot.createCert",
                    "when": "false"
                },
                {
                    "command": "aws.iot.deleteCert",
                    "when": "false"
                },
                {
                    "command": "aws.iot.attachCert",
                    "when": "false"
                },
                {
                    "command": "aws.iot.attachPolicy",
                    "when": "false"
                },
                {
                    "command": "aws.iot.activateCert",
                    "when": "false"
                },
                {
                    "command": "aws.iot.deactivateCert",
                    "when": "false"
                },
                {
                    "command": "aws.iot.revokeCert",
                    "when": "false"
                },
                {
                    "command": "aws.iot.createPolicy",
                    "when": "false"
                },
                {
                    "command": "aws.iot.deletePolicy",
                    "when": "false"
                },
                {
                    "command": "aws.iot.createPolicyVersion",
                    "when": "false"
                },
                {
                    "command": "aws.iot.deletePolicyVersion",
                    "when": "false"
                },
                {
                    "command": "aws.iot.detachCert",
                    "when": "false"
                },
                {
                    "command": "aws.iot.detachPolicy",
                    "when": "false"
                },
                {
                    "command": "aws.iot.viewPolicyVersion",
                    "when": "false"
                },
                {
                    "command": "aws.iot.setDefaultPolicy",
                    "when": "false"
                },
                {
                    "command": "aws.iot.copyEndpoint",
                    "when": "false"
                },
                {
                    "command": "aws.deploySamApplication",
                    "when": "config.aws.samcli.legacyDeploy"
                },
                {
                    "command": "aws.samcli.sync",
                    "when": "!config.aws.samcli.legacyDeploy"
                },
                {
                    "command": "aws.samcli.syncCode",
                    "when": "config.aws.experiments.samSyncCode && !config.aws.samcli.legacyDeploy"
                },
                {
                    "command": "aws.s3.copyPath",
                    "when": "false"
                },
                {
                    "command": "aws.s3.createBucket",
                    "when": "false"
                },
                {
                    "command": "aws.s3.createFolder",
                    "when": "false"
                },
                {
                    "command": "aws.s3.deleteBucket",
                    "when": "false"
                },
                {
                    "command": "aws.s3.deleteFile",
                    "when": "false"
                },
                {
                    "command": "aws.s3.downloadFileAs",
                    "when": "false"
                },
                {
                    "command": "aws.s3.openFile",
                    "when": "false"
                },
                {
                    "command": "aws.s3.editFile",
                    "when": "false"
                },
                {
                    "command": "aws.s3.uploadFileToParent",
                    "when": "false"
                },
                {
                    "command": "aws.apprunner.startDeployment",
                    "when": "false"
                },
                {
                    "command": "aws.apprunner.createService",
                    "when": "false"
                },
                {
                    "command": "aws.apprunner.pauseService",
                    "when": "false"
                },
                {
                    "command": "aws.apprunner.resumeService",
                    "when": "false"
                },
                {
                    "command": "aws.apprunner.copyServiceUrl",
                    "when": "false"
                },
                {
                    "command": "aws.apprunner.open",
                    "when": "false"
                },
                {
                    "command": "aws.apprunner.deleteService",
                    "when": "false"
                },
                {
                    "command": "aws.apprunner.createServiceFromEcr",
                    "when": "false"
                },
                {
                    "command": "aws.resources.copyIdentifier",
                    "when": "false"
                },
                {
                    "command": "aws.resources.openResourcePreview",
                    "when": "false"
                },
                {
                    "command": "aws.resources.createResource",
                    "when": "false"
                },
                {
                    "command": "aws.resources.deleteResource",
                    "when": "false"
                },
                {
                    "command": "aws.resources.updateResource",
                    "when": "false"
                },
                {
                    "command": "aws.resources.updateResourceInline",
                    "when": "false"
                },
                {
                    "command": "aws.resources.saveResource",
                    "when": "false"
                },
                {
                    "command": "aws.resources.closeResource",
                    "when": "false"
                },
                {
                    "command": "aws.resources.viewDocs",
                    "when": "false"
                },
                {
                    "command": "aws.ecs.runCommandInContainer",
                    "when": "false"
                },
                {
                    "command": "aws.ecs.openTaskInTerminal",
                    "when": "false"
                },
                {
                    "command": "aws.ecs.enableEcsExec",
                    "when": "false"
                },
                {
                    "command": "aws.ecs.disableEcsExec",
                    "when": "false"
                },
                {
                    "command": "aws.ecs.viewDocumentation",
                    "when": "false"
                },
                {
                    "command": "aws.renderStateMachineGraph",
                    "when": "false"
                },
                {
                    "command": "aws.auth.addConnection",
                    "when": "false"
                },
                {
                    "command": "aws.auth.switchConnections",
                    "when": "false"
                },
                {
                    "command": "aws.auth.signout",
                    "when": "false"
                },
                {
                    "command": "aws.auth.help",
                    "when": "false"
                },
                {
                    "command": "aws.dev.openMenu",
                    "when": "aws.isDevMode || isCloud9"
                }
            ],
            "editor/title": [
                {
                    "command": "aws.previewStateMachine",
                    "when": "editorLangId == asl || editorLangId == asl-yaml",
                    "group": "navigation"
                },
                {
                    "command": "aws.saveCurrentLogStreamContent",
                    "when": "resourceScheme == awsCloudWatchLogs",
                    "group": "navigation"
                },
                {
                    "command": "aws.s3.editFile",
                    "when": "resourceScheme == s3-readonly",
                    "group": "navigation"
                },
                {
                    "command": "aws.ssmDocument.publishDocument",
                    "when": "editorLangId =~ /^(ssm-yaml|ssm-json)$/",
                    "group": "navigation"
                },
                {
                    "command": "aws.resources.updateResourceInline",
                    "when": "resourceScheme == awsResource && !isCloud9 && config.aws.experiments.jsonResourceModification",
                    "group": "navigation"
                },
                {
                    "command": "aws.resources.closeResource",
                    "when": "resourcePath =~ /^.+(awsResource.json)$/",
                    "group": "navigation"
                },
                {
                    "command": "aws.resources.saveResource",
                    "when": "resourcePath =~ /^.+(awsResource.json)$/",
                    "group": "navigation"
                }
            ],
            "editor/title/context": [
                {
                    "command": "aws.copyLogStreamName",
                    "when": "resourceScheme == awsCloudWatchLogs",
                    "group": "1_cutcopypaste@1"
                }
            ],
            "view/title": [
                {
                    "command": "aws.submitFeedback",
                    "when": "view == aws.explorer",
                    "group": "navigation@6"
                },
                {
                    "command": "aws.refreshAwsExplorer",
                    "when": "view == aws.explorer",
                    "group": "navigation@5"
                },
                {
                    "command": "aws.login",
                    "when": "view == aws.explorer",
                    "group": "1_account@1"
                },
                {
                    "command": "aws.showRegion",
                    "when": "view == aws.explorer",
                    "group": "1_account@2"
                },
                {
                    "command": "aws.listCommands",
                    "when": "view == aws.explorer && !isCloud9",
                    "group": "1_account@3"
                },
                {
                    "command": "aws.lambda.createNewSamApp",
                    "when": "view == aws.explorer",
                    "group": "3_lambda@1"
                },
                {
                    "command": "aws.launchConfigForm",
                    "when": "view == aws.explorer",
                    "group": "3_lambda@2"
                },
                {
                    "command": "aws.deploySamApplication",
                    "when": "config.aws.samcli.legacyDeploy && view == aws.explorer",
                    "group": "3_lambda@3"
                },
                {
                    "command": "aws.samcli.sync",
                    "when": "!config.aws.samcli.legacyDeploy && view == aws.explorer",
                    "group": "3_lambda@3"
                },
                {
                    "command": "aws.samcli.syncCode",
                    "when": "config.aws.experiments.samSyncCode && !config.aws.samcli.legacyDeploy && view == aws.explorer",
                    "group": "3_lambda@4"
                },
                {
                    "command": "aws.quickStart",
                    "when": "view == aws.explorer",
                    "group": "y_toolkitMeta@1"
                },
                {
                    "command": "aws.help",
                    "when": "view == aws.explorer || !aws.explorer.visible && view =~ /^aws/",
                    "group": "y_toolkitMeta@2"
                },
                {
                    "command": "aws.github",
                    "when": "view == aws.explorer || !aws.explorer.visible && view =~ /^aws/",
                    "group": "y_toolkitMeta@3"
                },
                {
                    "command": "aws.createIssueOnGitHub",
                    "when": "view == aws.explorer || !aws.explorer.visible && view =~ /^aws/",
                    "group": "y_toolkitMeta@4"
                },
                {
                    "command": "aws.submitFeedback",
                    "when": "view == aws.explorer || !aws.explorer.visible && view =~ /^aws/",
                    "group": "y_toolkitMeta@5"
                },
                {
                    "command": "aws.aboutToolkit",
                    "when": "view == aws.explorer || !aws.explorer.visible && view =~ /^aws/",
                    "group": "z_about@1"
                },
                {
                    "command": "aws.viewLogs",
                    "when": "view == aws.explorer || !aws.explorer.visible && view =~ /^aws/",
                    "group": "z_about@1"
                },
                {
                    "command": "aws.codecatalyst.cloneRepo",
                    "when": "view == aws.codecatalyst && !isCloud9",
                    "group": "1_codeCatalyst@1"
                },
                {
                    "command": "aws.codecatalyst.createDevEnv",
                    "when": "view == aws.codecatalyst && !isCloud9",
                    "group": "1_codeCatalyst@1"
                },
                {
                    "command": "aws.codecatalyst.listCommands",
                    "when": "view == aws.codecatalyst && !isCloud9",
                    "group": "1_codeCatalyst@1"
                },
                {
                    "command": "aws.codecatalyst.openDevEnv",
                    "when": "view == aws.codecatalyst && !isCloud9",
                    "group": "1_codeCatalyst@1"
                }
            ],
            "explorer/context": [
                {
                    "command": "aws.deploySamApplication",
                    "when": "config.aws.samcli.legacyDeploy && isFileSystemResource && resourceFilename =~ /^template\\.(json|yml|yaml)$/",
                    "group": "z_aws@1"
                },
                {
                    "command": "aws.samcli.sync",
                    "when": "!config.aws.samcli.legacyDeploy && isFileSystemResource && resourceFilename =~ /^(template\\.(json|yml|yaml))|(samconfig\\.toml)$/",
                    "group": "z_aws@1"
                },
                {
                    "command": "aws.samcli.syncCode",
                    "when": "config.aws.experiments.samSyncCode && !config.aws.samcli.legacyDeploy && isFileSystemResource && resourceFilename =~ /^(template\\.(json|yml|yaml))|(samconfig\\.toml)$/",
                    "group": "z_aws@2"
                },
                {
                    "command": "aws.uploadLambda",
                    "when": "explorerResourceIsFolder || isFileSystemResource && resourceFilename =~ /^template\\.(json|yml|yaml)$/",
                    "group": "z_aws@3"
                }
            ],
            "view/item/context": [
                {
                    "command": "aws.apig.invokeRemoteRestApi",
                    "when": "view == aws.explorer && viewItem =~ /^(awsApiGatewayNode)$/",
                    "group": "0@1"
                },
                {
                    "command": "aws.codecatalyst.removeConnection",
                    "when": "viewItem == awsCodeCatalystNodeSaved",
                    "group": "0@1"
                },
                {
                    "command": "aws.codecatalyst.removeConnection",
                    "when": "viewItem == awsCodeCatalystNodeSaved",
                    "group": "inline@1"
                },
                {
                    "command": "aws.ecr.createRepository",
                    "when": "view == aws.explorer && viewItem == awsEcrNode",
                    "group": "inline@1"
                },
                {
                    "command": "aws.iot.createThing",
                    "when": "view == aws.explorer && viewItem == awsIotThingsNode",
                    "group": "inline@1"
                },
                {
                    "command": "aws.iot.createCert",
                    "when": "view == aws.explorer && viewItem == awsIotCertsNode",
                    "group": "inline@1"
                },
                {
                    "command": "aws.iot.createPolicy",
                    "when": "view == aws.explorer && viewItem == awsIotPoliciesNode",
                    "group": "inline@1"
                },
                {
                    "command": "aws.iot.attachCert",
                    "when": "view == aws.explorer && viewItem == awsIotThingNode",
                    "group": "inline@1"
                },
                {
                    "command": "aws.iot.attachPolicy",
                    "when": "view == aws.explorer && viewItem =~ /^awsIotCertificateNode.(Things|Policies)/",
                    "group": "inline@1"
                },
                {
                    "command": "aws.s3.openFile",
                    "when": "view == aws.explorer && viewItem == awsS3FileNode && !isCloud9",
                    "group": "0@1"
                },
                {
                    "command": "aws.s3.editFile",
                    "when": "view == aws.explorer && viewItem == awsS3FileNode && !isCloud9",
                    "group": "inline@1"
                },
                {
                    "command": "aws.s3.downloadFileAs",
                    "when": "view == aws.explorer && viewItem == awsS3FileNode",
                    "group": "inline@2"
                },
                {
                    "command": "aws.s3.createBucket",
                    "when": "view == aws.explorer && viewItem == awsS3Node",
                    "group": "inline@1"
                },
                {
                    "command": "aws.s3.createFolder",
                    "when": "view == aws.explorer && viewItem =~ /^(awsS3BucketNode|awsS3FolderNode)$/",
                    "group": "inline@1"
                },
                {
                    "command": "aws.ssmDocument.openLocalDocument",
                    "when": "view == aws.explorer && viewItem =~ /^(awsDocumentItemNode|awsDocumentItemNodeWriteable)$/",
                    "group": "inline@1"
                },
                {
                    "command": "aws.s3.uploadFile",
                    "when": "view == aws.explorer && viewItem =~ /^(awsS3BucketNode|awsS3FolderNode)$/",
                    "group": "inline@2"
                },
                {
                    "command": "aws.showRegion",
                    "when": "view == aws.explorer && viewItem == awsRegionNode",
                    "group": "0@1"
                },
                {
                    "command": "aws.lambda.createNewSamApp",
                    "when": "view == aws.explorer && viewItem == awsLambdaNode || viewItem == awsRegionNode",
                    "group": "1@1"
                },
                {
                    "command": "aws.launchConfigForm",
                    "when": "view == aws.explorer && viewItem == awsLambdaNode || viewItem == awsRegionNode || viewItem == awsCloudFormationRootNode",
                    "group": "1@1"
                },
                {
                    "command": "aws.deploySamApplication",
                    "when": "config.aws.samcli.legacyDeploy && view == aws.explorer && viewItem =~ /^(awsLambdaNode|awsRegionNode|awsCloudFormationRootNode)$/",
                    "group": "1@2"
                },
                {
                    "command": "aws.samcli.sync",
                    "when": "!config.aws.samcli.legacyDeploy && view == aws.explorer && viewItem =~ /^(awsLambdaNode|awsRegionNode|awsCloudFormationRootNode)$/",
                    "group": "1@2"
                },
                {
                    "command": "aws.samcli.syncCode",
                    "when": "config.aws.experiments.samSyncCode && !config.aws.samcli.legacyDeploy && view == aws.explorer && viewItem =~ /^(awsLambdaNode|awsRegionNode|awsCloudFormationRootNode)$/",
                    "group": "1@3"
                },
                {
                    "command": "aws.ecr.copyTagUri",
                    "when": "view == aws.explorer && viewItem == awsEcrTagNode",
                    "group": "2@1"
                },
                {
                    "command": "aws.ecr.deleteTag",
                    "when": "view == aws.explorer && viewItem == awsEcrTagNode",
                    "group": "3@1"
                },
                {
                    "command": "aws.ecr.copyRepositoryUri",
                    "when": "view == aws.explorer && viewItem == awsEcrRepositoryNode",
                    "group": "2@1"
                },
                {
                    "command": "aws.ecr.createRepository",
                    "when": "view == aws.explorer && viewItem == awsEcrNode",
                    "group": "0@1"
                },
                {
                    "command": "aws.ecr.deleteRepository",
                    "when": "view == aws.explorer && viewItem == awsEcrRepositoryNode",
                    "group": "3@1"
                },
                {
                    "command": "aws.invokeLambda",
                    "when": "view == aws.explorer && viewItem =~ /^(awsRegionFunctionNode|awsRegionFunctionNodeDownloadable|awsCloudFormationFunctionNode)$/",
                    "group": "0@1"
                },
                {
                    "command": "aws.downloadLambda",
                    "when": "view == aws.explorer && viewItem =~ /^(awsRegionFunctionNode|awsRegionFunctionNodeDownloadable)$/",
                    "group": "0@2"
                },
                {
                    "command": "aws.uploadLambda",
                    "when": "view == aws.explorer && viewItem =~ /^(awsRegionFunctionNode|awsRegionFunctionNodeDownloadable)$/",
                    "group": "1@1"
                },
                {
                    "command": "aws.deleteLambda",
                    "when": "view == aws.explorer && viewItem =~ /^(awsRegionFunctionNode|awsRegionFunctionNodeDownloadable)$/",
                    "group": "4@1"
                },
                {
                    "command": "aws.copyLambdaUrl",
                    "when": "view == aws.explorer && viewItem =~ /^(awsRegionFunctionNode|awsRegionFunctionNodeDownloadable)$/",
                    "group": "2@0"
                },
                {
                    "command": "aws.deleteCloudFormation",
                    "when": "view == aws.explorer && viewItem == awsCloudFormationNode",
                    "group": "3@5"
                },
                {
                    "command": "aws.searchSchema",
                    "when": "view == aws.explorer && viewItem == awsSchemasNode",
                    "group": "0@1"
                },
                {
                    "command": "aws.searchSchemaPerRegistry",
                    "when": "view == aws.explorer && viewItem == awsRegistryItemNode",
                    "group": "0@1"
                },
                {
                    "command": "aws.viewSchemaItem",
                    "when": "view == aws.explorer && viewItem == awsSchemaItemNode",
                    "group": "0@1"
                },
                {
                    "command": "aws.stepfunctions.createStateMachineFromTemplate",
                    "when": "view == aws.explorer && viewItem == awsStepFunctionsNode",
                    "group": "0@1"
                },
                {
                    "command": "aws.downloadStateMachineDefinition",
                    "when": "view == aws.explorer && viewItem == awsStateMachineNode",
                    "group": "0@1"
                },
                {
                    "command": "aws.renderStateMachineGraph",
                    "when": "view == aws.explorer && viewItem == awsStateMachineNode",
                    "group": "0@2"
                },
                {
                    "command": "aws.cdk.renderStateMachineGraph",
                    "when": "viewItem == awsCdkStateMachineNode",
                    "group": "inline@1"
                },
                {
                    "command": "aws.cdk.renderStateMachineGraph",
                    "when": "viewItem == awsCdkStateMachineNode",
                    "group": "0@1"
                },
                {
                    "command": "aws.executeStateMachine",
                    "when": "view == aws.explorer && viewItem == awsStateMachineNode",
                    "group": "0@3"
                },
                {
                    "command": "aws.iot.createThing",
                    "when": "view == aws.explorer && viewItem == awsIotThingsNode",
                    "group": "0@1"
                },
                {
                    "command": "aws.iot.createCert",
                    "when": "view == aws.explorer && viewItem == awsIotCertsNode",
                    "group": "0@1"
                },
                {
                    "command": "aws.iot.createPolicy",
                    "when": "view == aws.explorer && viewItem == awsIotPoliciesNode",
                    "group": "0@1"
                },
                {
                    "command": "aws.iot.createPolicyVersion",
                    "when": "view == aws.explorer && viewItem == awsIotPolicyNode.WithVersions",
                    "group": "0@1"
                },
                {
                    "command": "aws.iot.viewPolicyVersion",
                    "when": "view == aws.explorer && viewItem =~ /^awsIotPolicyVersionNode./",
                    "group": "0@1"
                },
                {
                    "command": "aws.iot.attachCert",
                    "when": "view == aws.explorer && viewItem == awsIotThingNode",
                    "group": "0@1"
                },
                {
                    "command": "aws.iot.attachPolicy",
                    "when": "view == aws.explorer && viewItem =~ /^awsIotCertificateNode.(Things|Policies)/",
                    "group": "0@1"
                },
                {
                    "command": "aws.s3.createBucket",
                    "when": "view == aws.explorer && viewItem == awsS3Node",
                    "group": "0@1"
                },
                {
                    "command": "aws.s3.downloadFileAs",
                    "when": "view == aws.explorer && viewItem == awsS3FileNode",
                    "group": "0@1"
                },
                {
                    "command": "aws.s3.uploadFile",
                    "when": "view == aws.explorer && viewItem =~ /^(awsS3BucketNode|awsS3FolderNode)$/",
                    "group": "0@1"
                },
                {
                    "command": "aws.s3.uploadFileToParent",
                    "when": "view == aws.explorer && viewItem == awsS3FileNode",
                    "group": "1@1"
                },
                {
                    "command": "aws.s3.createFolder",
                    "when": "view == aws.explorer && viewItem =~ /^(awsS3BucketNode|awsS3FolderNode)$/",
                    "group": "1@1"
                },
                {
                    "command": "aws.iot.deactivateCert",
                    "when": "view == aws.explorer && viewItem =~ /^awsIotCertificateNode.(Things|Policies).ACTIVE$/",
                    "group": "1@1"
                },
                {
                    "command": "aws.iot.activateCert",
                    "when": "view == aws.explorer && viewItem =~ /^awsIotCertificateNode.(Things|Policies).INACTIVE$/",
                    "group": "1@1"
                },
                {
                    "command": "aws.iot.revokeCert",
                    "when": "view == aws.explorer && viewItem =~ /^awsIotCertificateNode.(Things|Policies).(ACTIVE|INACTIVE)$/",
                    "group": "1@2"
                },
                {
                    "command": "aws.iot.setDefaultPolicy",
                    "when": "view == aws.explorer && viewItem == awsIotPolicyVersionNode.NONDEFAULT",
                    "group": "1@1"
                },
                {
                    "command": "aws.iot.copyEndpoint",
                    "when": "view == aws.explorer && viewItem == awsIotNode",
                    "group": "2@1"
                },
                {
                    "command": "aws.copyName",
                    "when": "view == aws.explorer && viewItem =~ /^(awsRegionFunctionNode|awsRegionFunctionNodeDownloadable|awsCloudFormationFunctionNode|awsStateMachineNode|awsCloudFormationNode|awsS3BucketNode|awsS3FolderNode|awsS3FileNode|awsApiGatewayNode|awsIotThingNode)$|^(awsAppRunnerServiceNode|awsIotCertificateNode|awsIotPolicyNode|awsIotPolicyVersionNode)/",
                    "group": "2@1"
                },
                {
                    "command": "aws.copyArn",
                    "when": "view == aws.explorer && viewItem =~ /^(awsRegionFunctionNode|awsRegionFunctionNodeDownloadable|awsCloudFormationFunctionNode|awsStateMachineNode|awsCloudFormationNode|awsCloudWatchLogNode|awsS3BucketNode|awsS3FolderNode|awsS3FileNode|awsApiGatewayNode|awsEcrRepositoryNode|awsIotThingNode)$|^(awsAppRunnerServiceNode|awsEcsServiceNode|awsIotCertificateNode|awsIotPolicyNode|awsIotPolicyVersionNode|awsMdeInstanceNode)/",
                    "group": "2@2"
                },
                {
                    "command": "aws.apig.copyUrl",
                    "when": "view == aws.explorer && viewItem =~ /^(awsApiGatewayNode)$/",
                    "group": "2@0"
                },
                {
                    "command": "aws.s3.copyPath",
                    "when": "view == aws.explorer && viewItem =~ /^(awsS3FolderNode|awsS3FileNode)$/",
                    "group": "2@3"
                },
                {
                    "command": "aws.s3.presignedURL",
                    "when": "view == aws.explorer && viewItem =~ /^(awsS3FileNode)$/",
                    "group": "2@4"
                },
                {
                    "command": "aws.iot.detachCert",
                    "when": "view == aws.explorer && viewItem =~ /^(awsIotCertificateNode.Things)/",
                    "group": "3@1"
                },
                {
                    "command": "aws.iot.detachPolicy",
                    "when": "view == aws.explorer && viewItem == awsIotPolicyNode.Certificates",
                    "group": "3@1"
                },
                {
                    "command": "aws.iot.deleteThing",
                    "when": "view == aws.explorer && viewItem == awsIotThingNode",
                    "group": "3@1"
                },
                {
                    "command": "aws.iot.deleteCert",
                    "when": "view == aws.explorer && viewItem =~ /^awsIotCertificateNode.Policies/",
                    "group": "3@1"
                },
                {
                    "command": "aws.iot.deletePolicy",
                    "when": "view == aws.explorer && viewItem == awsIotPolicyNode.WithVersions",
                    "group": "3@1"
                },
                {
                    "command": "aws.iot.deletePolicyVersion",
                    "when": "view == aws.explorer && viewItem == awsIotPolicyVersionNode.NONDEFAULT",
                    "group": "3@1"
                },
                {
                    "command": "aws.s3.deleteBucket",
                    "when": "view == aws.explorer && viewItem == awsS3BucketNode",
                    "group": "3@1"
                },
                {
                    "command": "aws.s3.deleteFile",
                    "when": "view == aws.explorer && viewItem == awsS3FileNode",
                    "group": "3@1"
                },
                {
                    "command": "aws.downloadSchemaItemCode",
                    "when": "view == aws.explorer && viewItem == awsSchemaItemNode",
                    "group": "1@1"
                },
                {
                    "command": "aws.cloudWatchLogs.viewLogStream",
                    "group": "0@1",
                    "when": "view == aws.explorer && viewItem == awsCloudWatchLogNode"
                },
                {
                    "command": "aws.ssmDocument.openLocalDocumentYaml",
                    "group": "0@1",
                    "when": "view == aws.explorer && viewItem =~ /^(awsDocumentItemNode|awsDocumentItemNodeWriteable)$/"
                },
                {
                    "command": "aws.ssmDocument.openLocalDocumentJson",
                    "group": "0@2",
                    "when": "view == aws.explorer && viewItem =~ /^(awsDocumentItemNode|awsDocumentItemNodeWriteable)$/"
                },
                {
                    "command": "aws.ssmDocument.updateDocumentVersion",
                    "group": "2@1",
                    "when": "view == aws.explorer && viewItem == awsDocumentItemNodeWriteable"
                },
                {
                    "command": "aws.ssmDocument.deleteDocument",
                    "group": "3@2",
                    "when": "view == aws.explorer && viewItem == awsDocumentItemNodeWriteable"
                },
                {
                    "command": "aws.ecs.runCommandInContainer",
                    "group": "0@1",
                    "when": "view == aws.explorer && viewItem =~ /^(awsEcsContainerNodeExec)(.*)$/"
                },
                {
                    "command": "aws.ecs.openTaskInTerminal",
                    "group": "0@2",
                    "when": "view == aws.explorer && viewItem =~ /^(awsEcsContainerNodeExec)(.*)$/ && !isCloud9"
                },
                {
                    "command": "aws.ecs.enableEcsExec",
                    "group": "0@2",
                    "when": "view == aws.explorer && viewItem == awsEcsServiceNode.DISABLED"
                },
                {
                    "command": "aws.ecs.disableEcsExec",
                    "group": "0@2",
                    "when": "view == aws.explorer && viewItem == awsEcsServiceNode.ENABLED"
                },
                {
                    "command": "aws.ecs.viewDocumentation",
                    "group": "1@3",
                    "when": "view == aws.explorer && viewItem =~ /^(awsEcsClusterNode|awsEcsContainerNode)$|^awsEcsServiceNode/"
                },
                {
                    "command": "aws.resources.configure",
                    "when": "view == aws.explorer && viewItem == resourcesRootNode",
                    "group": "1@1"
                },
                {
                    "command": "aws.resources.configure",
                    "when": "view == aws.explorer && viewItem == resourcesRootNode",
                    "group": "inline@1"
                },
                {
                    "command": "aws.resources.openResourcePreview",
                    "when": "view == aws.explorer && viewItem =~ /^(.*)(ResourceNode)$/",
                    "group": "1@1"
                },
                {
                    "command": "aws.resources.copyIdentifier",
                    "when": "view == aws.explorer && viewItem =~ /^(.*)(ResourceNode)$/",
                    "group": "1@1"
                },
                {
                    "command": "aws.resources.viewDocs",
                    "when": "view == aws.explorer && viewItem =~ /^(.*)(Documented)(.*)(ResourceTypeNode)$/",
                    "group": "1@1"
                },
                {
                    "command": "aws.resources.createResource",
                    "when": "view == aws.explorer && viewItem =~ /^(.*)(Creatable)(.*)(ResourceTypeNode)$/ && !isCloud9 && config.aws.experiments.jsonResourceModification",
                    "group": "2@1"
                },
                {
                    "command": "aws.resources.createResource",
                    "when": "view == aws.explorer && viewItem =~ /^(.*)(Creatable)(.*)(ResourceTypeNode)$/ && !isCloud9 && config.aws.experiments.jsonResourceModification",
                    "group": "inline@1"
                },
                {
                    "command": "aws.resources.updateResource",
                    "when": "view == aws.explorer && viewItem =~ /^(.*)(Updatable)(.*)(ResourceNode)$/ && !isCloud9 && config.aws.experiments.jsonResourceModification",
                    "group": "2@1"
                },
                {
                    "command": "aws.resources.deleteResource",
                    "when": "view == aws.explorer && viewItem =~ /^(.*)(Deletable)(.*)(ResourceNode)$/ && !isCloud9 && config.aws.experiments.jsonResourceModification",
                    "group": "2@2"
                },
                {
                    "command": "aws.apprunner.createServiceFromEcr",
                    "group": "0@2",
                    "when": "view == aws.explorer && viewItem =~ /awsEcrTagNode|awsEcrRepositoryNode/"
                },
                {
                    "command": "aws.apprunner.startDeployment",
                    "group": "0@1",
                    "when": "view == aws.explorer && viewItem == awsAppRunnerServiceNode.RUNNING"
                },
                {
                    "command": "aws.apprunner.createService",
                    "group": "0@2",
                    "when": "view == aws.explorer && viewItem == awsAppRunnerNode"
                },
                {
                    "command": "aws.apprunner.pauseService",
                    "group": "0@3",
                    "when": "view == aws.explorer && viewItem == awsAppRunnerServiceNode.RUNNING"
                },
                {
                    "command": "aws.apprunner.resumeService",
                    "group": "0@3",
                    "when": "view == aws.explorer && viewItem == awsAppRunnerServiceNode.PAUSED"
                },
                {
                    "command": "aws.apprunner.copyServiceUrl",
                    "group": "1@1",
                    "when": "view == aws.explorer && viewItem == awsAppRunnerServiceNode.RUNNING"
                },
                {
                    "command": "aws.apprunner.open",
                    "group": "1@2",
                    "when": "view == aws.explorer && viewItem == awsAppRunnerServiceNode.RUNNING"
                },
                {
                    "command": "aws.apprunner.deleteService",
                    "group": "3@1",
                    "when": "view == aws.explorer && viewItem =~ /awsAppRunnerServiceNode.[RUNNING|PAUSED|CREATE_FAILED]/"
                },
                {
                    "command": "aws.cloudFormation.newTemplate",
                    "group": "0@1",
                    "when": "view == aws.explorer && viewItem == awsCloudFormationRootNode"
                },
                {
                    "command": "aws.sam.newTemplate",
                    "group": "0@2",
                    "when": "view == aws.explorer && viewItem == awsCloudFormationRootNode"
                },
                {
                    "command": "aws.codeWhisperer.configure",
                    "when": "viewItem =~ /^awsCodeWhispererNode/ && !isCloud9",
                    "group": "inline@2"
                },
                {
                    "command": "aws.codeWhisperer.introduction",
                    "when": "viewItem =~ /^awsCodeWhispererNode/ && !isCloud9 && CODEWHISPERER_TERMS_ACCEPTED",
                    "group": "inline@1"
                },
                {
                    "command": "aws.codeWhisperer.removeConnection",
                    "when": "viewItem == awsCodeWhispererNodeSaved",
                    "group": "0@1"
                },
                {
                    "command": "aws.codeWhisperer.removeConnection",
                    "when": "viewItem == awsCodeWhispererNodeSaved",
                    "group": "inline@3"
                },
                {
                    "command": "aws.cdk.refresh",
                    "when": "viewItem == awsCdkRootNode",
                    "group": "inline@1"
                },
                {
                    "command": "aws.cdk.refresh",
                    "when": "viewItem == awsCdkRootNode",
                    "group": "0@1"
                },
                {
                    "command": "aws.cdk.viewDocs",
                    "when": "viewItem == awsCdkRootNode",
                    "group": "0@2"
                },
                {
                    "command": "aws.auth.addConnection",
                    "when": "viewItem == awsAuthNode",
                    "group": "0@1"
                },
                {
                    "command": "aws.auth.switchConnections",
                    "when": "viewItem == awsAuthNode",
                    "group": "0@2"
                },
                {
                    "command": "aws.auth.signout",
                    "when": "viewItem == awsAuthNode && !isCloud9",
                    "group": "0@3"
                },
                {
                    "command": "aws.auth.help",
                    "when": "viewItem == awsAuthNode",
                    "group": "inline@1"
                },
                {
                    "submenu": "aws.auth",
                    "when": "viewItem == awsAuthNode",
                    "group": "inline@2"
                }
            ],
            "aws.auth": [
                {
                    "command": "aws.auth.addConnection",
                    "group": "0@1"
                },
                {
                    "command": "aws.auth.switchConnections",
                    "group": "0@2"
                },
                {
                    "command": "aws.auth.signout",
                    "enablement": "!isCloud9",
                    "group": "0@3"
                }
            ]
        },
        "commands": [
            {
                "command": "aws.launchConfigForm",
                "title": "%AWS.command.launchConfigForm.title%",
                "category": "%AWS.title%",
                "cloud9": {
                    "cn": {
                        "category": "%AWS.title.cn%"
                    }
                }
            },
            {
                "command": "aws.apig.copyUrl",
                "title": "%AWS.command.apig.copyUrl%",
                "category": "%AWS.title%",
                "cloud9": {
                    "cn": {
                        "category": "%AWS.title.cn%"
                    }
                }
            },
            {
                "command": "aws.apig.invokeRemoteRestApi",
                "title": "%AWS.command.apig.invokeRemoteRestApi%",
                "category": "%AWS.title%",
                "cloud9": {
                    "cn": {
                        "category": "%AWS.title.cn%",
                        "title": "%AWS.command.apig.invokeRemoteRestApi.cn%"
                    }
                }
            },
            {
                "command": "aws.lambda.createNewSamApp",
                "title": "%AWS.command.createNewSamApp%",
                "category": "%AWS.title%",
                "cloud9": {
                    "cn": {
                        "category": "%AWS.title.cn%"
                    }
                }
            },
            {
                "command": "aws.login",
                "title": "%AWS.command.login%",
                "category": "%AWS.title%",
                "cloud9": {
                    "cn": {
                        "title": "%AWS.command.login.cn%",
                        "category": "%AWS.title.cn%"
                    }
                }
            },
            {
                "command": "aws.credentials.profile.create",
                "title": "%AWS.command.credentials.profile.create%",
                "category": "%AWS.title%",
                "cloud9": {
                    "cn": {
                        "category": "%AWS.title.cn%"
                    }
                }
            },
            {
                "command": "aws.credentials.edit",
                "title": "%AWS.command.credentials.edit%",
                "category": "%AWS.title%",
                "cloud9": {
                    "cn": {
                        "category": "%AWS.title.cn%"
                    }
                }
            },
            {
                "command": "aws.codecatalyst.openOrg",
                "title": "%AWS.command.codecatalyst.openOrg%",
                "category": "AWS"
            },
            {
                "command": "aws.codecatalyst.openProject",
                "title": "%AWS.command.codecatalyst.openProject%",
                "category": "AWS"
            },
            {
                "command": "aws.codecatalyst.openRepo",
                "title": "%AWS.command.codecatalyst.openRepo%",
                "category": "AWS"
            },
            {
                "command": "aws.codecatalyst.openDevEnv",
                "title": "%AWS.command.codecatalyst.openDevEnv%",
                "category": "AWS",
                "enablement": "!isCloud9"
            },
            {
                "command": "aws.codecatalyst.listCommands",
                "title": "%AWS.command.codecatalyst.listCommands%",
                "category": "AWS",
                "enablement": "!isCloud9"
            },
            {
                "command": "aws.codecatalyst.cloneRepo",
                "title": "%AWS.command.codecatalyst.cloneRepo%",
                "category": "AWS",
                "enablement": "!isCloud9"
            },
            {
                "command": "aws.codecatalyst.createDevEnv",
                "title": "%AWS.command.codecatalyst.createDevEnv%",
                "category": "AWS",
                "enablement": "!isCloud9"
            },
            {
                "command": "aws.codecatalyst.removeConnection",
                "title": "%AWS.command.codecatalyst.removeConnection%",
                "category": "AWS",
                "icon": "$(debug-disconnect)"
            },
            {
                "command": "aws.logout",
                "title": "%AWS.command.logout%",
                "category": "%AWS.title%",
                "cloud9": {
                    "cn": {
                        "category": "%AWS.title.cn%"
                    }
                }
            },
            {
                "command": "aws.auth.addConnection",
                "title": "%AWS.command.auth.addConnection%",
                "category": "%AWS.title%"
            },
            {
                "command": "aws.auth.switchConnections",
                "title": "%AWS.command.auth.switchConnections%",
                "category": "%AWS.title%"
            },
            {
                "command": "aws.auth.signout",
                "title": "%AWS.command.auth.signout%",
                "category": "%AWS.title%",
                "enablement": "!isCloud9"
            },
            {
                "command": "aws.auth.help",
                "title": "%AWS.generic.viewDocs%",
                "category": "%AWS.title%",
                "icon": "$(question)"
            },
            {
                "command": "aws.createIssueOnGitHub",
                "title": "%AWS.command.createIssueOnGitHub%",
                "category": "%AWS.title%",
                "cloud9": {
                    "cn": {
                        "category": "%AWS.title.cn%"
                    }
                }
            },
            {
                "command": "aws.ecr.copyTagUri",
                "title": "%AWS.command.ecr.copyTagUri%",
                "category": "%AWS.title%",
                "cloud9": {
                    "cn": {
                        "category": "%AWS.title.cn%"
                    }
                }
            },
            {
                "command": "aws.ecr.deleteTag",
                "title": "%AWS.command.ecr.deleteTag%",
                "category": "%AWS.title%",
                "cloud9": {
                    "cn": {
                        "category": "%AWS.title.cn%"
                    }
                }
            },
            {
                "command": "aws.ecr.copyRepositoryUri",
                "title": "%AWS.command.ecr.copyRepositoryUri%",
                "category": "%AWS.title%",
                "cloud9": {
                    "cn": {
                        "category": "%AWS.title.cn%"
                    }
                }
            },
            {
                "command": "aws.ecr.createRepository",
                "title": "%AWS.command.ecr.createRepository%",
                "category": "%AWS.title%",
                "icon": "$(add)",
                "cloud9": {
                    "cn": {
                        "category": "%AWS.title.cn%"
                    }
                }
            },
            {
                "command": "aws.ecr.deleteRepository",
                "title": "%AWS.command.ecr.deleteRepository%",
                "category": "%AWS.title%",
                "cloud9": {
                    "cn": {
                        "category": "%AWS.title.cn%"
                    }
                }
            },
            {
                "command": "aws.showRegion",
                "title": "%AWS.command.showRegion%",
                "category": "%AWS.title%",
                "cloud9": {
                    "cn": {
                        "category": "%AWS.title.cn%"
                    }
                }
            },
            {
                "command": "aws.iot.createThing",
                "title": "%AWS.command.iot.createThing%",
                "category": "%AWS.title%",
                "icon": "$(add)",
                "cloud9": {
                    "cn": {
                        "category": "%AWS.title.cn%"
                    }
                }
            },
            {
                "command": "aws.iot.deleteThing",
                "title": "%AWS.generic.promptDelete%",
                "category": "%AWS.title%",
                "cloud9": {
                    "cn": {
                        "category": "%AWS.title.cn%"
                    }
                }
            },
            {
                "command": "aws.iot.createCert",
                "title": "%AWS.command.iot.createCert%",
                "category": "%AWS.title%",
                "icon": "$(add)",
                "cloud9": {
                    "cn": {
                        "category": "%AWS.title.cn%"
                    }
                }
            },
            {
                "command": "aws.iot.deleteCert",
                "title": "%AWS.generic.promptDelete%",
                "category": "%AWS.title%",
                "cloud9": {
                    "cn": {
                        "category": "%AWS.title.cn%"
                    }
                }
            },
            {
                "command": "aws.iot.attachCert",
                "title": "%AWS.command.iot.attachCert%",
                "category": "%AWS.title%",
                "icon": "$(aws-generic-attach-file)",
                "cloud9": {
                    "cn": {
                        "category": "%AWS.title.cn%"
                    }
                }
            },
            {
                "command": "aws.iot.attachPolicy",
                "title": "%AWS.command.iot.attachPolicy%",
                "category": "%AWS.title%",
                "icon": "$(aws-generic-attach-file)",
                "cloud9": {
                    "cn": {
                        "category": "%AWS.title.cn%"
                    }
                }
            },
            {
                "command": "aws.iot.activateCert",
                "title": "%AWS.command.iot.activateCert%",
                "category": "%AWS.title%",
                "cloud9": {
                    "cn": {
                        "category": "%AWS.title.cn%"
                    }
                }
            },
            {
                "command": "aws.iot.deactivateCert",
                "title": "%AWS.command.iot.deactivateCert%",
                "category": "%AWS.title%",
                "cloud9": {
                    "cn": {
                        "category": "%AWS.title.cn%"
                    }
                }
            },
            {
                "command": "aws.iot.revokeCert",
                "title": "%AWS.command.iot.revokeCert%",
                "category": "%AWS.title%",
                "cloud9": {
                    "cn": {
                        "category": "%AWS.title.cn%"
                    }
                }
            },
            {
                "command": "aws.iot.createPolicy",
                "title": "%AWS.command.iot.createPolicy%",
                "category": "%AWS.title%",
                "icon": "$(add)",
                "cloud9": {
                    "cn": {
                        "category": "%AWS.title.cn%"
                    }
                }
            },
            {
                "command": "aws.iot.deletePolicy",
                "title": "%AWS.generic.promptDelete%",
                "category": "%AWS.title%",
                "cloud9": {
                    "cn": {
                        "category": "%AWS.title.cn%"
                    }
                }
            },
            {
                "command": "aws.iot.createPolicyVersion",
                "title": "%AWS.command.iot.createPolicyVersion%",
                "category": "%AWS.title%",
                "cloud9": {
                    "cn": {
                        "category": "%AWS.title.cn%"
                    }
                }
            },
            {
                "command": "aws.iot.deletePolicyVersion",
                "title": "%AWS.generic.promptDelete%",
                "category": "%AWS.title%",
                "cloud9": {
                    "cn": {
                        "category": "%AWS.title.cn%"
                    }
                }
            },
            {
                "command": "aws.iot.detachCert",
                "title": "%AWS.command.iot.detachCert%",
                "category": "%AWS.title%",
                "cloud9": {
                    "cn": {
                        "category": "%AWS.title.cn%"
                    }
                }
            },
            {
                "command": "aws.iot.detachPolicy",
                "title": "%AWS.command.iot.detachCert%",
                "category": "%AWS.title%",
                "cloud9": {
                    "cn": {
                        "category": "%AWS.title.cn%"
                    }
                }
            },
            {
                "command": "aws.iot.viewPolicyVersion",
                "title": "%AWS.command.iot.viewPolicyVersion%",
                "category": "%AWS.title%",
                "cloud9": {
                    "cn": {
                        "category": "%AWS.title.cn%"
                    }
                }
            },
            {
                "command": "aws.iot.setDefaultPolicy",
                "title": "%AWS.command.iot.setDefaultPolicy%",
                "category": "%AWS.title%",
                "cloud9": {
                    "cn": {
                        "category": "%AWS.title.cn%"
                    }
                }
            },
            {
                "command": "aws.iot.copyEndpoint",
                "title": "%AWS.command.iot.copyEndpoint%",
                "category": "%AWS.title%",
                "cloud9": {
                    "cn": {
                        "category": "%AWS.title.cn%"
                    }
                }
            },
            {
                "command": "aws.s3.presignedURL",
                "title": "%AWS.command.s3.presignedURL%",
                "category": "%AWS.title%"
            },
            {
                "command": "aws.s3.copyPath",
                "title": "%AWS.command.s3.copyPath%",
                "category": "%AWS.title%",
                "cloud9": {
                    "cn": {
                        "category": "%AWS.title.cn%"
                    }
                }
            },
            {
                "command": "aws.s3.downloadFileAs",
                "title": "%AWS.command.s3.downloadFileAs%",
                "category": "%AWS.title%",
                "icon": "$(cloud-download)",
                "cloud9": {
                    "cn": {
                        "category": "%AWS.title.cn%"
                    }
                }
            },
            {
                "command": "aws.s3.openFile",
                "title": "%AWS.command.s3.openFile%",
                "category": "%AWS.title%",
                "icon": "$(open-preview)"
            },
            {
                "command": "aws.s3.editFile",
                "title": "%AWS.command.s3.editFile%",
                "category": "%AWS.title%",
                "icon": "$(edit)"
            },
            {
                "command": "aws.s3.uploadFile",
                "title": "%AWS.command.s3.uploadFile%",
                "category": "%AWS.title%",
                "icon": "$(cloud-upload)",
                "cloud9": {
                    "cn": {
                        "category": "%AWS.title.cn%"
                    }
                }
            },
            {
                "command": "aws.s3.uploadFileToParent",
                "title": "%AWS.command.s3.uploadFileToParent%",
                "category": "%AWS.title%",
                "cloud9": {
                    "cn": {
                        "category": "%AWS.title.cn%"
                    }
                }
            },
            {
                "command": "aws.s3.createFolder",
                "title": "%AWS.command.s3.createFolder%",
                "category": "%AWS.title%",
                "icon": "$(new-folder)",
                "cloud9": {
                    "cn": {
                        "category": "%AWS.title.cn%"
                    }
                }
            },
            {
                "command": "aws.s3.createBucket",
                "title": "%AWS.command.s3.createBucket%",
                "category": "%AWS.title%",
                "icon": "$(aws-s3-create-bucket)",
                "cloud9": {
                    "cn": {
                        "category": "%AWS.title.cn%"
                    }
                }
            },
            {
                "command": "aws.s3.deleteBucket",
                "title": "%AWS.generic.promptDelete%",
                "category": "%AWS.title%",
                "cloud9": {
                    "cn": {
                        "category": "%AWS.title.cn%"
                    }
                }
            },
            {
                "command": "aws.s3.deleteFile",
                "title": "%AWS.generic.promptDelete%",
                "category": "%AWS.title%",
                "cloud9": {
                    "cn": {
                        "category": "%AWS.title.cn%"
                    }
                }
            },
            {
                "command": "aws.invokeLambda",
                "title": "%AWS.command.invokeLambda%",
                "category": "%AWS.title%",
                "cloud9": {
                    "cn": {
                        "title": "%AWS.command.invokeLambda.cn%",
                        "category": "%AWS.title.cn%"
                    }
                }
            },
            {
                "command": "aws.downloadLambda",
                "title": "%AWS.command.downloadLambda%",
                "category": "%AWS.title%",
                "enablement": "viewItem == awsRegionFunctionNodeDownloadable",
                "cloud9": {
                    "cn": {
                        "category": "%AWS.title.cn%"
                    }
                }
            },
            {
                "command": "aws.uploadLambda",
                "title": "%AWS.command.uploadLambda%",
                "category": "%AWS.title%",
                "cloud9": {
                    "cn": {
                        "category": "%AWS.title.cn%"
                    }
                }
            },
            {
                "command": "aws.deleteLambda",
                "title": "%AWS.generic.promptDelete%",
                "category": "%AWS.title%",
                "cloud9": {
                    "cn": {
                        "category": "%AWS.title.cn%"
                    }
                }
            },
            {
                "command": "aws.copyLambdaUrl",
                "title": "%AWS.generic.copyUrl%",
                "category": "%AWS.title%",
                "cloud9": {
                    "cn": {
                        "category": "%AWS.title.cn%"
                    }
                }
            },
            {
                "command": "aws.deploySamApplication",
                "title": "%AWS.command.deploySamApplication%",
                "category": "%AWS.title%",
                "cloud9": {
                    "cn": {
                        "category": "%AWS.title.cn%"
                    }
                }
            },
            {
                "command": "aws.submitFeedback",
                "title": "%AWS.command.submitFeedback%",
                "category": "%AWS.title%",
                "icon": "$(comment)",
                "cloud9": {
                    "cn": {
                        "category": "%AWS.title.cn%"
                    }
                }
            },
            {
                "command": "aws.refreshAwsExplorer",
                "title": "%AWS.command.refreshAwsExplorer%",
                "category": "%AWS.title%",
                "icon": {
                    "dark": "resources/icons/vscode/dark/refresh.svg",
                    "light": "resources/icons/vscode/light/refresh.svg"
                }
            },
            {
                "command": "aws.samcli.detect",
                "title": "%AWS.command.samcli.detect%",
                "category": "%AWS.title%",
                "cloud9": {
                    "cn": {
                        "category": "%AWS.title.cn%"
                    }
                }
            },
            {
                "command": "aws.deleteCloudFormation",
                "title": "%AWS.command.deleteCloudFormation%",
                "category": "%AWS.title%",
                "cloud9": {
                    "cn": {
                        "category": "%AWS.title.cn%"
                    }
                }
            },
            {
                "command": "aws.downloadStateMachineDefinition",
                "title": "%AWS.command.downloadStateMachineDefinition%",
                "category": "%AWS.title%",
                "cloud9": {
                    "cn": {
                        "category": "%AWS.title.cn%"
                    }
                }
            },
            {
                "command": "aws.executeStateMachine",
                "title": "%AWS.command.executeStateMachine%",
                "category": "%AWS.title%",
                "cloud9": {
                    "cn": {
                        "category": "%AWS.title.cn%"
                    }
                }
            },
            {
                "command": "aws.renderStateMachineGraph",
                "title": "%AWS.command.renderStateMachineGraph%",
                "category": "%AWS.title%",
                "cloud9": {
                    "cn": {
                        "category": "%AWS.title.cn%"
                    }
                }
            },
            {
                "command": "aws.copyArn",
                "title": "%AWS.command.copyArn%",
                "category": "%AWS.title%",
                "cloud9": {
                    "cn": {
                        "category": "%AWS.title.cn%"
                    }
                }
            },
            {
                "command": "aws.copyName",
                "title": "%AWS.command.copyName%",
                "category": "%AWS.title%",
                "cloud9": {
                    "cn": {
                        "category": "%AWS.title.cn%"
                    }
                }
            },
            {
                "command": "aws.listCommands",
                "title": "%AWS.command.listCommands%",
                "category": "%AWS.title%",
                "cloud9": {
                    "cn": {
                        "title": "%AWS.command.listCommands.cn%",
                        "category": "%AWS.title.cn%"
                    }
                }
            },
            {
                "command": "aws.viewSchemaItem",
                "title": "%AWS.command.viewSchemaItem%",
                "category": "%AWS.title%",
                "cloud9": {
                    "cn": {
                        "category": "%AWS.title.cn%"
                    }
                }
            },
            {
                "command": "aws.searchSchema",
                "title": "%AWS.command.searchSchema%",
                "category": "%AWS.title%",
                "cloud9": {
                    "cn": {
                        "category": "%AWS.title.cn%"
                    }
                }
            },
            {
                "command": "aws.searchSchemaPerRegistry",
                "title": "%AWS.command.searchSchemaPerRegistry%",
                "category": "%AWS.title%",
                "cloud9": {
                    "cn": {
                        "category": "%AWS.title.cn%"
                    }
                }
            },
            {
                "command": "aws.downloadSchemaItemCode",
                "title": "%AWS.command.downloadSchemaItemCode%",
                "category": "%AWS.title%",
                "cloud9": {
                    "cn": {
                        "category": "%AWS.title.cn%"
                    }
                }
            },
            {
                "command": "aws.viewLogs",
                "title": "%AWS.command.viewLogs%",
                "category": "%AWS.title%"
            },
            {
                "command": "aws.help",
                "title": "%AWS.command.help%",
                "category": "%AWS.title%",
                "cloud9": {
                    "cn": {
                        "category": "%AWS.title.cn%"
                    }
                }
            },
            {
                "command": "aws.github",
                "title": "%AWS.command.github%",
                "category": "%AWS.title%",
                "cloud9": {
                    "cn": {
                        "category": "%AWS.title.cn%"
                    }
                }
            },
            {
                "command": "aws.quickStart",
                "title": "%AWS.command.quickStart%",
                "category": "%AWS.title%",
                "cloud9": {
                    "cn": {
                        "category": "%AWS.title.cn%"
                    }
                }
            },
            {
                "command": "aws.cdk.refresh",
                "title": "%AWS.command.refreshCdkExplorer%",
                "category": "%AWS.title%",
                "icon": {
                    "dark": "resources/icons/vscode/dark/refresh.svg",
                    "light": "resources/icons/vscode/light/refresh.svg"
                },
                "cloud9": {
                    "cn": {
                        "category": "%AWS.title.cn%"
                    }
                }
            },
            {
                "command": "aws.cdk.viewDocs",
                "title": "%AWS.generic.viewDocs%",
                "category": "%AWS.title%"
            },
            {
                "command": "aws.stepfunctions.createStateMachineFromTemplate",
                "title": "%AWS.command.stepFunctions.createStateMachineFromTemplate%",
                "category": "%AWS.title%",
                "cloud9": {
                    "cn": {
                        "category": "%AWS.title.cn%"
                    }
                }
            },
            {
                "command": "aws.stepfunctions.publishStateMachine",
                "title": "%AWS.command.stepFunctions.publishStateMachine%",
                "category": "%AWS.title%",
                "cloud9": {
                    "cn": {
                        "category": "%AWS.title.cn%"
                    }
                }
            },
            {
                "command": "aws.previewStateMachine",
                "title": "%AWS.command.stepFunctions.previewStateMachine%",
                "category": "%AWS.title%",
                "icon": "$(aws-stepfunctions-preview)",
                "cloud9": {
                    "cn": {
                        "category": "%AWS.title.cn%"
                    }
                }
            },
            {
                "command": "aws.cdk.renderStateMachineGraph",
                "title": "%AWS.command.cdk.previewStateMachine%",
                "category": "AWS",
                "icon": "$(aws-stepfunctions-preview)"
            },
            {
                "command": "aws.aboutToolkit",
                "title": "%AWS.command.aboutToolkit%",
                "category": "%AWS.title%"
            },
            {
                "command": "aws.cloudWatchLogs.viewLogStream",
                "title": "%AWS.command.viewLogStream%",
                "category": "%AWS.title%",
                "cloud9": {
                    "cn": {
                        "category": "%AWS.title.cn%"
                    }
                }
            },
            {
                "command": "aws.ssmDocument.createLocalDocument",
                "title": "%AWS.command.ssmDocument.createLocalDocument%",
                "category": "%AWS.title%",
                "cloud9": {
                    "cn": {
                        "category": "%AWS.title.cn%"
                    }
                }
            },
            {
                "command": "aws.ssmDocument.openLocalDocument",
                "title": "%AWS.command.ssmDocument.openLocalDocument%",
                "category": "%AWS.title%",
                "icon": "$(cloud-download)",
                "cloud9": {
                    "cn": {
                        "category": "%AWS.title.cn%"
                    }
                }
            },
            {
                "command": "aws.ssmDocument.openLocalDocumentJson",
                "title": "%AWS.command.ssmDocument.openLocalDocumentJson%",
                "category": "%AWS.title%",
                "cloud9": {
                    "cn": {
                        "category": "%AWS.title.cn%"
                    }
                }
            },
            {
                "command": "aws.ssmDocument.openLocalDocumentYaml",
                "title": "%AWS.command.ssmDocument.openLocalDocumentYaml%",
                "category": "%AWS.title%",
                "cloud9": {
                    "cn": {
                        "category": "%AWS.title.cn%"
                    }
                }
            },
            {
                "command": "aws.ssmDocument.deleteDocument",
                "title": "%AWS.command.ssmDocument.deleteDocument%",
                "category": "%AWS.title%",
                "cloud9": {
                    "cn": {
                        "category": "%AWS.title.cn%"
                    }
                }
            },
            {
                "command": "aws.ssmDocument.publishDocument",
                "title": "%AWS.command.ssmDocument.publishDocument%",
                "category": "%AWS.title%",
                "icon": "$(cloud-upload)",
                "cloud9": {
                    "cn": {
                        "category": "%AWS.title.cn%"
                    }
                }
            },
            {
                "command": "aws.ssmDocument.updateDocumentVersion",
                "title": "%AWS.command.ssmDocument.updateDocumentVersion%",
                "category": "%AWS.title%",
                "cloud9": {
                    "cn": {
                        "category": "%AWS.title.cn%"
                    }
                }
            },
            {
                "command": "aws.copyLogStreamName",
                "title": "%AWS.command.copyLogStreamName%",
                "category": "%AWS.title%",
                "icon": "$(files)",
                "cloud9": {
                    "cn": {
                        "category": "%AWS.title.cn%"
                    }
                }
            },
            {
                "command": "aws.saveCurrentLogStreamContent",
                "title": "%AWS.command.saveCurrentLogStreamContent%",
                "category": "%AWS.title%",
                "icon": "$(save-as)",
                "cloud9": {
                    "cn": {
                        "category": "%AWS.title.cn%"
                    }
                }
            },
            {
                "command": "aws.addSamDebugConfig",
                "title": "%AWS.command.addSamDebugConfig%",
                "category": "%AWS.title%",
                "cloud9": {
                    "cn": {
                        "category": "%AWS.title.cn%"
                    }
                }
            },
            {
                "command": "aws.toggleSamCodeLenses",
                "title": "%AWS.command.toggleSamCodeLenses%",
                "category": "%AWS.title%",
                "cloud9": {
                    "cn": {
                        "category": "%AWS.title.cn%"
                    }
                }
            },
            {
                "command": "aws.ecs.runCommandInContainer",
                "title": "%AWS.ecs.runCommandInContainer%",
                "category": "%AWS.title%",
                "enablement": "viewItem == awsEcsContainerNodeExecEnabled",
                "cloud9": {
                    "cn": {
                        "category": "%AWS.title.cn%"
                    }
                }
            },
            {
                "command": "aws.ecs.openTaskInTerminal",
                "title": "%AWS.ecs.openTaskInTerminal%",
                "category": "%AWS.title%",
                "enablement": "viewItem == awsEcsContainerNodeExecEnabled",
                "cloud9": {
                    "cn": {
                        "category": "%AWS.title.cn%"
                    }
                }
            },
            {
                "command": "aws.ecs.enableEcsExec",
                "title": "%AWS.ecs.enableEcsExec%",
                "category": "%AWS.title%",
                "cloud9": {
                    "cn": {
                        "category": "%AWS.title.cn%"
                    }
                }
            },
            {
                "command": "aws.ecs.viewDocumentation",
                "title": "%AWS.generic.viewDocs%",
                "category": "%AWS.title%",
                "cloud9": {
                    "cn": {
                        "category": "%AWS.title.cn%"
                    }
                }
            },
            {
                "command": "aws.resources.copyIdentifier",
                "title": "%AWS.command.resources.copyIdentifier%",
                "category": "%AWS.title%",
                "cloud9": {
                    "cn": {
                        "category": "%AWS.title.cn%"
                    }
                }
            },
            {
                "command": "aws.resources.openResourcePreview",
                "title": "%AWS.generic.preview%",
                "category": "%AWS.title%",
                "icon": "$(open-preview)",
                "cloud9": {
                    "cn": {
                        "category": "%AWS.title.cn%"
                    }
                }
            },
            {
                "command": "aws.resources.createResource",
                "title": "%AWS.generic.create%",
                "category": "%AWS.title%",
                "icon": "$(add)",
                "cloud9": {
                    "cn": {
                        "category": "%AWS.title.cn%"
                    }
                }
            },
            {
                "command": "aws.resources.deleteResource",
                "title": "%AWS.generic.promptDelete%",
                "category": "%AWS.title%",
                "cloud9": {
                    "cn": {
                        "category": "%AWS.title.cn%"
                    }
                }
            },
            {
                "command": "aws.resources.updateResource",
                "title": "%AWS.generic.promptUpdate%",
                "category": "%AWS.title%",
                "icon": "$(pencil)",
                "cloud9": {
                    "cn": {
                        "category": "%AWS.title.cn%"
                    }
                }
            },
            {
                "command": "aws.resources.updateResourceInline",
                "title": "%AWS.generic.promptUpdate%",
                "category": "%AWS.title%",
                "icon": "$(pencil)",
                "cloud9": {
                    "cn": {
                        "category": "%AWS.title.cn%"
                    }
                }
            },
            {
                "command": "aws.resources.saveResource",
                "title": "%AWS.generic.save%",
                "category": "%AWS.title%",
                "icon": "$(save)",
                "cloud9": {
                    "cn": {
                        "category": "%AWS.title.cn%"
                    }
                }
            },
            {
                "command": "aws.resources.closeResource",
                "title": "%AWS.generic.close%",
                "category": "%AWS.title%",
                "icon": "$(close)",
                "cloud9": {
                    "cn": {
                        "category": "%AWS.title.cn%"
                    }
                }
            },
            {
                "command": "aws.resources.viewDocs",
                "title": "%AWS.generic.viewDocs%",
                "category": "%AWS.title%",
                "icon": "$(book)",
                "cloud9": {
                    "cn": {
                        "category": "%AWS.title.cn%"
                    }
                }
            },
            {
                "command": "aws.resources.configure",
                "title": "%AWS.command.resources.configure%",
                "category": "%AWS.title%",
                "icon": "$(gear)",
                "cloud9": {
                    "cn": {
                        "category": "%AWS.title.cn%"
                    }
                }
            },
            {
                "command": "aws.apprunner.createService",
                "title": "%AWS.command.apprunner.createService%",
                "category": "%AWS.title%",
                "cloud9": {
                    "cn": {
                        "category": "%AWS.title.cn%"
                    }
                }
            },
            {
                "command": "aws.ecs.disableEcsExec",
                "title": "%AWS.ecs.disableEcsExec%",
                "category": "%AWS.title%",
                "cloud9": {
                    "cn": {
                        "category": "%AWS.title.cn%"
                    }
                }
            },
            {
                "command": "aws.apprunner.createServiceFromEcr",
                "title": "%AWS.command.apprunner.createServiceFromEcr%",
                "category": "%AWS.title%",
                "cloud9": {
                    "cn": {
                        "category": "%AWS.title.cn%"
                    }
                }
            },
            {
                "command": "aws.apprunner.pauseService",
                "title": "%AWS.command.apprunner.pauseService%",
                "category": "%AWS.title%",
                "cloud9": {
                    "cn": {
                        "category": "%AWS.title.cn%"
                    }
                }
            },
            {
                "command": "aws.apprunner.resumeService",
                "title": "%AWS.command.apprunner.resumeService%",
                "category": "AWS",
                "cloud9": {
                    "cn": {
                        "category": "%AWS.title.cn%"
                    }
                }
            },
            {
                "command": "aws.apprunner.copyServiceUrl",
                "title": "%AWS.command.apprunner.copyServiceUrl%",
                "category": "%AWS.title%",
                "cloud9": {
                    "cn": {
                        "category": "%AWS.title.cn%"
                    }
                }
            },
            {
                "command": "aws.apprunner.open",
                "title": "%AWS.command.apprunner.open%",
                "category": "%AWS.title%",
                "cloud9": {
                    "cn": {
                        "category": "%AWS.title.cn%"
                    }
                }
            },
            {
                "command": "aws.apprunner.deleteService",
                "title": "%AWS.generic.promptDelete%",
                "category": "%AWS.title%",
                "cloud9": {
                    "cn": {
                        "category": "%AWS.title.cn%"
                    }
                }
            },
            {
                "command": "aws.apprunner.startDeployment",
                "title": "%AWS.command.apprunner.startDeployment%",
                "category": "%AWS.title%",
                "cloud9": {
                    "cn": {
                        "category": "%AWS.title.cn%"
                    }
                }
            },
            {
                "command": "aws.cloudFormation.newTemplate",
                "title": "%AWS.command.cloudFormation.newTemplate%",
                "category": "%AWS.title%",
                "cloud9": {
                    "cn": {
                        "category": "%AWS.title.cn%"
                    }
                }
            },
            {
                "command": "aws.sam.newTemplate",
                "title": "%AWS.command.sam.newTemplate%",
                "category": "%AWS.title%",
                "cloud9": {
                    "cn": {
                        "category": "%AWS.title.cn%"
                    }
                }
            },
            {
                "command": "aws.samcli.sync",
                "title": "%AWS.command.samcli.sync%",
                "category": "%AWS.title%"
            },
            {
                "command": "aws.samcli.syncCode",
                "title": "%AWS.command.samcli.syncCode%",
                "category": "%AWS.title%"
            },
            {
                "command": "aws.codeWhisperer",
                "title": "%AWS.command.codewhisperer.title%",
                "category": "%AWS.title%"
            },
            {
                "command": "aws.codeWhisperer.configure",
                "title": "%AWS.command.codewhisperer.configure%",
                "category": "%AWS.title%",
                "icon": "$(gear)",
                "cloud9": {
                    "cn": {
                        "category": "%AWS.title.cn%"
                    }
                }
            },
            {
                "command": "aws.codeWhisperer.introduction",
                "title": "%AWS.command.codewhisperer.introduction%",
                "category": "%AWS.title%",
                "icon": "$(question)",
                "cloud9": {
                    "cn": {
                        "category": "%AWS.title.cn%"
                    }
                }
            },
            {
                "command": "aws.codeWhisperer.removeConnection",
                "title": "%AWS.command.codewhisperer.removeConnection%",
                "category": "%AWS.title%",
                "icon": "$(debug-disconnect)"
            },
            {
                "command": "aws.dev.openMenu",
                "title": "Open Developer Menu",
                "category": "AWS (Developer)",
                "enablement": "aws.isDevMode"
            }
        ],
        "jsonValidation": [
            {
                "fileMatch": ".aws/templates.json",
                "url": "./dist/src/templates/templates.json"
            },
            {
                "fileMatch": "*ecs-task-def.json",
                "url": "https://ecs-intellisense.s3-us-west-2.amazonaws.com/task-definition/schema.json"
            }
        ],
        "languages": [
            {
                "id": "asl",
                "extensions": [
                    ".asl.json",
                    ".asl"
                ],
                "aliases": [
                    "Amazon States Language"
                ]
            },
            {
                "id": "asl-yaml",
                "aliases": [
                    "Amazon States Language (YAML)"
                ],
                "extensions": [
                    ".asl.yaml",
                    ".asl.yml"
                ]
            },
            {
                "id": "ssm-json",
                "extensions": [
                    ".ssm.json"
                ],
                "aliases": [
                    "AWS Systems Manager Document (JSON)"
                ]
            },
            {
                "id": "ssm-yaml",
                "extensions": [
                    ".ssm.yaml",
                    ".ssm.yml"
                ],
                "aliases": [
                    "AWS Systems Manager Document (YAML)"
                ]
            }
        ],
        "keybindings": [
            {
                "command": "aws.previewStateMachine",
                "key": "ctrl+shift+v",
                "mac": "cmd+shift+v",
                "when": "editorTextFocus && editorLangId == asl || editorTextFocus && editorLangId == asl-yaml"
            },
            {
                "command": "aws.codeWhisperer",
                "key": "alt+c",
                "mac": "alt+c",
                "when": "editorTextFocus"
            },
            {
                "command": "aws.codeWhisperer.nextCodeSuggestion",
                "key": "right",
                "mac": "right",
                "when": "editorTextFocus && CODEWHISPERER_SERVICE_ACTIVE"
            },
            {
                "command": "aws.codeWhisperer.previousCodeSuggestion",
                "key": "left",
                "mac": "left",
                "when": "editorTextFocus && CODEWHISPERER_SERVICE_ACTIVE"
            },
            {
                "command": "aws.codeWhisperer.rejectCodeSuggestion",
                "key": "escape",
                "mac": "escape",
                "when": "editorTextFocus && CODEWHISPERER_SERVICE_ACTIVE"
            },
            {
                "command": "aws.codeWhisperer.rejectCodeSuggestion",
                "key": "backspace",
                "mac": "backspace",
                "when": "editorTextFocus && CODEWHISPERER_SERVICE_ACTIVE"
            },
            {
                "command": "aws.codeWhisperer.rejectCodeSuggestion",
                "key": "up",
                "mac": "up",
                "when": "editorTextFocus && CODEWHISPERER_SERVICE_ACTIVE",
                "args": "up"
            },
            {
                "command": "aws.codeWhisperer.rejectCodeSuggestion",
                "key": "down",
                "mac": "down",
                "when": "editorTextFocus && CODEWHISPERER_SERVICE_ACTIVE",
                "args": "down"
            },
            {
                "command": "aws.codeWhisperer.acceptCodeSuggestion",
                "key": "tab",
                "mac": "tab",
                "when": "editorTextFocus && CODEWHISPERER_SERVICE_ACTIVE"
            },
            {
                "key": "right",
                "command": "editor.action.inlineSuggest.showNext",
                "when": "inlineSuggestionVisible && !editorReadonly && CODEWHISPERER_ENABLED"
            },
            {
                "key": "left",
                "command": "editor.action.inlineSuggest.showPrevious",
                "when": "inlineSuggestionVisible && !editorReadonly && CODEWHISPERER_ENABLED"
            }
        ],
        "grammars": [
            {
                "language": "asl",
                "scopeName": "source.asl",
                "path": "./syntaxes/ASL.tmLanguage"
            },
            {
                "language": "asl-yaml",
                "scopeName": "source.asl.yaml",
                "path": "./syntaxes/asl-yaml.tmLanguage.json"
            },
            {
                "language": "ssm-json",
                "scopeName": "source.ssmjson",
                "path": "./syntaxes/SSMJSON.tmLanguage"
            },
            {
                "language": "ssm-yaml",
                "scopeName": "source.ssmyaml",
                "path": "./syntaxes/SSMYAML.tmLanguage"
            }
        ],
        "resourceLabelFormatters": [
            {
                "scheme": "awsCloudWatchLogs",
                "formatting": {
                    "label": "${path}",
                    "separator": "\\"
                }
            },
            {
                "scheme": "s3*",
                "formatting": {
                    "label": "[S3] ${path}",
                    "separator": "/"
                }
            }
        ],
        "walkthroughs": [
            {
                "id": "getStarted",
                "title": "%AWS.walkthrough.gettingStarted.title%",
                "description": "%AWS.walkthrough.gettingStarted.description%",
                "cloud9": {
                    "cn": {
                        "description": "%AWS.walkthrough.gettingStarted.description.cn%"
                    }
                },
                "steps": [
                    {
                        "id": "connect",
                        "title": "%AWS.walkthrough.gettingStarted.connect%",
                        "media": {
                            "markdown": "resources/walkthrough/setup-connect.md"
                        },
                        "completionEvents": [
                            "onCommand:aws.login",
                            "onCommand:aws.credentials.profile.create"
                        ]
                    },
                    {
                        "id": "changeRegions",
                        "title": "%AWS.walkthrough.gettingStarted.changeRegions%",
                        "media": {
                            "markdown": "resources/walkthrough/setup-region.md"
                        },
                        "completionEvents": [
                            "onCommand:aws.showRegion"
                        ]
                    },
                    {
                        "id": "setupToolchain",
                        "title": "%AWS.walkthrough.gettingStarted.setupToolchain%",
                        "media": {
                            "markdown": "resources/walkthrough/setup-toolchain.md"
                        }
                    }
                ]
            }
        ],
        "icons": {
            "aws-apprunner-service": {
                "description": "AWS Contributed Icon",
                "default": {
                    "fontPath": "./resources/fonts/aws-toolkit-icons.woff",
                    "fontCharacter": "\\e1a5"
                }
            },
            "aws-cdk-logo": {
                "description": "AWS Contributed Icon",
                "default": {
                    "fontPath": "./resources/fonts/aws-toolkit-icons.woff",
                    "fontCharacter": "\\e1a6"
                }
            },
            "aws-cloudformation-stack": {
                "description": "AWS Contributed Icon",
                "default": {
                    "fontPath": "./resources/fonts/aws-toolkit-icons.woff",
                    "fontCharacter": "\\e1a7"
                }
            },
            "aws-cloudwatch-log-group": {
                "description": "AWS Contributed Icon",
                "default": {
                    "fontPath": "./resources/fonts/aws-toolkit-icons.woff",
                    "fontCharacter": "\\e1a8"
                }
            },
            "aws-codecatalyst-logo": {
                "description": "AWS Contributed Icon",
                "default": {
                    "fontPath": "./resources/fonts/aws-toolkit-icons.woff",
                    "fontCharacter": "\\e1a9"
                }
            },
            "aws-ecr-registry": {
                "description": "AWS Contributed Icon",
                "default": {
                    "fontPath": "./resources/fonts/aws-toolkit-icons.woff",
                    "fontCharacter": "\\e1aa"
                }
            },
            "aws-ecs-cluster": {
                "description": "AWS Contributed Icon",
                "default": {
                    "fontPath": "./resources/fonts/aws-toolkit-icons.woff",
                    "fontCharacter": "\\e1ab"
                }
            },
            "aws-ecs-container": {
                "description": "AWS Contributed Icon",
                "default": {
                    "fontPath": "./resources/fonts/aws-toolkit-icons.woff",
                    "fontCharacter": "\\e1ac"
                }
            },
            "aws-ecs-service": {
                "description": "AWS Contributed Icon",
                "default": {
                    "fontPath": "./resources/fonts/aws-toolkit-icons.woff",
                    "fontCharacter": "\\e1ad"
                }
            },
            "aws-generic-attach-file": {
                "description": "AWS Contributed Icon",
                "default": {
                    "fontPath": "./resources/fonts/aws-toolkit-icons.woff",
                    "fontCharacter": "\\e1ae"
                }
            },
            "aws-iot-certificate": {
                "description": "AWS Contributed Icon",
                "default": {
                    "fontPath": "./resources/fonts/aws-toolkit-icons.woff",
                    "fontCharacter": "\\e1af"
                }
            },
            "aws-iot-policy": {
                "description": "AWS Contributed Icon",
                "default": {
                    "fontPath": "./resources/fonts/aws-toolkit-icons.woff",
                    "fontCharacter": "\\e1b0"
                }
            },
            "aws-iot-thing": {
                "description": "AWS Contributed Icon",
                "default": {
                    "fontPath": "./resources/fonts/aws-toolkit-icons.woff",
                    "fontCharacter": "\\e1b1"
                }
            },
            "aws-lambda-function": {
                "description": "AWS Contributed Icon",
                "default": {
                    "fontPath": "./resources/fonts/aws-toolkit-icons.woff",
                    "fontCharacter": "\\e1b2"
                }
            },
            "aws-s3-bucket": {
                "description": "AWS Contributed Icon",
                "default": {
                    "fontPath": "./resources/fonts/aws-toolkit-icons.woff",
                    "fontCharacter": "\\e1b3"
                }
            },
            "aws-s3-create-bucket": {
                "description": "AWS Contributed Icon",
                "default": {
                    "fontPath": "./resources/fonts/aws-toolkit-icons.woff",
                    "fontCharacter": "\\e1b4"
                }
            },
            "aws-schemas-registry": {
                "description": "AWS Contributed Icon",
                "default": {
                    "fontPath": "./resources/fonts/aws-toolkit-icons.woff",
                    "fontCharacter": "\\e1b5"
                }
            },
            "aws-schemas-schema": {
                "description": "AWS Contributed Icon",
                "default": {
                    "fontPath": "./resources/fonts/aws-toolkit-icons.woff",
                    "fontCharacter": "\\e1b6"
                }
            },
            "aws-stepfunctions-preview": {
                "description": "AWS Contributed Icon",
                "default": {
                    "fontPath": "./resources/fonts/aws-toolkit-icons.woff",
                    "fontCharacter": "\\e1b7"
                }
            }
        }
    },
    "scripts": {
        "vscode:prepublish": "npm run clean && npm run buildScripts && npm run lint && webpack --mode production && npm run copyFiles -- --webpacked",
        "clean": "ts-node ./scripts/clean.ts dist",
        "reset": "npm run clean -- node_modules && npm install",
        "copyFiles": "ts-node ./scripts/build/copyFiles.ts",
        "buildScripts": "npm run generateClients && npm run generatePackage && npm run generateNonCodeFiles && npm run copyFiles",
        "compile": "npm run clean && npm run buildScripts && webpack --mode development && npm run copyFiles -- --webpacked",
        "watch": "npm run clean && npm run buildScripts && tsc -watch -p ./",
        "postinstall": "npm run generateTelemetry && npm run generateConfigurationAttributes",
        "testCompile": "npm run buildScripts && tsc -p ./ && npm run instrument",
        "test": "npm run testCompile && ts-node ./scripts/test/test.ts && npm run report",
        "integrationTest": "npm run testCompile && ts-node ./scripts/test/integrationTest.ts && npm run report",
        "lint": "eslint -c .eslintrc.js --ext .ts .",
        "lintfix": "eslint -c .eslintrc.js --fix --ext .ts .",
        "package": "ts-node ./scripts/build/package.ts",
        "install-plugin": "vsce package -o aws-toolkit-vscode-test.vsix && code --install-extension aws-toolkit-vscode-test.vsix",
        "generateClients": "ts-node ./scripts/build/generateServiceClient.ts ",
        "generatePackage": "ts-node ./scripts/build/generateIcons.ts",
        "generateTelemetry": "node node_modules/@aws-toolkits/telemetry/lib/generateTelemetry.js --extraInput=src/shared/telemetry/vscodeTelemetry.json --output=src/shared/telemetry/telemetry.gen.ts",
        "generateNonCodeFiles": "ts-node ./scripts/build/generateNonCodeFiles.ts",
        "generateConfigurationAttributes": "ts-node ./scripts/build/generateConfigurationAttributes.ts",
        "newChange": "ts-node ./scripts/newChange.ts",
        "createRelease": "ts-node ./scripts/build/createRelease.ts",
        "serve": "webpack serve --config-name vue-hmr --mode development",
        "instrument": "nyc instrument --in-place ./dist/src",
        "report": "nyc report --reporter=html --reporter=json"
    },
    "devDependencies": {
<<<<<<< HEAD
        "@aws-toolkits/telemetry": "^1.0.120",
=======
        "@aws-toolkits/telemetry": "^1.0.117",
>>>>>>> d257102b
        "@cspotcode/source-map-support": "^0.8.1",
        "@sinonjs/fake-timers": "^8.1.0",
        "@types/adm-zip": "^0.4.34",
        "@types/async-lock": "^1.4.0",
        "@types/bytes": "^3.1.0",
        "@types/cross-spawn": "^6.0.0",
        "@types/fs-extra": "^9.0.11",
        "@types/glob": "^7.1.1",
        "@types/js-yaml": "^4.0.5",
        "@types/lodash": "^4.14.180",
        "@types/marked": "^4.0.2",
        "@types/mime-types": "^2.1.1",
        "@types/mocha": "^10.0.0",
        "@types/node": "^14.18.5",
        "@types/readline-sync": "^1.4.3",
        "@types/semver": "^7.3.6",
        "@types/sinon": "^10.0.5",
        "@types/sinonjs__fake-timers": "^8.1.1",
        "@types/tcp-port-used": "^1.0.1",
        "@types/uuid": "^8.3.3",
        "@types/vscode": "1.50.0",
        "@types/vscode-webview": "^1.57.1",
        "@types/xml2js": "^0.4.8",
        "@typescript-eslint/eslint-plugin": "^5.38.0",
        "@typescript-eslint/parser": "^5.38.0",
        "@vscode/codicons": "^0.0.32",
        "@vscode/test-electron": "^2.2.3",
        "@vue/compiler-sfc": "^3.2.40",
        "circular-dependency-plugin": "^5.2.2",
        "css-loader": "^6.5.1",
        "esbuild-loader": "2.20.0",
        "eslint": "^8.26.0",
        "eslint-config-prettier": "8.3",
        "eslint-plugin-header": "^3.1.1",
        "eslint-plugin-no-null": "^1.0.2",
        "glob": "^7.1.7",
        "husky": "^7.0.2",
        "json-schema-to-typescript": "^11.0.2",
        "marked": "^4.0.10",
        "mocha": "^10.1.0",
        "mocha-junit-reporter": "^2.0.0",
        "mocha-multi-reporters": "^1.5.1",
        "nyc": "^15.1.0",
        "prettier": "^2.7.1",
        "prettier-plugin-sh": "^0.8.1",
        "pretty-quick": "^3.1.0",
        "readline-sync": "^1.4.9",
        "sinon": "^14.0.0",
        "ts-mockito": "^2.5.0",
        "ts-node": "^10.7.0",
        "umd-compat-loader": "^2.1.2",
        "vsce": "^2.6.3",
        "vscode-nls-dev": "^3.3.1",
        "vue-loader": "^16.8.1",
        "vue-style-loader": "^4.1.3",
        "webfont": "^11.2.26",
        "webpack": "^5.76.3",
        "webpack-cli": "^4.9.1",
        "webpack-dev-server": "^4.9.2"
    },
    "dependencies": {
        "@aws-sdk/client-sso": "^3.181.0",
        "@aws-sdk/client-sso-oidc": "^3.181.0",
        "@aws-sdk/credential-provider-ini": "^3.46.0",
        "@aws-sdk/credential-provider-process": "^3.15.0",
        "@aws-sdk/credential-provider-sso": "^3.38.0",
        "@aws-sdk/util-arn-parser": "^3.46.0",
        "@iarna/toml": "^2.2.5",
        "adm-zip": "^0.5.9",
        "amazon-states-language-service": "^1.9.0",
        "async-lock": "^1.4.0",
        "aws-sdk": "^2.1267.0",
        "aws-ssm-document-language-service": "^1.0.0",
        "bytes": "^3.1.2",
        "cross-spawn": "^7.0.3",
        "fast-json-patch": "^3.1.1",
        "fs-extra": "^10.0.1",
        "got": "^11.8.5",
        "immutable": "^4.0.0",
        "js-yaml": "^4.1.0",
        "jsonc-parser": "^3.0.0",
        "lodash": "^4.17.21",
        "mime-types": "^2.1.32",
        "moment": "^2.29.4",
        "portfinder": "^1.0.25",
        "semver": "^7.3.5",
        "strip-ansi": "^5.2.0",
        "tcp-port-used": "^1.0.1",
        "typescript": "^4.8.4",
        "uuid": "^8.3.2",
        "vscode-languageclient": "^6.1.4",
        "vscode-languageserver": "^6.1.1",
        "vscode-languageserver-textdocument": "^1.0.3",
        "vscode-nls": "^5.2.0",
        "vue": "^3.2.31",
        "winston": "^3.7.1",
        "winston-transport": "^4.5.0",
        "xml2js": "^0.4.19",
        "yaml": "^1.9.2",
        "yaml-cfn": "^0.3.2"
    },
    "prettier": {
        "printWidth": 120,
        "trailingComma": "es5",
        "tabWidth": 4,
        "singleQuote": true,
        "semi": false,
        "bracketSpacing": true,
        "arrowParens": "avoid",
        "endOfLine": "lf"
    }
}<|MERGE_RESOLUTION|>--- conflicted
+++ resolved
@@ -3477,11 +3477,7 @@
         "report": "nyc report --reporter=html --reporter=json"
     },
     "devDependencies": {
-<<<<<<< HEAD
         "@aws-toolkits/telemetry": "^1.0.120",
-=======
-        "@aws-toolkits/telemetry": "^1.0.117",
->>>>>>> d257102b
         "@cspotcode/source-map-support": "^0.8.1",
         "@sinonjs/fake-timers": "^8.1.0",
         "@types/adm-zip": "^0.4.34",
