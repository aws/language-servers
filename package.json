--- conflicted
+++ resolved
@@ -30,16 +30,10 @@
         "test-integ": "npm run compile && npm run test-integ --workspaces --if-present",
         "test-unit": "npm run compile && npm run test-unit --workspaces --if-present",
         "test:coverage": "npm run compile && npm run test:coverage --workspaces --if-present",
-<<<<<<< HEAD
-        "coverage:report": "c8 report --reporter=html --reporter=text",
-        "coverage:check": "c8 check-coverage --lines 70 --functions 70 --branches 70 --statements 70",
+        "coverage:report": "npm run coverage:report --workspaces --if-present",
+        "coverage:check": "npm run coverage:check --workspaces --if-present",
         "package": "npm run compile && npm run package --workspaces --if-present",
         "ci:generate:agentic:attribution": "ts-node ./script/prepare-agentic-attribution-dependencies.ts && ./script/generate-agentic-attribution.sh && git restore package.json"
-=======
-        "coverage:report": "npm run coverage:report --workspaces --if-present",
-        "coverage:check": "npm run coverage:check --workspaces --if-present",
-        "package": "npm run compile && npm run package --workspaces --if-present"
->>>>>>> 9914de47
     },
     "dependencies": {
         "@aws/language-server-runtimes": "^0.2.116",
