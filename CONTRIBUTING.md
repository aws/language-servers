# Contributing Guidelines

Thank you for your interest in contributing to our project. Whether it's a bug report, new feature, correction, or additional
documentation, we greatly value feedback and contributions from our community.

Please read through this document before submitting any issues or pull requests to ensure we have all the necessary
information to effectively respond to your bug report or contribution.

## Reporting Bugs/Feature Requests

We welcome you to use the GitHub issue tracker to report bugs or suggest features.

When filing an issue, please check existing open, or recently closed, issues to make sure somebody else hasn't already
reported the issue. Please try to include as much information as you can. Details like these are incredibly useful:

-   A reproducible test case or series of steps
-   The version of our code being used
-   Any modifications you've made relevant to the bug
-   Anything unusual about your environment or deployment

## Contributing via Pull Requests

Contributions via pull requests are much appreciated. Before sending us a pull request, please ensure that:

1. You are working against the latest source on the _main_ branch.
2. You check existing open, and recently merged, pull requests to make sure someone else hasn't addressed the problem already.
3. You open an issue to discuss any significant work - we would hate for your time to be wasted.

To send us a pull request, please:

1. Fork the repository.
2. Modify the source; please focus on the specific change you are contributing. If you also reformat all the code, it will be hard for us to focus on your change.
3. Ensure local tests pass.
4. Commit to your fork using clear commit messages.
5. Send us a pull request, answering any default questions in the pull request interface.
6. Pay attention to any automated CI failures reported in the pull request, and stay involved in the conversation.

GitHub provides additional document on [forking a repository](https://help.github.com/articles/fork-a-repo/) and
[creating a pull request](https://help.github.com/articles/creating-a-pull-request/).

## Finding contributions to work on

Looking at the existing issues is a great way to find something to contribute on. As our projects, by default, use the default GitHub issue labels (enhancement/bug/duplicate/help wanted/invalid/question/wontfix), looking at any 'help wanted' issues is a great place to start.

## Code of Conduct

This project has adopted the [Amazon Open Source Code of Conduct](https://aws.github.io/code-of-conduct).
For more information see the [Code of Conduct FAQ](https://aws.github.io/code-of-conduct-faq) or contact
opensource-codeofconduct@amazon.com with any additional questions or comments.

## Licensing

See the [LICENSE](LICENSE) file for our project's licensing. We will ask you to confirm the licensing of your contribution.

## Pre-Requisites + Initial Setup

-   `node` version 18+
-   `npm`
-   VSCode (recommended)

Run:

```
git clone git@github.com:aws/language-servers.git

cd language-servers

npm install
```

## Package naming
When creating new sub-packages, take into account the following naming guidelines: 
* If package is intended for publishing and distribution on NPM JS, use `@aws/` prefix. E.g. `@aws/<name>`.
* If package is not intended to be published, use the `@amzn/` prefix. E.g. `@amzn/<name>`

## Building the Repo

```bash
npm run compile
```

Builds are typically incremental. If you need to recompile (for example when you switch branches):

```bash
npm run clean
npm run compile
```

Language servers are built into their own packages (under ./server).

A separate set of packages (under ./app) then instantiate these language servers. These packages are packaged into standalone javascript application servers, with the intention of being integrated into IDEs. Packaging is performed with Webpack. These bundles require nodejs to be installed on the system they are run on. By default, bundles are produced in `./app/**/build/*` directories can be started as node applications, for example:

```
node ./app/aws-lsp-codewhisperer-binary/aws-lsp-codewhisperer-token-binary.js --stdio
```

<<<<<<< HEAD
to ensure the standalone language server is compressed even more you can do:

```bash
pkg --compress GZip .
```
### Building Codewhisperer-Streaming client

The Transform features rely on the `codewhisperer-streaming` service, who's client
is generated from the service's smithy models and placed in
`src.gen/@amzn/codewhisperer-streaming`.

This client is a standalone npm project in typescript, and it is added to
the project as a workspace in the project's root `package.json` with the line `"workspaces": [ ..., "src.gen/@amzn/codewhisperer-streaming" ]`.
The client may be manually built using `npm run build -w @amzn/codewhisperer-streaming"`.
The `generateClients` run script ensures that this dependency is
built before the toolkit project itself. Workspaces are automatically ready to
be imported in the root toolkit project by their declared package.json name,
(`@amzn/codewhisperer-streaming` in this case).

=======
>>>>>>> 00cc48c1
## Running + Debugging

> **NOTE**: Ensure your VSCode workspace is the root folder or else certain functionality may not work.

### With Minimal VSCode Client

This repo contains a minimal vscode client that can be used to easily run and
debug changes to this language server.

1. In the `Run & Debug` menu, run `"Launch as VSCode Extension + Debugging"`
2. Set breakpoints in `src` where needed.

### With VSCode Toolkit Extension

The VSCode Toolkit Extension can start the AWS Documents Language Server itself.
This will explain how to setup the extension to run with the language server
and be able to debug it all.

1. Clone the [`language-servers`](https://github.com/aws/language-servers) repo:

    ```
    git clone git@github.com:aws/language-servers.git

    cd language-servers
    ```

2. Run:

    ```console
    npm install
    npm run watch
    ```

3. Start the extension in `Run & Debug` using the `"Hello World"` launch config.
   A new window will open.

### With CodeWhisperer Server in VSCode

1. In the `Run & Debug` menu, run `"CodeWhisperer Server"`
2. Set breakpoints in `src` where needed
3. Check the logs in `"AWS Documents Language Server"` output window.

> **NOTE**: If you see "Recommendation failure: Error: Authorization failed, bearer token is not set" errors, make sure to authenticate using `"AWS LSP - Obtain bearer token and send to LSP server"` command.

## Testing

### Running Tests

#### Running Tests from the Command Line

```bash
npm test
```

---

### Writing Tests

-   The modules used in testing are:

    -   `mocha`: Testing framework
    -   `chai`: For assertions
    -   `sinon`: stub/mock/spy

-   The design of the source code is written with [dependency injection](https://en.wikipedia.org/wiki/Dependency_injection)
    in mind.
    _ An object or function receives other objects or functions
    for functionality that it depends on, instead of all functionality
    existing statically in one place.
    _ This simplifies testing and influences how tests are to be written.

#### How To Use `sinon`

`sinon` is a module that allows you to create spies, stubs and mocks.
These are the core components that complement the testing of a dependency injection designed project.

The following is a quick summary of how to use `sinon` in this project.

**Summary:**

```typescript
// Use to stub interfaces (must explicitly set type in declaration)
stubInterface()

stub(new MyClass()) // Use to stub objects

stub(myFunc) // Use to stub functions

// Explicitly typing
let myClassStub: SinonStubbedInstance<MyClass>
// vs
let myClassStub: MyClass
// will have an impact on compilation and method completion
```

**Imports:**

```typescript
import { stubInterface } from 'ts-sinon' // Only use this module for `stubInterface`
import { SinonStubbedInstance, SinonStubbedMember, createStubInstance, stub } from 'sinon'
```

**Object Instance Stub:**

```typescript
let myClassStub: SinonStubbedInstance<MyClass> = stub(new MyClass())
// Do this if you want myFunc() to execute its actual functionality
myClassStub.myFunc.callThrough()

// Or if you plan to only explicitly stub return values
// it is safer/easier to do the following.
// Note we are not creating a new instance of MyClass here.
let myClassStub: SinonStubbedInstance<MyClass> = createStubInstance(MyClass)
myClassStub.myFunc.returns(3)
```

**Interface Stub:**

```typescript
// Note the need for `ts-sinon.stubInterface()` to stub interfaces.
// `sinon` does not provide the ability to stub interfaces.
let myInterfaceStub: SinonStubbedInstance<MyInterface> = stubInterface()

myInterfaceStub.someFunctionItDefined.returns('my value')
```

**Function Stub:**

```typescript
interface myFuncInterface {
    (x: string): string
}
myFunc: myFuncInterface = (x: string) => {
    return x
}

// Note `SinonStubedMember` instead of `SinonStubbedInstance` for functions
const myFuncStub: SinonStubbedMember<myFuncI> = stub(myFunc)

// Must explicitly type with `SinonStubbedMember` on assignment for this to pass linting
myFuncStub.callThrough()
```

**Resetting `callThrough()`:**

If you use `callThrough()` on a stubbed object and then want to have it return
a custom value with `returns()`. You must first call `resetBehaviour()`, then `returns()` will work.

```typescript
const myStubbedFunc = stub()
myStubbedFunc.callThrough()
myStubbedFunc.resetBehaviour()
myStubbedFunc.returns()
```

---

## Troubleshooting

### Viewing Logs in VSCode

-   Change the setting `awsDocuments.trace.server` to `"verbose"`. This shows all communication between the client and server.
-   In the top left menu bar: `View > Output`
-   Select `"AWS Documents Language Server"` from the dropdown menu in the topright.

## Developer Notes

### Develop and test Language servers with Language Server Runtimes locally

Language servers developed in this package can be built for different runtimes developed in [Language Server Runtimes](https://github.com/aws/language-server-runtimes) project.

`Language Server Runtimes` provides a set of interfaces and constructs that can be used to inject cross-platform implementations of features, reused across language servers. Using runtime constructs, Language Servers could be built and packages into artifact of different formats: standalone bundle formats as explained earlier in this document, or packages as Javascript Webworker bundle.

This Language Servers repository includes set of packages, which demonstrate how to build Language server together with specific runtime. See [Building the Repo](#building-the-repo) section in this guide.

#### Developing both Language Servers and Runtimes projects

Sometimes there is a need to build and develop both Language Servers with Language Server Runtimes projects. Since [`language-server-runtimes`](https://github.com/aws/language-server-runtimes) is used as an nmp dependency, it can be developed using `npm link` in this repo.

1. Clone the [`language-servers`](https://github.com/aws/language-servers) and the [`language-server-runtimes`](https://github.com/aws/language-server-runtimes) repos:

    ```bash
    git clone git@github.com:aws/language-servers.git
    git clone git@github.com:aws/language-server-runtimes.git
    ```

2. Install dependencies in `language-server-runtimes` folder. Create `npm link` for it, if you plan to modify it for development and testing purposes.

**Note**: Since v0.2.3, we need to create a link to `/language-server-runtimes/runtimes/out` directory, due to monorepo structure of `language-server-runtimes` project.

    ```bash
    cd language-server-runtimes && npm install && cd ./runtimes && npm run prepub && cd ./out && npm link
    ```

3. Install dependencies in `language-servers` folder:

    ```bash
    cd ../language-servers && npm install
    ```

4. Use npm link to `language-server-runtimes`:

    ```bash
    npm link @aws/language-server-runtimes
    ```

5. Build server bundles:

    ```bash
    npm run package
    ```

Using local checkout of `language-server-runtimes` you can iterate or experiment with both projects and produce working language server builds locally. Built servers can be found in `./app/**/build` folder.<|MERGE_RESOLUTION|>--- conflicted
+++ resolved
@@ -94,28 +94,6 @@
 node ./app/aws-lsp-codewhisperer-binary/aws-lsp-codewhisperer-token-binary.js --stdio
 ```
 
-<<<<<<< HEAD
-to ensure the standalone language server is compressed even more you can do:
-
-```bash
-pkg --compress GZip .
-```
-### Building Codewhisperer-Streaming client
-
-The Transform features rely on the `codewhisperer-streaming` service, who's client
-is generated from the service's smithy models and placed in
-`src.gen/@amzn/codewhisperer-streaming`.
-
-This client is a standalone npm project in typescript, and it is added to
-the project as a workspace in the project's root `package.json` with the line `"workspaces": [ ..., "src.gen/@amzn/codewhisperer-streaming" ]`.
-The client may be manually built using `npm run build -w @amzn/codewhisperer-streaming"`.
-The `generateClients` run script ensures that this dependency is
-built before the toolkit project itself. Workspaces are automatically ready to
-be imported in the root toolkit project by their declared package.json name,
-(`@amzn/codewhisperer-streaming` in this case).
-
-=======
->>>>>>> 00cc48c1
 ## Running + Debugging
 
 > **NOTE**: Ensure your VSCode workspace is the root folder or else certain functionality may not work.
