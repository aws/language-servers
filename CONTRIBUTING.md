# Contributing Guidelines

Thank you for your interest in contributing to our project. Whether it's a bug report, new feature, correction, or additional
documentation, we greatly value feedback and contributions from our community.

Please read through this document before submitting any issues or pull requests to ensure we have all the necessary
information to effectively respond to your bug report or contribution.

## Reporting Bugs/Feature Requests

We welcome you to use the GitHub issue tracker to report bugs or suggest features.

When filing an issue, please check existing open, or recently closed, issues to make sure somebody else hasn't already
reported the issue. Please try to include as much information as you can. Details like these are incredibly useful:

-   A reproducible test case or series of steps
-   The version of our code being used
-   Any modifications you've made relevant to the bug
-   Anything unusual about your environment or deployment

## Contributing via Pull Requests

Contributions via pull requests are much appreciated. Before sending us a pull request, please ensure that:

1. You are working against the latest source on the _main_ branch.
2. You check existing open, and recently merged, pull requests to make sure someone else hasn't addressed the problem already.
3. You open an issue to discuss any significant work - we would hate for your time to be wasted.

To send us a pull request, please:

1. Fork the repository.
2. Modify the source; please focus on the specific change you are contributing. If you also reformat all the code, it will be hard for us to focus on your change.
3. Ensure local tests pass.
4. Commit to your fork using clear commit messages.
5. Send us a pull request, answering any default questions in the pull request interface.
6. Pay attention to any automated CI failures reported in the pull request, and stay involved in the conversation.

GitHub provides additional document on [forking a repository](https://help.github.com/articles/fork-a-repo/) and
[creating a pull request](https://help.github.com/articles/creating-a-pull-request/).

## Finding contributions to work on

Looking at the existing issues is a great way to find something to contribute on. As our projects, by default, use the default GitHub issue labels (enhancement/bug/duplicate/help wanted/invalid/question/wontfix), looking at any 'help wanted' issues is a great place to start.

## Code of Conduct

This project has adopted the [Amazon Open Source Code of Conduct](https://aws.github.io/code-of-conduct).
For more information see the [Code of Conduct FAQ](https://aws.github.io/code-of-conduct-faq) or contact
opensource-codeofconduct@amazon.com with any additional questions or comments.

## Licensing

See the [LICENSE](LICENSE) file for our project's licensing. We will ask you to confirm the licensing of your contribution.

## Pre-Requisites + Initial Setup

-   `node` version 18+
-   `npm`
-   VSCode (recommended)

Run:

```
git clone git@github.com:aws/language-servers.git

cd language-servers

npm install
```

## Package naming
When creating new sub-packages, take into account the following naming guidelines: 
* If package is intended for publishing and distribution on NPM JS, use `@aws/` prefix. E.g. `@aws/<name>`.
* If package is not intended to be published, use the `@amzn/` prefix. E.g. `@amzn/<name>`

## Building the Repo

```bash
npm run compile
```

Builds are typically incremental. If you need to recompile (for example when you switch branches):

```bash
npm run clean
npm run compile
```

Language servers are built into their own packages (under ./server).

<<<<<<< HEAD
A separate set of packages (under ./app) then instantiate these language servers. These packages are packaged into standalone javascript application servers, with the intention of being integrated into IDEs. Packaging is performed with Webpack. These bundles require nodejs to be installed on the system they are run on. By default, bundles are produced in `./app/**/build/*` directories can be started as node applications, for example:

```
node ./app/aws-lsp-codewhisperer-binary/aws-lsp-codewhisperer-token-binary.js --stdio
```

=======
A separate set of packages (under ./app) then instantiate these language servers. These packages are packaged into standalone runtime node applications, with the intention of being integrated into IDEs. Packaging is performed using Webpack bundler. These bundles require NodeJS to be installed on the system they are run on to start language server program.

>>>>>>> 0eb3a96d
## Running + Debugging

> **NOTE**: Ensure your VSCode workspace is the root folder or else certain functionality may not work.

### With Minimal VSCode Client

This repo contains a minimal vscode client that can be used to easily run and
debug changes to this language server.

1. In the `Run & Debug` menu, run `"Launch as VSCode Extension + Debugging"`
2. Set breakpoints in `src` where needed.

### With VSCode Toolkit Extension

The VSCode Toolkit Extension can start the AWS Documents Language Server itself.
This will explain how to setup the extension to run with the language server
and be able to debug it all.

1. Clone the [`language-servers`](https://github.com/aws/language-servers) repo:

    ```
    git clone git@github.com:aws/language-servers.git

    cd language-servers
    ```

2. Run:

    ```console
    npm install
    npm run watch
    ```

3. Start the extension in `Run & Debug` using the `"Hello World"` launch config.
   A new window will open.

### With CodeWhisperer Server in VSCode

1. In the `Run & Debug` menu, run `"CodeWhisperer Server"`
2. Set breakpoints in `src` where needed
3. Check the logs in `"AWS Documents Language Server"` output window.

> **NOTE**: If you see "Recommendation failure: Error: Authorization failed, bearer token is not set" errors, make sure to authenticate using `"AWS LSP - Obtain bearer token and send to LSP server"` command.

## Testing

### Running Tests

#### Running Tests from the Command Line

```bash
npm test
```

---

### Writing Tests

-   The modules used in testing are:

    -   `mocha`: Testing framework
    -   `chai`: For assertions
    -   `sinon`: stub/mock/spy

-   The design of the source code is written with [dependency injection](https://en.wikipedia.org/wiki/Dependency_injection)
    in mind.
    _ An object or function receives other objects or functions
    for functionality that it depends on, instead of all functionality
    existing statically in one place.
    _ This simplifies testing and influences how tests are to be written.

#### How To Use `sinon`

`sinon` is a module that allows you to create spies, stubs and mocks.
These are the core components that complement the testing of a dependency injection designed project.

The following is a quick summary of how to use `sinon` in this project.

**Summary:**

```typescript
// Use to stub interfaces (must explicitly set type in declaration)
stubInterface()

stub(new MyClass()) // Use to stub objects

stub(myFunc) // Use to stub functions

// Explicitly typing
let myClassStub: SinonStubbedInstance<MyClass>
// vs
let myClassStub: MyClass
// will have an impact on compilation and method completion
```

**Imports:**

```typescript
import { stubInterface } from 'ts-sinon' // Only use this module for `stubInterface`
import { SinonStubbedInstance, SinonStubbedMember, createStubInstance, stub } from 'sinon'
```

**Object Instance Stub:**

```typescript
let myClassStub: SinonStubbedInstance<MyClass> = stub(new MyClass())
// Do this if you want myFunc() to execute its actual functionality
myClassStub.myFunc.callThrough()

// Or if you plan to only explicitly stub return values
// it is safer/easier to do the following.
// Note we are not creating a new instance of MyClass here.
let myClassStub: SinonStubbedInstance<MyClass> = createStubInstance(MyClass)
myClassStub.myFunc.returns(3)
```

**Interface Stub:**

```typescript
// Note the need for `ts-sinon.stubInterface()` to stub interfaces.
// `sinon` does not provide the ability to stub interfaces.
let myInterfaceStub: SinonStubbedInstance<MyInterface> = stubInterface()

myInterfaceStub.someFunctionItDefined.returns('my value')
```

**Function Stub:**

```typescript
interface myFuncInterface {
    (x: string): string
}
myFunc: myFuncInterface = (x: string) => {
    return x
}

// Note `SinonStubedMember` instead of `SinonStubbedInstance` for functions
const myFuncStub: SinonStubbedMember<myFuncI> = stub(myFunc)

// Must explicitly type with `SinonStubbedMember` on assignment for this to pass linting
myFuncStub.callThrough()
```

**Resetting `callThrough()`:**

If you use `callThrough()` on a stubbed object and then want to have it return
a custom value with `returns()`. You must first call `resetBehaviour()`, then `returns()` will work.

```typescript
const myStubbedFunc = stub()
myStubbedFunc.callThrough()
myStubbedFunc.resetBehaviour()
myStubbedFunc.returns()
```

---

## Troubleshooting

### Viewing Logs in VSCode

-   Change the setting `awsDocuments.trace.server` to `"verbose"`. This shows all communication between the client and server.
-   In the top left menu bar: `View > Output`
-   Select `"AWS Documents Language Server"` from the dropdown menu in the topright.

## Developer Notes

### Develop and test Language servers with Language Server Runtimes locally

Language servers developed in this package can be built for different runtimes developed in [Language Server Runtimes](https://github.com/aws/language-server-runtimes) project.

<<<<<<< HEAD
`Language Server Runtimes` provides a set of interfaces and constructs that can be used to inject cross-platform implementations of features, reused across language servers. Using runtime constructs, Language Servers could be built and packages into artifact of different formats: bundles formats as explained earlier in this document, or packages as Javascript Webworker bundle.
=======
`Language Server Runtimes` provides a set of interfaces and constructs that can be used to inject cross-platform implementations of features, reused across language servers. Using runtime constructs, Language Servers could be built and packages into artifact of different formats: standalone bundle formats as explained earlier in this document, or packages as Javascript Webworker bundle.
>>>>>>> 0eb3a96d

This Language Servers repository includes set of packages, which demonstrate how to build Language server together with specific runtime. See [Building the Repo](#building-the-repo) section in this guide.

#### Developing both Language Servers and Runtimes projects

Sometimes there is a need to build and develop both Language Servers with Language Server Runtimes projects. Since [`language-server-runtimes`](https://github.com/aws/language-server-runtimes) is used as an nmp dependency, it can be developed using `npm link` in this repo.

1. Clone the [`language-servers`](https://github.com/aws/language-servers) and the [`language-server-runtimes`](https://github.com/aws/language-server-runtimes) repos:

    ```bash
    git clone git@github.com:aws/language-servers.git
    git clone git@github.com:aws/language-server-runtimes.git
    ```

2. Install dependencies in `language-server-runtimes` folder. Create `npm link` for it, if you plan to modify it for development and testing purposes.

**Note**: Since v0.2.3, we need to create a link to `/language-server-runtimes/runtimes/out` directory, due to monorepo structure of `language-server-runtimes` project.

    ```bash
    cd language-server-runtimes && npm install && cd ./runtimes && npm run prepub && cd ./out && npm link
    ```

3. Install dependencies in `language-servers` folder:

    ```bash
    cd ../language-servers && npm install
    ```

4. Use npm link to `language-server-runtimes`:

    ```bash
    npm link @aws/language-server-runtimes
    ```

5. Build server bundles:

    ```bash
    npm run package
    ```

Using local checkout of `language-server-runtimes` you can iterate or experiment with both projects and produce working language server builds locally. Built servers can be found in `./app/**/build` folder.<|MERGE_RESOLUTION|>--- conflicted
+++ resolved
@@ -88,17 +88,12 @@
 
 Language servers are built into their own packages (under ./server).
 
-<<<<<<< HEAD
 A separate set of packages (under ./app) then instantiate these language servers. These packages are packaged into standalone javascript application servers, with the intention of being integrated into IDEs. Packaging is performed with Webpack. These bundles require nodejs to be installed on the system they are run on. By default, bundles are produced in `./app/**/build/*` directories can be started as node applications, for example:
 
 ```
 node ./app/aws-lsp-codewhisperer-binary/aws-lsp-codewhisperer-token-binary.js --stdio
 ```
 
-=======
-A separate set of packages (under ./app) then instantiate these language servers. These packages are packaged into standalone runtime node applications, with the intention of being integrated into IDEs. Packaging is performed using Webpack bundler. These bundles require NodeJS to be installed on the system they are run on to start language server program.
-
->>>>>>> 0eb3a96d
 ## Running + Debugging
 
 > **NOTE**: Ensure your VSCode workspace is the root folder or else certain functionality may not work.
@@ -270,11 +265,7 @@
 
 Language servers developed in this package can be built for different runtimes developed in [Language Server Runtimes](https://github.com/aws/language-server-runtimes) project.
 
-<<<<<<< HEAD
-`Language Server Runtimes` provides a set of interfaces and constructs that can be used to inject cross-platform implementations of features, reused across language servers. Using runtime constructs, Language Servers could be built and packages into artifact of different formats: bundles formats as explained earlier in this document, or packages as Javascript Webworker bundle.
-=======
 `Language Server Runtimes` provides a set of interfaces and constructs that can be used to inject cross-platform implementations of features, reused across language servers. Using runtime constructs, Language Servers could be built and packages into artifact of different formats: standalone bundle formats as explained earlier in this document, or packages as Javascript Webworker bundle.
->>>>>>> 0eb3a96d
 
 This Language Servers repository includes set of packages, which demonstrate how to build Language server together with specific runtime. See [Building the Repo](#building-the-repo) section in this guide.
 
