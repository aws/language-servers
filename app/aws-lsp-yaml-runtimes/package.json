{
    "name": "@aws/lsp-yaml-runtimes",
    "version": "0.0.1",
    "description": "YAML Language Server Runtimes",
    "main": "out/index.js",
    "scripts": {
        "compile": "tsc --build",
        "package": "npm run compile && npm run webpack",
        "test": "npm run test-integ",
        "test-integ": "npm run package && mocha --timeout 8000 \"./out/**/*Integ.test.js\" --retries 2",
        "webpack": "webpack"
    },
    "dependencies": {
<<<<<<< HEAD
        "@aws/language-server-runtimes": "^0.2.70",
=======
        "@aws/language-server-runtimes": "^0.2.71",
>>>>>>> 294bfec8
        "@aws/lsp-yaml": "*"
    },
    "devDependencies": {
        "@types/chai": "^4.3.5",
        "@types/chai-as-promised": "^7.1.5",
        "@types/mocha": "^10.0.9",
        "chai": "^4.3.7",
        "chai-as-promised": "^7.1.1",
        "mocha": "^11.0.1",
        "ts-loader": "^9.4.4",
        "ts-lsp-client": "^1.0.3",
        "umd-compat-loader": "^2.1.2",
        "webpack": "^5.94.0",
        "webpack-cli": "^6.0.1"
    }
}<|MERGE_RESOLUTION|>--- conflicted
+++ resolved
@@ -11,11 +11,7 @@
         "webpack": "webpack"
     },
     "dependencies": {
-<<<<<<< HEAD
-        "@aws/language-server-runtimes": "^0.2.70",
-=======
         "@aws/language-server-runtimes": "^0.2.71",
->>>>>>> 294bfec8
         "@aws/lsp-yaml": "*"
     },
     "devDependencies": {
