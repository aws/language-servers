--- conflicted
+++ resolved
@@ -11,11 +11,7 @@
         "serve:webpack": "NODE_ENV=development webpack serve"
     },
     "dependencies": {
-<<<<<<< HEAD
-        "@aws/language-server-runtimes": "^0.2.95",
-=======
         "@aws/language-server-runtimes": "^0.2.97",
->>>>>>> 25e7a5ab
         "@aws/lsp-json": "*",
         "@aws/lsp-yaml": "*"
     },
