{
    "name": "@aws/lsp-json-runtimes",
    "version": "0.0.1",
    "description": "JSON Language Server Runtimes",
    "main": "out/index.js",
    "scripts": {
        "compile": "tsc --build",
        "package": "npm run compile && npm run webpack",
        "test": "npm run test-integ",
        "test-integ": "npm run package && mocha --timeout 5000 \"./out/**/*Integ.test.js\" --retries 2",
        "webpack": "webpack"
    },
    "dependencies": {
<<<<<<< HEAD
        "@aws/language-server-runtimes": "^0.2.124",
=======
        "@aws/language-server-runtimes": "^0.2.128",
>>>>>>> 62d48e50
        "@aws/lsp-json": "*"
    },
    "devDependencies": {
        "@types/chai": "^4.3.5",
        "@types/chai-as-promised": "^7.1.5",
        "@types/mocha": "^10.0.9",
        "chai": "^4.3.7",
        "chai-as-promised": "^7.1.1",
        "mocha": "^11.0.1",
        "ts-loader": "^9.4.4",
        "ts-lsp-client": "^1.0.3",
        "webpack": "^5.94.0",
        "webpack-cli": "^6.0.1"
    }
}<|MERGE_RESOLUTION|>--- conflicted
+++ resolved
@@ -11,11 +11,7 @@
         "webpack": "webpack"
     },
     "dependencies": {
-<<<<<<< HEAD
-        "@aws/language-server-runtimes": "^0.2.124",
-=======
         "@aws/language-server-runtimes": "^0.2.128",
->>>>>>> 62d48e50
         "@aws/lsp-json": "*"
     },
     "devDependencies": {
