{
    "name": "@aws/lsp-identity-runtimes",
    "version": "0.1.0",
    "description": "Identity Server Runtimes",
    "main": "out/standalone.js",
    "scripts": {
        "compile": "tsc --build"
    },
    "dependencies": {
<<<<<<< HEAD
        "@aws/language-server-runtimes": "^0.2.95",
=======
        "@aws/language-server-runtimes": "^0.2.97",
>>>>>>> 25e7a5ab
        "@aws/lsp-identity": "^0.0.1"
    }
}<|MERGE_RESOLUTION|>--- conflicted
+++ resolved
@@ -7,11 +7,7 @@
         "compile": "tsc --build"
     },
     "dependencies": {
-<<<<<<< HEAD
-        "@aws/language-server-runtimes": "^0.2.95",
-=======
         "@aws/language-server-runtimes": "^0.2.97",
->>>>>>> 25e7a5ab
         "@aws/lsp-identity": "^0.0.1"
     }
 }