--- conflicted
+++ resolved
@@ -7,12 +7,7 @@
         "compile": "tsc --build"
     },
     "dependencies": {
-<<<<<<< HEAD
-        "@aws/aws-lsp-identity": "^0.0.1",
-        "@aws/language-server-runtimes": "^0.2.23"
-=======
-        "@aws/language-server-runtimes": "^0.2.20",
+        "@aws/language-server-runtimes": "^0.2.23",
         "@aws/lsp-identity": "^0.0.1"
->>>>>>> fb79a2ce
     }
 }