--- conflicted
+++ resolved
@@ -6,12 +6,8 @@
     QChatServerProxy,
     QConfigurationServerTokenProxy,
     QNetTransformServerTokenProxy,
-<<<<<<< HEAD
     WorkspaceContextServerTokenProxy,
-} from '@aws/lsp-codewhisperer/out/language-server/proxy-server'
-=======
 } from '@aws/lsp-codewhisperer'
->>>>>>> c1aaec06
 import { IdentityServer } from '@aws/lsp-identity'
 
 const MAJOR = 0
