import { standalone } from '@aws/language-server-runtimes/runtimes'
import { RuntimeProps } from '@aws/language-server-runtimes/runtimes/runtime'
import {
    CodeWhispererSecurityScanServerTokenProxy,
    CodeWhispererServerTokenProxy,
    QChatServerProxy,
    QConfigurationServerTokenProxy,
    QNetTransformServerTokenProxy,
    WorkspaceContextServerTokenProxy,
} from '@aws/lsp-codewhisperer/out/language-server/proxy-server'
import { IdentityServer } from '@aws/lsp-identity'

const MAJOR = 0
const MINOR = 1
const PATCH = 0
const VERSION = `${MAJOR}.${MINOR}.${PATCH}`

const props: RuntimeProps = {
    version: VERSION,
    servers: [
        CodeWhispererServerTokenProxy,
        CodeWhispererSecurityScanServerTokenProxy,
        QConfigurationServerTokenProxy,
        QNetTransformServerTokenProxy,
        QChatServerProxy,
<<<<<<< HEAD
        WorkspaceContextServerTokenProxy,
=======
        IdentityServer.create,
>>>>>>> c048158b
    ],
    name: 'AWS CodeWhisperer',
}
standalone(props)<|MERGE_RESOLUTION|>--- conflicted
+++ resolved
@@ -23,11 +23,8 @@
         QConfigurationServerTokenProxy,
         QNetTransformServerTokenProxy,
         QChatServerProxy,
-<<<<<<< HEAD
         WorkspaceContextServerTokenProxy,
-=======
         IdentityServer.create,
->>>>>>> c048158b
     ],
     name: 'AWS CodeWhisperer',
 }
