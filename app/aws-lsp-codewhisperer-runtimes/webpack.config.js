--- conflicted
+++ resolved
@@ -1,4 +1,6 @@
 var path = require('path')
+const webpack = require('webpack')
+const HtmlWebpackPlugin = require('html-webpack-plugin')
 
 const baseConfig = {
     mode: 'production',
@@ -22,32 +24,10 @@
         ],
     },
     output: {
-<<<<<<< HEAD
-        path: path.resolve(__dirname, 'dist'),
-        filename: '[name].js',
-    },
-    resolve: {
-        fallback: {
-            path: 'path-browserify',
-            os: 'os-browserify',
-            https: 'https-browserify',
-            http: 'stream-http',
-            crypto: 'crypto-browserify',
-            stream: 'stream-browserify',
-            fs: path.resolve(__dirname, 'src/mock-fs.js'),
-            child_process: false,
-            vm: false,
-            dns: false,
-            zlib: false,
-            net: false,
-            tls: false,
-            http2: false,
-=======
         path: __dirname,
         globalObject: 'this',
         library: {
             type: 'umd',
->>>>>>> 9aeb127a
         },
     },
     target: 'node',
@@ -76,4 +56,126 @@
     target: 'node',
 }
 
-module.exports = [nodeJsBearerTokenBundleConfig]+const nodeJsIamBundleConfig = {
+    ...baseConfig,
+    entry: {
+        'aws-lsp-codewhisperer-iam-binary': path.join(__dirname, 'src/iam-standalone.ts'),
+    },
+    target: 'node',
+}
+
+const isDevelopment = false
+
+// bundles webworker
+const webworkerConfig = {
+    mode: isDevelopment ? 'development' : 'production',
+    devtool: isDevelopment ? 'inline-source-map' : undefined,
+    optimization: {
+        minimize: !isDevelopment,
+        realContentHash: false,
+    },
+    entry: {
+        worker: './src/iam-webworker.ts',
+    },
+    output: {
+        path: path.resolve(__dirname, 'dist'),
+        filename: '[name].js',
+    },
+    resolve: {
+        fallback: {
+            path: 'path-browserify',
+            os: 'os-browserify',
+            https: 'https-browserify',
+            http: 'stream-http',
+            crypto: 'crypto-browserify',
+            stream: 'stream-browserify',
+            fs: path.resolve(__dirname, 'src/mock-fs.js'),
+            child_process: false,
+            vm: false,
+            dns: false,
+            zlib: false,
+            net: false,
+            tls: false,
+            http2: false,
+        },
+        extensions: ['.ts', '.tsx', '.js', '.jsx'],
+    },
+    module: {
+        parser: {
+            javascript: {
+                importMeta: false,
+            },
+        },
+        rules: [
+            {
+                test: /\.(ts|tsx)$/,
+                loader: 'ts-loader',
+                exclude: /node_modules/,
+            },
+        ],
+    },
+    plugins: [
+        new webpack.ProvidePlugin({
+            process: 'process/browser',
+        }),
+    ],
+}
+
+// bundles main web page (running webworker) and serves it on localhost
+const mainWebpageConfig = {
+    mode: isDevelopment ? 'development' : 'production',
+    devtool: isDevelopment ? 'inline-source-map' : undefined,
+    optimization: {
+        minimize: !isDevelopment,
+        realContentHash: false,
+    },
+    entry: {
+        main: './src/main.ts',
+    },
+    output: {
+        path: path.resolve(__dirname, 'dist'),
+        filename: '[name].js',
+    },
+    resolve: {
+        ...baseConfig.resolve,
+    },
+    module: {
+        parser: {
+            javascript: {
+                importMeta: false,
+            },
+        },
+        rules: [
+            {
+                test: /\.(ts|tsx)$/,
+                loader: 'ts-loader',
+                exclude: /node_modules/,
+            },
+            {
+                test: /\.html$/i,
+                loader: 'html-loader',
+            },
+        ],
+    },
+    plugins: [
+        new HtmlWebpackPlugin({
+            template: path.join(__dirname, 'public', 'index.html'),
+            filename: 'index.html',
+        }),
+    ],
+    devServer: {
+        allowedHosts: 'all',
+        headers: {
+            'Access-Control-Allow-Origin': '*',
+        },
+        host: '127.0.0.1',
+        port: 8080,
+        webSocketServer: 'ws',
+        server: 'http',
+        client: {
+            overlay: false, // Disables the red error overlay
+        },
+    },
+}
+
+module.exports = [nodeJsBearerTokenBundleConfig, nodeJsIamBundleConfig, webworkerConfig, mainWebpageConfig]