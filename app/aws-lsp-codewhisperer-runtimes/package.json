--- conflicted
+++ resolved
@@ -15,11 +15,7 @@
         "local-build": "node scripts/local-build.js"
     },
     "dependencies": {
-<<<<<<< HEAD
-        "@aws/language-server-runtimes": "^0.2.95",
-=======
         "@aws/language-server-runtimes": "^0.2.97",
->>>>>>> 25e7a5ab
         "@aws/lsp-codewhisperer": "*",
         "@aws/lsp-codewhisperer-runtimes": "file:",
         "copyfiles": "^2.4.1",
