--- conflicted
+++ resolved
@@ -12,11 +12,7 @@
         "webpack": "webpack"
     },
     "dependencies": {
-<<<<<<< HEAD
-        "@aws/language-server-runtimes": "^0.2.97",
-=======
         "@aws/language-server-runtimes": "^0.2.98",
->>>>>>> 9b2490e7
         "@aws/lsp-antlr4": "*",
         "antlr4-c3": "^3.4.1",
         "antlr4ng": "^3.0.4"
