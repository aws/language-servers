--- conflicted
+++ resolved
@@ -11,11 +11,7 @@
         "package": "npm run compile && npm run compile:webpack"
     },
     "dependencies": {
-<<<<<<< HEAD
-        "@aws/language-server-runtimes": "^0.2.124",
-=======
         "@aws/language-server-runtimes": "^0.2.128",
->>>>>>> 62d48e50
         "@aws/lsp-partiql": "^0.0.5"
     },
     "devDependencies": {
