--- conflicted
+++ resolved
@@ -12,11 +12,7 @@
     },
     "dependencies": {
         "@aws/language-server-runtimes": "0.3.6",
-<<<<<<< HEAD
-        "@aws/lsp-partiql": "^0.0.18"
-=======
         "@aws/lsp-partiql": "0.0.19"
->>>>>>> 037898e6
     },
     "devDependencies": {
         "ts-loader": "^9.4.4",
