--- conflicted
+++ resolved
@@ -10,11 +10,7 @@
         "compile": "tsc --build"
     },
     "dependencies": {
-<<<<<<< HEAD
-        "@aws/language-server-runtimes": "^0.2.124",
-=======
         "@aws/language-server-runtimes": "^0.2.128",
->>>>>>> 62d48e50
         "@aws/lsp-s3": "^0.0.1"
     }
 }