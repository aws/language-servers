--- conflicted
+++ resolved
@@ -15,11 +15,7 @@
     },
     "dependencies": {
         "@aws/hello-world-lsp": "^0.0.1",
-<<<<<<< HEAD
-        "@aws/language-server-runtimes": "^0.2.124"
-=======
         "@aws/language-server-runtimes": "^0.2.128"
->>>>>>> 62d48e50
     },
     "devDependencies": {
         "@types/chai": "^4.3.5",
