{
    "name": "awsdocuments-ls-client",
    "description": "VSCode Client for AWS Documents Language Server",
    "author": "AWS",
    "license": "MIT",
    "version": "0.1.0",
    "repository": {
        "type": "git",
        "url": "https://github.com/aws/awsdocuments-language-server"
    },
    "publisher": "aws",
    "categories": [],
    "keywords": [],
    "engines": {
        "vscode": "^1.74.0"
    },
    "main": "./out/extension.js",
    "activationEvents": [
        "onLanguage:yaml",
        "onLanguage:json",
        "onLanguage:typescript",
        "onLanguage:javascript",
        "onLanguage:java",
        "onLanguage:python",
        "onLanguage:partiql",
        "onLanguage:csharp",
        "onCommand:aws.sample-vscode-ext-amazonq.accept"
    ],
    "contributes": {
        "commands": [
            {
                "command": "awslsp.selectProfile",
                "title": "AWS LSP - Choose credentials profile, resolve, and send to LSP Server"
            },
            {
                "command": "awslsp.clearProfile",
                "title": "AWS LSP - Clear credentials from LSP Server"
            },
            {
                "command": "awslsp.resolveBearerToken.BuilderID",
                "title": "AWS LSP - Obtain bearer token and send to LSP Server - BuilderID"
            },
            {
                "command": "awslsp.resolveBearerToken.IDC",
                "title": "AWS LSP - Obtain bearer token and send to LSP Server - Identity Center"
            },
            {
                "command": "awslsp.clearBearerToken",
                "title": "AWS LSP - Clear bearer token from LSP Server"
            },
            {
                "command": "helloWorld.log",
                "title": "Hello World LSP - Log Command"
            },
            {
                "command": "aws.sample-vscode-ext-amazonq.explainCode",
                "title": "Explain",
                "category": "Test Amazon Q Extension"
            },
            {
                "command": "aws.sample-vscode-ext-amazonq.refactorCode",
                "title": "Refactor",
                "category": "Test Amazon Q Extension"
            },
            {
                "command": "aws.sample-vscode-ext-amazonq.fixCode",
                "title": "Fix",
                "category": "Test Amazon Q Extension"
            },
            {
                "command": "aws.sample-vscode-ext-amazonq.optimizeCode",
                "title": "Optimize",
                "category": "Test Amazon Q Extension"
            },
            {
                "command": "aws.sample-vscode-ext-amazonq.sendToPrompt",
                "title": "Send to Prompt",
                "category": "Test Amazon Q Extension"
            },
            {
                "command": "aws.sample-vscode-ext-amazonq.sendInlineChat",
                "title": "Send request to inline chat",
                "category": "Test Amazon Q Extension"
            },
            {
                "command": "aws.sample-vscode-ext-amazonq.openTab",
                "title": "Open tab",
                "category": "Test Amazon Q Extension"
            },
            {
                "command": "aws.sample-vscode-ext-amazonq.invokeInlineCompletion",
                "title": "Manual trigger inline code completions",
                "category": "Test Amazon Q Extension"
            },
            {
                "command": "aws.sample-vscode-ext-amazonq.getAwsQSection",
                "title": "Get entire AWS Q section",
                "category": "Test Amazon Q Extension"
            },
            {
                "command": "aws.sample-vscode-ext-amazonq.getCustomizations",
                "title": "Get customizations",
                "category": "Test Amazon Q Extension"
            },
            {
                "command": "aws.sample-vscode-ext-amazonq.updateProfileIad",
                "title": "Update Amazon Q IDC Profile IAD",
                "category": "Test Amazon Q Extension"
            },
            {
                "command": "aws.sample-vscode-ext-amazonq.updateProfileFra",
                "title": "Update Amazon Q IDC Profile FRA",
                "category": "Test Amazon Q Extension"
            },
            {
                "command": "aws.sample-vscode-ext-amazonq.updateProfileInvalid",
                "title": "Update Amazon Q IDC Profile (Invalid)"
            },
            {
                "command": "aws.sample-vscode-ext-amazonq.updateProfileNull",
                "title": "Send Amazon Q IDC Null Profile (reset)"
            },
            {
                "command": "aws.sample-vscode-ext-amazonq.getDeveloperProfiles",
                "title": "Get developer profiles",
                "category": "Test Amazon Q Extension"
            },
            {
                "command": "aws.qNetTransform.startTransform",
                "title": "Start Transform"
            },
            {
                "command": "aws.aws-lsp-identity.test",
                "title": "Test Command",
                "category": "Identity"
            },
            {
                "command": "aws.aws-lsp-notification.test",
                "title": "Test Command",
                "category": "Notification"
            }
        ],
        "menus": {
            "amazonqEditorContextSubmenu": [
                {
                    "command": "aws.sample-vscode-ext-amazonq.explainCode",
                    "group": "cw_chat@1"
                },
                {
                    "command": "aws.sample-vscode-ext-amazonq.refactorCode",
                    "group": "cw_chat@2"
                },
                {
                    "command": "aws.sample-vscode-ext-amazonq.fixCode",
                    "group": "cw_chat@3"
                },
                {
                    "command": "aws.sample-vscode-ext-amazonq.optimizeCode",
                    "group": "cw_chat@4"
                },
                {
                    "command": "aws.sample-vscode-ext-amazonq.sendToPrompt",
                    "group": "cw_chat@5"
                }
            ],
            "editor/context": [
                {
                    "submenu": "amazonqEditorContextSubmenu",
                    "group": "cw_chat"
                }
            ]
        },
        "keybindings": [
            {
                "command": "aws.sample-vscode-ext-amazonq.explainCode",
                "win": "win+alt+e",
                "mac": "cmd+alt+e",
                "linux": "meta+alt+e"
            },
            {
                "command": "aws.sample-vscode-ext-amazonq.refactorCode",
                "win": "win+alt+u",
                "mac": "cmd+alt+u",
                "linux": "meta+alt+u"
            },
            {
                "command": "aws.sample-vscode-ext-amazonq.fixCode",
                "win": "win+alt+y",
                "mac": "cmd+alt+y",
                "linux": "meta+alt+y"
            },
            {
                "command": "aws.sample-vscode-ext-amazonq.optimizeCode",
                "win": "win+alt+a",
                "mac": "cmd+alt+a",
                "linux": "meta+alt+a"
            },
            {
                "command": "aws.sample-vscode-ext-amazonq.sendToPrompt",
                "key": "win+alt+q",
                "mac": "cmd+alt+q",
                "linux": "meta+alt+q"
            },
            {
                "command": "aws.sample-vscode-ext-amazonq.invokeInlineCompletion",
                "key": "alt+c",
                "mac": "alt+c",
                "linux": "alt+c"
            }
        ],
        "submenus": [
            {
                "label": "Test Amazon Q Extension",
                "id": "amazonqEditorContextSubmenu"
            }
        ],
        "configuration": {
            "type": "object",
            "title": "AWS Language Servers Test Extension",
            "properties": {
                "awsDocuments.maxNumberOfProblems": {
                    "scope": "resource",
                    "type": "number",
                    "default": 100,
                    "description": "Controls the maximum number of problems produced by the server."
                },
                "awsDocuments.trace.server": {
                    "scope": "window",
                    "type": "string",
                    "enum": [
                        "off",
                        "messages",
                        "verbose"
                    ],
                    "default": "off",
                    "description": "Traces the communication between VS Code and the language server."
                },
                "aws.q.customization": {
                    "scope": "resource",
                    "type": "string",
                    "description": "The selected Q customization"
                },
                "aws.q.inlineSuggestions.extraContext": {
                    "scope": "resource",
                    "type": "string",
                    "description": "Extra context for Q Inline Suggestions"
                },
                "aws.q.optOutTelemetry": {
                    "scope": "resource",
                    "type": "boolean",
                    "description": "Opt Out from Q Telemetry (optOutTelemetry)"
                },
                "aws.codeWhisperer.includeSuggestionsWithCodeReferences": {
                    "scope": "resource",
                    "type": "boolean",
                    "description": "Incluse suggestions with Code References"
                },
                "aws.codeWhisperer.shareCodeWhispererContentWithAWS": {
                    "scope": "resource",
                    "type": "boolean",
                    "description": "Share CodeWhisperer content with AWS"
                }
            }
        },
        "languages": [
            {
                "id": "partiql",
                "extensions": [
                    ".pql"
                ],
                "aliases": [
                    "PartiQL",
                    "partiql"
                ]
            },
            {
                "id": "lua",
                "aliases": [
                    "lua",
                    "Lua"
                ],
                "extensions": [
                    ".lua",
                    ".wlua"
                ]
            },
            {
                "id": "systemverilog",
                "aliases": [
                    "SystemVerilog",
                    "systemverilog"
                ],
                "extensions": [
                    ".sv",
                    ".svh",
                    ".vh"
                ]
            },
            {
                "id": "terraform",
                "aliases": [
                    "Terraform",
                    "terraform"
                ],
                "extensions": [
                    ".tf",
                    ".hcl"
                ]
            },
            {
                "id": "vue",
                "aliases": [
                    "vue",
                    "Vue"
                ],
                "extensions": [
                    ".vue"
                ]
            }
        ],
        "viewsContainers": {
            "activitybar": [
                {
                    "id": "amazonq",
                    "title": "Amazon Q Chat Container",
                    "icon": "resources/amazonq-logo.svg"
                }
            ]
        },
        "views": {
            "amazonq": [
                {
                    "type": "webview",
                    "id": "amazonq.chat",
                    "name": "Amazon Q Chat"
                }
            ]
        }
    },
    "scripts": {
        "vscode:prepublish": "npm run compile",
        "compile": "tsc -b && npm run compile:chat-client",
        "compile:chat-client": "npm run compile --prefix ../../chat-client && shx cp -R ../../chat-client/build ."
    },
    "devDependencies": {
        "@aws-sdk/credential-providers": "^3.731.1",
        "@aws-sdk/types": "^3.734.0",
<<<<<<< HEAD
        "@aws/chat-client-ui-types": "^0.1.27",
        "@aws/language-server-runtimes": "^0.2.71",
=======
        "@aws/chat-client-ui-types": "^0.1.16",
        "@aws/language-server-runtimes": "^0.2.72",
>>>>>>> d002c393
        "@types/uuid": "^9.0.8",
        "@types/vscode": "^1.98.0",
        "jose": "^5.2.4",
        "typescript": "^5.5.3",
        "vscode-languageclient": "^9.0.1"
    }
}<|MERGE_RESOLUTION|>--- conflicted
+++ resolved
@@ -345,13 +345,8 @@
     "devDependencies": {
         "@aws-sdk/credential-providers": "^3.731.1",
         "@aws-sdk/types": "^3.734.0",
-<<<<<<< HEAD
         "@aws/chat-client-ui-types": "^0.1.27",
-        "@aws/language-server-runtimes": "^0.2.71",
-=======
-        "@aws/chat-client-ui-types": "^0.1.16",
         "@aws/language-server-runtimes": "^0.2.72",
->>>>>>> d002c393
         "@types/uuid": "^9.0.8",
         "@types/vscode": "^1.98.0",
         "jose": "^5.2.4",
