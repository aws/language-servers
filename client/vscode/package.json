--- conflicted
+++ resolved
@@ -351,13 +351,8 @@
     "devDependencies": {
         "@aws-sdk/credential-providers": "^3.731.1",
         "@aws-sdk/types": "^3.734.0",
-<<<<<<< HEAD
-        "@aws/chat-client-ui-types": "^0.1.56",
+        "@aws/chat-client-ui-types": "^0.1.57",
         "@aws/language-server-runtimes": "^0.3.0",
-=======
-        "@aws/chat-client-ui-types": "^0.1.57",
-        "@aws/language-server-runtimes": "^0.2.129",
->>>>>>> 4ce9d8fa
         "@types/uuid": "^9.0.8",
         "@types/vscode": "^1.98.0",
         "jose": "^5.2.4",
