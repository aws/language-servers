{
    "name": "awsdocuments-ls-client",
    "description": "VSCode Client for AWS Documents Language Server",
    "author": "AWS",
    "license": "MIT",
    "version": "0.1.0",
    "repository": {
        "type": "git",
        "url": "https://github.com/aws/awsdocuments-language-server"
    },
    "publisher": "aws",
    "categories": [],
    "keywords": [],
    "engines": {
        "vscode": "^1.74.0"
    },
    "main": "./out/extension.js",
    "activationEvents": [
        "onLanguage:yaml",
        "onLanguage:json",
        "onLanguage:typescript",
        "onLanguage:javascript",
        "onLanguage:java",
        "onLanguage:python",
        "onLanguage:partiql",
        "onLanguage:csharp",
        "onCommand:aws.sample-vscode-ext-amazonq.accept"
    ],
    "contributes": {
        "commands": [
            {
                "command": "awslsp.selectProfile",
                "title": "AWS LSP - Choose credentials profile, resolve, and send to LSP Server"
            },
            {
                "command": "awslsp.clearProfile",
                "title": "AWS LSP - Clear credentials from LSP Server"
            },
            {
                "command": "awslsp.resolveBearerToken.BuilderID",
                "title": "AWS LSP - Obtain bearer token and send to LSP Server - BuilderID"
            },
            {
                "command": "awslsp.resolveBearerToken.IDC",
                "title": "AWS LSP - Obtain bearer token and send to LSP Server - Identity Center"
            },
            {
                "command": "awslsp.clearBearerToken",
                "title": "AWS LSP - Clear bearer token from LSP Server"
            },
            {
                "command": "helloWorld.log",
                "title": "Hello World LSP - Log Command"
            },
            {
                "command": "aws.sample-vscode-ext-amazonq.explainCode",
                "title": "Explain",
                "category": "Test Amazon Q Extension"
            },
            {
                "command": "aws.sample-vscode-ext-amazonq.refactorCode",
                "title": "Refactor",
                "category": "Test Amazon Q Extension"
            },
            {
                "command": "aws.sample-vscode-ext-amazonq.fixCode",
                "title": "Fix",
                "category": "Test Amazon Q Extension"
            },
            {
                "command": "aws.sample-vscode-ext-amazonq.optimizeCode",
                "title": "Optimize",
                "category": "Test Amazon Q Extension"
            },
            {
                "command": "aws.sample-vscode-ext-amazonq.sendToPrompt",
                "title": "Send to Prompt",
                "category": "Test Amazon Q Extension"
            },
            {
                "command": "aws.sample-vscode-ext-amazonq.sendInlineChat",
                "title": "Send request to inline chat",
                "category": "Test Amazon Q Extension"
            },
            {
                "command": "aws.sample-vscode-ext-amazonq.openTab",
                "title": "Open tab",
                "category": "Test Amazon Q Extension"
            },
            {
                "command": "aws.sample-vscode-ext-amazonq.invokeInlineCompletion",
                "title": "Manual trigger inline code completions",
                "category": "Test Amazon Q Extension"
            },
            {
                "command": "aws.sample-vscode-ext-amazonq.getAwsQSection",
                "title": "Get entire AWS Q section",
                "category": "Test Amazon Q Extension"
            },
            {
                "command": "aws.sample-vscode-ext-amazonq.getCustomizations",
                "title": "Get customizations",
                "category": "Test Amazon Q Extension"
            },
            {
                "command": "aws.sample-vscode-ext-amazonq.selectProfile",
                "title": "Select an (available) Amazon Q IDC profile",
                "category": "Test Amazon Q Extension"
            },
            {
                "command": "aws.sample-vscode-ext-amazonq.updateProfileInvalid",
                "title": "Update Amazon Q IDC Profile (Invalid)"
            },
            {
                "command": "aws.sample-vscode-ext-amazonq.updateProfileNull",
                "title": "Send Amazon Q IDC Null Profile (reset)"
            },
            {
                "command": "aws.sample-vscode-ext-amazonq.getDeveloperProfiles",
                "title": "Get developer profiles",
                "category": "Test Amazon Q Extension"
            },
            {
                "command": "aws.qNetTransform.startTransform",
                "title": "Start Transform"
            },
            {
                "command": "aws.aws-lsp-identity.test",
                "title": "Test Command",
                "category": "Identity"
            },
            {
                "command": "aws.aws-lsp-notification.test",
                "title": "Test Command",
                "category": "Notification"
            }
        ],
        "menus": {
            "amazonqEditorContextSubmenu": [
                {
                    "command": "aws.sample-vscode-ext-amazonq.explainCode",
                    "group": "cw_chat@1"
                },
                {
                    "command": "aws.sample-vscode-ext-amazonq.refactorCode",
                    "group": "cw_chat@2"
                },
                {
                    "command": "aws.sample-vscode-ext-amazonq.fixCode",
                    "group": "cw_chat@3"
                },
                {
                    "command": "aws.sample-vscode-ext-amazonq.optimizeCode",
                    "group": "cw_chat@4"
                },
                {
                    "command": "aws.sample-vscode-ext-amazonq.sendToPrompt",
                    "group": "cw_chat@5"
                }
            ],
            "editor/context": [
                {
                    "submenu": "amazonqEditorContextSubmenu",
                    "group": "cw_chat"
                }
            ]
        },
        "keybindings": [
            {
                "command": "aws.sample-vscode-ext-amazonq.explainCode",
                "win": "win+alt+e",
                "mac": "cmd+alt+e",
                "linux": "meta+alt+e"
            },
            {
                "command": "aws.sample-vscode-ext-amazonq.refactorCode",
                "win": "win+alt+u",
                "mac": "cmd+alt+u",
                "linux": "meta+alt+u"
            },
            {
                "command": "aws.sample-vscode-ext-amazonq.fixCode",
                "win": "win+alt+y",
                "mac": "cmd+alt+y",
                "linux": "meta+alt+y"
            },
            {
                "command": "aws.sample-vscode-ext-amazonq.optimizeCode",
                "win": "win+alt+a",
                "mac": "cmd+alt+a",
                "linux": "meta+alt+a"
            },
            {
                "command": "aws.sample-vscode-ext-amazonq.sendToPrompt",
                "key": "win+alt+q",
                "mac": "cmd+alt+q",
                "linux": "meta+alt+q"
            },
            {
                "command": "aws.sample-vscode-ext-amazonq.invokeInlineCompletion",
                "key": "alt+c",
                "mac": "alt+c",
                "linux": "alt+c"
            }
        ],
        "submenus": [
            {
                "label": "Test Amazon Q Extension",
                "id": "amazonqEditorContextSubmenu"
            }
        ],
        "configuration": {
            "type": "object",
            "title": "AWS Language Servers Test Extension",
            "properties": {
                "awsDocuments.maxNumberOfProblems": {
                    "scope": "resource",
                    "type": "number",
                    "default": 100,
                    "description": "Controls the maximum number of problems produced by the server."
                },
                "awsDocuments.trace.server": {
                    "scope": "window",
                    "type": "string",
                    "enum": [
                        "off",
                        "messages",
                        "verbose"
                    ],
                    "default": "off",
                    "description": "Traces the communication between VS Code and the language server."
                },
                "aws.q.customization": {
                    "scope": "resource",
                    "type": "string",
                    "description": "The selected Q customization"
                },
                "aws.q.inlineSuggestions.extraContext": {
                    "scope": "resource",
                    "type": "string",
                    "description": "Extra context for Q Inline Suggestions"
                },
                "aws.q.inlineChat.extraContext": {
                    "scope": "resource",
                    "type": "string",
                    "description": "Extra context for Q Inline Chat"
                },
                "aws.q.optOutTelemetry": {
                    "scope": "resource",
                    "type": "boolean",
                    "description": "Opt Out from Q Telemetry (optOutTelemetry)"
                },
                "aws.codeWhisperer.includeSuggestionsWithCodeReferences": {
                    "scope": "resource",
                    "type": "boolean",
                    "description": "Incluse suggestions with Code References"
                },
                "aws.codeWhisperer.shareCodeWhispererContentWithAWS": {
                    "scope": "resource",
                    "type": "boolean",
                    "description": "Share CodeWhisperer content with AWS"
                },
                "amazonQ.workspaceContext": {
                    "scope": "window",
                    "type": "boolean",
                    "description": "Allow Amazon Q to create remote workspace for quality improvements",
                    "default": "true"
                }
            }
        },
        "languages": [
            {
                "id": "partiql",
                "extensions": [
                    ".pql"
                ],
                "aliases": [
                    "PartiQL",
                    "partiql"
                ]
            },
            {
                "id": "lua",
                "aliases": [
                    "lua",
                    "Lua"
                ],
                "extensions": [
                    ".lua",
                    ".wlua"
                ]
            },
            {
                "id": "systemverilog",
                "aliases": [
                    "SystemVerilog",
                    "systemverilog"
                ],
                "extensions": [
                    ".sv",
                    ".svh",
                    ".vh"
                ]
            },
            {
                "id": "terraform",
                "aliases": [
                    "Terraform",
                    "terraform"
                ],
                "extensions": [
                    ".tf",
                    ".hcl"
                ]
            },
            {
                "id": "vue",
                "aliases": [
                    "vue",
                    "Vue"
                ],
                "extensions": [
                    ".vue"
                ]
            }
        ],
        "viewsContainers": {
            "activitybar": [
                {
                    "id": "amazonq",
                    "title": "Amazon Q Chat Container",
                    "icon": "resources/amazonq-logo.svg"
                }
            ]
        },
        "views": {
            "amazonq": [
                {
                    "type": "webview",
                    "id": "amazonq.chat",
                    "name": "Amazon Q Chat"
                }
            ]
        }
    },
    "scripts": {
        "vscode:prepublish": "npm run compile",
        "compile": "tsc -b && npm run compile:chat-client",
        "compile:chat-client": "npm run compile --prefix ../../chat-client && shx cp -R ../../chat-client/build ."
    },
    "devDependencies": {
        "@aws-sdk/credential-providers": "^3.731.1",
        "@aws-sdk/types": "^3.734.0",
        "@aws/chat-client-ui-types": "^0.1.56",
<<<<<<< HEAD
        "@aws/language-server-runtimes": "^0.2.124",
=======
        "@aws/language-server-runtimes": "^0.2.128",
>>>>>>> 62d48e50
        "@types/uuid": "^9.0.8",
        "@types/vscode": "^1.98.0",
        "jose": "^5.2.4",
        "typescript": "^5.5.3",
        "vscode-languageclient": "^9.0.1"
    }
}<|MERGE_RESOLUTION|>--- conflicted
+++ resolved
@@ -352,11 +352,7 @@
         "@aws-sdk/credential-providers": "^3.731.1",
         "@aws-sdk/types": "^3.734.0",
         "@aws/chat-client-ui-types": "^0.1.56",
-<<<<<<< HEAD
-        "@aws/language-server-runtimes": "^0.2.124",
-=======
         "@aws/language-server-runtimes": "^0.2.128",
->>>>>>> 62d48e50
         "@types/uuid": "^9.0.8",
         "@types/vscode": "^1.98.0",
         "jose": "^5.2.4",
