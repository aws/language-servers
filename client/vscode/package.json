--- conflicted
+++ resolved
@@ -343,11 +343,7 @@
         "@aws-sdk/credential-providers": "^3.731.1",
         "@aws-sdk/types": "^3.734.0",
         "@aws/chat-client-ui-types": "^0.1.40",
-<<<<<<< HEAD
-        "@aws/language-server-runtimes": "^0.2.95",
-=======
         "@aws/language-server-runtimes": "^0.2.97",
->>>>>>> 25e7a5ab
         "@types/uuid": "^9.0.8",
         "@types/vscode": "^1.98.0",
         "jose": "^5.2.4",
