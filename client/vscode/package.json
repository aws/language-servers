{
    "name": "awsdocuments-ls-client",
    "description": "VSCode Client for AWS Documents Language Server",
    "author": "AWS",
    "license": "MIT",
    "version": "0.1.0",
    "repository": {
        "type": "git",
        "url": "https://github.com/aws/awsdocuments-language-server"
    },
    "publisher": "aws",
    "categories": [],
    "keywords": [],
    "engines": {
        "vscode": "^1.74.0"
    },
    "main": "./out/extension.js",
    "activationEvents": [
        "onLanguage:yaml",
        "onLanguage:json",
        "onLanguage:typescript",
        "onLanguage:javascript",
        "onLanguage:java",
        "onLanguage:python",
        "onLanguage:partiql",
        "onLanguage:csharp",
        "onCommand:aws.sample-vscode-ext-amazonq.accept"
    ],
    "contributes": {
        "commands": [
            {
                "command": "awslsp.selectProfile",
                "title": "AWS LSP - Choose credentials profile, resolve, and send to LSP Server"
            },
            {
                "command": "awslsp.clearProfile",
                "title": "AWS LSP - Clear credentials from LSP Server"
            },
            {
                "command": "awslsp.resolveBearerToken.BuilderID",
                "title": "AWS LSP - Obtain bearer token and send to LSP Server - BuilderID"
            },
            {
                "command": "awslsp.resolveBearerToken.IDC",
                "title": "AWS LSP - Obtain bearer token and send to LSP Server - Identity Center"
            },
            {
                "command": "awslsp.clearBearerToken",
                "title": "AWS LSP - Clear bearer token from LSP Server"
            },
            {
                "command": "helloWorld.log",
                "title": "Hello World LSP - Log Command"
            },
            {
                "command": "aws.sample-vscode-ext-amazonq.explainCode",
                "title": "Explain",
                "category": "Test Amazon Q Extension"
            },
            {
                "command": "aws.sample-vscode-ext-amazonq.refactorCode",
                "title": "Refactor",
                "category": "Test Amazon Q Extension"
            },
            {
                "command": "aws.sample-vscode-ext-amazonq.fixCode",
                "title": "Fix",
                "category": "Test Amazon Q Extension"
            },
            {
                "command": "aws.sample-vscode-ext-amazonq.optimizeCode",
                "title": "Optimize",
                "category": "Test Amazon Q Extension"
            },
            {
                "command": "aws.sample-vscode-ext-amazonq.sendToPrompt",
                "title": "Send to Prompt",
                "category": "Test Amazon Q Extension"
            },
            {
                "command": "aws.sample-vscode-ext-amazonq.openTab",
                "title": "Open tab",
                "category": "Test Amazon Q Extension"
            },
            {
                "command": "aws.sample-vscode-ext-amazonq.invokeInlineCompletion",
                "title": "Manual trigger inline code completions",
                "category": "Test Amazon Q Extension"
            },
            {
                "command": "aws.sample-vscode-ext-amazonq.getAwsQSection",
                "title": "Get entire AWS Q section",
                "category": "Test Amazon Q Extension"
            },
            {
                "command": "aws.sample-vscode-ext-amazonq.getCustomizations",
                "title": "Get customizations",
                "category": "Test Amazon Q Extension"
            },
            {
<<<<<<< HEAD
                "command": "aws.sample-vscode-ext-amazonq.updateProfileIad",
                "title": "Update Amazon Q IDC Profile IAD",
                "category": "Test Amazon Q Extension"
            },
            {
                "command": "aws.sample-vscode-ext-amazonq.updateProfileFra",
                "title": "Update Amazon Q IDC Profile FRA",
                "category": "Test Amazon Q Extension"
            },
            {
                "command": "aws.sample-vscode-ext-amazonq.updateProfileInvalid",
                "title": "Update Amazon Q IDC Profile (Invalid)",
=======
                "command": "aws.sample-vscode-ext-amazonq.getDeveloperProfiles",
                "title": "Get developer profiles",
>>>>>>> 93524541
                "category": "Test Amazon Q Extension"
            },
            {
                "command": "aws.qNetTransform.startTransform",
                "title": "Start Transform"
            },
            {
                "command": "aws.aws-lsp-identity.test",
                "title": "Test Command",
                "category": "Identity"
            },
            {
                "command": "aws.aws-lsp-notification.test",
                "title": "Test Command",
                "category": "Notification"
            }
        ],
        "menus": {
            "amazonqEditorContextSubmenu": [
                {
                    "command": "aws.sample-vscode-ext-amazonq.explainCode",
                    "group": "cw_chat@1"
                },
                {
                    "command": "aws.sample-vscode-ext-amazonq.refactorCode",
                    "group": "cw_chat@2"
                },
                {
                    "command": "aws.sample-vscode-ext-amazonq.fixCode",
                    "group": "cw_chat@3"
                },
                {
                    "command": "aws.sample-vscode-ext-amazonq.optimizeCode",
                    "group": "cw_chat@4"
                },
                {
                    "command": "aws.sample-vscode-ext-amazonq.sendToPrompt",
                    "group": "cw_chat@5"
                }
            ],
            "editor/context": [
                {
                    "submenu": "amazonqEditorContextSubmenu",
                    "group": "cw_chat"
                }
            ]
        },
        "keybindings": [
            {
                "command": "aws.sample-vscode-ext-amazonq.explainCode",
                "win": "win+alt+e",
                "mac": "cmd+alt+e",
                "linux": "meta+alt+e"
            },
            {
                "command": "aws.sample-vscode-ext-amazonq.refactorCode",
                "win": "win+alt+u",
                "mac": "cmd+alt+u",
                "linux": "meta+alt+u"
            },
            {
                "command": "aws.sample-vscode-ext-amazonq.fixCode",
                "win": "win+alt+y",
                "mac": "cmd+alt+y",
                "linux": "meta+alt+y"
            },
            {
                "command": "aws.sample-vscode-ext-amazonq.optimizeCode",
                "win": "win+alt+a",
                "mac": "cmd+alt+a",
                "linux": "meta+alt+a"
            },
            {
                "command": "aws.sample-vscode-ext-amazonq.sendToPrompt",
                "key": "win+alt+q",
                "mac": "cmd+alt+q",
                "linux": "meta+alt+q"
            },
            {
                "command": "aws.sample-vscode-ext-amazonq.invokeInlineCompletion",
                "key": "alt+c",
                "mac": "alt+c",
                "linux": "alt+c"
            }
        ],
        "submenus": [
            {
                "label": "Test Amazon Q Extension",
                "id": "amazonqEditorContextSubmenu"
            }
        ],
        "configuration": {
            "type": "object",
            "title": "AWS Language Servers Test Extension",
            "properties": {
                "awsDocuments.maxNumberOfProblems": {
                    "scope": "resource",
                    "type": "number",
                    "default": 100,
                    "description": "Controls the maximum number of problems produced by the server."
                },
                "awsDocuments.trace.server": {
                    "scope": "window",
                    "type": "string",
                    "enum": [
                        "off",
                        "messages",
                        "verbose"
                    ],
                    "default": "off",
                    "description": "Traces the communication between VS Code and the language server."
                },
                "aws.q.customization": {
                    "scope": "resource",
                    "type": "string",
                    "description": "The selected Q customization"
                }
            }
        },
        "languages": [
            {
                "id": "partiql",
                "extensions": [
                    ".pql"
                ],
                "aliases": [
                    "PartiQL",
                    "partiql"
                ]
            },
            {
                "id": "lua",
                "aliases": [
                    "lua",
                    "Lua"
                ],
                "extensions": [
                    ".lua",
                    ".wlua"
                ]
            },
            {
                "id": "systemverilog",
                "aliases": [
                    "SystemVerilog",
                    "systemverilog"
                ],
                "extensions": [
                    ".sv",
                    ".svh",
                    ".vh"
                ]
            },
            {
                "id": "terraform",
                "aliases": [
                    "Terraform",
                    "terraform"
                ],
                "extensions": [
                    ".tf",
                    ".hcl"
                ]
            },
            {
                "id": "vue",
                "aliases": [
                    "vue",
                    "Vue"
                ],
                "extensions": [
                    ".vue"
                ]
            }
        ]
    },
    "scripts": {
        "vscode:prepublish": "npm run compile",
        "compile": "tsc -b && npm run compile:chat-client",
        "compile:chat-client": "npm run compile --prefix ../../chat-client && shx cp -R ../../chat-client/build ."
    },
    "devDependencies": {
        "@aws-sdk/credential-providers": "^3.731.1",
        "@aws-sdk/types": "^3.734.0",
        "@aws/chat-client-ui-types": "^0.1.5",
        "@aws/language-server-runtimes": "^0.2.40",
        "@types/uuid": "^9.0.8",
        "@types/vscode": "^1.98.0",
        "jose": "^5.2.4",
        "typescript": "^5.5.3",
        "vscode-languageclient": "^9.0.1"
    }
}<|MERGE_RESOLUTION|>--- conflicted
+++ resolved
@@ -98,7 +98,6 @@
                 "category": "Test Amazon Q Extension"
             },
             {
-<<<<<<< HEAD
                 "command": "aws.sample-vscode-ext-amazonq.updateProfileIad",
                 "title": "Update Amazon Q IDC Profile IAD",
                 "category": "Test Amazon Q Extension"
@@ -110,11 +109,11 @@
             },
             {
                 "command": "aws.sample-vscode-ext-amazonq.updateProfileInvalid",
-                "title": "Update Amazon Q IDC Profile (Invalid)",
-=======
+                "title": "Update Amazon Q IDC Profile (Invalid)"
+            },
+            {
                 "command": "aws.sample-vscode-ext-amazonq.getDeveloperProfiles",
                 "title": "Get developer profiles",
->>>>>>> 93524541
                 "category": "Test Amazon Q Extension"
             },
             {
