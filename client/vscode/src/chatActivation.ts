<<<<<<< HEAD
import { isValidAuthFollowUpType, CHAT_OPTIONS } from '@aws/chat-client-ui-types'
=======
import { isValidAuthFollowUpType, INSERT_TO_CURSOR_POSITION } from '@aws/chat-client-ui-types'
>>>>>>> 791935b3
import {
    ChatResult,
    chatRequestType,
    followUpClickNotificationType,
    quickActionRequestType,
} from '@aws/language-server-runtimes/protocol'
import { v4 as uuidv4 } from 'uuid'
import { Uri, ViewColumn, Webview, WebviewPanel, commands, window } from 'vscode'
import { LanguageClient, State } from 'vscode-languageclient/node'

export function registerChat(languageClient: LanguageClient, extensionUri: Uri) {
    const panel = window.createWebviewPanel(
        'testChat', // Identifies the type of the webview. Used internally
        'Chat Test', // Title of the panel displayed to the user
        ViewColumn.Active, // Editor column to show the new webview panel in.
        {
            enableScripts: true,
            localResourceRoots: [Uri.joinPath(extensionUri, 'build')],
        } // Webview options
    )

    // Listen for Initialize handshake from LSP server to register quick actions dynamically
    languageClient.onDidChangeState(({ oldState, newState }) => {
        if (oldState === State.Starting && newState === State.Running) {
            languageClient.info(
                'Language client received initializeResult from server:',
                JSON.stringify(languageClient.initializeResult)
            )

            const chatOptions = languageClient.initializeResult?.awsServerCapabilities?.chatOptions

            panel.webview.postMessage({
                command: CHAT_OPTIONS,
                params: chatOptions,
            })
        }
    })

    panel.webview.onDidReceiveMessage(message => {
        languageClient.info(`vscode client: Received ${JSON.stringify(message)} from chat`)

        switch (message.command) {
            case INSERT_TO_CURSOR_POSITION:
                insertTextAtCursorPosition(message.params.code)
                break
            case chatRequestType.method:
                const partialResultToken = uuidv4()

                const chatDisposable = languageClient.onProgress(chatRequestType, partialResultToken, partialResult => {
                    if (partialResult.body) {
                        panel.webview.postMessage({
                            command: chatRequestType.method,
                            params: partialResult,
                            isPartialResult: true,
                            tabId: message.params.tabId,
                        })
                    }
                })

                languageClient
                    .sendRequest(chatRequestType, Object.assign(message.params, { partialResultToken }))
                    .then((chatResult: ChatResult) => {
                        panel.webview.postMessage({
                            command: chatRequestType.method,
                            params: chatResult,
                            tabId: message.params.tabId,
                        })
                        chatDisposable.dispose()
                    })
                break
            case quickActionRequestType.method:
                const quickActionPartialResultToken = uuidv4()

                const quickActionDisposable = languageClient.onProgress(
                    quickActionRequestType,
                    quickActionPartialResultToken,
                    partialResult => {
                        if (partialResult.body) {
                            panel.webview.postMessage({
                                command: chatRequestType.method,
                                params: partialResult,
                                isPartialResult: true,
                                tabId: message.params.tabId,
                            })
                        }
                    }
                )

                languageClient
                    .sendRequest(
                        quickActionRequestType,
                        Object.assign(message.params, { partialResultToken: quickActionPartialResultToken })
                    )
                    .then((chatResult: ChatResult) => {
                        panel.webview.postMessage({
                            command: chatRequestType.method,
                            params: chatResult,
                            tabId: message.params.tabId,
                        })
                        quickActionDisposable.dispose()
                    })
                break
            case followUpClickNotificationType.method:
                if (!isValidAuthFollowUpType(message.params.followUp.type))
                    languageClient.sendNotification(followUpClickNotificationType, message.params)
                break
            default:
                if (isServerEvent(message.command)) languageClient.sendNotification(message.command, message.params)
                break
        }
    }, undefined)

    panel.webview.html = getWebviewContent(panel.webview, extensionUri)

    registerGenericCommand('aws.amazonq.explainCode', 'Explain', panel)
    registerGenericCommand('aws.amazonq.refactorCode', 'Refactor', panel)
    registerGenericCommand('aws.amazonq.fixCode', 'Fix', panel)
    registerGenericCommand('aws.amazonq.optimizeCode', 'Optimize', panel)

    commands.registerCommand('aws.amazonq.sendToPrompt', data => {
        const triggerType = getCommandTriggerType(data)
        const selection = getSelectedText()

        panel.webview.postMessage({
            command: 'sendToPrompt',
            params: { selection: selection, triggerType },
        })
    })
}

function getWebviewContent(webView: Webview, extensionUri: Uri) {
    return `
    <!DOCTYPE html>
    <html lang="en">
    <head>
        <meta charset="UTF-8">
        <meta name="viewport" content="width=device-width, initial-scale=1.0">
        <title>Chat UI</title>
        ${generateCss()}
    </head>
    <body>
        ${generateJS(webView, extensionUri)}
    </body>
    </html>`
}

function generateCss() {
    return `
    <style>
        body,
        html {
            background-color: var(--mynah-color-bg);
            color: var(--mynah-color-text-default);
            height: 100%;
            width: 100%;
            overflow: hidden;
            margin: 0;
            padding: 0;
        }
    </style>`
}

function generateJS(webView: Webview, extensionUri: Uri): string {
    const assetsPath = Uri.joinPath(extensionUri)
    const chatUri = Uri.joinPath(assetsPath, 'build', 'amazonq-ui.js')

    const entrypoint = webView.asWebviewUri(chatUri)

    return `
    <script type="text/javascript" src="${entrypoint.toString()}" defer onload="init()"></script>
    <script type="text/javascript">
        const init = () => {
            amazonQChat.createChat(acquireVsCodeApi());
        }
    </script>
    `
}

function getSelectedText(): string {
    const editor = window.activeTextEditor
    if (editor) {
        const selection = editor.selection
        const selectedText = editor.document.getText(selection)
        return selectedText
    }

    return ' '
}

function getCommandTriggerType(data: any): string {
    // data is undefined when commands triggered from keybinding or command palette. Currently no
    // way to differentiate keybinding and command palette, so both interactions are recorded as keybinding
    return data === undefined ? 'hotkeys' : 'contextMenu'
}

function registerGenericCommand(commandName: string, genericCommand: string, panel: WebviewPanel) {
    commands.registerCommand(commandName, data => {
        const triggerType = getCommandTriggerType(data)
        const selection = getSelectedText()

        panel.webview.postMessage({
            command: 'genericCommand',
            params: { genericCommand, selection, triggerType },
        })
    })
}

function insertTextAtCursorPosition(text: string) {
    const editor = window.activeTextEditor
    console.log({ editor })
    if (editor) {
        const cursorStart = editor.selection.active
        editor.edit(editBuilder => {
            editBuilder.insert(cursorStart, text)
        })
    }
}

function isServerEvent(command: string) {
    return command.startsWith('aws/chat/') || command === 'telemetry/event'
}<|MERGE_RESOLUTION|>--- conflicted
+++ resolved
@@ -1,8 +1,4 @@
-<<<<<<< HEAD
-import { isValidAuthFollowUpType, CHAT_OPTIONS } from '@aws/chat-client-ui-types'
-=======
-import { isValidAuthFollowUpType, INSERT_TO_CURSOR_POSITION } from '@aws/chat-client-ui-types'
->>>>>>> 791935b3
+import { isValidAuthFollowUpType, INSERT_TO_CURSOR_POSITION, CHAT_OPTIONS } from '@aws/chat-client-ui-types'
 import {
     ChatResult,
     chatRequestType,
