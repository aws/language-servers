{
    "name": "aws-toolkit-vscode",
    "displayName": "AWS Toolkit",
    "description": "Including CodeCatalyst, Infrastructure Composer, and support for Lambda, S3, CloudWatch Logs, CloudFormation, and many other services.",
    "version": "3.45.0-SNAPSHOT",
    "extensionKind": [
        "workspace"
    ],
    "publisher": "amazonwebservices",
    "license": "Apache-2.0",
    "repository": {
        "type": "git",
        "url": "https://github.com/aws/aws-toolkit-vscode"
    },
    "icon": "resources/marketplace/aws-icon-256x256.png",
    "bugs": {
        "url": "https://github.com/aws/aws-toolkit-vscode/issues"
    },
    "galleryBanner": {
        "color": "#232F3E",
        "theme": "dark"
    },
    "categories": [
        "Debuggers",
        "Linters",
        "Visualization",
        "Notebooks",
        "Other"
    ],
    "keywords": [
        "Lambda",
        "CodeCatalyst",
        "Composer",
        "Amazon",
        "S3"
    ],
    "preview": false,
    "qna": "https://github.com/aws/aws-toolkit-vscode/issues",
    "activationEvents": [
        "onStartupFinished",
        "onUri",
        "onDebugResolve:aws-sam",
        "onDebugInitialConfigurations",
        "onLanguage:javascript",
        "onLanguage:java",
        "onLanguage:python",
        "onLanguage:csharp",
        "onLanguage:yaml",
        "onFileSystem:s3",
        "onFileSystem:s3-readonly"
    ],
    "main": "./dist/src/extensionNode",
    "browser": "./dist/src/extensionWeb",
    "engines": {
        "npm": "^10.1.0",
        "vscode": "^1.83.0"
    },
    "scripts": {
        "vscode:prepublish": "npm run clean && npm run buildScripts && webpack --mode production",
        "buildScripts": "npm run generateNonCodeFiles && npm run copyFiles && npm run generateIcons && npm run generateSettings && npm run generateConfigurationAttributes && tsc -p ./ --noEmit",
        "generateConfigurationAttributes": "ts-node ./scripts/build/generateConfigurationAttributes.ts",
        "generateNonCodeFiles": "ts-node ../../scripts/generateNonCodeFiles.ts",
        "copyFiles": "ts-node ./scripts/build/copyFiles.ts",
        "clean": "ts-node ../../scripts/clean.ts dist/ LICENSE NOTICE quickStart*",
        "compile": "npm run clean && npm run buildScripts && webpack",
        "compileDev": "npm run compile -- --mode development",
        "compileOnly": "tsc -p ./",
        "webWatch": "npm run clean && npm run buildScripts && webpack --mode development --watch",
        "webCompile": "npm run clean && npm run buildScripts && webpack --config-name web",
        "webRun": "npx @vscode/test-web --open-devtools --browserOption=--disable-web-security --waitForDebugger=9222 --extensionDevelopmentPath=. .",
        "testCompile": "npm run clean && npm run buildScripts && npm run compileOnly",
        "test": "npm run testCompile && c8 --allowExternal ts-node ../core/scripts/test/launchTest.ts unit dist/test/unit/index.js ../core/dist/src/testFixtures/workspaceFolder",
        "testE2E": "npm run testCompile && c8 --allowExternal ts-node ../core/scripts/test/launchTest.ts e2e dist/test/e2e/index.js ../core/dist/src/testFixtures/workspaceFolder",
        "testInteg": "npm run testCompile && c8 --allowExternal ts-node ../core/scripts/test/launchTest.ts integration dist/test/integ/index.js ../core/dist/src/testFixtures/workspaceFolder",
        "package": "ts-node ../../scripts/package.ts",
        "lint": "true",
        "createRelease": "ts-node ../../scripts/createRelease.ts",
        "newChange": "ts-node ../../scripts/newChange.ts",
        "watch": "npm run clean && npm run buildScripts && tsc -watch -p ./",
        "generateIcons": "ts-node ../../scripts/generateIcons.ts",
        "generateSettings": "ts-node ../../scripts/generateSettings.ts"
    },
    "contributes": {
        "configuration": {
            "type": "object",
            "title": "%AWS.productName%",
            "cloud9": {
                "cn": {
                    "title": "%AWS.productName.cn%"
                }
            },
            "properties": {
                "aws.profile": {
                    "type": "string",
                    "deprecationMessage": "The current profile is now stored internally by the Toolkit.",
                    "description": "%AWS.configuration.profileDescription%"
                },
                "aws.ecs.openTerminalCommand": {
                    "type": "string",
                    "default": "/bin/sh",
                    "markdownDescription": "%AWS.configuration.description.ecs.openTerminalCommand%"
                },
                "aws.iot.maxItemsPerPage": {
                    "type": "number",
                    "default": 100,
                    "minimum": 1,
                    "maximum": 250,
                    "markdownDescription": "%AWS.configuration.description.iot.maxItemsPerPage%"
                },
                "aws.s3.maxItemsPerPage": {
                    "type": "number",
                    "default": 300,
                    "minimum": 3,
                    "maximum": 1000,
                    "markdownDescription": "%AWS.configuration.description.s3.maxItemsPerPage%"
                },
                "aws.samcli.location": {
                    "type": "string",
                    "scope": "machine",
                    "default": "",
                    "markdownDescription": "%AWS.configuration.description.samcli.location%"
                },
                "aws.samcli.lambdaTimeout": {
                    "type": "number",
                    "default": 90000,
                    "markdownDescription": "%AWS.configuration.description.samcli.lambdaTimeout%"
                },
                "aws.samcli.legacyDeploy": {
                    "type": "boolean",
                    "default": false,
                    "markdownDescription": "%AWS.configuration.description.samcli.legacyDeploy%"
                },
                "aws.telemetry": {
                    "type": "boolean",
                    "default": true,
                    "markdownDescription": "%AWS.configuration.description.telemetry%",
                    "cloud9": {
                        "cn": {
                            "markdownDescription": "%AWS.configuration.description.telemetry.cn%"
                        }
                    }
                },
                "aws.stepfunctions.asl.format.enable": {
                    "type": "boolean",
                    "scope": "window",
                    "default": true,
                    "description": "%AWS.stepFunctions.asl.format.enable.desc%"
                },
                "aws.stepfunctions.asl.maxItemsComputed": {
                    "type": "number",
                    "default": 5000,
                    "description": "%AWS.stepFunctions.asl.maxItemsComputed.desc%"
                },
                "aws.ssmDocument.ssm.maxItemsComputed": {
                    "type": "number",
                    "default": 5000,
                    "description": "%AWS.ssmDocument.ssm.maxItemsComputed.desc%"
                },
                "aws.cwl.limit": {
                    "type": "number",
                    "default": 10000,
                    "description": "%AWS.cwl.limit.desc%",
                    "maximum": 10000
                },
                "aws.samcli.manuallySelectedBuckets": {
                    "type": "object",
                    "description": "%AWS.samcli.deploy.bucket.recentlyUsed%",
                    "default": []
                },
                "aws.samcli.enableCodeLenses": {
                    "type": "boolean",
                    "description": "%AWS.configuration.enableCodeLenses%",
                    "default": false
                },
                "aws.suppressPrompts": {
                    "type": "object",
                    "description": "%AWS.configuration.description.suppressPrompts%",
                    "default": {},
                    "properties": {
                        "apprunnerNotifyPricing": {
                            "type": "boolean",
                            "default": false
                        },
                        "apprunnerNotifyPause": {
                            "type": "boolean",
                            "default": false
                        },
                        "ecsRunCommand": {
                            "type": "boolean",
                            "default": false
                        },
                        "ecsRunCommandEnable": {
                            "type": "boolean",
                            "default": false
                        },
                        "ecsRunCommandDisable": {
                            "type": "boolean",
                            "default": false
                        },
                        "regionAddAutomatically": {
                            "type": "boolean",
                            "default": false
                        },
                        "yamlExtPrompt": {
                            "type": "boolean",
                            "default": false
                        },
                        "fileViewerEdit": {
                            "type": "boolean",
                            "default": false
                        },
                        "createCredentialsProfile": {
                            "type": "boolean",
                            "default": false
                        },
                        "samcliConfirmDevStack": {
                            "type": "boolean",
                            "default": false
                        },
                        "remoteConnected": {
                            "type": "boolean",
                            "default": false
                        },
                        "codeCatalystConnectionExpired": {
                            "type": "boolean",
                            "default": false
                        },
                        "minIdeVersion": {
                            "type": "boolean",
                            "default": false
                        },
                        "ssoCacheError": {
                            "type": "boolean",
                            "default": false
                        }
                    },
                    "additionalProperties": false
                },
                "aws.experiments": {
                    "type": "object",
                    "markdownDescription": "%AWS.configuration.description.experiments%",
                    "default": {
                        "jsonResourceModification": false
                    },
                    "properties": {
                        "jsonResourceModification": {
                            "type": "boolean",
                            "default": false
                        }
                    },
                    "additionalProperties": false
                },
                "aws.resources.enabledResources": {
                    "type": "array",
                    "description": "%AWS.configuration.description.resources.enabledResources%",
                    "items": {
                        "type": "string"
                    }
                },
                "aws.lambda.recentlyUploaded": {
                    "type": "object",
                    "description": "%AWS.configuration.description.lambda.recentlyUploaded%",
                    "default": []
                },
                "aws.accessAnalyzer.policyChecks.checkNoNewAccessFilePath": {
                    "type": "string",
                    "default": "",
                    "description": "File path or S3 path to a text document for CheckNoNewAccess custom check.",
                    "scope": "window"
                },
                "aws.accessAnalyzer.policyChecks.checkAccessNotGrantedFilePath": {
                    "type": "string",
                    "default": "",
                    "description": "File path or S3 path to a text document for CheckAccessNotGranted custom check.",
                    "scope": "window"
                },
                "aws.accessAnalyzer.policyChecks.cloudFormationParameterFilePath": {
                    "type": "string",
                    "default": "",
                    "description": "A JSON formatted file that specifies template parameter values, a stack policy, and tags. Only parameters are used from this file.",
                    "scope": "machine-overridable"
                }
            }
        },
        "debuggers": [
            {
                "type": "aws-sam",
                "when": "isCloud9 || !aws.isWebExtHost",
                "label": "%AWS.configuration.description.awssam.debug.label%",
                "configurationAttributes": {
                    "direct-invoke": {
                        "$schema": "http://json-schema.org/draft-07/schema#",
                        "title": "AwsSamDebuggerConfiguration",
                        "additionalProperties": false,
                        "properties": {
                            "aws": {
                                "title": "AWS Connection",
                                "description": "%AWS.configuration.description.awssam.debug.aws%",
                                "properties": {
                                    "credentials": {
                                        "description": "%AWS.configuration.description.awssam.debug.credentials%",
                                        "type": "string",
                                        "cloud9": {
                                            "cn": {
                                                "description": "%AWS.configuration.description.awssam.debug.credentials.cn%"
                                            }
                                        }
                                    },
                                    "region": {
                                        "description": "%AWS.configuration.description.awssam.debug.region%",
                                        "type": "string"
                                    }
                                },
                                "additionalProperties": false,
                                "type": "object"
                            },
                            "invokeTarget": {
                                "oneOf": [
                                    {
                                        "title": "Template Target Properties",
                                        "description": "%AWS.configuration.description.awssam.debug.invokeTarget%",
                                        "properties": {
                                            "templatePath": {
                                                "description": "%AWS.configuration.description.awssam.debug.templatePath%",
                                                "type": "string"
                                            },
                                            "logicalId": {
                                                "description": "%AWS.configuration.description.awssam.debug.logicalId%",
                                                "type": "string"
                                            },
                                            "target": {
                                                "description": "%AWS.configuration.description.awssam.debug.target%",
                                                "type": "string",
                                                "enum": [
                                                    "template"
                                                ]
                                            }
                                        },
                                        "additionalProperties": false,
                                        "required": [
                                            "templatePath",
                                            "logicalId",
                                            "target"
                                        ],
                                        "type": "object"
                                    },
                                    {
                                        "title": "Code Target Properties",
                                        "description": "%AWS.configuration.description.awssam.debug.invokeTarget%",
                                        "properties": {
                                            "lambdaHandler": {
                                                "description": "%AWS.configuration.description.awssam.debug.lambdaHandler%",
                                                "type": "string"
                                            },
                                            "projectRoot": {
                                                "description": "%AWS.configuration.description.awssam.debug.projectRoot%",
                                                "type": "string"
                                            },
                                            "target": {
                                                "description": "%AWS.configuration.description.awssam.debug.target%",
                                                "type": "string",
                                                "enum": [
                                                    "code"
                                                ]
                                            },
                                            "architecture": {
                                                "description": "%AWS.configuration.description.awssam.debug.architecture%",
                                                "type": "string",
                                                "enum": [
                                                    "x86_64",
                                                    "arm64"
                                                ]
                                            }
                                        },
                                        "additionalProperties": false,
                                        "required": [
                                            "lambdaHandler",
                                            "projectRoot",
                                            "target"
                                        ],
                                        "type": "object"
                                    },
                                    {
                                        "title": "API Target Properties",
                                        "description": "%AWS.configuration.description.awssam.debug.invokeTarget%",
                                        "properties": {
                                            "templatePath": {
                                                "description": "%AWS.configuration.description.awssam.debug.templatePath%",
                                                "type": "string"
                                            },
                                            "logicalId": {
                                                "description": "%AWS.configuration.description.awssam.debug.logicalId%",
                                                "type": "string"
                                            },
                                            "target": {
                                                "description": "%AWS.configuration.description.awssam.debug.target%",
                                                "type": "string",
                                                "enum": [
                                                    "api"
                                                ]
                                            }
                                        },
                                        "additionalProperties": false,
                                        "required": [
                                            "templatePath",
                                            "logicalId",
                                            "target"
                                        ],
                                        "type": "object"
                                    }
                                ]
                            },
                            "lambda": {
                                "title": "Lambda Properties",
                                "description": "%AWS.configuration.description.awssam.debug.lambda%",
                                "properties": {
                                    "environmentVariables": {
                                        "description": "%AWS.configuration.description.awssam.debug.envvars%",
                                        "additionalProperties": {
                                            "type": [
                                                "string"
                                            ]
                                        },
                                        "type": "object"
                                    },
                                    "payload": {
                                        "description": "%AWS.configuration.description.awssam.debug.event%",
                                        "properties": {
                                            "json": {
                                                "description": "%AWS.configuration.description.awssam.debug.event.json%",
                                                "type": "object"
                                            },
                                            "path": {
                                                "description": "%AWS.configuration.description.awssam.debug.event.path%",
                                                "type": "string"
                                            }
                                        },
                                        "additionalProperties": false,
                                        "type": "object"
                                    },
                                    "memoryMb": {
                                        "description": "%AWS.configuration.description.awssam.debug.memoryMb%",
                                        "type": "number"
                                    },
                                    "runtime": {
                                        "description": "%AWS.configuration.description.awssam.debug.runtime%",
                                        "type": "string"
                                    },
                                    "timeoutSec": {
                                        "description": "%AWS.configuration.description.awssam.debug.timeout%",
                                        "type": "number"
                                    },
                                    "pathMappings": {
                                        "type:": "array",
                                        "items": {
                                            "title": "Path Mapping",
                                            "type": "object",
                                            "properties": {
                                                "localRoot": {
                                                    "type": "string"
                                                },
                                                "remoteRoot": {
                                                    "type": "string"
                                                }
                                            },
                                            "additionalProperties": false,
                                            "required": [
                                                "localRoot",
                                                "remoteRoot"
                                            ]
                                        }
                                    }
                                },
                                "additionalProperties": false,
                                "type": "object"
                            },
                            "sam": {
                                "title": "SAM CLI Properties",
                                "description": "%AWS.configuration.description.awssam.debug.sam%",
                                "properties": {
                                    "buildArguments": {
                                        "description": "%AWS.configuration.description.awssam.debug.buildArguments%",
                                        "type": "array",
                                        "items": {
                                            "type": "string"
                                        }
                                    },
                                    "buildDir": {
                                        "description": "%AWS.configuration.description.awssam.debug.buildDir%",
                                        "type": "string"
                                    },
                                    "containerBuild": {
                                        "description": "%AWS.configuration.description.awssam.debug.containerBuild%",
                                        "type": "boolean"
                                    },
                                    "dockerNetwork": {
                                        "description": "%AWS.configuration.description.awssam.debug.dockerNetwork%",
                                        "type": "string"
                                    },
                                    "localArguments": {
                                        "description": "%AWS.configuration.description.awssam.debug.localArguments%",
                                        "type": "array",
                                        "items": {
                                            "type": "string"
                                        }
                                    },
                                    "skipNewImageCheck": {
                                        "description": "%AWS.configuration.description.awssam.debug.skipNewImageCheck%",
                                        "type": "boolean"
                                    },
                                    "template": {
                                        "description": "%AWS.configuration.description.awssam.debug.template%",
                                        "properties": {
                                            "parameters": {
                                                "description": "%AWS.configuration.description.awssam.debug.templateParameters%",
                                                "additionalProperties": {
                                                    "type": [
                                                        "string",
                                                        "number"
                                                    ]
                                                },
                                                "type": "object"
                                            }
                                        },
                                        "type": "object",
                                        "additionalProperties": false
                                    }
                                },
                                "additionalProperties": false,
                                "type": "object"
                            },
                            "api": {
                                "title": "API Gateway Properties",
                                "description": "%AWS.configuration.description.awssam.debug.api%",
                                "properties": {
                                    "path": {
                                        "description": "%AWS.configuration.description.awssam.debug.api.path%",
                                        "type": "string"
                                    },
                                    "httpMethod": {
                                        "description": "%AWS.configuration.description.awssam.debug.api.httpMethod%",
                                        "type": "string",
                                        "enum": [
                                            "delete",
                                            "get",
                                            "head",
                                            "options",
                                            "patch",
                                            "post",
                                            "put"
                                        ]
                                    },
                                    "payload": {
                                        "description": "%AWS.configuration.description.awssam.debug.event%",
                                        "properties": {
                                            "json": {
                                                "description": "%AWS.configuration.description.awssam.debug.event.json%",
                                                "type": "object"
                                            },
                                            "path": {
                                                "description": "%AWS.configuration.description.awssam.debug.event.path%",
                                                "type": "string"
                                            }
                                        },
                                        "additionalProperties": false,
                                        "type": "object"
                                    },
                                    "headers": {
                                        "description": "%AWS.configuration.description.awssam.debug.api.headers%",
                                        "type": "object",
                                        "additionalProperties": {
                                            "type": "string"
                                        }
                                    },
                                    "querystring": {
                                        "description": "%AWS.configuration.description.awssam.debug.api.queryString%",
                                        "type": "string"
                                    },
                                    "stageVariables": {
                                        "description": "%AWS.configuration.description.awssam.debug.api.stageVariables%",
                                        "type": "object",
                                        "additionalProperties": {
                                            "type": "string"
                                        }
                                    },
                                    "clientCertificateId": {
                                        "description": "%AWS.configuration.description.awssam.debug.api.clientCertId%",
                                        "type": "string"
                                    }
                                },
                                "additionalProperties": false,
                                "required": [
                                    "path",
                                    "httpMethod"
                                ],
                                "type": "object"
                            }
                        },
                        "required": [
                            "invokeTarget"
                        ],
                        "type": "object"
                    }
                },
                "configurationSnippets": [
                    {
                        "label": "%AWS.configuration.description.awssam.debug.snippets.lambdaCode.label%",
                        "description": "%AWS.configuration.description.awssam.debug.snippets.lambdaCode.description%",
                        "body": {
                            "type": "aws-sam",
                            "request": "direct-invoke",
                            "name": "${3:Invoke Lambda}",
                            "invokeTarget": {
                                "target": "code",
                                "lambdaHandler": "${1:Function Handler}",
                                "projectRoot": "^\"\\${workspaceFolder}\""
                            },
                            "lambda": {
                                "runtime": "${2:Lambda Runtime}",
                                "payload": {
                                    "json": {}
                                }
                            }
                        },
                        "cloud9": {
                            "cn": {
                                "label": "%AWS.configuration.description.awssam.debug.snippets.lambdaCode.label.cn%",
                                "description": "%AWS.configuration.description.awssam.debug.snippets.lambdaCode.description.cn%"
                            }
                        }
                    },
                    {
                        "label": "%AWS.configuration.description.awssam.debug.snippets.lambdaTemplate.label%",
                        "description": "%AWS.configuration.description.awssam.debug.snippets.lambdaTemplate.description%",
                        "body": {
                            "type": "aws-sam",
                            "request": "direct-invoke",
                            "name": "${3:Invoke Lambda}",
                            "invokeTarget": {
                                "target": "template",
                                "templatePath": "${1:Template Location}",
                                "logicalId": "${2:Function Logical ID}"
                            },
                            "lambda": {
                                "payload": {
                                    "json": {}
                                }
                            }
                        },
                        "cloud9": {
                            "cn": {
                                "label": "%AWS.configuration.description.awssam.debug.snippets.lambdaTemplate.label.cn%",
                                "description": "%AWS.configuration.description.awssam.debug.snippets.lambdaTemplate.description.cn%"
                            }
                        }
                    },
                    {
                        "label": "%AWS.configuration.description.awssam.debug.snippets.api.label%",
                        "description": "%AWS.configuration.description.awssam.debug.snippets.api.description%",
                        "body": {
                            "type": "aws-sam",
                            "request": "direct-invoke",
                            "name": "${5:Invoke Lambda with API Gateway}",
                            "invokeTarget": {
                                "target": "api",
                                "templatePath": "${1:Template Location}",
                                "logicalId": "${2:Function Logical ID}"
                            },
                            "api": {
                                "path": "${3:Path}",
                                "httpMethod": "${4:Method}",
                                "payload": {
                                    "json": {}
                                }
                            }
                        },
                        "cloud9": {
                            "cn": {
                                "label": "%AWS.configuration.description.awssam.debug.snippets.api.label.cn%",
                                "description": "%AWS.configuration.description.awssam.debug.snippets.api.description.cn%"
                            }
                        }
                    }
                ]
            }
        ],
        "viewsContainers": {
            "activitybar": [
                {
                    "id": "aws-explorer",
                    "title": "%AWS.title%",
                    "icon": "resources/aws-logo.svg",
                    "cloud9": {
                        "cn": {
                            "title": "%AWS.title.cn%",
                            "icon": "resources/aws-cn-logo.svg"
                        }
                    }
                }
            ]
        },
        "viewsWelcome": [
            {
                "view": "aws.appBuilderForFileExplorer",
                "when": "!aws.isWebExtHost",
                "contents": "[Open Walkthrough](command:aws.toolkit.lambda.openWalkthrough)\n [Open Folder](command:vscode.openFolder)"
            },
            {
                "view": "aws.appBuilder",
                "when": "!aws.isWebExtHost",
                "contents": "[Open Walkthrough](command:aws.toolkit.lambda.openWalkthrough)\n [Open Folder](command:vscode.openFolder)"
            }
        ],
        "views": {
            "explorer": [
                {
                    "id": "aws.appBuilderForFileExplorer",
                    "name": "%AWS.appBuilder.explorerTitle%",
                    "when": "(isCloud9 || !aws.isWebExtHost) && !aws.appBuilder.hide",
                    "contextualTitle": "Application Builder",
                    "widget": {
                        "type": "inspector"
                    }
                }
            ],
            "aws-explorer": [
                {
                    "id": "aws.toolkit.notifications",
                    "name": "%AWS.notifications.title%",
                    "when": "!(isCloud9 || aws.isSageMaker) && aws.toolkit.notifications.show"
                },
                {
                    "id": "aws.amazonq.codewhisperer",
                    "name": "%AWS.amazonq.codewhisperer.title%",
                    "when": "!isCloud9 && !aws.isSageMaker && !aws.toolkit.amazonq.dismissed && !aws.explorer.showAuthView"
                },
                {
                    "id": "aws.explorer",
                    "name": "%AWS.lambda.explorerTitle%",
                    "when": "(isCloud9 || !aws.isWebExtHost) && !aws.explorer.showAuthView"
                },
                {
                    "id": "aws.cdk",
                    "name": "%AWS.cdk.explorerTitle%",
                    "when": "!aws.explorer.showAuthView"
                },
                {
                    "id": "aws.appBuilder",
                    "name": "%AWS.appBuilder.explorerTitle%",
                    "when": "(isCloud9 || !aws.isWebExtHost) && !aws.explorer.showAuthView"
                },
                {
                    "id": "aws.codecatalyst",
                    "name": "%AWS.codecatalyst.explorerTitle%",
                    "when": "(!isCloud9 && !aws.isSageMaker || isCloud9CodeCatalyst) && !aws.explorer.showAuthView"
                },
                {
                    "type": "webview",
                    "id": "aws.toolkit.AmazonCommonAuth",
                    "name": "%AWS.amazonq.login%",
                    "when": "!isCloud9 && !aws.isSageMaker && aws.explorer.showAuthView"
                }
            ]
        },
        "submenus": [
            {
                "id": "aws.toolkit.auth",
                "label": "%AWS.submenu.auth.title%",
                "icon": "$(ellipsis)",
                "when": "isCloud9 || !aws.isWebExtHost"
            },
            {
                "id": "aws.codecatalyst.submenu",
                "label": "%AWS.codecatalyst.submenu.title%",
                "icon": "$(ellipsis)",
                "when": "isCloud9 || !aws.isWebExtHost"
            },
            {
                "label": "%AWS.generic.feedback%",
                "id": "aws.toolkit.submenu.feedback"
            },
            {
                "label": "%AWS.generic.help%",
                "id": "aws.toolkit.submenu.help"
            }
        ],
        "menus": {
            "commandPalette": [
                {
                    "command": "aws.apig.copyUrl",
                    "when": "false"
                },
                {
                    "command": "aws.launchDebugConfigForm",
                    "when": "false"
                },
                {
                    "command": "aws.apig.invokeRemoteRestApi",
                    "when": "false"
                },
                {
                    "command": "aws.deleteCloudFormation",
                    "when": "false"
                },
                {
                    "command": "aws.downloadStateMachineDefinition",
                    "when": "false"
                },
                {
                    "command": "aws.ecr.createRepository",
                    "when": "false"
                },
                {
                    "command": "aws.executeStateMachine",
                    "when": "false"
                },
                {
                    "command": "aws.copyArn",
                    "when": "false"
                },
                {
                    "command": "aws.openAwsConsole",
                    "when": "false"
                },
                {
                    "command": "aws.openAwsCFNConsole",
                    "when": "false"
                },
                {
                    "command": "aws.copyName",
                    "when": "false"
                },
                {
                    "command": "aws.listCommands",
                    "when": "false"
                },
                {
                    "command": "aws.codecatalyst.listCommands",
                    "when": "false"
                },
                {
                    "command": "aws.codecatalyst.manageConnections",
                    "when": "false"
                },
                {
                    "command": "aws.codecatalyst.openDevEnv",
                    "when": "!isCloud9"
                },
                {
                    "command": "aws.codecatalyst.createDevEnv",
                    "when": "!isCloud9"
                },
                {
                    "command": "aws.downloadSchemaItemCode",
                    "when": "false"
                },
                {
                    "command": "aws.deleteLambda",
                    "when": "false"
                },
                {
                    "command": "aws.downloadLambda",
                    "when": "false"
                },
                {
                    "command": "aws.invokeLambda",
                    "when": "false"
                },
                {
                    "command": "aws.copyLambdaUrl",
                    "when": "false"
                },
                {
                    "command": "aws.viewSchemaItem",
                    "when": "false"
                },
                {
                    "command": "aws.searchSchema",
                    "when": "false"
                },
                {
                    "command": "aws.searchSchemaPerRegistry",
                    "when": "false"
                },
                {
                    "command": "aws.refreshAwsExplorer",
                    "when": "false"
                },
                {
                    "command": "aws.cdk.refresh",
                    "when": "false"
                },
                {
                    "command": "aws.cdk.viewDocs",
                    "when": "false"
                },
                {
                    "command": "aws.appBuilder.refresh",
                    "when": "false"
                },
                {
                    "command": "aws.appBuilderForFileExplorer.refresh",
                    "when": "false"
                },
                {
                    "command": "aws.appBuilder.tailLogs",
                    "when": "false"
                },
                {
                    "command": "aws.appBuilder.viewDocs",
                    "when": "false"
                },
                {
                    "command": "aws.ssmDocument.openLocalDocument",
                    "when": "false"
                },
                {
                    "command": "aws.ssmDocument.openLocalDocumentJson",
                    "when": "false"
                },
                {
                    "command": "aws.ssmDocument.openLocalDocumentYaml",
                    "when": "false"
                },
                {
                    "command": "aws.ssmDocument.deleteDocument",
                    "when": "false"
                },
                {
                    "command": "aws.ssmDocument.updateDocumentVersion",
                    "when": "false"
                },
                {
                    "command": "aws.copyLogResource",
                    "when": "resourceScheme == aws-cwl"
                },
                {
                    "command": "aws.saveCurrentLogDataContent",
                    "when": "resourceScheme == aws-cwl"
                },
                {
                    "command": "aws.s3.editFile",
                    "when": "resourceScheme == s3-readonly"
                },
                {
                    "command": "aws.cwl.viewLogStream",
                    "when": "false"
                },
                {
                    "command": "aws.cwl.changeFilterPattern",
                    "when": "false"
                },
                {
                    "command": "aws.cwl.changeTimeFilter",
                    "when": "false"
                },
                {
                    "command": "aws.ecr.deleteRepository",
                    "when": "false"
                },
                {
                    "command": "aws.ecr.copyTagUri",
                    "when": "false"
                },
                {
                    "command": "aws.ecr.copyRepositoryUri",
                    "when": "false"
                },
                {
                    "command": "aws.ecr.deleteTag",
                    "when": "false"
                },
                {
                    "command": "aws.iot.createThing",
                    "when": "false"
                },
                {
                    "command": "aws.iot.deleteThing",
                    "when": "false"
                },
                {
                    "command": "aws.iot.createCert",
                    "when": "false"
                },
                {
                    "command": "aws.iot.deleteCert",
                    "when": "false"
                },
                {
                    "command": "aws.iot.attachCert",
                    "when": "false"
                },
                {
                    "command": "aws.iot.attachPolicy",
                    "when": "false"
                },
                {
                    "command": "aws.iot.activateCert",
                    "when": "false"
                },
                {
                    "command": "aws.iot.deactivateCert",
                    "when": "false"
                },
                {
                    "command": "aws.iot.revokeCert",
                    "when": "false"
                },
                {
                    "command": "aws.iot.createPolicy",
                    "when": "false"
                },
                {
                    "command": "aws.iot.deletePolicy",
                    "when": "false"
                },
                {
                    "command": "aws.iot.createPolicyVersion",
                    "when": "false"
                },
                {
                    "command": "aws.iot.deletePolicyVersion",
                    "when": "false"
                },
                {
                    "command": "aws.iot.detachCert",
                    "when": "false"
                },
                {
                    "command": "aws.iot.detachPolicy",
                    "when": "false"
                },
                {
                    "command": "aws.iot.viewPolicyVersion",
                    "when": "false"
                },
                {
                    "command": "aws.iot.setDefaultPolicy",
                    "when": "false"
                },
                {
                    "command": "aws.iot.copyEndpoint",
                    "when": "false"
                },
                {
                    "command": "aws.deploySamApplication",
                    "when": "config.aws.samcli.legacyDeploy"
                },
                {
                    "command": "aws.redshift.editConnection",
                    "when": "false"
                },
                {
                    "command": "aws.redshift.deleteConnection",
                    "when": "false"
                },
                {
                    "command": "aws.samcli.sync",
                    "when": "!config.aws.samcli.legacyDeploy"
                },
                {
                    "command": "aws.appBuilder.build",
                    "when": "!aws.isWebExtHost"
                },
                {
                    "command": "aws.s3.copyPath",
                    "when": "false"
                },
                {
                    "command": "aws.s3.createBucket",
                    "when": "false"
                },
                {
                    "command": "aws.s3.createFolder",
                    "when": "false"
                },
                {
                    "command": "aws.s3.deleteBucket",
                    "when": "false"
                },
                {
                    "command": "aws.s3.deleteFile",
                    "when": "false"
                },
                {
                    "command": "aws.s3.downloadFileAs",
                    "when": "false"
                },
                {
                    "command": "aws.s3.openFile",
                    "when": "false"
                },
                {
                    "command": "aws.s3.editFile",
                    "when": "false"
                },
                {
                    "command": "aws.s3.uploadFileToParent",
                    "when": "false"
                },
                {
                    "command": "aws.apprunner.startDeployment",
                    "when": "false"
                },
                {
                    "command": "aws.apprunner.createService",
                    "when": "false"
                },
                {
                    "command": "aws.apprunner.pauseService",
                    "when": "false"
                },
                {
                    "command": "aws.apprunner.resumeService",
                    "when": "false"
                },
                {
                    "command": "aws.apprunner.copyServiceUrl",
                    "when": "false"
                },
                {
                    "command": "aws.apprunner.open",
                    "when": "false"
                },
                {
                    "command": "aws.apprunner.deleteService",
                    "when": "false"
                },
                {
                    "command": "aws.apprunner.createServiceFromEcr",
                    "when": "false"
                },
                {
                    "command": "aws.resources.copyIdentifier",
                    "when": "false"
                },
                {
                    "command": "aws.resources.openResourcePreview",
                    "when": "false"
                },
                {
                    "command": "aws.resources.createResource",
                    "when": "false"
                },
                {
                    "command": "aws.resources.deleteResource",
                    "when": "false"
                },
                {
                    "command": "aws.resources.updateResource",
                    "when": "false"
                },
                {
                    "command": "aws.resources.updateResourceInline",
                    "when": "false"
                },
                {
                    "command": "aws.resources.saveResource",
                    "when": "false"
                },
                {
                    "command": "aws.resources.closeResource",
                    "when": "false"
                },
                {
                    "command": "aws.resources.viewDocs",
                    "when": "false"
                },
                {
                    "command": "aws.ecs.runCommandInContainer",
                    "when": "false"
                },
                {
                    "command": "aws.ecs.openTaskInTerminal",
                    "when": "false"
                },
                {
                    "command": "aws.ecs.enableEcsExec",
                    "when": "false"
                },
                {
                    "command": "aws.ecs.disableEcsExec",
                    "when": "false"
                },
                {
                    "command": "aws.ecs.viewDocumentation",
                    "when": "false"
                },
                {
                    "command": "aws.renderStateMachineGraph",
                    "when": "false"
                },
                {
                    "command": "aws.toolkit.auth.addConnection",
                    "when": "false"
                },
                {
                    "command": "aws.toolkit.auth.switchConnections",
                    "when": "false"
                },
                {
                    "command": "aws.toolkit.auth.help",
                    "when": "false"
                },
                {
                    "command": "aws.toolkit.auth.manageConnections"
                },
                {
                    "command": "aws.dev.openMenu",
                    "when": "aws.isDevMode || isCloud9"
                },
                {
                    "command": "aws.openInApplicationComposer",
                    "when": "false"
                },
                {
                    "command": "aws.toolkit.amazonq.learnMore",
                    "when": "false"
                },
                {
                    "command": "aws.toolkit.amazonq.extensionpage",
                    "when": "false"
                },
                {
                    "command": "aws.newThreatComposerFile",
                    "when": "false"
                }
            ],
            "editor/title": [
                {
                    "command": "aws.previewStateMachine",
                    "when": "editorLangId == asl || editorLangId == asl-yaml",
                    "group": "navigation"
                },
                {
                    "command": "aws.saveCurrentLogDataContent",
                    "when": "resourceScheme == aws-cwl",
                    "group": "navigation"
                },
                {
                    "command": "aws.cwl.changeFilterPattern",
                    "when": "resourceScheme == aws-cwl",
                    "group": "navigation"
                },
                {
                    "command": "aws.cwl.changeTimeFilter",
                    "when": "resourceScheme == aws-cwl",
                    "group": "navigation"
                },
                {
                    "command": "aws.s3.editFile",
                    "when": "resourceScheme == s3-readonly",
                    "group": "navigation"
                },
                {
                    "command": "aws.ssmDocument.publishDocument",
                    "when": "editorLangId =~ /^(ssm-yaml|ssm-json)$/",
                    "group": "navigation"
                },
                {
                    "command": "aws.resources.updateResourceInline",
                    "when": "resourceScheme == awsResource && !isCloud9 && config.aws.experiments.jsonResourceModification",
                    "group": "navigation"
                },
                {
                    "command": "aws.resources.closeResource",
                    "when": "resourcePath =~ /^.+(awsResource.json)$/",
                    "group": "navigation"
                },
                {
                    "command": "aws.resources.saveResource",
                    "when": "resourcePath =~ /^.+(awsResource.json)$/",
                    "group": "navigation"
                },
                {
                    "command": "aws.openInApplicationComposer",
                    "when": "(editorLangId == json && !(resourceFilename =~ /^.*\\.tc\\.json$/)) || editorLangId == yaml || resourceFilename =~ /^.*\\.(template)$/",
                    "group": "navigation"
                }
            ],
            "editor/title/context": [
                {
                    "command": "aws.copyLogResource",
                    "when": "resourceScheme == aws-cwl",
                    "group": "1_cutcopypaste@1"
                }
            ],
            "view/title": [
                {
                    "command": "aws.toolkit.submitFeedback",
                    "when": "view == aws.explorer && !aws.isWebExtHost",
                    "group": "navigation@6"
                },
                {
                    "command": "aws.refreshAwsExplorer",
                    "when": "view == aws.explorer",
                    "group": "navigation@5"
                },
                {
                    "command": "aws.cdk.refresh",
                    "when": "view == aws.cdk",
                    "group": "navigation@1"
                },
                {
                    "command": "aws.appBuilder.refresh",
                    "when": "view == aws.appBuilder",
                    "group": "navigation@1"
                },
                {
                    "command": "aws.appBuilderForFileExplorer.refresh",
                    "when": "view == aws.appBuilderForFileExplorer",
                    "group": "navigation@1"
                },
                {
                    "command": "aws.toolkit.login",
                    "when": "view == aws.explorer",
                    "group": "1_account@1"
                },
                {
                    "command": "aws.showRegion",
                    "when": "view == aws.explorer",
                    "group": "1_account@2"
                },
                {
                    "command": "aws.listCommands",
                    "when": "view == aws.explorer && !isCloud9",
                    "group": "1_account@3"
                },
                {
                    "command": "aws.lambda.createNewSamApp",
                    "when": "view == aws.explorer",
                    "group": "3_lambda@1"
                },
                {
                    "command": "aws.launchConfigForm",
                    "when": "view == aws.explorer",
                    "group": "3_lambda@2"
                },
                {
                    "command": "aws.deploySamApplication",
                    "when": "config.aws.samcli.legacyDeploy && view == aws.explorer",
                    "group": "3_lambda@3"
                },
                {
                    "command": "aws.samcli.sync",
                    "when": "!config.aws.samcli.legacyDeploy && view == aws.explorer",
                    "group": "3_lambda@3"
                },
                {
                    "submenu": "aws.toolkit.submenu.feedback",
                    "when": "view =~ /^aws\\./ && view != aws.AmazonQChatView && view != aws.amazonq.AmazonCommonAuth",
                    "group": "y_toolkitMeta@1"
                },
                {
                    "submenu": "aws.toolkit.submenu.help",
                    "when": "view =~ /^aws\\./ && view != aws.AmazonQChatView && view != aws.amazonq.AmazonCommonAuth",
                    "group": "y_toolkitMeta@2"
                },
                {
                    "command": "aws.toolkit.lambda.openWalkthrough",
                    "when": "view =~ /^(aws.appBuilder|aws.appBuilderForFileExplorer)$/",
                    "group": "y_toolkitWalkthrough@1"
                },
                {
                    "command": "aws.codecatalyst.cloneRepo",
                    "when": "view == aws.codecatalyst && !isCloud9 && aws.codecatalyst.connected",
                    "group": "1_codeCatalyst@1"
                },
                {
                    "command": "aws.codecatalyst.createDevEnv",
                    "when": "view == aws.codecatalyst && !isCloud9 && aws.codecatalyst.connected",
                    "group": "1_codeCatalyst@1"
                },
                {
                    "command": "aws.codecatalyst.listCommands",
                    "when": "view == aws.codecatalyst && !isCloud9 && aws.codecatalyst.connected",
                    "group": "1_codeCatalyst@1"
                },
                {
                    "command": "aws.codecatalyst.openDevEnv",
                    "when": "view == aws.codecatalyst && !isCloud9 && aws.codecatalyst.connected",
                    "group": "1_codeCatalyst@1"
                },
                {
                    "command": "aws.codecatalyst.manageConnections",
                    "when": "view == aws.codecatalyst && !isCloud9 && !aws.codecatalyst.connected",
                    "group": "2_codeCatalyst@1"
                },
                {
                    "command": "aws.codecatalyst.signout",
                    "when": "view == aws.codecatalyst && !isCloud9 && aws.codecatalyst.connected",
                    "group": "2_codeCatalyst@1"
                }
            ],
            "explorer/context": [
                {
                    "command": "aws.deploySamApplication",
                    "when": "config.aws.samcli.legacyDeploy && isFileSystemResource && resourceFilename =~ /^template\\.(json|yml|yaml)$/",
                    "group": "z_aws@1"
                },
                {
                    "command": "aws.samcli.sync",
                    "when": "!config.aws.samcli.legacyDeploy && isFileSystemResource && resourceFilename =~ /^(template\\.(json|yml|yaml))|(samconfig\\.toml)$/",
                    "group": "z_aws@1"
                },
                {
                    "command": "aws.uploadLambda",
                    "when": "explorerResourceIsFolder || isFileSystemResource && resourceFilename =~ /^template\\.(json|yml|yaml)$/",
                    "group": "z_aws@3"
                },
                {
                    "command": "aws.openInApplicationComposer",
                    "when": "isFileSystemResource && !(resourceFilename =~ /^.*\\.tc\\.json$/) && resourceFilename =~ /^.*\\.(json|yml|yaml|template)$/",
                    "group": "z_aws@1"
                }
            ],
            "view/item/context": [
                {
                    "command": "_aws.toolkit.notifications.dismiss",
                    "when": "viewItem == toolkitNotificationStartUp",
                    "group": "inline@1"
                },
                {
                    "command": "aws.apig.invokeRemoteRestApi",
                    "when": "view =~ /^(aws.explorer|aws.appBuilder|aws.appBuilderForFileExplorer)$/ && viewItem =~ /^(awsApiGatewayNode)$/",
                    "group": "0@1"
                },
                {
                    "command": "aws.ec2.openTerminal",
                    "group": "0@1",
                    "when": "viewItem =~ /^(awsEc2(Parent|Running)Node)$/"
                },
                {
                    "command": "aws.ec2.openTerminal",
                    "group": "inline@1",
                    "when": "viewItem =~ /^(awsEc2(Parent|Running)Node)$/"
                },
                {
                    "command": "aws.ec2.linkToLaunch",
                    "group": "0@0",
                    "when": "viewItem =~ /^(awsEc2ParentNode)$/"
                },
                {
                    "command": "aws.ec2.linkToLaunch",
                    "group": "inline@0",
                    "when": "viewItem =~ /^(awsEc2ParentNode)$/"
                },
                {
                    "command": "aws.ec2.openRemoteConnection",
                    "group": "0@1",
                    "when": "viewItem =~ /^(awsEc2(Parent|Running)Node)$/"
                },
                {
                    "command": "aws.ec2.openRemoteConnection",
                    "group": "inline@1",
                    "when": "viewItem =~ /^(awsEc2(Parent|Running)Node)$/"
                },
                {
                    "command": "aws.ec2.startInstance",
                    "group": "0@1",
                    "when": "viewItem == awsEc2StoppedNode"
                },
                {
                    "command": "aws.ec2.startInstance",
                    "group": "inline@1",
                    "when": "viewItem == awsEc2StoppedNode"
                },
                {
                    "command": "aws.ec2.stopInstance",
                    "group": "0@1",
                    "when": "viewItem == awsEc2RunningNode"
                },
                {
                    "command": "aws.ec2.stopInstance",
                    "group": "inline@1",
                    "when": "viewItem == awsEc2RunningNode"
                },
                {
                    "command": "aws.ec2.rebootInstance",
                    "group": "0@1",
                    "when": "viewItem == awsEc2RunningNode"
                },
                {
                    "command": "aws.ec2.rebootInstance",
                    "group": "inline@1",
                    "when": "viewItem == awsEc2RunningNode"
                },
                {
                    "command": "aws.ec2.copyInstanceId",
                    "when": "view == aws.explorer && viewItem =~ /^(awsEc2(Running|Stopped|Pending)Node)$/",
                    "group": "2@0"
                },
                {
                    "command": "aws.ecr.createRepository",
                    "when": "view == aws.explorer && viewItem == awsEcrNode",
                    "group": "inline@1"
                },
                {
                    "command": "aws.iot.createThing",
                    "when": "view == aws.explorer && viewItem == awsIotThingsNode",
                    "group": "inline@1"
                },
                {
                    "command": "aws.iot.createCert",
                    "when": "view == aws.explorer && viewItem == awsIotCertsNode",
                    "group": "inline@1"
                },
                {
                    "command": "aws.iot.createPolicy",
                    "when": "view == aws.explorer && viewItem == awsIotPoliciesNode",
                    "group": "inline@1"
                },
                {
                    "command": "aws.iot.attachCert",
                    "when": "view == aws.explorer && viewItem == awsIotThingNode",
                    "group": "inline@1"
                },
                {
                    "command": "aws.iot.attachPolicy",
                    "when": "view == aws.explorer && viewItem =~ /^awsIotCertificateNode.(Things|Policies)/",
                    "group": "inline@1"
                },
                {
                    "command": "aws.redshift.editConnection",
                    "when": "view == aws.explorer && viewItem == awsRedshiftWarehouseNode",
                    "group": "0@1"
                },
                {
                    "command": "aws.redshift.deleteConnection",
                    "when": "view == aws.explorer && viewItem == awsRedshiftWarehouseNode",
                    "group": "0@2"
                },
                {
                    "command": "aws.s3.openFile",
                    "when": "view == aws.explorer && viewItem == awsS3FileNode && !isCloud9",
                    "group": "0@1"
                },
                {
                    "command": "aws.s3.editFile",
                    "when": "view == aws.explorer && viewItem == awsS3FileNode && !isCloud9",
                    "group": "inline@1"
                },
                {
                    "command": "aws.s3.downloadFileAs",
                    "when": "view == aws.explorer && viewItem == awsS3FileNode",
                    "group": "inline@2"
                },
                {
                    "command": "aws.s3.createBucket",
                    "when": "view == aws.explorer && viewItem == awsS3Node",
                    "group": "inline@1"
                },
                {
                    "command": "aws.s3.createFolder",
                    "when": "view =~ /^(aws.explorer|aws.appBuilder|aws.appBuilderForFileExplorer)$/ && viewItem =~ /^(awsS3BucketNode|awsS3FolderNode)$/",
                    "group": "inline@1"
                },
                {
                    "command": "aws.ssmDocument.openLocalDocument",
                    "when": "view == aws.explorer && viewItem =~ /^(awsDocumentItemNode|awsDocumentItemNodeWriteable)$/",
                    "group": "inline@1"
                },
                {
                    "command": "aws.s3.uploadFile",
                    "when": "view =~ /^(aws.explorer|aws.appBuilder|aws.appBuilderForFileExplorer)$/ && viewItem =~ /^(awsS3BucketNode|awsS3FolderNode)$/",
                    "group": "inline@2"
                },
                {
                    "command": "aws.showRegion",
                    "when": "view == aws.explorer && viewItem == awsRegionNode",
                    "group": "0@1"
                },
                {
                    "command": "aws.lambda.createNewSamApp",
                    "when": "view == aws.explorer && viewItem == awsLambdaNode || viewItem == awsRegionNode",
                    "group": "1@1"
                },
                {
                    "command": "aws.launchConfigForm",
                    "when": "view == aws.explorer && viewItem == awsLambdaNode || viewItem == awsRegionNode || viewItem == awsCloudFormationRootNode",
                    "group": "1@1"
                },
                {
                    "command": "aws.deploySamApplication",
                    "when": "config.aws.samcli.legacyDeploy && view == aws.explorer && viewItem =~ /^(awsLambdaNode|awsRegionNode|awsCloudFormationRootNode)$/",
                    "group": "1@2"
                },
                {
                    "command": "aws.samcli.sync",
                    "when": "!config.aws.samcli.legacyDeploy && view == aws.explorer && viewItem =~ /^(awsLambdaNode|awsRegionNode|awsCloudFormationRootNode)$/",
                    "group": "1@2"
                },
                {
                    "command": "aws.ecr.copyTagUri",
                    "when": "view == aws.explorer && viewItem == awsEcrTagNode",
                    "group": "2@1"
                },
                {
                    "command": "aws.ecr.deleteTag",
                    "when": "view == aws.explorer && viewItem == awsEcrTagNode",
                    "group": "3@1"
                },
                {
                    "command": "aws.ecr.copyRepositoryUri",
                    "when": "view == aws.explorer && viewItem == awsEcrRepositoryNode",
                    "group": "2@1"
                },
                {
                    "command": "aws.ecr.createRepository",
                    "when": "view == aws.explorer && viewItem == awsEcrNode",
                    "group": "0@1"
                },
                {
                    "command": "aws.ecr.deleteRepository",
                    "when": "view == aws.explorer && viewItem == awsEcrRepositoryNode",
                    "group": "3@1"
                },
                {
                    "command": "aws.invokeLambda",
                    "when": "view =~ /^(aws.explorer|aws.appBuilder|aws.appBuilderForFileExplorer)$/ && viewItem =~ /^(awsRegionFunctionNode|awsRegionFunctionNodeDownloadable|awsCloudFormationFunctionNode)$/ || viewItem == awsAppBuilderDeployedNode",
                    "group": "0@1"
                },
                {
                    "command": "aws.downloadLambda",
                    "when": "view =~ /^(aws.explorer|aws.appBuilder|aws.appBuilderForFileExplorer)$/ && viewItem =~ /^(awsRegionFunctionNode|awsRegionFunctionNodeDownloadable)$/ || viewItem == awsAppBuilderDeployedNode",
                    "group": "0@2"
                },
                {
                    "command": "aws.uploadLambda",
                    "when": "view =~ /^(aws.explorer|aws.appBuilder|aws.appBuilderForFileExplorer)$/ && viewItem =~ /^(awsRegionFunctionNode|awsRegionFunctionNodeDownloadable)$/ || viewItem == awsAppBuilderDeployedNode",
                    "group": "1@1"
                },
                {
                    "command": "aws.deleteLambda",
                    "when": "view =~ /^(aws.explorer)$/ && viewItem =~ /^(awsRegionFunctionNode|awsRegionFunctionNodeDownloadable)$/",
                    "group": "4@1"
                },
                {
                    "command": "aws.copyLambdaUrl",
                    "when": "view =~ /^(aws.explorer|aws.appBuilder|aws.appBuilderForFileExplorer)$/ && viewItem =~ /^(awsRegionFunctionNode|awsRegionFunctionNodeDownloadable)$/ || viewItem == awsAppBuilderDeployedNode",
                    "group": "2@0"
                },
                {
                    "command": "aws.appBuilder.searchLogs",
                    "when": "view =~ /^(aws.explorer|aws.appBuilder|aws.appBuilderForFileExplorer)$/ && viewItem =~ /^(awsRegionFunctionNode|awsRegionFunctionNodeDownloadable|awsCloudFormationFunctionNode)$/",
                    "group": "0@3"
                },
                {
                    "command": "aws.appBuilder.tailLogs",
                    "when": "view =~ /^(aws.explorer|aws.appBuilder|aws.appBuilderForFileExplorer)$/ && viewItem =~ /^(awsRegionFunctionNode|awsRegionFunctionNodeDownloadable|awsCloudFormationFunctionNode)$/",
                    "group": "0@4"
                },
                {
                    "command": "aws.deleteCloudFormation",
                    "when": "view == aws.explorer && viewItem == awsCloudFormationNode",
                    "group": "3@5"
                },
                {
                    "command": "aws.searchSchema",
                    "when": "view == aws.explorer && viewItem == awsSchemasNode",
                    "group": "0@1"
                },
                {
                    "command": "aws.searchSchemaPerRegistry",
                    "when": "view == aws.explorer && viewItem == awsRegistryItemNode",
                    "group": "0@1"
                },
                {
                    "command": "aws.viewSchemaItem",
                    "when": "view == aws.explorer && viewItem == awsSchemaItemNode",
                    "group": "0@1"
                },
                {
                    "command": "aws.stepfunctions.createStateMachineFromTemplate",
                    "when": "view == aws.explorer && viewItem == awsStepFunctionsNode",
                    "group": "0@1"
                },
                {
                    "command": "aws.downloadStateMachineDefinition",
                    "when": "view == aws.explorer && viewItem == awsStateMachineNode",
                    "group": "0@1"
                },
                {
                    "command": "aws.renderStateMachineGraph",
                    "when": "view == aws.explorer && viewItem == awsStateMachineNode",
                    "group": "0@2"
                },
                {
                    "command": "aws.cdk.renderStateMachineGraph",
                    "when": "viewItem == awsCdkStateMachineNode",
                    "group": "inline@1"
                },
                {
                    "command": "aws.cdk.renderStateMachineGraph",
                    "when": "viewItem == awsCdkStateMachineNode",
                    "group": "0@1"
                },
                {
                    "command": "aws.executeStateMachine",
                    "when": "view == aws.explorer && viewItem == awsStateMachineNode",
                    "group": "0@3"
                },
                {
                    "command": "aws.iot.createThing",
                    "when": "view == aws.explorer && viewItem == awsIotThingsNode",
                    "group": "0@1"
                },
                {
                    "command": "aws.iot.createCert",
                    "when": "view == aws.explorer && viewItem == awsIotCertsNode",
                    "group": "0@1"
                },
                {
                    "command": "aws.iot.createPolicy",
                    "when": "view == aws.explorer && viewItem == awsIotPoliciesNode",
                    "group": "0@1"
                },
                {
                    "command": "aws.iot.createPolicyVersion",
                    "when": "view == aws.explorer && viewItem == awsIotPolicyNode.WithVersions",
                    "group": "0@1"
                },
                {
                    "command": "aws.iot.viewPolicyVersion",
                    "when": "view == aws.explorer && viewItem =~ /^awsIotPolicyVersionNode./",
                    "group": "0@1"
                },
                {
                    "command": "aws.iot.attachCert",
                    "when": "view == aws.explorer && viewItem == awsIotThingNode",
                    "group": "0@1"
                },
                {
                    "command": "aws.iot.attachPolicy",
                    "when": "view == aws.explorer && viewItem =~ /^awsIotCertificateNode.(Things|Policies)/",
                    "group": "0@1"
                },
                {
                    "command": "aws.s3.createBucket",
                    "when": "view == aws.explorer && viewItem == awsS3Node",
                    "group": "0@1"
                },
                {
                    "command": "aws.s3.downloadFileAs",
                    "when": "view == aws.explorer && viewItem == awsS3FileNode",
                    "group": "0@1"
                },
                {
                    "command": "aws.s3.uploadFile",
                    "when": "view =~ /^(aws.explorer|aws.appBuilder|aws.appBuilderForFileExplorer)$/ && viewItem =~ /^(awsS3BucketNode|awsS3FolderNode)$/",
                    "group": "0@1"
                },
                {
                    "command": "aws.s3.uploadFileToParent",
                    "when": "view == aws.explorer && viewItem == awsS3FileNode",
                    "group": "1@1"
                },
                {
                    "command": "aws.s3.createFolder",
                    "when": "view =~ /^(aws.explorer|aws.appBuilder|aws.appBuilderForFileExplorer)$/ && viewItem =~ /^(awsS3BucketNode|awsS3FolderNode)$/",
                    "group": "1@1"
                },
                {
                    "command": "aws.iot.deactivateCert",
                    "when": "view == aws.explorer && viewItem =~ /^awsIotCertificateNode.(Things|Policies).ACTIVE$/",
                    "group": "1@1"
                },
                {
                    "command": "aws.iot.activateCert",
                    "when": "view == aws.explorer && viewItem =~ /^awsIotCertificateNode.(Things|Policies).INACTIVE$/",
                    "group": "1@1"
                },
                {
                    "command": "aws.iot.revokeCert",
                    "when": "view == aws.explorer && viewItem =~ /^awsIotCertificateNode.(Things|Policies).(ACTIVE|INACTIVE)$/",
                    "group": "1@2"
                },
                {
                    "command": "aws.iot.setDefaultPolicy",
                    "when": "view == aws.explorer && viewItem == awsIotPolicyVersionNode.NONDEFAULT",
                    "group": "1@1"
                },
                {
                    "command": "aws.iot.copyEndpoint",
                    "when": "view == aws.explorer && viewItem == awsIotNode",
                    "group": "2@1"
                },
                {
                    "command": "aws.copyName",
                    "when": "view =~ /^(aws.explorer|aws.appBuilder|aws.appBuilderForFileExplorer)$/ && viewItem =~ /^(awsRegionFunctionNode|awsRegionFunctionNodeDownloadable|awsCloudFormationFunctionNode|awsStateMachineNode|awsCloudFormationNode|awsS3BucketNode|awsS3FolderNode|awsS3FileNode|awsApiGatewayNode|awsIotThingNode)$|^(awsAppRunnerServiceNode|awsIotCertificateNode|awsIotPolicyNode|awsIotPolicyVersionNode|(awsEc2(Running|Pending|Stopped)Node))/",
                    "group": "2@1"
                },
                {
                    "command": "aws.copyArn",
                    "when": "view =~ /^(aws.explorer|aws.appBuilder|aws.appBuilderForFileExplorer)$/ && viewItem =~ /^(awsRegionFunctionNode|awsRegionFunctionNodeDownloadable|awsCloudFormationFunctionNode|awsStateMachineNode|awsCloudFormationNode|awsCloudWatchLogNode|awsS3BucketNode|awsS3FolderNode|awsS3FileNode|awsApiGatewayNode|awsEcrRepositoryNode|awsIotThingNode)$|^(awsAppRunnerServiceNode|awsEcsServiceNode|awsIotCertificateNode|awsIotPolicyNode|awsIotPolicyVersionNode|awsMdeInstanceNode|(awsEc2(Running|Pending|Stopped)Node))/",
                    "group": "2@2"
                },
                {
                    "command": "aws.openAwsConsole",
                    "when": "view =~ /^(aws.explorer|aws.appBuilder|aws.appBuilderForFileExplorer)$/ && viewItem =~ /^(awsRegionFunctionNode|awsRegionFunctionNodeDownloadable|awsS3BucketNode)$/",
                    "group": "2@3"
                },
                {
                    "command": "aws.openAwsCFNConsole",
                    "when": "view =~ /^(aws.appBuilder|aws.appBuilderForFileExplorer)$/ && viewItem =~ /^(awsAppBuilderStackNode)$/",
                    "group": "2@3"
                },
                {
                    "command": "aws.cwl.searchLogGroup",
                    "group": "0@1",
                    "when": "view == aws.explorer && viewItem =~ /^awsCloudWatchLogNode|awsCloudWatchLogParentNode$/"
                },
                {
                    "command": "aws.cwl.searchLogGroup",
                    "group": "inline@1",
                    "when": "view == aws.explorer && viewItem =~ /^awsCloudWatchLogNode|awsCloudWatchLogParentNode$/"
                },
                {
                    "command": "aws.cwl.tailLogGroup",
                    "group": "0@1",
                    "when": "view == aws.explorer && viewItem =~ /^awsCloudWatchLogNode|awsCloudWatchLogParentNode$/"
                },
                {
                    "command": "aws.cwl.tailLogGroup",
                    "group": "inline@1",
                    "when": "view == aws.explorer && viewItem =~ /^awsCloudWatchLogNode|awsCloudWatchLogParentNode$/"
                },
                {
                    "command": "aws.apig.copyUrl",
                    "when": "view =~ /^(aws.explorer|aws.appBuilder|aws.appBuilderForFileExplorer)$/ && viewItem =~ /^(awsApiGatewayNode)$/",
                    "group": "2@0"
                },
                {
                    "command": "aws.s3.copyPath",
                    "when": "view == aws.explorer && viewItem =~ /^(awsS3FolderNode|awsS3FileNode)$/",
                    "group": "2@3"
                },
                {
                    "command": "aws.s3.presignedURL",
                    "when": "view == aws.explorer && viewItem =~ /^(awsS3FileNode)$/",
                    "group": "2@4"
                },
                {
                    "command": "aws.iot.detachCert",
                    "when": "view == aws.explorer && viewItem =~ /^(awsIotCertificateNode.Things)/",
                    "group": "3@1"
                },
                {
                    "command": "aws.iot.detachPolicy",
                    "when": "view == aws.explorer && viewItem == awsIotPolicyNode.Certificates",
                    "group": "3@1"
                },
                {
                    "command": "aws.iot.deleteThing",
                    "when": "view == aws.explorer && viewItem == awsIotThingNode",
                    "group": "3@1"
                },
                {
                    "command": "aws.iot.deleteCert",
                    "when": "view == aws.explorer && viewItem =~ /^awsIotCertificateNode.Policies/",
                    "group": "3@1"
                },
                {
                    "command": "aws.iot.deletePolicy",
                    "when": "view == aws.explorer && viewItem == awsIotPolicyNode.WithVersions",
                    "group": "3@1"
                },
                {
                    "command": "aws.iot.deletePolicyVersion",
                    "when": "view == aws.explorer && viewItem == awsIotPolicyVersionNode.NONDEFAULT",
                    "group": "3@1"
                },
                {
                    "command": "aws.s3.deleteBucket",
                    "when": "view =~ /^(aws.explorer)$/ && viewItem == awsS3BucketNode",
                    "group": "3@1"
                },
                {
                    "command": "aws.s3.deleteFile",
                    "when": "view == aws.explorer && viewItem == awsS3FileNode",
                    "group": "3@1"
                },
                {
                    "command": "aws.downloadSchemaItemCode",
                    "when": "view == aws.explorer && viewItem == awsSchemaItemNode",
                    "group": "1@1"
                },
                {
                    "command": "aws.cwl.viewLogStream",
                    "group": "0@1",
                    "when": "view == aws.explorer && viewItem == awsCloudWatchLogNode"
                },
                {
                    "command": "aws.ssmDocument.openLocalDocumentYaml",
                    "group": "0@1",
                    "when": "view == aws.explorer && viewItem =~ /^(awsDocumentItemNode|awsDocumentItemNodeWriteable)$/"
                },
                {
                    "command": "aws.ssmDocument.openLocalDocumentJson",
                    "group": "0@2",
                    "when": "view == aws.explorer && viewItem =~ /^(awsDocumentItemNode|awsDocumentItemNodeWriteable)$/"
                },
                {
                    "command": "aws.ssmDocument.updateDocumentVersion",
                    "group": "2@1",
                    "when": "view == aws.explorer && viewItem == awsDocumentItemNodeWriteable"
                },
                {
                    "command": "aws.ssmDocument.deleteDocument",
                    "group": "3@2",
                    "when": "view == aws.explorer && viewItem == awsDocumentItemNodeWriteable"
                },
                {
                    "command": "aws.ecs.runCommandInContainer",
                    "group": "0@1",
                    "when": "view == aws.explorer && viewItem =~ /^(awsEcsContainerNodeExec)(.*)$/"
                },
                {
                    "command": "aws.ecs.openTaskInTerminal",
                    "group": "0@2",
                    "when": "view == aws.explorer && viewItem =~ /^(awsEcsContainerNodeExec)(.*)$/ && !isCloud9"
                },
                {
                    "command": "aws.ecs.enableEcsExec",
                    "group": "0@2",
                    "when": "view == aws.explorer && viewItem == awsEcsServiceNode.DISABLED"
                },
                {
                    "command": "aws.ecs.disableEcsExec",
                    "group": "0@2",
                    "when": "view == aws.explorer && viewItem == awsEcsServiceNode.ENABLED"
                },
                {
                    "command": "aws.ecs.viewDocumentation",
                    "group": "1@3",
                    "when": "view == aws.explorer && viewItem =~ /^(awsEcsClusterNode|awsEcsContainerNode)$|^awsEcsServiceNode/"
                },
                {
                    "command": "aws.resources.configure",
                    "when": "view == aws.explorer && viewItem == resourcesRootNode",
                    "group": "1@1"
                },
                {
                    "command": "aws.resources.configure",
                    "when": "view == aws.explorer && viewItem == resourcesRootNode",
                    "group": "inline@1"
                },
                {
                    "command": "aws.resources.openResourcePreview",
                    "when": "view == aws.explorer && viewItem =~ /^(.*)(ResourceNode)$/",
                    "group": "1@1"
                },
                {
                    "command": "aws.resources.copyIdentifier",
                    "when": "view == aws.explorer && viewItem =~ /^(.*)(ResourceNode)$/",
                    "group": "1@1"
                },
                {
                    "command": "aws.resources.viewDocs",
                    "when": "view == aws.explorer && viewItem =~ /^(.*)(Documented)(.*)(ResourceTypeNode)$/",
                    "group": "1@1"
                },
                {
                    "command": "aws.resources.createResource",
                    "when": "view == aws.explorer && viewItem =~ /^(.*)(Creatable)(.*)(ResourceTypeNode)$/ && !isCloud9 && config.aws.experiments.jsonResourceModification",
                    "group": "2@1"
                },
                {
                    "command": "aws.resources.createResource",
                    "when": "view == aws.explorer && viewItem =~ /^(.*)(Creatable)(.*)(ResourceTypeNode)$/ && !isCloud9 && config.aws.experiments.jsonResourceModification",
                    "group": "inline@1"
                },
                {
                    "command": "aws.resources.updateResource",
                    "when": "view == aws.explorer && viewItem =~ /^(.*)(Updatable)(.*)(ResourceNode)$/ && !isCloud9 && config.aws.experiments.jsonResourceModification",
                    "group": "2@1"
                },
                {
                    "command": "aws.resources.deleteResource",
                    "when": "view == aws.explorer && viewItem =~ /^(.*)(Deletable)(.*)(ResourceNode)$/ && !isCloud9 && config.aws.experiments.jsonResourceModification",
                    "group": "2@2"
                },
                {
                    "command": "aws.apprunner.createServiceFromEcr",
                    "group": "0@2",
                    "when": "view == aws.explorer && viewItem =~ /awsEcrTagNode|awsEcrRepositoryNode/"
                },
                {
                    "command": "aws.apprunner.startDeployment",
                    "group": "0@1",
                    "when": "view == aws.explorer && viewItem == awsAppRunnerServiceNode.RUNNING"
                },
                {
                    "command": "aws.apprunner.createService",
                    "group": "0@2",
                    "when": "view == aws.explorer && viewItem == awsAppRunnerNode"
                },
                {
                    "command": "aws.apprunner.pauseService",
                    "group": "0@3",
                    "when": "view == aws.explorer && viewItem == awsAppRunnerServiceNode.RUNNING"
                },
                {
                    "command": "aws.apprunner.resumeService",
                    "group": "0@3",
                    "when": "view == aws.explorer && viewItem == awsAppRunnerServiceNode.PAUSED"
                },
                {
                    "command": "aws.apprunner.copyServiceUrl",
                    "group": "1@1",
                    "when": "view == aws.explorer && viewItem == awsAppRunnerServiceNode.RUNNING"
                },
                {
                    "command": "aws.apprunner.open",
                    "group": "1@2",
                    "when": "view == aws.explorer && viewItem == awsAppRunnerServiceNode.RUNNING"
                },
                {
                    "command": "aws.apprunner.deleteService",
                    "group": "3@1",
                    "when": "view == aws.explorer && viewItem =~ /awsAppRunnerServiceNode.[RUNNING|PAUSED|CREATE_FAILED]/"
                },
                {
                    "command": "aws.cloudFormation.newTemplate",
                    "group": "0@1",
                    "when": "view == aws.explorer && viewItem == awsCloudFormationRootNode"
                },
                {
                    "command": "aws.sam.newTemplate",
                    "group": "0@2",
                    "when": "view == aws.explorer && viewItem == awsCloudFormationRootNode"
                },
                {
                    "command": "aws.appBuilder.viewDocs",
                    "when": "viewItem == awsAppBuilderRootNode",
                    "group": "0@2"
                },
                {
                    "command": "aws.cdk.viewDocs",
                    "when": "viewItem == awsCdkRootNode",
                    "group": "0@2"
                },
                {
                    "command": "aws.toolkit.auth.addConnection",
                    "when": "viewItem == awsAuthNode",
                    "group": "0@1"
                },
                {
                    "command": "aws.toolkit.auth.switchConnections",
                    "when": "viewItem == awsAuthNode",
                    "group": "0@2"
                },
                {
                    "command": "aws.toolkit.auth.signout",
                    "when": "viewItem == awsAuthNode && !isCloud9",
                    "group": "0@3"
                },
                {
                    "command": "aws.toolkit.auth.help",
                    "when": "viewItem == awsAuthNode",
                    "group": "inline@1"
                },
                {
                    "command": "aws.openInApplicationComposer",
                    "when": "viewItem == awsAppBuilderAppNode",
                    "group": "inline@2"
                },
                {
                    "command": "aws.launchDebugConfigForm",
                    "when": "viewItem == awsAppBuilderResourceNode.function",
                    "group": "inline@1"
                },
                {
                    "command": "aws.appBuilder.deploy",
                    "when": "viewItem == awsAppBuilderAppNode",
                    "group": "inline@4"
                },
                {
                    "command": "aws.appBuilder.build",
                    "when": "viewItem == awsAppBuilderAppNode",
                    "group": "inline@3"
                },
                {
                    "command": "aws.appBuilder.openTemplate",
                    "when": "viewItem == awsAppBuilderAppNode",
                    "group": "inline@1"
                },
                {
                    "command": "aws.appBuilder.openHandler",
                    "when": "viewItem == awsAppBuilderResourceNode.function",
                    "group": "inline@1"
                },
                {
                    "submenu": "aws.toolkit.auth",
                    "when": "viewItem == awsAuthNode",
                    "group": "inline@2"
                },
                {
                    "submenu": "aws.codecatalyst.submenu",
                    "when": "viewItem =~ /^awsCodeCatalystNode/",
                    "group": "inline@1"
                },
                {
                    "command": "aws.codecatalyst.manageConnections",
                    "when": "viewItem =~ /^awsCodeCatalystNode/",
                    "group": "0@1"
                },
                {
                    "command": "aws.codecatalyst.signout",
                    "when": "viewItem =~ /^awsCodeCatalystNode/&& !isCloud9 && aws.codecatalyst.connected",
                    "group": "0@2"
                },
                {
                    "command": "aws.appBuilder.build",
                    "when": "viewItem == awsAppBuilderAppNode",
                    "group": "0@1"
                },
                {
                    "command": "aws.appBuilder.openHandler",
                    "when": "viewItem == awsAppBuilderResourceNode.function",
                    "group": "1@1"
                },
                {
                    "command": "aws.launchConfigForm",
                    "when": "viewItem == awsAppBuilderAppNode",
                    "group": "1@2"
                },
                {
                    "command": "aws.launchDebugConfigForm",
                    "when": "viewItem == awsAppBuilderResourceNode.function",
                    "group": "1@2"
                },
                {
                    "command": "aws.appBuilder.deploy",
                    "when": "viewItem == awsAppBuilderAppNode",
                    "group": "2@1"
                },
                {
                    "command": "aws.openInApplicationComposer",
                    "when": "viewItem == awsAppBuilderAppNode",
                    "group": "3@1"
                },
                {
                    "command": "aws.invokeLambda",
                    "when": "view =~ /^(aws.explorer|aws.appBuilder|aws.appBuilderForFileExplorer)$/ && viewItem =~ /^(awsRegionFunctionNode|awsRegionFunctionNodeDownloadable|awsCloudFormationFunctionNode)$/",
                    "group": "inline@1"
                },
                {
                    "command": "aws.appBuilder.searchLogs",
                    "when": "view =~ /^(aws.explorer|aws.appBuilder|aws.appBuilderForFileExplorer)$/ && viewItem =~ /^(awsRegionFunctionNode|awsRegionFunctionNodeDownloadable|awsCloudFormationFunctionNode)$/",
                    "group": "inline@2"
                },
                {
<<<<<<< HEAD
                    "command": "aws.docdb.createCluster",
                    "when": "view == aws.explorer && viewItem == awsDocDBNode",
                    "group": "inline@1"
                },
                {
                    "command": "aws.docdb.createCluster",
                    "when": "view == aws.explorer && viewItem == awsDocDBNode",
                    "group": "0@1"
                },
                {
                    "command": "aws.docdb.startCluster",
                    "when": "viewItem =~ /^awsDocDB-cluster-(regional|elastic)-stopped/",
                    "group": "inline@1"
                },
                {
                    "command": "aws.docdb.startCluster",
                    "when": "viewItem =~ /^awsDocDB-cluster-(regional|elastic)-stopped/"
                },
                {
                    "command": "aws.docdb.stopCluster",
                    "when": "viewItem =~ /^awsDocDB-cluster-(regional|elastic)-running/",
                    "group": "inline@1"
                },
                {
                    "command": "aws.docdb.stopCluster",
                    "when": "viewItem =~ /^awsDocDB-cluster-(regional|elastic)-running/"
                },
                {
                    "command": "aws.docdb.renameCluster",
                    "when": "viewItem =~ /^awsDocDB-cluster(?!.*-elastic.*)/",
                    "group": "0@2"
                },
                {
                    "command": "aws.docdb.deleteCluster",
                    "when": "viewItem =~ /^awsDocDB-cluster-(regional|elastic)/",
                    "group": "0@4"
                },
                {
                    "command": "aws.docdb.createInstance",
                    "when": "viewItem =~ /^awsDocDB-cluster-(?!elastic|global)(?!-stopped)/"
                },
                {
                    "command": "aws.docdb.renameInstance",
                    "when": " viewItem =~ /^awsDocDB-instance/",
                    "group": "0@2"
                },
                {
                    "command": "aws.docdb.modifyInstance",
                    "when": " viewItem =~ /^awsDocDB-instance/",
                    "group": "0@3"
                },
                {
                    "command": "aws.docdb.rebootInstance",
                    "when": "viewItem =~ /^awsDocDB-instance/",
                    "group": "inline@1"
                },
                {
                    "command": "aws.docdb.rebootInstance",
                    "when": "viewItem =~ /^awsDocDB-instance/"
                },
                {
                    "command": "aws.docdb.deleteInstance",
                    "when": " viewItem =~ /^awsDocDB-instance/",
                    "group": "0@4"
                },
                {
                    "command": "aws.docdb.listTags",
                    "when": "viewItem =~ /^awsDocDB-(?!cluster-global).*/"
                },
                {
                    "command": "aws.docdb.viewConsole",
                    "when": "viewItem =~ /^awsDocDB-/",
                    "group": "0@1"
                },
                {
                    "command": "aws.docdb.viewDocs",
                    "when": "viewItem == awsDocDBNode"
                },
                {
                    "command": "aws.docdb.copyEndpoint",
                    "when": "viewItem =~ /^awsDocDB-/",
                    "group": "0@1"
=======
                    "command": "aws.appBuilder.tailLogs",
                    "when": "view =~ /^(aws.explorer|aws.appBuilder|aws.appBuilderForFileExplorer)$/ && viewItem =~ /^(awsRegionFunctionNode|awsRegionFunctionNodeDownloadable|awsCloudFormationFunctionNode)$/",
                    "group": "inline@3"
>>>>>>> 50c91210
                }
            ],
            "aws.toolkit.auth": [
                {
                    "command": "aws.toolkit.auth.manageConnections",
                    "group": "0@1"
                },
                {
                    "command": "aws.toolkit.auth.switchConnections",
                    "group": "0@2"
                },
                {
                    "command": "aws.toolkit.auth.signout",
                    "enablement": "!isCloud9",
                    "group": "0@3"
                }
            ],
            "aws.toolkit.submenu.feedback": [
                {
                    "command": "aws.toolkit.submitFeedback",
                    "when": "!aws.isWebExtHost",
                    "group": "1_feedback@1"
                },
                {
                    "command": "aws.toolkit.createIssueOnGitHub",
                    "group": "1_feedback@2"
                }
            ],
            "aws.toolkit.submenu.help": [
                {
                    "command": "aws.quickStart",
                    "when": "isCloud9",
                    "group": "1_help@1"
                },
                {
                    "command": "aws.toolkit.help",
                    "group": "1_help@2"
                },
                {
                    "command": "aws.toolkit.github",
                    "group": "1_help@3"
                },
                {
                    "command": "aws.toolkit.aboutExtension",
                    "group": "1_help@4"
                },
                {
                    "command": "aws.toolkit.viewLogs",
                    "group": "1_help@5"
                }
            ],
            "file/newFile": [
                {
                    "command": "aws.newThreatComposerFile"
                }
            ]
        },
        "commands": [
            {
                "command": "_aws.toolkit.notifications.dismiss",
                "title": "%AWS.generic.dismiss%",
                "category": "%AWS.title%",
                "enablement": "view == aws.toolkit.notifications",
                "icon": "$(remove-close)"
            },
            {
                "command": "aws.accessanalyzer.iamPolicyChecks",
                "title": "%AWS.command.accessanalyzer.iamPolicyChecks%",
                "category": "%AWS.title%"
            },
            {
                "command": "aws.launchConfigForm",
                "title": "%AWS.command.launchConfigForm.title%",
                "enablement": "isCloud9 || !aws.isWebExtHost",
                "category": "%AWS.title%",
                "icon": "$(play)",
                "cloud9": {
                    "cn": {
                        "category": "%AWS.title.cn%"
                    }
                }
            },
            {
                "command": "aws.apig.copyUrl",
                "title": "%AWS.command.apig.copyUrl%",
                "category": "%AWS.title%",
                "enablement": "isCloud9 || !aws.isWebExtHost",
                "cloud9": {
                    "cn": {
                        "category": "%AWS.title.cn%"
                    }
                }
            },
            {
                "command": "aws.apig.invokeRemoteRestApi",
                "title": "%AWS.command.apig.invokeRemoteRestApi%",
                "category": "%AWS.title%",
                "enablement": "isCloud9 || !aws.isWebExtHost",
                "cloud9": {
                    "cn": {
                        "category": "%AWS.title.cn%",
                        "title": "%AWS.command.apig.invokeRemoteRestApi.cn%"
                    }
                }
            },
            {
                "command": "aws.lambda.createNewSamApp",
                "title": "%AWS.command.createNewSamApp%",
                "category": "%AWS.title%",
                "enablement": "isCloud9 || !aws.isWebExtHost",
                "cloud9": {
                    "cn": {
                        "category": "%AWS.title.cn%"
                    }
                }
            },
            {
                "command": "aws.launchDebugConfigForm",
                "title": "%AWS.command.launchConfigForm.title%",
                "enablement": "isCloud9 || !aws.isWebExtHost",
                "category": "%AWS.title%",
                "icon": "$(play)",
                "cloud9": {
                    "cn": {
                        "category": "%AWS.title.cn%"
                    }
                }
            },
            {
                "command": "aws.toolkit.login",
                "title": "%AWS.command.login%",
                "category": "%AWS.title%",
                "enablement": "isCloud9 || !aws.isWebExtHost",
                "cloud9": {
                    "cn": {
                        "title": "%AWS.command.login.cn%",
                        "category": "%AWS.title.cn%"
                    }
                }
            },
            {
                "command": "aws.toolkit.credentials.profile.create",
                "title": "%AWS.command.credentials.profile.create%",
                "category": "%AWS.title%",
                "cloud9": {
                    "cn": {
                        "category": "%AWS.title.cn%"
                    }
                }
            },
            {
                "command": "aws.toolkit.credentials.edit",
                "title": "%AWS.command.credentials.edit%",
                "category": "%AWS.title%",
                "cloud9": {
                    "cn": {
                        "category": "%AWS.title.cn%"
                    }
                }
            },
            {
                "command": "aws.codecatalyst.openOrg",
                "title": "%AWS.command.codecatalyst.openOrg%",
                "category": "AWS",
                "enablement": "isCloud9 || !aws.isWebExtHost"
            },
            {
                "command": "aws.codecatalyst.openProject",
                "title": "%AWS.command.codecatalyst.openProject%",
                "category": "AWS",
                "enablement": "isCloud9 || !aws.isWebExtHost"
            },
            {
                "command": "aws.codecatalyst.openRepo",
                "title": "%AWS.command.codecatalyst.openRepo%",
                "category": "AWS",
                "enablement": "isCloud9 || !aws.isWebExtHost"
            },
            {
                "command": "aws.codecatalyst.openDevEnv",
                "title": "%AWS.command.codecatalyst.openDevEnv%",
                "category": "AWS",
                "enablement": "!isCloud9 && !aws.isWebExtHost"
            },
            {
                "command": "aws.codecatalyst.listCommands",
                "title": "%AWS.command.codecatalyst.listCommands%",
                "category": "AWS",
                "enablement": "!isCloud9 && !aws.isWebExtHost"
            },
            {
                "command": "aws.codecatalyst.cloneRepo",
                "title": "%AWS.command.codecatalyst.cloneRepo%",
                "category": "AWS",
                "enablement": "!isCloud9 && !aws.isWebExtHost"
            },
            {
                "command": "aws.codecatalyst.createDevEnv",
                "title": "%AWS.command.codecatalyst.createDevEnv%",
                "category": "AWS",
                "enablement": "!isCloud9 && !aws.isWebExtHost"
            },
            {
                "command": "aws.codecatalyst.signout",
                "title": "%AWS.command.codecatalyst.signout%",
                "category": "AWS",
                "icon": "$(debug-disconnect)",
                "enablement": "isCloud9 || !aws.isWebExtHost"
            },
            {
                "command": "aws.toolkit.auth.addConnection",
                "title": "%AWS.command.auth.addConnection%",
                "category": "%AWS.title%"
            },
            {
                "command": "aws.toolkit.auth.manageConnections",
                "title": "%AWS.command.auth.showConnectionsPage%",
                "category": "%AWS.title%"
            },
            {
                "command": "aws.codecatalyst.manageConnections",
                "title": "%AWS.command.auth.showConnectionsPage%",
                "category": "%AWS.title%"
            },
            {
                "command": "aws.toolkit.auth.switchConnections",
                "title": "%AWS.command.auth.switchConnections%",
                "category": "%AWS.title%"
            },
            {
                "command": "aws.toolkit.auth.signout",
                "title": "%AWS.command.auth.signout%",
                "category": "%AWS.title%",
                "enablement": "!isCloud9"
            },
            {
                "command": "aws.toolkit.auth.help",
                "title": "%AWS.generic.viewDocs%",
                "category": "%AWS.title%",
                "icon": "$(question)"
            },
            {
                "command": "aws.toolkit.createIssueOnGitHub",
                "title": "%AWS.command.createIssueOnGitHub%",
                "category": "%AWS.title%",
                "cloud9": {
                    "cn": {
                        "category": "%AWS.title.cn%"
                    }
                }
            },
            {
                "command": "aws.ec2.openTerminal",
                "title": "%AWS.command.ec2.openTerminal%",
                "icon": "$(terminal-view-icon)",
                "category": "%AWS.title%",
                "enablement": "isCloud9 || !aws.isWebExtHost",
                "cloud9": {
                    "cn": {
                        "category": "%AWS.title.cn%"
                    }
                }
            },
            {
                "command": "aws.ec2.linkToLaunch",
                "title": "%AWS.command.ec2.linkToLaunch%",
                "icon": "$(add)",
                "category": "%AWS.title%",
                "enablement": "isCloud9 || !aws.isWebExtHost",
                "cloud9": {
                    "cn": {
                        "category": "%AWS.title.cn%"
                    }
                }
            },
            {
                "command": "aws.ec2.openRemoteConnection",
                "title": "%AWS.command.ec2.openRemoteConnection%",
                "icon": "$(remote-explorer)",
                "category": "%AWS.title%",
                "enablement": "isCloud9 || !aws.isWebExtHost",
                "cloud9": {
                    "cn": {
                        "category": "%AWS.title.cn%"
                    }
                }
            },
            {
                "command": "aws.ec2.startInstance",
                "title": "%AWS.command.ec2.startInstance%",
                "icon": "$(debug-start)",
                "category": "%AWS.title%",
                "enablement": "isCloud9 || !aws.isWebExtHost",
                "cloud9": {
                    "cn": {
                        "category": "%AWS.title.cn%"
                    }
                }
            },
            {
                "command": "aws.ec2.stopInstance",
                "title": "%AWS.command.ec2.stopInstance%",
                "icon": "$(debug-stop)",
                "category": "%AWS.title%",
                "enablement": "isCloud9 || !aws.isWebExtHost",
                "cloud9": {
                    "cn": {
                        "category": "%AWS.title.cn%"
                    }
                }
            },
            {
                "command": "aws.ec2.rebootInstance",
                "title": "%AWS.command.ec2.rebootInstance%",
                "icon": "$(debug-restart)",
                "category": "%AWS.title%",
                "enablement": "isCloud9 || !aws.isWebExtHost",
                "cloud9": {
                    "cn": {
                        "category": "%AWS.title.cn%"
                    }
                }
            },
            {
                "command": "aws.ec2.copyInstanceId",
                "title": "%AWS.command.ec2.copyInstanceId%",
                "category": "%AWS.title%",
                "enablement": "isCloud9 || !aws.isWebExtHost",
                "cloud9": {
                    "cn": {
                        "category": "%AWS.title.cn%"
                    }
                }
            },
            {
                "command": "aws.ecr.copyTagUri",
                "title": "%AWS.command.ecr.copyTagUri%",
                "category": "%AWS.title%",
                "enablement": "isCloud9 || !aws.isWebExtHost",
                "cloud9": {
                    "cn": {
                        "category": "%AWS.title.cn%"
                    }
                }
            },
            {
                "command": "aws.ecr.deleteTag",
                "title": "%AWS.command.ecr.deleteTag%",
                "category": "%AWS.title%",
                "enablement": "isCloud9 || !aws.isWebExtHost",
                "cloud9": {
                    "cn": {
                        "category": "%AWS.title.cn%"
                    }
                }
            },
            {
                "command": "aws.ecr.copyRepositoryUri",
                "title": "%AWS.command.ecr.copyRepositoryUri%",
                "category": "%AWS.title%",
                "enablement": "isCloud9 || !aws.isWebExtHost",
                "cloud9": {
                    "cn": {
                        "category": "%AWS.title.cn%"
                    }
                }
            },
            {
                "command": "aws.ecr.createRepository",
                "title": "%AWS.command.ecr.createRepository%",
                "category": "%AWS.title%",
                "enablement": "isCloud9 || !aws.isWebExtHost",
                "icon": "$(add)",
                "cloud9": {
                    "cn": {
                        "category": "%AWS.title.cn%"
                    }
                }
            },
            {
                "command": "aws.ecr.deleteRepository",
                "title": "%AWS.command.ecr.deleteRepository%",
                "category": "%AWS.title%",
                "enablement": "isCloud9 || !aws.isWebExtHost",
                "cloud9": {
                    "cn": {
                        "category": "%AWS.title.cn%"
                    }
                }
            },
            {
                "command": "aws.showRegion",
                "title": "%AWS.command.showRegion%",
                "category": "%AWS.title%",
                "enablement": "isCloud9 || !aws.isWebExtHost",
                "cloud9": {
                    "cn": {
                        "category": "%AWS.title.cn%"
                    }
                }
            },
            {
                "command": "aws.iot.createThing",
                "title": "%AWS.command.iot.createThing%",
                "category": "%AWS.title%",
                "enablement": "isCloud9 || !aws.isWebExtHost",
                "icon": "$(add)",
                "cloud9": {
                    "cn": {
                        "category": "%AWS.title.cn%"
                    }
                }
            },
            {
                "command": "aws.iot.deleteThing",
                "title": "%AWS.generic.promptDelete%",
                "category": "%AWS.title%",
                "enablement": "isCloud9 || !aws.isWebExtHost",
                "cloud9": {
                    "cn": {
                        "category": "%AWS.title.cn%"
                    }
                }
            },
            {
                "command": "aws.iot.createCert",
                "title": "%AWS.command.iot.createCert%",
                "category": "%AWS.title%",
                "enablement": "isCloud9 || !aws.isWebExtHost",
                "icon": "$(add)",
                "cloud9": {
                    "cn": {
                        "category": "%AWS.title.cn%"
                    }
                }
            },
            {
                "command": "aws.iot.deleteCert",
                "title": "%AWS.generic.promptDelete%",
                "category": "%AWS.title%",
                "enablement": "isCloud9 || !aws.isWebExtHost",
                "cloud9": {
                    "cn": {
                        "category": "%AWS.title.cn%"
                    }
                }
            },
            {
                "command": "aws.iot.attachCert",
                "title": "%AWS.command.iot.attachCert%",
                "category": "%AWS.title%",
                "enablement": "isCloud9 || !aws.isWebExtHost",
                "icon": "$(aws-generic-attach-file)",
                "cloud9": {
                    "cn": {
                        "category": "%AWS.title.cn%"
                    }
                }
            },
            {
                "command": "aws.iot.attachPolicy",
                "title": "%AWS.command.iot.attachPolicy%",
                "category": "%AWS.title%",
                "enablement": "isCloud9 || !aws.isWebExtHost",
                "icon": "$(aws-generic-attach-file)",
                "cloud9": {
                    "cn": {
                        "category": "%AWS.title.cn%"
                    }
                }
            },
            {
                "command": "aws.iot.activateCert",
                "title": "%AWS.command.iot.activateCert%",
                "category": "%AWS.title%",
                "enablement": "isCloud9 || !aws.isWebExtHost",
                "cloud9": {
                    "cn": {
                        "category": "%AWS.title.cn%"
                    }
                }
            },
            {
                "command": "aws.iot.deactivateCert",
                "title": "%AWS.command.iot.deactivateCert%",
                "category": "%AWS.title%",
                "enablement": "isCloud9 || !aws.isWebExtHost",
                "cloud9": {
                    "cn": {
                        "category": "%AWS.title.cn%"
                    }
                }
            },
            {
                "command": "aws.iot.revokeCert",
                "title": "%AWS.command.iot.revokeCert%",
                "category": "%AWS.title%",
                "enablement": "isCloud9 || !aws.isWebExtHost",
                "cloud9": {
                    "cn": {
                        "category": "%AWS.title.cn%"
                    }
                }
            },
            {
                "command": "aws.iot.createPolicy",
                "title": "%AWS.command.iot.createPolicy%",
                "category": "%AWS.title%",
                "enablement": "isCloud9 || !aws.isWebExtHost",
                "icon": "$(add)",
                "cloud9": {
                    "cn": {
                        "category": "%AWS.title.cn%"
                    }
                }
            },
            {
                "command": "aws.iot.deletePolicy",
                "title": "%AWS.generic.promptDelete%",
                "category": "%AWS.title%",
                "enablement": "isCloud9 || !aws.isWebExtHost",
                "cloud9": {
                    "cn": {
                        "category": "%AWS.title.cn%"
                    }
                }
            },
            {
                "command": "aws.iot.createPolicyVersion",
                "title": "%AWS.command.iot.createPolicyVersion%",
                "category": "%AWS.title%",
                "enablement": "isCloud9 || !aws.isWebExtHost",
                "cloud9": {
                    "cn": {
                        "category": "%AWS.title.cn%"
                    }
                }
            },
            {
                "command": "aws.iot.deletePolicyVersion",
                "title": "%AWS.generic.promptDelete%",
                "category": "%AWS.title%",
                "enablement": "isCloud9 || !aws.isWebExtHost",
                "cloud9": {
                    "cn": {
                        "category": "%AWS.title.cn%"
                    }
                }
            },
            {
                "command": "aws.iot.detachCert",
                "title": "%AWS.command.iot.detachCert%",
                "category": "%AWS.title%",
                "enablement": "isCloud9 || !aws.isWebExtHost",
                "cloud9": {
                    "cn": {
                        "category": "%AWS.title.cn%"
                    }
                }
            },
            {
                "command": "aws.iot.detachPolicy",
                "title": "%AWS.command.iot.detachCert%",
                "category": "%AWS.title%",
                "enablement": "isCloud9 || !aws.isWebExtHost",
                "cloud9": {
                    "cn": {
                        "category": "%AWS.title.cn%"
                    }
                }
            },
            {
                "command": "aws.iot.viewPolicyVersion",
                "title": "%AWS.command.iot.viewPolicyVersion%",
                "category": "%AWS.title%",
                "enablement": "isCloud9 || !aws.isWebExtHost",
                "cloud9": {
                    "cn": {
                        "category": "%AWS.title.cn%"
                    }
                }
            },
            {
                "command": "aws.iot.setDefaultPolicy",
                "title": "%AWS.command.iot.setDefaultPolicy%",
                "category": "%AWS.title%",
                "enablement": "isCloud9 || !aws.isWebExtHost",
                "cloud9": {
                    "cn": {
                        "category": "%AWS.title.cn%"
                    }
                }
            },
            {
                "command": "aws.iot.copyEndpoint",
                "title": "%AWS.command.iot.copyEndpoint%",
                "category": "%AWS.title%",
                "enablement": "isCloud9 || !aws.isWebExtHost",
                "cloud9": {
                    "cn": {
                        "category": "%AWS.title.cn%"
                    }
                }
            },
            {
                "command": "aws.redshift.editConnection",
                "title": "Edit connection",
                "category": "%AWS.title%"
            },
            {
                "command": "aws.redshift.deleteConnection",
                "title": "Delete connection",
                "category": "%AWS.title%"
            },
            {
                "command": "aws.s3.presignedURL",
                "title": "%AWS.command.s3.presignedURL%",
                "category": "%AWS.title%",
                "enablement": "isCloud9 || !aws.isWebExtHost"
            },
            {
                "command": "aws.s3.copyPath",
                "title": "%AWS.command.s3.copyPath%",
                "category": "%AWS.title%",
                "enablement": "isCloud9 || !aws.isWebExtHost",
                "cloud9": {
                    "cn": {
                        "category": "%AWS.title.cn%"
                    }
                }
            },
            {
                "command": "aws.s3.downloadFileAs",
                "title": "%AWS.command.s3.downloadFileAs%",
                "category": "%AWS.title%",
                "enablement": "isCloud9 || !aws.isWebExtHost",
                "icon": "$(cloud-download)",
                "cloud9": {
                    "cn": {
                        "category": "%AWS.title.cn%"
                    }
                }
            },
            {
                "command": "aws.s3.openFile",
                "title": "%AWS.command.s3.openFile%",
                "category": "%AWS.title%",
                "enablement": "isCloud9 || !aws.isWebExtHost",
                "icon": "$(open-preview)"
            },
            {
                "command": "aws.s3.editFile",
                "title": "%AWS.command.s3.editFile%",
                "category": "%AWS.title%",
                "enablement": "isCloud9 || !aws.isWebExtHost",
                "icon": "$(edit)"
            },
            {
                "command": "aws.s3.uploadFile",
                "title": "%AWS.command.s3.uploadFile%",
                "category": "%AWS.title%",
                "enablement": "isCloud9 || !aws.isWebExtHost",
                "icon": "$(cloud-upload)",
                "cloud9": {
                    "cn": {
                        "category": "%AWS.title.cn%"
                    }
                }
            },
            {
                "command": "aws.s3.uploadFileToParent",
                "title": "%AWS.command.s3.uploadFileToParent%",
                "category": "%AWS.title%",
                "enablement": "isCloud9 || !aws.isWebExtHost",
                "cloud9": {
                    "cn": {
                        "category": "%AWS.title.cn%"
                    }
                }
            },
            {
                "command": "aws.s3.createFolder",
                "title": "%AWS.command.s3.createFolder%",
                "category": "%AWS.title%",
                "enablement": "isCloud9 || !aws.isWebExtHost",
                "icon": "$(new-folder)",
                "cloud9": {
                    "cn": {
                        "category": "%AWS.title.cn%"
                    }
                }
            },
            {
                "command": "aws.s3.createBucket",
                "title": "%AWS.command.s3.createBucket%",
                "category": "%AWS.title%",
                "enablement": "isCloud9 || !aws.isWebExtHost",
                "icon": "$(aws-s3-create-bucket)",
                "cloud9": {
                    "cn": {
                        "category": "%AWS.title.cn%"
                    }
                }
            },
            {
                "command": "aws.s3.deleteBucket",
                "title": "%AWS.generic.promptDelete%",
                "category": "%AWS.title%",
                "enablement": "isCloud9 || !aws.isWebExtHost",
                "cloud9": {
                    "cn": {
                        "category": "%AWS.title.cn%"
                    }
                }
            },
            {
                "command": "aws.s3.deleteFile",
                "title": "%AWS.generic.promptDelete%",
                "category": "%AWS.title%",
                "enablement": "isCloud9 || !aws.isWebExtHost",
                "cloud9": {
                    "cn": {
                        "category": "%AWS.title.cn%"
                    }
                }
            },
            {
                "command": "aws.invokeLambda",
                "title": "%AWS.command.invokeLambda%",
                "category": "%AWS.title%",
                "enablement": "isCloud9 || !aws.isWebExtHost",
                "icon": "$(play)",
                "cloud9": {
                    "cn": {
                        "title": "%AWS.command.invokeLambda.cn%",
                        "category": "%AWS.title.cn%"
                    }
                }
            },
            {
                "command": "aws.downloadLambda",
                "title": "%AWS.command.downloadLambda%",
                "category": "%AWS.title%",
                "enablement": "viewItem == awsRegionFunctionNodeDownloadable",
                "cloud9": {
                    "cn": {
                        "category": "%AWS.title.cn%"
                    }
                }
            },
            {
                "command": "aws.uploadLambda",
                "title": "%AWS.command.uploadLambda%",
                "enablement": "isCloud9 || !aws.isWebExtHost",
                "category": "%AWS.title%",
                "cloud9": {
                    "cn": {
                        "category": "%AWS.title.cn%"
                    }
                }
            },
            {
                "command": "aws.deleteLambda",
                "title": "%AWS.generic.promptDelete%",
                "enablement": "isCloud9 || !aws.isWebExtHost",
                "category": "%AWS.title%",
                "cloud9": {
                    "cn": {
                        "category": "%AWS.title.cn%"
                    }
                }
            },
            {
                "command": "aws.copyLambdaUrl",
                "title": "%AWS.generic.copyUrl%",
                "enablement": "isCloud9 || !aws.isWebExtHost",
                "category": "%AWS.title%",
                "cloud9": {
                    "cn": {
                        "category": "%AWS.title.cn%"
                    }
                }
            },
            {
                "command": "aws.deploySamApplication",
                "title": "%AWS.command.deploySamApplication%",
                "enablement": "isCloud9 || !aws.isWebExtHost",
                "category": "%AWS.title%",
                "cloud9": {
                    "cn": {
                        "category": "%AWS.title.cn%"
                    }
                }
            },
            {
                "command": "aws.toolkit.submitFeedback",
                "title": "%AWS.command.submitFeedback%",
                "enablement": "!aws.isWebExtHost",
                "category": "%AWS.title%",
                "icon": "$(comment)",
                "cloud9": {
                    "cn": {
                        "category": "%AWS.title.cn%"
                    }
                }
            },
            {
                "command": "aws.refreshAwsExplorer",
                "title": "%AWS.command.refreshAwsExplorer%",
                "enablement": "isCloud9 || !aws.isWebExtHost",
                "category": "%AWS.title%",
                "icon": {
                    "dark": "resources/icons/vscode/dark/refresh.svg",
                    "light": "resources/icons/vscode/light/refresh.svg"
                }
            },
            {
                "command": "aws.samcli.detect",
                "title": "%AWS.command.samcli.detect%",
                "enablement": "isCloud9 || !aws.isWebExtHost",
                "category": "%AWS.title%",
                "cloud9": {
                    "cn": {
                        "category": "%AWS.title.cn%"
                    }
                }
            },
            {
                "command": "aws.deleteCloudFormation",
                "title": "%AWS.command.deleteCloudFormation%",
                "enablement": "isCloud9 || !aws.isWebExtHost",
                "category": "%AWS.title%",
                "cloud9": {
                    "cn": {
                        "category": "%AWS.title.cn%"
                    }
                }
            },
            {
                "command": "aws.downloadStateMachineDefinition",
                "title": "%AWS.command.downloadStateMachineDefinition%",
                "enablement": "isCloud9 || !aws.isWebExtHost",
                "category": "%AWS.title%",
                "cloud9": {
                    "cn": {
                        "category": "%AWS.title.cn%"
                    }
                }
            },
            {
                "command": "aws.executeStateMachine",
                "title": "%AWS.command.executeStateMachine%",
                "enablement": "isCloud9 || !aws.isWebExtHost",
                "category": "%AWS.title%",
                "cloud9": {
                    "cn": {
                        "category": "%AWS.title.cn%"
                    }
                }
            },
            {
                "command": "aws.renderStateMachineGraph",
                "title": "%AWS.command.renderStateMachineGraph%",
                "enablement": "isCloud9 || !aws.isWebExtHost",
                "category": "%AWS.title%",
                "cloud9": {
                    "cn": {
                        "category": "%AWS.title.cn%"
                    }
                }
            },
            {
                "command": "aws.copyArn",
                "title": "%AWS.command.copyArn%",
                "category": "%AWS.title%",
                "enablement": "isCloud9 || !aws.isWebExtHost",
                "cloud9": {
                    "cn": {
                        "category": "%AWS.title.cn%"
                    }
                }
            },
            {
                "command": "aws.openAwsConsole",
                "title": "%AWS.command.openAwsConsole%",
                "category": "%AWS.title%",
                "enablement": "isCloud9 || !aws.isWebExtHost",
                "cloud9": {
                    "cn": {
                        "title": "%AWS.command.openAwsConsole.cn%",
                        "category": "%AWS.title.cn%"
                    }
                }
            },
            {
                "command": "aws.openAwsCFNConsole",
                "title": "%AWS.command.openAwsConsole%",
                "category": "%AWS.title%",
                "enablement": "isCloud9 || !aws.isWebExtHost",
                "cloud9": {
                    "cn": {
                        "title": "%AWS.command.openAwsConsole.cn%",
                        "category": "%AWS.title.cn%"
                    }
                }
            },
            {
                "command": "aws.copyName",
                "title": "%AWS.command.copyName%",
                "category": "%AWS.title%",
                "enablement": "isCloud9 || !aws.isWebExtHost",
                "cloud9": {
                    "cn": {
                        "category": "%AWS.title.cn%"
                    }
                }
            },
            {
                "command": "aws.listCommands",
                "title": "%AWS.command.listCommands%",
                "category": "%AWS.title%",
                "cloud9": {
                    "cn": {
                        "title": "%AWS.command.listCommands.cn%",
                        "category": "%AWS.title.cn%"
                    }
                }
            },
            {
                "command": "aws.viewSchemaItem",
                "title": "%AWS.command.viewSchemaItem%",
                "category": "%AWS.title%",
                "enablement": "isCloud9 || !aws.isWebExtHost",
                "cloud9": {
                    "cn": {
                        "category": "%AWS.title.cn%"
                    }
                }
            },
            {
                "command": "aws.searchSchema",
                "title": "%AWS.command.searchSchema%",
                "category": "%AWS.title%",
                "enablement": "isCloud9 || !aws.isWebExtHost",
                "cloud9": {
                    "cn": {
                        "category": "%AWS.title.cn%"
                    }
                }
            },
            {
                "command": "aws.searchSchemaPerRegistry",
                "title": "%AWS.command.searchSchemaPerRegistry%",
                "category": "%AWS.title%",
                "enablement": "isCloud9 || !aws.isWebExtHost",
                "cloud9": {
                    "cn": {
                        "category": "%AWS.title.cn%"
                    }
                }
            },
            {
                "command": "aws.downloadSchemaItemCode",
                "title": "%AWS.command.downloadSchemaItemCode%",
                "category": "%AWS.title%",
                "enablement": "isCloud9 || !aws.isWebExtHost",
                "cloud9": {
                    "cn": {
                        "category": "%AWS.title.cn%"
                    }
                }
            },
            {
                "command": "aws.toolkit.viewLogs",
                "title": "%AWS.command.viewLogs%",
                "category": "%AWS.title%"
            },
            {
                "command": "aws.toolkit.help",
                "title": "%AWS.command.help%",
                "category": "%AWS.title%",
                "cloud9": {
                    "cn": {
                        "category": "%AWS.title.cn%"
                    }
                }
            },
            {
                "command": "aws.toolkit.github",
                "title": "%AWS.command.github%",
                "category": "%AWS.title%",
                "cloud9": {
                    "cn": {
                        "category": "%AWS.title.cn%"
                    }
                }
            },
            {
                "command": "aws.toolkit.lambda.openWalkthrough",
                "title": "%AWS.toolkit.lambda.walkthrough.quickpickTitle%",
                "enablement": "isCloud9 || !aws.isWebExtHost",
                "category": "%AWS.title%",
                "cloud9": {
                    "cn": {
                        "category": "%AWS.title.cn%"
                    }
                }
            },
            {
                "command": "aws.quickStart",
                "title": "%AWS.command.quickStart%",
                "category": "%AWS.title%",
                "enablement": "isCloud9",
                "cloud9": {
                    "cn": {
                        "category": "%AWS.title.cn%"
                    }
                }
            },
            {
                "command": "aws.cdk.refresh",
                "title": "%AWS.command.refreshCdkExplorer%",
                "category": "%AWS.title%",
                "enablement": "isCloud9 || !aws.isWebExtHost",
                "icon": {
                    "dark": "resources/icons/vscode/dark/refresh.svg",
                    "light": "resources/icons/vscode/light/refresh.svg"
                },
                "cloud9": {
                    "cn": {
                        "category": "%AWS.title.cn%"
                    }
                }
            },
            {
                "command": "aws.cdk.viewDocs",
                "title": "%AWS.generic.viewDocs%",
                "category": "%AWS.title%",
                "enablement": "isCloud9 || !aws.isWebExtHost"
            },
            {
                "command": "aws.appBuilder.refresh",
                "title": "%AWS.command.refreshappBuilderExplorer%",
                "category": "%AWS.title%",
                "enablement": "isCloud9 || !aws.isWebExtHost",
                "icon": {
                    "dark": "resources/icons/vscode/dark/refresh.svg",
                    "light": "resources/icons/vscode/light/refresh.svg"
                },
                "cloud9": {
                    "cn": {
                        "category": "%AWS.title.cn%"
                    }
                }
            },
            {
                "command": "aws.appBuilderForFileExplorer.refresh",
                "title": "%AWS.command.refreshappBuilderExplorer%",
                "category": "%AWS.title%",
                "enablement": "isCloud9 || !aws.isWebExtHost",
                "icon": {
                    "dark": "resources/icons/vscode/dark/refresh.svg",
                    "light": "resources/icons/vscode/light/refresh.svg"
                },
                "cloud9": {
                    "cn": {
                        "category": "%AWS.title.cn%"
                    }
                }
            },
            {
                "command": "aws.appBuilder.viewDocs",
                "title": "%AWS.generic.viewDocs%",
                "category": "%AWS.title%",
                "enablement": "isCloud9 || !aws.isWebExtHost"
            },
            {
                "command": "aws.stepfunctions.createStateMachineFromTemplate",
                "title": "%AWS.command.stepFunctions.createStateMachineFromTemplate%",
                "category": "%AWS.title%",
                "enablement": "isCloud9 || !aws.isWebExtHost",
                "cloud9": {
                    "cn": {
                        "category": "%AWS.title.cn%"
                    }
                }
            },
            {
                "command": "aws.stepfunctions.publishStateMachine",
                "title": "%AWS.command.stepFunctions.publishStateMachine%",
                "category": "%AWS.title%",
                "enablement": "isCloud9 || !aws.isWebExtHost",
                "cloud9": {
                    "cn": {
                        "category": "%AWS.title.cn%"
                    }
                }
            },
            {
                "command": "aws.previewStateMachine",
                "title": "%AWS.command.stepFunctions.previewStateMachine%",
                "category": "%AWS.title%",
                "enablement": "isCloud9 || !aws.isWebExtHost",
                "icon": "$(aws-stepfunctions-preview)",
                "cloud9": {
                    "cn": {
                        "category": "%AWS.title.cn%"
                    }
                }
            },
            {
                "command": "aws.cdk.renderStateMachineGraph",
                "title": "%AWS.command.cdk.previewStateMachine%",
                "enablement": "isCloud9 || !aws.isWebExtHost",
                "category": "AWS",
                "icon": "$(aws-stepfunctions-preview)"
            },
            {
                "command": "aws.toolkit.aboutExtension",
                "title": "%AWS.command.aboutToolkit%",
                "category": "%AWS.title%"
            },
            {
                "command": "aws.cwl.viewLogStream",
                "title": "%AWS.command.viewLogStream%",
                "enablement": "isCloud9 || !aws.isWebExtHost",
                "category": "%AWS.title%",
                "cloud9": {
                    "cn": {
                        "category": "%AWS.title.cn%"
                    }
                }
            },
            {
                "command": "aws.ssmDocument.createLocalDocument",
                "title": "%AWS.command.ssmDocument.createLocalDocument%",
                "category": "%AWS.title%",
                "enablement": "isCloud9 || !aws.isWebExtHost",
                "cloud9": {
                    "cn": {
                        "category": "%AWS.title.cn%"
                    }
                }
            },
            {
                "command": "aws.ssmDocument.openLocalDocument",
                "title": "%AWS.command.ssmDocument.openLocalDocument%",
                "category": "%AWS.title%",
                "enablement": "isCloud9 || !aws.isWebExtHost",
                "icon": "$(cloud-download)",
                "cloud9": {
                    "cn": {
                        "category": "%AWS.title.cn%"
                    }
                }
            },
            {
                "command": "aws.ssmDocument.openLocalDocumentJson",
                "title": "%AWS.command.ssmDocument.openLocalDocumentJson%",
                "category": "%AWS.title%",
                "enablement": "isCloud9 || !aws.isWebExtHost",
                "cloud9": {
                    "cn": {
                        "category": "%AWS.title.cn%"
                    }
                }
            },
            {
                "command": "aws.ssmDocument.openLocalDocumentYaml",
                "title": "%AWS.command.ssmDocument.openLocalDocumentYaml%",
                "category": "%AWS.title%",
                "enablement": "isCloud9 || !aws.isWebExtHost",
                "cloud9": {
                    "cn": {
                        "category": "%AWS.title.cn%"
                    }
                }
            },
            {
                "command": "aws.ssmDocument.deleteDocument",
                "title": "%AWS.command.ssmDocument.deleteDocument%",
                "category": "%AWS.title%",
                "enablement": "isCloud9 || !aws.isWebExtHost",
                "cloud9": {
                    "cn": {
                        "category": "%AWS.title.cn%"
                    }
                }
            },
            {
                "command": "aws.ssmDocument.publishDocument",
                "title": "%AWS.command.ssmDocument.publishDocument%",
                "category": "%AWS.title%",
                "enablement": "isCloud9 || !aws.isWebExtHost",
                "icon": "$(cloud-upload)",
                "cloud9": {
                    "cn": {
                        "category": "%AWS.title.cn%"
                    }
                }
            },
            {
                "command": "aws.ssmDocument.updateDocumentVersion",
                "title": "%AWS.command.ssmDocument.updateDocumentVersion%",
                "category": "%AWS.title%",
                "enablement": "isCloud9 || !aws.isWebExtHost",
                "cloud9": {
                    "cn": {
                        "category": "%AWS.title.cn%"
                    }
                }
            },
            {
                "command": "aws.copyLogResource",
                "title": "%AWS.command.copyLogResource%",
                "category": "%AWS.title%",
                "enablement": "isCloud9 || !aws.isWebExtHost",
                "icon": "$(files)",
                "cloud9": {
                    "cn": {
                        "category": "%AWS.title.cn%"
                    }
                }
            },
            {
                "command": "aws.cwl.searchLogGroup",
                "title": "%AWS.command.cloudWatchLogs.searchLogGroup%",
                "category": "%AWS.title%",
                "enablement": "isCloud9 || !aws.isWebExtHost",
                "icon": "$(search-view-icon)",
                "cloud9": {
                    "cn": {
                        "category": "%AWS.title.cn%"
                    }
                }
            },
            {
                "command": "aws.cwl.tailLogGroup",
                "title": "%AWS.command.cloudWatchLogs.tailLogGroup%",
                "category": "%AWS.title%",
                "enablement": "isCloud9 || !aws.isWebExtHost",
                "icon": "$(notebook-execute)",
                "cloud9": {
                    "cn": {
                        "category": "%AWS.title.cn%"
                    }
                }
            },
            {
                "command": "aws.saveCurrentLogDataContent",
                "title": "%AWS.command.saveCurrentLogDataContent%",
                "category": "%AWS.title%",
                "enablement": "isCloud9 || !aws.isWebExtHost",
                "icon": "$(save)",
                "cloud9": {
                    "cn": {
                        "category": "%AWS.title.cn%"
                    }
                }
            },
            {
                "command": "aws.cwl.changeFilterPattern",
                "title": "%AWS.command.cwl.changeFilterPattern%",
                "category": "%AWS.title%",
                "enablement": "isCloud9 || !aws.isWebExtHost",
                "icon": "$(search-view-icon)",
                "cloud9": {
                    "cn": {
                        "category": "%AWS.title.cn%"
                    }
                }
            },
            {
                "command": "aws.cwl.changeTimeFilter",
                "title": "%AWS.command.cwl.changeTimeFilter%",
                "category": "%AWS.title%",
                "enablement": "isCloud9 || !aws.isWebExtHost",
                "icon": "$(calendar)",
                "cloud9": {
                    "cn": {
                        "category": "%AWS.title.cn%"
                    }
                }
            },
            {
                "command": "aws.addSamDebugConfig",
                "title": "%AWS.command.addSamDebugConfig%",
                "category": "%AWS.title%",
                "enablement": "isCloud9 || !aws.isWebExtHost",
                "cloud9": {
                    "cn": {
                        "category": "%AWS.title.cn%"
                    }
                }
            },
            {
                "command": "aws.toggleSamCodeLenses",
                "title": "%AWS.command.toggleSamCodeLenses%",
                "category": "%AWS.title%",
                "enablement": "isCloud9 || !aws.isWebExtHost",
                "cloud9": {
                    "cn": {
                        "category": "%AWS.title.cn%"
                    }
                }
            },
            {
                "command": "aws.ecs.runCommandInContainer",
                "title": "%AWS.ecs.runCommandInContainer%",
                "category": "%AWS.title%",
                "enablement": "viewItem == awsEcsContainerNodeExecEnabled",
                "cloud9": {
                    "cn": {
                        "category": "%AWS.title.cn%"
                    }
                }
            },
            {
                "command": "aws.ecs.openTaskInTerminal",
                "title": "%AWS.ecs.openTaskInTerminal%",
                "category": "%AWS.title%",
                "enablement": "viewItem == awsEcsContainerNodeExecEnabled",
                "cloud9": {
                    "cn": {
                        "category": "%AWS.title.cn%"
                    }
                }
            },
            {
                "command": "aws.ecs.enableEcsExec",
                "title": "%AWS.ecs.enableEcsExec%",
                "category": "%AWS.title%",
                "enablement": "isCloud9 || !aws.isWebExtHost",
                "cloud9": {
                    "cn": {
                        "category": "%AWS.title.cn%"
                    }
                }
            },
            {
                "command": "aws.ecs.viewDocumentation",
                "title": "%AWS.generic.viewDocs%",
                "category": "%AWS.title%",
                "enablement": "isCloud9 || !aws.isWebExtHost",
                "cloud9": {
                    "cn": {
                        "category": "%AWS.title.cn%"
                    }
                }
            },
            {
                "command": "aws.resources.copyIdentifier",
                "title": "%AWS.command.resources.copyIdentifier%",
                "category": "%AWS.title%",
                "enablement": "isCloud9 || !aws.isWebExtHost",
                "cloud9": {
                    "cn": {
                        "category": "%AWS.title.cn%"
                    }
                }
            },
            {
                "command": "aws.resources.openResourcePreview",
                "title": "%AWS.generic.preview%",
                "category": "%AWS.title%",
                "enablement": "isCloud9 || !aws.isWebExtHost",
                "icon": "$(open-preview)",
                "cloud9": {
                    "cn": {
                        "category": "%AWS.title.cn%"
                    }
                }
            },
            {
                "command": "aws.resources.createResource",
                "title": "%AWS.generic.create%",
                "category": "%AWS.title%",
                "enablement": "isCloud9 || !aws.isWebExtHost",
                "icon": "$(add)",
                "cloud9": {
                    "cn": {
                        "category": "%AWS.title.cn%"
                    }
                }
            },
            {
                "command": "aws.resources.deleteResource",
                "title": "%AWS.generic.promptDelete%",
                "category": "%AWS.title%",
                "enablement": "isCloud9 || !aws.isWebExtHost",
                "cloud9": {
                    "cn": {
                        "category": "%AWS.title.cn%"
                    }
                }
            },
            {
                "command": "aws.resources.updateResource",
                "title": "%AWS.generic.promptUpdate%",
                "category": "%AWS.title%",
                "enablement": "isCloud9 || !aws.isWebExtHost",
                "icon": "$(pencil)",
                "cloud9": {
                    "cn": {
                        "category": "%AWS.title.cn%"
                    }
                }
            },
            {
                "command": "aws.resources.updateResourceInline",
                "title": "%AWS.generic.promptUpdate%",
                "category": "%AWS.title%",
                "enablement": "isCloud9 || !aws.isWebExtHost",
                "icon": "$(pencil)",
                "cloud9": {
                    "cn": {
                        "category": "%AWS.title.cn%"
                    }
                }
            },
            {
                "command": "aws.resources.saveResource",
                "title": "%AWS.generic.save%",
                "category": "%AWS.title%",
                "enablement": "isCloud9 || !aws.isWebExtHost",
                "icon": "$(save)",
                "cloud9": {
                    "cn": {
                        "category": "%AWS.title.cn%"
                    }
                }
            },
            {
                "command": "aws.resources.closeResource",
                "title": "%AWS.generic.close%",
                "category": "%AWS.title%",
                "enablement": "isCloud9 || !aws.isWebExtHost",
                "icon": "$(close)",
                "cloud9": {
                    "cn": {
                        "category": "%AWS.title.cn%"
                    }
                }
            },
            {
                "command": "aws.resources.viewDocs",
                "title": "%AWS.generic.viewDocs%",
                "category": "%AWS.title%",
                "enablement": "isCloud9 || !aws.isWebExtHost",
                "icon": "$(book)",
                "cloud9": {
                    "cn": {
                        "category": "%AWS.title.cn%"
                    }
                }
            },
            {
                "command": "aws.resources.configure",
                "title": "%AWS.command.resources.configure%",
                "category": "%AWS.title%",
                "enablement": "isCloud9 || !aws.isWebExtHost",
                "icon": "$(gear)",
                "cloud9": {
                    "cn": {
                        "category": "%AWS.title.cn%"
                    }
                }
            },
            {
                "command": "aws.apprunner.createService",
                "title": "%AWS.command.apprunner.createService%",
                "category": "%AWS.title%",
                "enablement": "isCloud9 || !aws.isWebExtHost",
                "cloud9": {
                    "cn": {
                        "category": "%AWS.title.cn%"
                    }
                }
            },
            {
                "command": "aws.ecs.disableEcsExec",
                "title": "%AWS.ecs.disableEcsExec%",
                "category": "%AWS.title%",
                "enablement": "isCloud9 || !aws.isWebExtHost",
                "cloud9": {
                    "cn": {
                        "category": "%AWS.title.cn%"
                    }
                }
            },
            {
                "command": "aws.apprunner.createServiceFromEcr",
                "title": "%AWS.command.apprunner.createServiceFromEcr%",
                "category": "%AWS.title%",
                "enablement": "isCloud9 || !aws.isWebExtHost",
                "cloud9": {
                    "cn": {
                        "category": "%AWS.title.cn%"
                    }
                }
            },
            {
                "command": "aws.apprunner.pauseService",
                "title": "%AWS.command.apprunner.pauseService%",
                "category": "%AWS.title%",
                "enablement": "isCloud9 || !aws.isWebExtHost",
                "cloud9": {
                    "cn": {
                        "category": "%AWS.title.cn%"
                    }
                }
            },
            {
                "command": "aws.apprunner.resumeService",
                "title": "%AWS.command.apprunner.resumeService%",
                "category": "AWS",
                "enablement": "isCloud9 || !aws.isWebExtHost",
                "cloud9": {
                    "cn": {
                        "category": "%AWS.title.cn%"
                    }
                }
            },
            {
                "command": "aws.apprunner.copyServiceUrl",
                "title": "%AWS.command.apprunner.copyServiceUrl%",
                "category": "%AWS.title%",
                "enablement": "isCloud9 || !aws.isWebExtHost",
                "cloud9": {
                    "cn": {
                        "category": "%AWS.title.cn%"
                    }
                }
            },
            {
                "command": "aws.apprunner.open",
                "title": "%AWS.command.apprunner.open%",
                "category": "%AWS.title%",
                "enablement": "isCloud9 || !aws.isWebExtHost",
                "cloud9": {
                    "cn": {
                        "category": "%AWS.title.cn%"
                    }
                }
            },
            {
                "command": "aws.apprunner.deleteService",
                "title": "%AWS.generic.promptDelete%",
                "category": "%AWS.title%",
                "enablement": "isCloud9 || !aws.isWebExtHost",
                "cloud9": {
                    "cn": {
                        "category": "%AWS.title.cn%"
                    }
                }
            },
            {
                "command": "aws.apprunner.startDeployment",
                "title": "%AWS.command.apprunner.startDeployment%",
                "category": "%AWS.title%",
                "enablement": "isCloud9 || !aws.isWebExtHost",
                "cloud9": {
                    "cn": {
                        "category": "%AWS.title.cn%"
                    }
                }
            },
            {
                "command": "aws.cloudFormation.newTemplate",
                "title": "%AWS.command.cloudFormation.newTemplate%",
                "category": "%AWS.title%",
                "enablement": "isCloud9 || !aws.isWebExtHost",
                "cloud9": {
                    "cn": {
                        "category": "%AWS.title.cn%"
                    }
                }
            },
            {
                "command": "aws.sam.newTemplate",
                "title": "%AWS.command.sam.newTemplate%",
                "category": "%AWS.title%",
                "enablement": "isCloud9 || !aws.isWebExtHost",
                "cloud9": {
                    "cn": {
                        "category": "%AWS.title.cn%"
                    }
                }
            },
            {
                "command": "aws.samcli.sync",
                "title": "%AWS.command.samcli.sync%",
                "category": "%AWS.title%",
                "enablement": "isCloud9 || !aws.isWebExtHost"
            },
            {
                "command": "aws.appBuilder.build",
                "title": "%AWS.command.appBuilder.build%",
                "enablement": "isCloud9 || !aws.isWebExtHost",
                "category": "%AWS.title%",
                "icon": "$(package)"
            },
            {
                "command": "aws.appBuilder.searchLogs",
                "title": "%AWS.command.appBuilder.searchLogs%",
                "enablement": "isCloud9 || !aws.isWebExtHost",
                "category": "%AWS.title%",
                "icon": "$(search-view-icon)"
            },
            {
                "command": "aws.appBuilder.tailLogs",
                "title": "%AWS.command.appBuilder.tailLogs%",
                "enablement": "isCloud9 || !aws.isWebExtHost",
                "category": "%AWS.title%",
                "icon": "$(search-show-context)"
            },
            {
                "command": "aws.appBuilder.deploy",
                "title": "%AWS.command.appBuilder.deploy%",
                "enablement": "isCloud9 || !aws.isWebExtHost",
                "category": "%AWS.title%",
                "icon": "$(cloud-upload)"
            },
            {
                "command": "aws.appBuilder.openTemplate",
                "title": "%AWS.command.appBuilder.openTemplate%",
                "enablement": "isCloud9 || !aws.isWebExtHost",
                "category": "%AWS.title%",
                "icon": "$(code)"
            },
            {
                "command": "aws.appBuilder.openHandler",
                "title": "%AWS.command.appBuilder.openHandler%",
                "enablement": "isCloud9 || !aws.isWebExtHost",
                "category": "%AWS.title%",
                "icon": "$(code)"
            },
            {
                "command": "aws.toolkit.amazonq.learnMore",
                "title": "%AWS.amazonq.learnMore%",
                "category": "%AWS.title%"
            },
            {
                "command": "aws.toolkit.amazonq.extensionpage",
                "title": "Open Amazon Q Extension",
                "category": "%AWS.title%"
            },
            {
                "command": "aws.dev.openMenu",
                "title": "Open Developer Menu",
                "category": "AWS (Developer)",
                "enablement": "aws.isDevMode"
            },
            {
                "command": "aws.dev.viewLogs",
                "title": "Watch Logs",
                "category": "AWS (Developer)"
            },
            {
                "command": "aws.openInApplicationComposerDialog",
                "title": "%AWS.command.applicationComposer.openDialog%",
                "category": "%AWS.title%",
                "enablement": "isCloud9 || !aws.isWebExtHost",
                "cloud9": {
                    "cn": {
                        "category": "%AWS.title.cn%"
                    }
                }
            },
            {
                "command": "aws.openInApplicationComposer",
                "title": "%AWS.command.applicationComposer.open%",
                "category": "%AWS.title%",
                "enablement": "isCloud9 || !aws.isWebExtHost",
                "icon": {
                    "dark": "resources/icons/aws/applicationcomposer/icon-dark.svg",
                    "light": "resources/icons/aws/applicationcomposer/icon.svg"
                },
                "cloud9": {
                    "cn": {
                        "category": "%AWS.title.cn%"
                    }
                }
            },
            {
                "command": "aws.createNewThreatComposer",
                "title": "%AWS.command.threatComposer.createNew%",
                "category": "%AWS.title%",
                "enablement": "isCloud9 || !aws.isWebExtHost",
                "cloud9": {
                    "cn": {
                        "category": "%AWS.title.cn%"
                    }
                }
            },
            {
                "command": "aws.newThreatComposerFile",
                "title": "%AWS.command.threatComposer.newFile%",
                "category": "%AWS.title%",
                "enablement": "isCloud9 || !aws.isWebExtHost",
                "cloud9": {
                    "cn": {
                        "category": "%AWS.title.cn%"
                    }
                }
            },
            {
                "command": "aws.docdb.createCluster",
                "title": "%AWS.command.docdb.createCluster%",
                "icon": "$(add)",
                "category": "%AWS.title%",
                "enablement": "isCloud9 || !aws.isWebExtHost",
                "cloud9": {
                    "cn": {
                        "category": "%AWS.title.cn%"
                    }
                }
            },
            {
                "command": "aws.docdb.createInstance",
                "title": "%AWS.command.docdb.createInstance%",
                "icon": "$(add)",
                "category": "%AWS.title%",
                "enablement": "(isCloud9 || !aws.isWebExtHost)",
                "cloud9": {
                    "cn": {
                        "category": "%AWS.title.cn%"
                    }
                }
            },
            {
                "command": "aws.docdb.deleteInstance",
                "title": "%AWS.generic.promptDelete%",
                "category": "%AWS.title%",
                "enablement": "(isCloud9 || !aws.isWebExtHost) && viewItem == awsDocDB-instance-available",
                "cloud9": {
                    "cn": {
                        "category": "%AWS.title.cn%"
                    }
                }
            },
            {
                "command": "aws.docdb.renameInstance",
                "title": "%AWS.generic.promptRename%",
                "category": "%AWS.title%",
                "enablement": "(isCloud9 || !aws.isWebExtHost) && viewItem == awsDocDB-instance-available",
                "cloud9": {
                    "cn": {
                        "category": "%AWS.title.cn%"
                    }
                }
            },
            {
                "command": "aws.docdb.modifyInstance",
                "title": "%AWS.command.docdb.modifyInstance%",
                "category": "%AWS.title%",
                "enablement": "isCloud9 || !aws.isWebExtHost && viewItem == awsDocDB-instance-available",
                "cloud9": {
                    "cn": {
                        "category": "%AWS.title.cn%"
                    }
                }
            },
            {
                "command": "aws.docdb.rebootInstance",
                "title": "%AWS.command.docdb.rebootInstance%",
                "icon": "$(debug-restart)",
                "category": "%AWS.title%",
                "enablement": "(isCloud9 || !aws.isWebExtHost) && viewItem == awsDocDB-instance-available",
                "cloud9": {
                    "cn": {
                        "category": "%AWS.title.cn%"
                    }
                }
            },
            {
                "command": "aws.docdb.renameCluster",
                "title": "%AWS.generic.promptRename%",
                "category": "%AWS.title%",
                "enablement": "(isCloud9 || !aws.isWebExtHost) && viewItem =~ /^awsDocDB-cluster.*-running/",
                "cloud9": {
                    "cn": {
                        "category": "%AWS.title.cn%"
                    }
                }
            },
            {
                "command": "aws.docdb.startCluster",
                "title": "%AWS.command.docdb.startCluster%",
                "icon": "$(debug-start)",
                "category": "%AWS.title%",
                "enablement": "!aws.isWebExtHost && viewItem =~ /^awsDocDB-cluster.*-stopped/"
            },
            {
                "command": "aws.docdb.stopCluster",
                "title": "%AWS.command.docdb.stopCluster%",
                "icon": "$(debug-pause)",
                "category": "%AWS.title%",
                "enablement": "!aws.isWebExtHost && viewItem =~ /^awsDocDB-cluster.*-running/"
            },
            {
                "command": "aws.docdb.deleteCluster",
                "title": "%AWS.generic.promptDelete%",
                "category": "%AWS.title%",
                "enablement": "(isCloud9 || !aws.isWebExtHost) && viewItem =~ /^awsDocDB-cluster.*-running/",
                "cloud9": {
                    "cn": {
                        "category": "%AWS.title.cn%"
                    }
                }
            },
            {
                "command": "aws.docdb.listTags",
                "title": "%AWS.command.docdb.tags%",
                "category": "%AWS.title%",
                "enablement": "(isCloud9 || !aws.isWebExtHost) && viewItem =~ /^awsDocDB/",
                "cloud9": {
                    "cn": {
                        "category": "%AWS.title.cn%"
                    }
                }
            },
            {
                "command": "aws.docdb.viewConsole",
                "title": "%AWS.command.docdb.open%",
                "category": "%AWS.title%",
                "enablement": "(isCloud9 || !aws.isWebExtHost) && viewItem =~ /^awsDocDB/",
                "cloud9": {
                    "cn": {
                        "category": "%AWS.title.cn%"
                    }
                }
            },
            {
                "command": "aws.docdb.viewDocs",
                "title": "%AWS.generic.viewDocs%",
                "category": "%AWS.title%",
                "enablement": "(isCloud9 || !aws.isWebExtHost)",
                "cloud9": {
                    "cn": {
                        "category": "%AWS.title.cn%"
                    }
                }
            },
            {
                "command": "aws.docdb.copyEndpoint",
                "title": "%AWS.command.docdb.copyEndpoint%",
                "category": "%AWS.title%",
                "enablement": "(isCloud9 || !aws.isWebExtHost) && viewItem =~ /^awsDocDB/",
                "cloud9": {
                    "cn": {
                        "category": "%AWS.title.cn%"
                    }
                }
            }
        ],
        "jsonValidation": [
            {
                "fileMatch": ".aws/templates.json",
                "url": "./dist/src/templates/templates.json"
            },
            {
                "fileMatch": "*ecs-task-def.json",
                "url": "https://ecs-intellisense.s3-us-west-2.amazonaws.com/task-definition/schema.json"
            }
        ],
        "languages": [
            {
                "id": "asl",
                "extensions": [
                    ".asl.json",
                    ".asl"
                ],
                "aliases": [
                    "Amazon States Language"
                ]
            },
            {
                "id": "asl-yaml",
                "aliases": [
                    "Amazon States Language (YAML)"
                ],
                "extensions": [
                    ".asl.yaml",
                    ".asl.yml"
                ]
            },
            {
                "id": "ssm-json",
                "extensions": [
                    ".ssm.json"
                ],
                "aliases": [
                    "AWS Systems Manager Document (JSON)"
                ]
            },
            {
                "id": "ssm-yaml",
                "extensions": [
                    ".ssm.yaml",
                    ".ssm.yml"
                ],
                "aliases": [
                    "AWS Systems Manager Document (YAML)"
                ]
            }
        ],
        "keybindings": [
            {
                "command": "aws.previewStateMachine",
                "key": "ctrl+shift+v",
                "mac": "cmd+shift+v",
                "when": "editorTextFocus && editorLangId == asl || editorTextFocus && editorLangId == asl-yaml"
            },
            {
                "command": "aws.samcli.sync",
                "key": "ctrl+shift+s",
                "mac": "cmd+shift+s",
                "when": "editorLangId == yaml || workspaceContains:**/template.yaml"
            }
        ],
        "grammars": [
            {
                "language": "asl",
                "scopeName": "source.asl",
                "path": "./syntaxes/ASL.tmLanguage"
            },
            {
                "language": "asl-yaml",
                "scopeName": "source.asl.yaml",
                "path": "./syntaxes/asl-yaml.tmLanguage.json"
            },
            {
                "language": "ssm-json",
                "scopeName": "source.ssmjson",
                "path": "./syntaxes/SSMJSON.tmLanguage"
            },
            {
                "language": "ssm-yaml",
                "scopeName": "source.ssmyaml",
                "path": "./syntaxes/SSMYAML.tmLanguage"
            }
        ],
        "resourceLabelFormatters": [
            {
                "scheme": "aws-cwl",
                "formatting": {
                    "label": "${path}",
                    "separator": "/"
                }
            },
            {
                "scheme": "s3*",
                "formatting": {
                    "label": "[S3] ${path}",
                    "separator": "/"
                }
            }
        ],
        "walkthroughs": [
            {
                "id": "aws.toolkit.lambda.walkthrough",
                "title": "%AWS.toolkit.lambda.walkthrough.title%",
                "description": "%AWS.toolkit.lambda.walkthrough.description%",
                "when": "workspacePlatform != webworker",
                "steps": [
                    {
                        "id": "toolInstall",
                        "title": "%AWS.toolkit.lambda.walkthrough.toolInstall.title%",
                        "description": "%AWS.toolkit.lambda.walkthrough.toolInstall.description%",
                        "media": {
                            "image": "./resources/walkthrough/appBuilder/install.png",
                            "altText": "Showing GUI installer"
                        }
                    },
                    {
                        "id": "chooseTemplate",
                        "title": "%AWS.toolkit.lambda.walkthrough.chooseTemplate.title%",
                        "description": "%AWS.toolkit.lambda.walkthrough.chooseTemplate.description%",
                        "media": {
                            "markdown": "./resources/walkthrough/appBuilder/AppPicker.md"
                        }
                    },
                    {
                        "id": "step1",
                        "title": "%AWS.toolkit.lambda.walkthrough.step1.title%",
                        "description": "%AWS.toolkit.lambda.walkthrough.step1.description%",
                        "media": {
                            "markdown": "./resources/walkthrough/appBuilder/InnerLoop.md"
                        }
                    },
                    {
                        "id": "step2",
                        "title": "%AWS.toolkit.lambda.walkthrough.step2.title%",
                        "description": "%AWS.toolkit.lambda.walkthrough.step2.description%",
                        "media": {
                            "markdown": "./resources/walkthrough/appBuilder/RemoteLoop.md"
                        }
                    }
                ]
            }
        ],
        "icons": {
            "aws-amazonq-q-gradient": {
                "description": "AWS Contributed Icon",
                "default": {
                    "fontPath": "./resources/fonts/aws-toolkit-icons.woff",
                    "fontCharacter": "\\f1aa"
                }
            },
            "aws-amazonq-q-squid-ink": {
                "description": "AWS Contributed Icon",
                "default": {
                    "fontPath": "./resources/fonts/aws-toolkit-icons.woff",
                    "fontCharacter": "\\f1ab"
                }
            },
            "aws-amazonq-q-white": {
                "description": "AWS Contributed Icon",
                "default": {
                    "fontPath": "./resources/fonts/aws-toolkit-icons.woff",
                    "fontCharacter": "\\f1ac"
                }
            },
            "aws-amazonq-severity-critical": {
                "description": "AWS Contributed Icon",
                "default": {
                    "fontPath": "./resources/fonts/aws-toolkit-icons.woff",
                    "fontCharacter": "\\f1ad"
                }
            },
            "aws-amazonq-severity-high": {
                "description": "AWS Contributed Icon",
                "default": {
                    "fontPath": "./resources/fonts/aws-toolkit-icons.woff",
                    "fontCharacter": "\\f1ae"
                }
            },
            "aws-amazonq-severity-info": {
                "description": "AWS Contributed Icon",
                "default": {
                    "fontPath": "./resources/fonts/aws-toolkit-icons.woff",
                    "fontCharacter": "\\f1af"
                }
            },
            "aws-amazonq-severity-low": {
                "description": "AWS Contributed Icon",
                "default": {
                    "fontPath": "./resources/fonts/aws-toolkit-icons.woff",
                    "fontCharacter": "\\f1b0"
                }
            },
            "aws-amazonq-severity-medium": {
                "description": "AWS Contributed Icon",
                "default": {
                    "fontPath": "./resources/fonts/aws-toolkit-icons.woff",
                    "fontCharacter": "\\f1b1"
                }
            },
            "aws-amazonq-transform-arrow-dark": {
                "description": "AWS Contributed Icon",
                "default": {
                    "fontPath": "./resources/fonts/aws-toolkit-icons.woff",
                    "fontCharacter": "\\f1b2"
                }
            },
            "aws-amazonq-transform-arrow-light": {
                "description": "AWS Contributed Icon",
                "default": {
                    "fontPath": "./resources/fonts/aws-toolkit-icons.woff",
                    "fontCharacter": "\\f1b3"
                }
            },
            "aws-amazonq-transform-default-dark": {
                "description": "AWS Contributed Icon",
                "default": {
                    "fontPath": "./resources/fonts/aws-toolkit-icons.woff",
                    "fontCharacter": "\\f1b4"
                }
            },
            "aws-amazonq-transform-default-light": {
                "description": "AWS Contributed Icon",
                "default": {
                    "fontPath": "./resources/fonts/aws-toolkit-icons.woff",
                    "fontCharacter": "\\f1b5"
                }
            },
            "aws-amazonq-transform-dependencies-dark": {
                "description": "AWS Contributed Icon",
                "default": {
                    "fontPath": "./resources/fonts/aws-toolkit-icons.woff",
                    "fontCharacter": "\\f1b6"
                }
            },
            "aws-amazonq-transform-dependencies-light": {
                "description": "AWS Contributed Icon",
                "default": {
                    "fontPath": "./resources/fonts/aws-toolkit-icons.woff",
                    "fontCharacter": "\\f1b7"
                }
            },
            "aws-amazonq-transform-file-dark": {
                "description": "AWS Contributed Icon",
                "default": {
                    "fontPath": "./resources/fonts/aws-toolkit-icons.woff",
                    "fontCharacter": "\\f1b8"
                }
            },
            "aws-amazonq-transform-file-light": {
                "description": "AWS Contributed Icon",
                "default": {
                    "fontPath": "./resources/fonts/aws-toolkit-icons.woff",
                    "fontCharacter": "\\f1b9"
                }
            },
            "aws-amazonq-transform-logo": {
                "description": "AWS Contributed Icon",
                "default": {
                    "fontPath": "./resources/fonts/aws-toolkit-icons.woff",
                    "fontCharacter": "\\f1ba"
                }
            },
            "aws-amazonq-transform-step-into-dark": {
                "description": "AWS Contributed Icon",
                "default": {
                    "fontPath": "./resources/fonts/aws-toolkit-icons.woff",
                    "fontCharacter": "\\f1bb"
                }
            },
            "aws-amazonq-transform-step-into-light": {
                "description": "AWS Contributed Icon",
                "default": {
                    "fontPath": "./resources/fonts/aws-toolkit-icons.woff",
                    "fontCharacter": "\\f1bc"
                }
            },
            "aws-amazonq-transform-variables-dark": {
                "description": "AWS Contributed Icon",
                "default": {
                    "fontPath": "./resources/fonts/aws-toolkit-icons.woff",
                    "fontCharacter": "\\f1bd"
                }
            },
            "aws-amazonq-transform-variables-light": {
                "description": "AWS Contributed Icon",
                "default": {
                    "fontPath": "./resources/fonts/aws-toolkit-icons.woff",
                    "fontCharacter": "\\f1be"
                }
            },
            "aws-applicationcomposer-icon": {
                "description": "AWS Contributed Icon",
                "default": {
                    "fontPath": "./resources/fonts/aws-toolkit-icons.woff",
                    "fontCharacter": "\\f1bf"
                }
            },
            "aws-applicationcomposer-icon-dark": {
                "description": "AWS Contributed Icon",
                "default": {
                    "fontPath": "./resources/fonts/aws-toolkit-icons.woff",
                    "fontCharacter": "\\f1c0"
                }
            },
            "aws-apprunner-service": {
                "description": "AWS Contributed Icon",
                "default": {
                    "fontPath": "./resources/fonts/aws-toolkit-icons.woff",
                    "fontCharacter": "\\f1c1"
                }
            },
            "aws-cdk-logo": {
                "description": "AWS Contributed Icon",
                "default": {
                    "fontPath": "./resources/fonts/aws-toolkit-icons.woff",
                    "fontCharacter": "\\f1c2"
                }
            },
            "aws-cloudformation-stack": {
                "description": "AWS Contributed Icon",
                "default": {
                    "fontPath": "./resources/fonts/aws-toolkit-icons.woff",
                    "fontCharacter": "\\f1c3"
                }
            },
            "aws-cloudwatch-log-group": {
                "description": "AWS Contributed Icon",
                "default": {
                    "fontPath": "./resources/fonts/aws-toolkit-icons.woff",
                    "fontCharacter": "\\f1c4"
                }
            },
            "aws-codecatalyst-logo": {
                "description": "AWS Contributed Icon",
                "default": {
                    "fontPath": "./resources/fonts/aws-toolkit-icons.woff",
                    "fontCharacter": "\\f1c5"
                }
            },
            "aws-codewhisperer-icon-black": {
                "description": "AWS Contributed Icon",
                "default": {
                    "fontPath": "./resources/fonts/aws-toolkit-icons.woff",
                    "fontCharacter": "\\f1c6"
                }
            },
            "aws-codewhisperer-icon-white": {
                "description": "AWS Contributed Icon",
                "default": {
                    "fontPath": "./resources/fonts/aws-toolkit-icons.woff",
                    "fontCharacter": "\\f1c7"
                }
            },
            "aws-codewhisperer-learn": {
                "description": "AWS Contributed Icon",
                "default": {
                    "fontPath": "./resources/fonts/aws-toolkit-icons.woff",
                    "fontCharacter": "\\f1c8"
                }
            },
            "aws-ecr-registry": {
                "description": "AWS Contributed Icon",
                "default": {
                    "fontPath": "./resources/fonts/aws-toolkit-icons.woff",
                    "fontCharacter": "\\f1c9"
                }
            },
            "aws-ecs-cluster": {
                "description": "AWS Contributed Icon",
                "default": {
                    "fontPath": "./resources/fonts/aws-toolkit-icons.woff",
                    "fontCharacter": "\\f1ca"
                }
            },
            "aws-ecs-container": {
                "description": "AWS Contributed Icon",
                "default": {
                    "fontPath": "./resources/fonts/aws-toolkit-icons.woff",
                    "fontCharacter": "\\f1cb"
                }
            },
            "aws-ecs-service": {
                "description": "AWS Contributed Icon",
                "default": {
                    "fontPath": "./resources/fonts/aws-toolkit-icons.woff",
                    "fontCharacter": "\\f1cc"
                }
            },
            "aws-generic-attach-file": {
                "description": "AWS Contributed Icon",
                "default": {
                    "fontPath": "./resources/fonts/aws-toolkit-icons.woff",
                    "fontCharacter": "\\f1cd"
                }
            },
            "aws-iot-certificate": {
                "description": "AWS Contributed Icon",
                "default": {
                    "fontPath": "./resources/fonts/aws-toolkit-icons.woff",
                    "fontCharacter": "\\f1ce"
                }
            },
            "aws-iot-policy": {
                "description": "AWS Contributed Icon",
                "default": {
                    "fontPath": "./resources/fonts/aws-toolkit-icons.woff",
                    "fontCharacter": "\\f1cf"
                }
            },
            "aws-iot-thing": {
                "description": "AWS Contributed Icon",
                "default": {
                    "fontPath": "./resources/fonts/aws-toolkit-icons.woff",
                    "fontCharacter": "\\f1d0"
                }
            },
            "aws-lambda-function": {
                "description": "AWS Contributed Icon",
                "default": {
                    "fontPath": "./resources/fonts/aws-toolkit-icons.woff",
                    "fontCharacter": "\\f1d1"
                }
            },
            "aws-mynah-MynahIconBlack": {
                "description": "AWS Contributed Icon",
                "default": {
                    "fontPath": "./resources/fonts/aws-toolkit-icons.woff",
                    "fontCharacter": "\\f1d2"
                }
            },
            "aws-mynah-MynahIconWhite": {
                "description": "AWS Contributed Icon",
                "default": {
                    "fontPath": "./resources/fonts/aws-toolkit-icons.woff",
                    "fontCharacter": "\\f1d3"
                }
            },
            "aws-mynah-logo": {
                "description": "AWS Contributed Icon",
                "default": {
                    "fontPath": "./resources/fonts/aws-toolkit-icons.woff",
                    "fontCharacter": "\\f1d4"
                }
            },
            "aws-redshift-cluster": {
                "description": "AWS Contributed Icon",
                "default": {
                    "fontPath": "./resources/fonts/aws-toolkit-icons.woff",
                    "fontCharacter": "\\f1d5"
                }
            },
            "aws-redshift-cluster-connected": {
                "description": "AWS Contributed Icon",
                "default": {
                    "fontPath": "./resources/fonts/aws-toolkit-icons.woff",
                    "fontCharacter": "\\f1d6"
                }
            },
            "aws-redshift-database": {
                "description": "AWS Contributed Icon",
                "default": {
                    "fontPath": "./resources/fonts/aws-toolkit-icons.woff",
                    "fontCharacter": "\\f1d7"
                }
            },
            "aws-redshift-redshift-cluster-connected": {
                "description": "AWS Contributed Icon",
                "default": {
                    "fontPath": "./resources/fonts/aws-toolkit-icons.woff",
                    "fontCharacter": "\\f1d8"
                }
            },
            "aws-redshift-schema": {
                "description": "AWS Contributed Icon",
                "default": {
                    "fontPath": "./resources/fonts/aws-toolkit-icons.woff",
                    "fontCharacter": "\\f1d9"
                }
            },
            "aws-redshift-table": {
                "description": "AWS Contributed Icon",
                "default": {
                    "fontPath": "./resources/fonts/aws-toolkit-icons.woff",
                    "fontCharacter": "\\f1da"
                }
            },
            "aws-s3-bucket": {
                "description": "AWS Contributed Icon",
                "default": {
                    "fontPath": "./resources/fonts/aws-toolkit-icons.woff",
                    "fontCharacter": "\\f1db"
                }
            },
            "aws-s3-create-bucket": {
                "description": "AWS Contributed Icon",
                "default": {
                    "fontPath": "./resources/fonts/aws-toolkit-icons.woff",
                    "fontCharacter": "\\f1dc"
                }
            },
            "aws-schemas-registry": {
                "description": "AWS Contributed Icon",
                "default": {
                    "fontPath": "./resources/fonts/aws-toolkit-icons.woff",
                    "fontCharacter": "\\f1dd"
                }
            },
            "aws-schemas-schema": {
                "description": "AWS Contributed Icon",
                "default": {
                    "fontPath": "./resources/fonts/aws-toolkit-icons.woff",
                    "fontCharacter": "\\f1de"
                }
            },
            "aws-stepfunctions-preview": {
                "description": "AWS Contributed Icon",
                "default": {
                    "fontPath": "./resources/fonts/aws-toolkit-icons.woff",
                    "fontCharacter": "\\f1df"
                }
            }
        },
        "notebooks": [
            {
                "type": "aws-redshift-sql-notebook",
                "displayName": "Redshift SQL notebook",
                "selector": [
                    {
                        "filenamePattern": "*.redshiftnb"
                    }
                ]
            }
        ],
        "customEditors": [
            {
                "viewType": "threatComposer.tc.json",
                "displayName": "%AWS.threatComposer.title%",
                "selector": [
                    {
                        "filenamePattern": "*.tc.json"
                    }
                ]
            }
        ],
        "configurationDefaults": {
            "workbench.editorAssociations": {
                "{git,gitlens,conflictResolution,vscode-local-history}:/**/*.tc.json": "default"
            }
        }
    },
    "devDependencies": {},
    "dependencies": {
        "aws-core-vscode": "file:../core/"
    }
}<|MERGE_RESOLUTION|>--- conflicted
+++ resolved
@@ -2151,7 +2151,6 @@
                     "group": "inline@2"
                 },
                 {
-<<<<<<< HEAD
                     "command": "aws.docdb.createCluster",
                     "when": "view == aws.explorer && viewItem == awsDocDBNode",
                     "group": "inline@1"
@@ -2234,11 +2233,11 @@
                     "command": "aws.docdb.copyEndpoint",
                     "when": "viewItem =~ /^awsDocDB-/",
                     "group": "0@1"
-=======
+                },
+                {
                     "command": "aws.appBuilder.tailLogs",
                     "when": "view =~ /^(aws.explorer|aws.appBuilder|aws.appBuilderForFileExplorer)$/ && viewItem =~ /^(awsRegionFunctionNode|awsRegionFunctionNodeDownloadable|awsCloudFormationFunctionNode)$/",
                     "group": "inline@3"
->>>>>>> 50c91210
                 }
             ],
             "aws.toolkit.auth": [
