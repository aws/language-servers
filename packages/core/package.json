{
    "name": "aws-core-vscode",
    "description": "Core library used AWS IDE extensions for VSCode.",
    "version": "1.0.0",
    "license": "Apache-2.0",
    "engines": {
        "npm": "^10.1.0",
        "vscode": "^1.83.0"
    },
    "exports": {
        ".": "./dist/src/extension.js",
        "./node": "./dist/src/extensionNode.js",
        "./web": "./dist/src/extensionWeb.js",
        "./webShared": "./dist/src/extensionWebShared.js",
        "./amazonq": "./dist/src/amazonq/index.js",
        "./codewhisperer": "./dist/src/codewhisperer/index.js",
        "./codewhisperer/node": "./dist/src/codewhisperer/indexNode.js",
        "./shared": "./dist/src/shared/index.js",
        "./sharedNode": "./dist/src/shared/indexNode.js",
        "./auth": "./dist/src/auth/index.js",
        "./amazonqGumby": "./dist/src/amazonqGumby/index.js",
        "./amazonqFeatureDev": "./dist/src/amazonqFeatureDev/index.js",
        "./amazonqDoc": "./dist/src/amazonqDoc/index.js",
        "./amazonqScan": "./dist/src/amazonqScan/index.js",
        "./amazonqTest": "./dist/src/amazonqTest/index.js",
        "./codewhispererChat": "./dist/src/codewhispererChat/index.js",
        "./test": "./dist/src/test/index.js",
        "./testWeb": "./dist/src/testWeb/index.js",
        "./login": "./dist/src/login/webview/index.js",
        "./utils": "./dist/src/shared/utilities/index.js",
        "./feedback": "./dist/src/feedback/index.js",
        "./telemetry": "./dist/src/shared/telemetry/index.js",
        "./dev": "./dist/src/dev/index.js",
        "./notifications": "./dist/src/notifications/index.js"
    },
    "contributes": {
<<<<<<< HEAD
        "configuration": {
            "type": "object",
            "title": "%AWS.productName%",
            "cloud9": {
                "cn": {
                    "title": "%AWS.productName.cn%"
                }
            },
            "properties": {
                "aws.profile": {
                    "type": "string",
                    "deprecationMessage": "The current profile is now stored internally by the Toolkit.",
                    "description": "%AWS.configuration.profileDescription%"
                },
                "aws.ecs.openTerminalCommand": {
                    "type": "string",
                    "default": "/bin/sh",
                    "markdownDescription": "%AWS.configuration.description.ecs.openTerminalCommand%"
                },
                "aws.iot.maxItemsPerPage": {
                    "type": "number",
                    "default": 100,
                    "minimum": 1,
                    "maximum": 250,
                    "markdownDescription": "%AWS.configuration.description.iot.maxItemsPerPage%"
                },
                "aws.s3.maxItemsPerPage": {
                    "type": "number",
                    "default": 300,
                    "minimum": 3,
                    "maximum": 1000,
                    "markdownDescription": "%AWS.configuration.description.s3.maxItemsPerPage%"
                },
                "aws.samcli.location": {
                    "type": "string",
                    "scope": "machine",
                    "default": "",
                    "markdownDescription": "%AWS.configuration.description.samcli.location%"
                },
                "aws.samcli.lambdaTimeout": {
                    "type": "number",
                    "default": 90000,
                    "markdownDescription": "%AWS.configuration.description.samcli.lambdaTimeout%"
                },
                "aws.samcli.legacyDeploy": {
                    "type": "boolean",
                    "default": false,
                    "markdownDescription": "%AWS.configuration.description.samcli.legacyDeploy%"
                },
                "aws.telemetry": {
                    "type": "boolean",
                    "default": true,
                    "markdownDescription": "%AWS.configuration.description.telemetry%",
                    "cloud9": {
                        "cn": {
                            "markdownDescription": "%AWS.configuration.description.telemetry.cn%"
                        }
                    }
                },
                "aws.stepfunctions.asl.format.enable": {
                    "type": "boolean",
                    "scope": "window",
                    "default": true,
                    "description": "%AWS.stepFunctions.asl.format.enable.desc%"
                },
                "aws.stepfunctions.asl.maxItemsComputed": {
                    "type": "number",
                    "default": 5000,
                    "description": "%AWS.stepFunctions.asl.maxItemsComputed.desc%"
                },
                "aws.ssmDocument.ssm.maxItemsComputed": {
                    "type": "number",
                    "default": 5000,
                    "description": "%AWS.ssmDocument.ssm.maxItemsComputed.desc%"
                },
                "aws.cwl.limit": {
                    "type": "number",
                    "default": 10000,
                    "description": "%AWS.cwl.limit.desc%",
                    "maximum": 10000
                },
                "aws.samcli.manuallySelectedBuckets": {
                    "type": "object",
                    "description": "%AWS.samcli.deploy.bucket.recentlyUsed%",
                    "default": []
                },
                "aws.samcli.enableCodeLenses": {
                    "type": "boolean",
                    "description": "%AWS.configuration.enableCodeLenses%",
                    "default": false
                },
                "aws.suppressPrompts": {
                    "type": "object",
                    "description": "%AWS.configuration.description.suppressPrompts%",
                    "default": {},
                    "properties": {
                        "apprunnerNotifyPricing": {
                            "type": "boolean",
                            "default": false
                        },
                        "apprunnerNotifyPause": {
                            "type": "boolean",
                            "default": false
                        },
                        "ecsRunCommand": {
                            "type": "boolean",
                            "default": false
                        },
                        "ecsRunCommandEnable": {
                            "type": "boolean",
                            "default": false
                        },
                        "ecsRunCommandDisable": {
                            "type": "boolean",
                            "default": false
                        },
                        "regionAddAutomatically": {
                            "type": "boolean",
                            "default": false
                        },
                        "yamlExtPrompt": {
                            "type": "boolean",
                            "default": false
                        },
                        "fileViewerEdit": {
                            "type": "boolean",
                            "default": false
                        },
                        "createCredentialsProfile": {
                            "type": "boolean",
                            "default": false
                        },
                        "samcliConfirmDevStack": {
                            "type": "boolean",
                            "default": false
                        },
                        "remoteConnected": {
                            "type": "boolean",
                            "default": false
                        },
                        "codeCatalystConnectionExpired": {
                            "type": "boolean",
                            "default": false
                        },
                        "ssoCacheError": {
                            "type": "boolean",
                            "default": false
                        }
                    },
                    "additionalProperties": false
                },
                "aws.experiments": {
                    "type": "object",
                    "markdownDescription": "%AWS.configuration.description.experiments%",
                    "default": {
                        "jsonResourceModification": false
                    },
                    "properties": {
                        "jsonResourceModification": {
                            "type": "boolean",
                            "default": false
                        }
                    },
                    "additionalProperties": false
                },
                "aws.resources.enabledResources": {
                    "type": "array",
                    "description": "%AWS.configuration.description.resources.enabledResources%",
                    "items": {
                        "type": "string"
                    }
                },
                "aws.lambda.recentlyUploaded": {
                    "type": "object",
                    "description": "%AWS.configuration.description.lambda.recentlyUploaded%",
                    "default": []
                },
                "aws.accessAnalyzer.policyChecks.checkNoNewAccessFilePath": {
                    "type": "string",
                    "default": "",
                    "description": "File path or S3 path to a text document for CheckNoNewAccess custom check.",
                    "scope": "window"
                },
                "aws.accessAnalyzer.policyChecks.checkAccessNotGrantedFilePath": {
                    "type": "string",
                    "default": "",
                    "description": "File path or S3 path to a text document for CheckAccessNotGranted custom check.",
                    "scope": "window"
                },
                "aws.accessAnalyzer.policyChecks.cloudFormationParameterFilePath": {
                    "type": "string",
                    "default": "",
                    "description": "A JSON formatted file that specifies template parameter values, a stack policy, and tags. Only parameters are used from this file.",
                    "scope": "machine-overridable"
                },
                "amazonQ.telemetry": {
                    "type": "boolean",
                    "default": true,
                    "markdownDescription": "%AWS.configuration.description.amazonq.telemetry%"
                },
                "amazonQ.suppressPrompts": {
                    "type": "object",
                    "description": "%AWS.configuration.description.suppressPrompts%",
                    "default": {},
                    "properties": {
                        "createCredentialsProfile": {
                            "type": "boolean",
                            "default": false
                        },
                        "codeWhispererNewWelcomeMessage": {
                            "type": "boolean",
                            "default": false
                        },
                        "codeWhispererConnectionExpired": {
                            "type": "boolean",
                            "default": false
                        },
                        "amazonQWelcomePage": {
                            "type": "boolean",
                            "default": false
                        },
                        "amazonQSessionConfigurationMessage": {
                            "type": "boolean",
                            "default": false
                        },
                        "ssoCacheError": {
                            "type": "boolean",
                            "default": false
                        }
                    },
                    "additionalProperties": false
                },
                "amazonQ.showInlineCodeSuggestionsWithCodeReferences": {
                    "type": "boolean",
                    "markdownDescription": "%AWS.configuration.description.amazonq%",
                    "default": true
                },
                "amazonQ.importRecommendationForInlineCodeSuggestions": {
                    "type": "boolean",
                    "description": "%AWS.configuration.description.amazonq.importRecommendation%",
                    "default": true
                },
                "amazonQ.shareContentWithAWS": {
                    "type": "boolean",
                    "markdownDescription": "%AWS.configuration.description.amazonq.shareContentWithAWS%",
                    "default": true,
                    "scope": "application"
                },
                "amazonQ.workspaceIndex": {
                    "type": "boolean",
                    "markdownDescription": "%AWS.configuration.description.amazonq.workspaceIndex%",
                    "default": false,
                    "scope": "application"
                },
                "amazonQ.workspaceIndexWorkerThreads": {
                    "type": "number",
                    "markdownDescription": "%AWS.configuration.description.amazonq.workspaceIndexWorkerThreads%",
                    "default": 0,
                    "scope": "application"
                },
                "amazonQ.workspaceIndexUseGPU": {
                    "type": "boolean",
                    "markdownDescription": "%AWS.configuration.description.amazonq.workspaceIndexUseGPU%",
                    "default": false,
                    "scope": "application"
                },
                "amazonQ.workspaceIndexMaxSize": {
                    "type": "number",
                    "markdownDescription": "%AWS.configuration.description.amazonq.workspaceIndexMaxSize%",
                    "default": 250,
                    "scope": "application"
                }
            }
        },
        "debuggers": [
            {
                "type": "aws-sam",
                "when": "isCloud9 || !aws.isWebExtHost",
                "label": "%AWS.configuration.description.awssam.debug.label%",
                "configurationAttributes": {
                    "direct-invoke": {
                        "$schema": "http://json-schema.org/draft-07/schema#",
                        "title": "AwsSamDebuggerConfiguration",
                        "additionalProperties": false,
                        "properties": {
                            "aws": {
                                "title": "AWS Connection",
                                "description": "%AWS.configuration.description.awssam.debug.aws%",
                                "properties": {
                                    "credentials": {
                                        "description": "%AWS.configuration.description.awssam.debug.credentials%",
                                        "type": "string",
                                        "cloud9": {
                                            "cn": {
                                                "description": "%AWS.configuration.description.awssam.debug.credentials.cn%"
                                            }
                                        }
                                    },
                                    "region": {
                                        "description": "%AWS.configuration.description.awssam.debug.region%",
                                        "type": "string"
                                    }
                                },
                                "additionalProperties": false,
                                "type": "object"
                            },
                            "invokeTarget": {
                                "oneOf": [
                                    {
                                        "title": "Template Target Properties",
                                        "description": "%AWS.configuration.description.awssam.debug.invokeTarget%",
                                        "properties": {
                                            "templatePath": {
                                                "description": "%AWS.configuration.description.awssam.debug.templatePath%",
                                                "type": "string"
                                            },
                                            "logicalId": {
                                                "description": "%AWS.configuration.description.awssam.debug.logicalId%",
                                                "type": "string"
                                            },
                                            "target": {
                                                "description": "%AWS.configuration.description.awssam.debug.target%",
                                                "type": "string",
                                                "enum": [
                                                    "template"
                                                ]
                                            }
                                        },
                                        "additionalProperties": false,
                                        "required": [
                                            "templatePath",
                                            "logicalId",
                                            "target"
                                        ],
                                        "type": "object"
                                    },
                                    {
                                        "title": "Code Target Properties",
                                        "description": "%AWS.configuration.description.awssam.debug.invokeTarget%",
                                        "properties": {
                                            "lambdaHandler": {
                                                "description": "%AWS.configuration.description.awssam.debug.lambdaHandler%",
                                                "type": "string"
                                            },
                                            "projectRoot": {
                                                "description": "%AWS.configuration.description.awssam.debug.projectRoot%",
                                                "type": "string"
                                            },
                                            "target": {
                                                "description": "%AWS.configuration.description.awssam.debug.target%",
                                                "type": "string",
                                                "enum": [
                                                    "code"
                                                ]
                                            },
                                            "architecture": {
                                                "description": "%AWS.configuration.description.awssam.debug.architecture%",
                                                "type": "string",
                                                "enum": [
                                                    "x86_64",
                                                    "arm64"
                                                ]
                                            }
                                        },
                                        "additionalProperties": false,
                                        "required": [
                                            "lambdaHandler",
                                            "projectRoot",
                                            "target"
                                        ],
                                        "type": "object"
                                    },
                                    {
                                        "title": "API Target Properties",
                                        "description": "%AWS.configuration.description.awssam.debug.invokeTarget%",
                                        "properties": {
                                            "templatePath": {
                                                "description": "%AWS.configuration.description.awssam.debug.templatePath%",
                                                "type": "string"
                                            },
                                            "logicalId": {
                                                "description": "%AWS.configuration.description.awssam.debug.logicalId%",
                                                "type": "string"
                                            },
                                            "target": {
                                                "description": "%AWS.configuration.description.awssam.debug.target%",
                                                "type": "string",
                                                "enum": [
                                                    "api"
                                                ]
                                            }
                                        },
                                        "additionalProperties": false,
                                        "required": [
                                            "templatePath",
                                            "logicalId",
                                            "target"
                                        ],
                                        "type": "object"
                                    }
                                ]
                            },
                            "lambda": {
                                "title": "Lambda Properties",
                                "description": "%AWS.configuration.description.awssam.debug.lambda%",
                                "properties": {
                                    "environmentVariables": {
                                        "description": "%AWS.configuration.description.awssam.debug.envvars%",
                                        "additionalProperties": {
                                            "type": [
                                                "string"
                                            ]
                                        },
                                        "type": "object"
                                    },
                                    "payload": {
                                        "description": "%AWS.configuration.description.awssam.debug.event%",
                                        "properties": {
                                            "json": {
                                                "description": "%AWS.configuration.description.awssam.debug.event.json%",
                                                "type": "object"
                                            },
                                            "path": {
                                                "description": "%AWS.configuration.description.awssam.debug.event.path%",
                                                "type": "string"
                                            }
                                        },
                                        "additionalProperties": false,
                                        "type": "object"
                                    },
                                    "memoryMb": {
                                        "description": "%AWS.configuration.description.awssam.debug.memoryMb%",
                                        "type": "number"
                                    },
                                    "runtime": {
                                        "description": "%AWS.configuration.description.awssam.debug.runtime%",
                                        "type": "string"
                                    },
                                    "timeoutSec": {
                                        "description": "%AWS.configuration.description.awssam.debug.timeout%",
                                        "type": "number"
                                    },
                                    "pathMappings": {
                                        "type:": "array",
                                        "items": {
                                            "title": "Path Mapping",
                                            "type": "object",
                                            "properties": {
                                                "localRoot": {
                                                    "type": "string"
                                                },
                                                "remoteRoot": {
                                                    "type": "string"
                                                }
                                            },
                                            "additionalProperties": false,
                                            "required": [
                                                "localRoot",
                                                "remoteRoot"
                                            ]
                                        }
                                    }
                                },
                                "additionalProperties": false,
                                "type": "object"
                            },
                            "sam": {
                                "title": "SAM CLI Properties",
                                "description": "%AWS.configuration.description.awssam.debug.sam%",
                                "properties": {
                                    "buildArguments": {
                                        "description": "%AWS.configuration.description.awssam.debug.buildArguments%",
                                        "type": "array",
                                        "items": {
                                            "type": "string"
                                        }
                                    },
                                    "buildDir": {
                                        "description": "%AWS.configuration.description.awssam.debug.buildDir%",
                                        "type": "string"
                                    },
                                    "containerBuild": {
                                        "description": "%AWS.configuration.description.awssam.debug.containerBuild%",
                                        "type": "boolean"
                                    },
                                    "dockerNetwork": {
                                        "description": "%AWS.configuration.description.awssam.debug.dockerNetwork%",
                                        "type": "string"
                                    },
                                    "localArguments": {
                                        "description": "%AWS.configuration.description.awssam.debug.localArguments%",
                                        "type": "array",
                                        "items": {
                                            "type": "string"
                                        }
                                    },
                                    "skipNewImageCheck": {
                                        "description": "%AWS.configuration.description.awssam.debug.skipNewImageCheck%",
                                        "type": "boolean"
                                    },
                                    "template": {
                                        "description": "%AWS.configuration.description.awssam.debug.template%",
                                        "properties": {
                                            "parameters": {
                                                "description": "%AWS.configuration.description.awssam.debug.templateParameters%",
                                                "additionalProperties": {
                                                    "type": [
                                                        "string",
                                                        "number"
                                                    ]
                                                },
                                                "type": "object"
                                            }
                                        },
                                        "type": "object",
                                        "additionalProperties": false
                                    }
                                },
                                "additionalProperties": false,
                                "type": "object"
                            },
                            "api": {
                                "title": "API Gateway Properties",
                                "description": "%AWS.configuration.description.awssam.debug.api%",
                                "properties": {
                                    "path": {
                                        "description": "%AWS.configuration.description.awssam.debug.api.path%",
                                        "type": "string"
                                    },
                                    "httpMethod": {
                                        "description": "%AWS.configuration.description.awssam.debug.api.httpMethod%",
                                        "type": "string",
                                        "enum": [
                                            "delete",
                                            "get",
                                            "head",
                                            "options",
                                            "patch",
                                            "post",
                                            "put"
                                        ]
                                    },
                                    "payload": {
                                        "description": "%AWS.configuration.description.awssam.debug.event%",
                                        "properties": {
                                            "json": {
                                                "description": "%AWS.configuration.description.awssam.debug.event.json%",
                                                "type": "object"
                                            },
                                            "path": {
                                                "description": "%AWS.configuration.description.awssam.debug.event.path%",
                                                "type": "string"
                                            }
                                        },
                                        "additionalProperties": false,
                                        "type": "object"
                                    },
                                    "headers": {
                                        "description": "%AWS.configuration.description.awssam.debug.api.headers%",
                                        "type": "object",
                                        "additionalProperties": {
                                            "type": "string"
                                        }
                                    },
                                    "querystring": {
                                        "description": "%AWS.configuration.description.awssam.debug.api.queryString%",
                                        "type": "string"
                                    },
                                    "stageVariables": {
                                        "description": "%AWS.configuration.description.awssam.debug.api.stageVariables%",
                                        "type": "object",
                                        "additionalProperties": {
                                            "type": "string"
                                        }
                                    },
                                    "clientCertificateId": {
                                        "description": "%AWS.configuration.description.awssam.debug.api.clientCertId%",
                                        "type": "string"
                                    }
                                },
                                "additionalProperties": false,
                                "required": [
                                    "path",
                                    "httpMethod"
                                ],
                                "type": "object"
                            }
                        },
                        "required": [
                            "invokeTarget"
                        ],
                        "type": "object"
                    }
                },
                "configurationSnippets": [
                    {
                        "label": "%AWS.configuration.description.awssam.debug.snippets.lambdaCode.label%",
                        "description": "%AWS.configuration.description.awssam.debug.snippets.lambdaCode.description%",
                        "body": {
                            "type": "aws-sam",
                            "request": "direct-invoke",
                            "name": "${3:Invoke Lambda}",
                            "invokeTarget": {
                                "target": "code",
                                "lambdaHandler": "${1:Function Handler}",
                                "projectRoot": "^\"\\${workspaceFolder}\""
                            },
                            "lambda": {
                                "runtime": "${2:Lambda Runtime}",
                                "payload": {
                                    "json": {}
                                }
                            }
                        },
                        "cloud9": {
                            "cn": {
                                "label": "%AWS.configuration.description.awssam.debug.snippets.lambdaCode.label.cn%",
                                "description": "%AWS.configuration.description.awssam.debug.snippets.lambdaCode.description.cn%"
                            }
                        }
                    },
                    {
                        "label": "%AWS.configuration.description.awssam.debug.snippets.lambdaTemplate.label%",
                        "description": "%AWS.configuration.description.awssam.debug.snippets.lambdaTemplate.description%",
                        "body": {
                            "type": "aws-sam",
                            "request": "direct-invoke",
                            "name": "${3:Invoke Lambda}",
                            "invokeTarget": {
                                "target": "template",
                                "templatePath": "${1:Template Location}",
                                "logicalId": "${2:Function Logical ID}"
                            },
                            "lambda": {
                                "payload": {
                                    "json": {}
                                }
                            }
                        },
                        "cloud9": {
                            "cn": {
                                "label": "%AWS.configuration.description.awssam.debug.snippets.lambdaTemplate.label.cn%",
                                "description": "%AWS.configuration.description.awssam.debug.snippets.lambdaTemplate.description.cn%"
                            }
                        }
                    },
                    {
                        "label": "%AWS.configuration.description.awssam.debug.snippets.api.label%",
                        "description": "%AWS.configuration.description.awssam.debug.snippets.api.description%",
                        "body": {
                            "type": "aws-sam",
                            "request": "direct-invoke",
                            "name": "${5:Invoke Lambda with API Gateway}",
                            "invokeTarget": {
                                "target": "api",
                                "templatePath": "${1:Template Location}",
                                "logicalId": "${2:Function Logical ID}"
                            },
                            "api": {
                                "path": "${3:Path}",
                                "httpMethod": "${4:Method}",
                                "payload": {
                                    "json": {}
                                }
                            }
                        },
                        "cloud9": {
                            "cn": {
                                "label": "%AWS.configuration.description.awssam.debug.snippets.api.label.cn%",
                                "description": "%AWS.configuration.description.awssam.debug.snippets.api.description.cn%"
                            }
                        }
                    }
                ]
            }
        ],
        "viewsContainers": {
            "activitybar": [
                {
                    "id": "aws-explorer",
                    "title": "%AWS.title%",
                    "icon": "resources/aws-logo.svg",
                    "cloud9": {
                        "cn": {
                            "title": "%AWS.title.cn%",
                            "icon": "resources/aws-cn-logo.svg"
                        }
                    }
                }
            ]
        },
        "views": {
            "aws-explorer": [
                {
                    "id": "aws.amazonq.codewhisperer",
                    "name": "%AWS.amazonq.codewhisperer.title%",
                    "when": "!isCloud9 && !aws.isSageMaker && !aws.toolkit.amazonq.dismissed && !aws.explorer.showAuthView"
                },
                {
                    "id": "aws.explorer",
                    "name": "%AWS.lambda.explorerTitle%",
                    "when": "(isCloud9 || !aws.isWebExtHost) && !aws.explorer.showAuthView"
                },
                {
                    "id": "aws.cdk",
                    "name": "%AWS.cdk.explorerTitle%",
                    "when": "!aws.explorer.showAuthView"
                },
                {
                    "id": "aws.codecatalyst",
                    "name": "%AWS.codecatalyst.explorerTitle%",
                    "when": "(!isCloud9 && !aws.isSageMaker || isCloud9CodeCatalyst) && !aws.explorer.showAuthView"
                },
                {
                    "type": "webview",
                    "id": "aws.toolkit.AmazonCommonAuth",
                    "name": "%AWS.amazonq.login%",
                    "when": "!isCloud9 && !aws.isSageMaker && aws.explorer.showAuthView"
                }
            ]
        },
        "submenus": [
            {
                "id": "aws.toolkit.auth",
                "label": "%AWS.submenu.auth.title%",
                "icon": "$(ellipsis)",
                "when": "isCloud9 || !aws.isWebExtHost"
            },
            {
                "id": "aws.codecatalyst.submenu",
                "label": "%AWS.codecatalyst.submenu.title%",
                "icon": "$(ellipsis)",
                "when": "isCloud9 || !aws.isWebExtHost"
            },
            {
                "label": "%AWS.generic.feedback%",
                "id": "aws.toolkit.submenu.feedback"
            },
            {
                "label": "%AWS.generic.help%",
                "id": "aws.toolkit.submenu.help"
            }
        ],
        "menus": {
            "commandPalette": [
                {
                    "command": "aws.apig.copyUrl",
                    "when": "false"
                },
                {
                    "command": "aws.apig.invokeRemoteRestApi",
                    "when": "false"
                },
                {
                    "command": "aws.deleteCloudFormation",
                    "when": "false"
                },
                {
                    "command": "aws.downloadStateMachineDefinition",
                    "when": "false"
                },
                {
                    "command": "aws.ecr.createRepository",
                    "when": "false"
                },
                {
                    "command": "aws.executeStateMachine",
                    "when": "false"
                },
                {
                    "command": "aws.copyArn",
                    "when": "false"
                },
                {
                    "command": "aws.copyName",
                    "when": "false"
                },
                {
                    "command": "aws.listCommands",
                    "when": "false"
                },
                {
                    "command": "aws.codecatalyst.listCommands",
                    "when": "false"
                },
                {
                    "command": "aws.codecatalyst.manageConnections",
                    "when": "false"
                },
                {
                    "command": "aws.codecatalyst.openDevEnv",
                    "when": "!isCloud9"
                },
                {
                    "command": "aws.codecatalyst.createDevEnv",
                    "when": "!isCloud9"
                },
                {
                    "command": "aws.downloadSchemaItemCode",
                    "when": "false"
                },
                {
                    "command": "aws.deleteLambda",
                    "when": "false"
                },
                {
                    "command": "aws.downloadLambda",
                    "when": "false"
                },
                {
                    "command": "aws.invokeLambda",
                    "when": "false"
                },
                {
                    "command": "aws.copyLambdaUrl",
                    "when": "false"
                },
                {
                    "command": "aws.viewSchemaItem",
                    "when": "false"
                },
                {
                    "command": "aws.searchSchema",
                    "when": "false"
                },
                {
                    "command": "aws.searchSchemaPerRegistry",
                    "when": "false"
                },
                {
                    "command": "aws.refreshAwsExplorer",
                    "when": "false"
                },
                {
                    "command": "aws.cdk.refresh",
                    "when": "false"
                },
                {
                    "command": "aws.cdk.viewDocs",
                    "when": "false"
                },
                {
                    "command": "aws.ssmDocument.openLocalDocument",
                    "when": "false"
                },
                {
                    "command": "aws.ssmDocument.openLocalDocumentJson",
                    "when": "false"
                },
                {
                    "command": "aws.ssmDocument.openLocalDocumentYaml",
                    "when": "false"
                },
                {
                    "command": "aws.ssmDocument.deleteDocument",
                    "when": "false"
                },
                {
                    "command": "aws.ssmDocument.updateDocumentVersion",
                    "when": "false"
                },
                {
                    "command": "aws.copyLogResource",
                    "when": "resourceScheme == aws-cwl"
                },
                {
                    "command": "aws.saveCurrentLogDataContent",
                    "when": "resourceScheme == aws-cwl"
                },
                {
                    "command": "aws.s3.editFile",
                    "when": "resourceScheme == s3-readonly"
                },
                {
                    "command": "aws.cwl.viewLogStream",
                    "when": "false"
                },
                {
                    "command": "aws.cwl.changeFilterPattern",
                    "when": "false"
                },
                {
                    "command": "aws.cwl.changeTimeFilter",
                    "when": "false"
                },
                {
                    "command": "aws.ecr.deleteRepository",
                    "when": "false"
                },
                {
                    "command": "aws.ecr.copyTagUri",
                    "when": "false"
                },
                {
                    "command": "aws.ecr.copyRepositoryUri",
                    "when": "false"
                },
                {
                    "command": "aws.ecr.deleteTag",
                    "when": "false"
                },
                {
                    "command": "aws.iot.createThing",
                    "when": "false"
                },
                {
                    "command": "aws.iot.deleteThing",
                    "when": "false"
                },
                {
                    "command": "aws.iot.createCert",
                    "when": "false"
                },
                {
                    "command": "aws.iot.deleteCert",
                    "when": "false"
                },
                {
                    "command": "aws.iot.attachCert",
                    "when": "false"
                },
                {
                    "command": "aws.iot.attachPolicy",
                    "when": "false"
                },
                {
                    "command": "aws.iot.activateCert",
                    "when": "false"
                },
                {
                    "command": "aws.iot.deactivateCert",
                    "when": "false"
                },
                {
                    "command": "aws.iot.revokeCert",
                    "when": "false"
                },
                {
                    "command": "aws.iot.createPolicy",
                    "when": "false"
                },
                {
                    "command": "aws.iot.deletePolicy",
                    "when": "false"
                },
                {
                    "command": "aws.iot.createPolicyVersion",
                    "when": "false"
                },
                {
                    "command": "aws.iot.deletePolicyVersion",
                    "when": "false"
                },
                {
                    "command": "aws.iot.detachCert",
                    "when": "false"
                },
                {
                    "command": "aws.iot.detachPolicy",
                    "when": "false"
                },
                {
                    "command": "aws.iot.viewPolicyVersion",
                    "when": "false"
                },
                {
                    "command": "aws.iot.setDefaultPolicy",
                    "when": "false"
                },
                {
                    "command": "aws.iot.copyEndpoint",
                    "when": "false"
                },
                {
                    "command": "aws.deploySamApplication",
                    "when": "config.aws.samcli.legacyDeploy"
                },
                {
                    "command": "aws.redshift.editConnection",
                    "when": "false"
                },
                {
                    "command": "aws.redshift.deleteConnection",
                    "when": "false"
                },
                {
                    "command": "aws.samcli.sync",
                    "when": "!config.aws.samcli.legacyDeploy"
                },
                {
                    "command": "aws.s3.copyPath",
                    "when": "false"
                },
                {
                    "command": "aws.s3.createBucket",
                    "when": "false"
                },
                {
                    "command": "aws.s3.createFolder",
                    "when": "false"
                },
                {
                    "command": "aws.s3.deleteBucket",
                    "when": "false"
                },
                {
                    "command": "aws.s3.deleteFile",
                    "when": "false"
                },
                {
                    "command": "aws.s3.downloadFileAs",
                    "when": "false"
                },
                {
                    "command": "aws.s3.openFile",
                    "when": "false"
                },
                {
                    "command": "aws.s3.editFile",
                    "when": "false"
                },
                {
                    "command": "aws.s3.uploadFileToParent",
                    "when": "false"
                },
                {
                    "command": "aws.apprunner.startDeployment",
                    "when": "false"
                },
                {
                    "command": "aws.apprunner.createService",
                    "when": "false"
                },
                {
                    "command": "aws.apprunner.pauseService",
                    "when": "false"
                },
                {
                    "command": "aws.apprunner.resumeService",
                    "when": "false"
                },
                {
                    "command": "aws.apprunner.copyServiceUrl",
                    "when": "false"
                },
                {
                    "command": "aws.apprunner.open",
                    "when": "false"
                },
                {
                    "command": "aws.apprunner.deleteService",
                    "when": "false"
                },
                {
                    "command": "aws.apprunner.createServiceFromEcr",
                    "when": "false"
                },
                {
                    "command": "aws.resources.copyIdentifier",
                    "when": "false"
                },
                {
                    "command": "aws.resources.openResourcePreview",
                    "when": "false"
                },
                {
                    "command": "aws.resources.createResource",
                    "when": "false"
                },
                {
                    "command": "aws.resources.deleteResource",
                    "when": "false"
                },
                {
                    "command": "aws.resources.updateResource",
                    "when": "false"
                },
                {
                    "command": "aws.resources.updateResourceInline",
                    "when": "false"
                },
                {
                    "command": "aws.resources.saveResource",
                    "when": "false"
                },
                {
                    "command": "aws.resources.closeResource",
                    "when": "false"
                },
                {
                    "command": "aws.resources.viewDocs",
                    "when": "false"
                },
                {
                    "command": "aws.ecs.runCommandInContainer",
                    "when": "false"
                },
                {
                    "command": "aws.ecs.openTaskInTerminal",
                    "when": "false"
                },
                {
                    "command": "aws.ecs.enableEcsExec",
                    "when": "false"
                },
                {
                    "command": "aws.ecs.disableEcsExec",
                    "when": "false"
                },
                {
                    "command": "aws.ecs.viewDocumentation",
                    "when": "false"
                },
                {
                    "command": "aws.renderStateMachineGraph",
                    "when": "false"
                },
                {
                    "command": "aws.toolkit.auth.addConnection",
                    "when": "false"
                },
                {
                    "command": "aws.toolkit.auth.switchConnections",
                    "when": "false"
                },
                {
                    "command": "aws.toolkit.auth.help",
                    "when": "false"
                },
                {
                    "command": "aws.toolkit.auth.manageConnections"
                },
                {
                    "command": "aws.ec2.openRemoteConnection",
                    "when": "aws.isDevMode"
                },
                {
                    "command": "aws.ec2.openTerminal",
                    "when": "aws.isDevMode"
                },
                {
                    "command": "aws.ec2.linkToLaunch",
                    "when": "aws.isDevMode"
                },
                {
                    "command": "aws.ec2.startInstance",
                    "when": "aws.isDevMode"
                },
                {
                    "command": "aws.ec2.stopInstance",
                    "when": "aws.isDevMode"
                },
                {
                    "command": "aws.ec2.rebootInstance",
                    "when": "aws.isDevMode"
                },
                {
                    "command": "aws.dev.openMenu",
                    "when": "aws.isDevMode || isCloud9"
                },
                {
                    "command": "aws.openInApplicationComposer",
                    "when": "false"
                },
                {
                    "command": "aws.toolkit.amazonq.learnMore",
                    "when": "false"
                },
                {
                    "command": "aws.toolkit.amazonq.extensionpage",
                    "when": "false"
                },
                {
                    "command": "aws.newThreatComposerFile",
                    "when": "false"
                }
            ],
            "editor/title": [
                {
                    "command": "aws.previewStateMachine",
                    "when": "editorLangId == asl || editorLangId == asl-yaml",
                    "group": "navigation"
                },
                {
                    "command": "aws.saveCurrentLogDataContent",
                    "when": "resourceScheme == aws-cwl",
                    "group": "navigation"
                },
                {
                    "command": "aws.cwl.changeFilterPattern",
                    "when": "resourceScheme == aws-cwl",
                    "group": "navigation"
                },
                {
                    "command": "aws.cwl.changeTimeFilter",
                    "when": "resourceScheme == aws-cwl",
                    "group": "navigation"
                },
                {
                    "command": "aws.s3.editFile",
                    "when": "resourceScheme == s3-readonly",
                    "group": "navigation"
                },
                {
                    "command": "aws.ssmDocument.publishDocument",
                    "when": "editorLangId =~ /^(ssm-yaml|ssm-json)$/",
                    "group": "navigation"
                },
                {
                    "command": "aws.resources.updateResourceInline",
                    "when": "resourceScheme == awsResource && !isCloud9 && config.aws.experiments.jsonResourceModification",
                    "group": "navigation"
                },
                {
                    "command": "aws.resources.closeResource",
                    "when": "resourcePath =~ /^.+(awsResource.json)$/",
                    "group": "navigation"
                },
                {
                    "command": "aws.resources.saveResource",
                    "when": "resourcePath =~ /^.+(awsResource.json)$/",
                    "group": "navigation"
                },
                {
                    "command": "aws.openInApplicationComposer",
                    "when": "(editorLangId == json && !(resourceFilename =~ /^.*\\.tc\\.json$/)) || editorLangId == yaml || resourceFilename =~ /^.*\\.(template)$/",
                    "group": "navigation"
                }
            ],
            "editor/title/context": [
                {
                    "command": "aws.copyLogResource",
                    "when": "resourceScheme == aws-cwl",
                    "group": "1_cutcopypaste@1"
                }
            ],
            "view/title": [
                {
                    "command": "aws.toolkit.submitFeedback",
                    "when": "view == aws.explorer && !aws.isWebExtHost",
                    "group": "navigation@6"
                },
                {
                    "command": "aws.refreshAwsExplorer",
                    "when": "view == aws.explorer",
                    "group": "navigation@5"
                },
                {
                    "command": "aws.cdk.refresh",
                    "when": "view == aws.cdk",
                    "group": "navigation@1"
                },
                {
                    "command": "aws.toolkit.login",
                    "when": "view == aws.explorer",
                    "group": "1_account@1"
                },
                {
                    "command": "aws.showRegion",
                    "when": "view == aws.explorer",
                    "group": "1_account@2"
                },
                {
                    "command": "aws.listCommands",
                    "when": "view == aws.explorer && !isCloud9",
                    "group": "1_account@3"
                },
                {
                    "command": "aws.lambda.createNewSamApp",
                    "when": "view == aws.explorer",
                    "group": "3_lambda@1"
                },
                {
                    "command": "aws.launchConfigForm",
                    "when": "view == aws.explorer",
                    "group": "3_lambda@2"
                },
                {
                    "command": "aws.deploySamApplication",
                    "when": "config.aws.samcli.legacyDeploy && view == aws.explorer",
                    "group": "3_lambda@3"
                },
                {
                    "command": "aws.samcli.sync",
                    "when": "!config.aws.samcli.legacyDeploy && view == aws.explorer",
                    "group": "3_lambda@3"
                },
                {
                    "submenu": "aws.toolkit.submenu.feedback",
                    "when": "view =~ /^aws\\./ && view != aws.AmazonQChatView && view != aws.amazonq.AmazonCommonAuth",
                    "group": "y_toolkitMeta@1"
                },
                {
                    "submenu": "aws.toolkit.submenu.help",
                    "when": "view =~ /^aws\\./ && view != aws.AmazonQChatView && view != aws.amazonq.AmazonCommonAuth",
                    "group": "y_toolkitMeta@2"
                },
                {
                    "command": "aws.codecatalyst.cloneRepo",
                    "when": "view == aws.codecatalyst && !isCloud9 && aws.codecatalyst.connected",
                    "group": "1_codeCatalyst@1"
                },
                {
                    "command": "aws.codecatalyst.createDevEnv",
                    "when": "view == aws.codecatalyst && !isCloud9 && aws.codecatalyst.connected",
                    "group": "1_codeCatalyst@1"
                },
                {
                    "command": "aws.codecatalyst.listCommands",
                    "when": "view == aws.codecatalyst && !isCloud9 && aws.codecatalyst.connected",
                    "group": "1_codeCatalyst@1"
                },
                {
                    "command": "aws.codecatalyst.openDevEnv",
                    "when": "view == aws.codecatalyst && !isCloud9 && aws.codecatalyst.connected",
                    "group": "1_codeCatalyst@1"
                },
                {
                    "command": "aws.codecatalyst.manageConnections",
                    "when": "view == aws.codecatalyst && !isCloud9 && !aws.codecatalyst.connected",
                    "group": "2_codeCatalyst@1"
                },
                {
                    "command": "aws.codecatalyst.signout",
                    "when": "view == aws.codecatalyst && !isCloud9 && aws.codecatalyst.connected",
                    "group": "2_codeCatalyst@1"
                }
            ],
            "explorer/context": [
                {
                    "command": "aws.deploySamApplication",
                    "when": "config.aws.samcli.legacyDeploy && isFileSystemResource && resourceFilename =~ /^template\\.(json|yml|yaml)$/",
                    "group": "z_aws@1"
                },
                {
                    "command": "aws.samcli.sync",
                    "when": "!config.aws.samcli.legacyDeploy && isFileSystemResource && resourceFilename =~ /^(template\\.(json|yml|yaml))|(samconfig\\.toml)$/",
                    "group": "z_aws@1"
                },
                {
                    "command": "aws.uploadLambda",
                    "when": "explorerResourceIsFolder || isFileSystemResource && resourceFilename =~ /^template\\.(json|yml|yaml)$/",
                    "group": "z_aws@3"
                },
                {
                    "command": "aws.openInApplicationComposer",
                    "when": "isFileSystemResource && !(resourceFilename =~ /^.*\\.tc\\.json$/) && resourceFilename =~ /^.*\\.(json|yml|yaml|template)$/",
                    "group": "z_aws@1"
                },
                {
                    "command": "aws.stepfunctions.openWithWorkflowStudio",
                    "when": "isFileSystemResource && resourceFilename =~ /^.*\\.asl\\.(json|yml|yaml)$/",
                    "group": "z_aws@1"
                }
            ],
            "view/item/context": [
                {
                    "command": "aws.apig.invokeRemoteRestApi",
                    "when": "view == aws.explorer && viewItem =~ /^(awsApiGatewayNode)$/",
                    "group": "0@1"
                },
                {
                    "command": "aws.ec2.openTerminal",
                    "group": "0@1",
                    "when": "viewItem =~ /^(awsEc2(Parent|Running)Node)$/"
                },
                {
                    "command": "aws.ec2.openTerminal",
                    "group": "inline@1",
                    "when": "viewItem =~ /^(awsEc2(Parent|Running)Node)$/"
                },
                {
                    "command": "aws.ec2.linkToLaunch",
                    "group": "0@1",
                    "when": "viewItem =~ /^(awsEc2ParentNode)$/"
                },
                {
                    "command": "aws.ec2.linkToLaunch",
                    "group": "inline@1",
                    "when": "viewItem =~ /^(awsEc2ParentNode)$/"
                },
                {
                    "command": "aws.ec2.openRemoteConnection",
                    "group": "0@1",
                    "when": "viewItem =~ /^(awsEc2(Parent|Running)Node)$/"
                },
                {
                    "command": "aws.ec2.openRemoteConnection",
                    "group": "inline@1",
                    "when": "viewItem =~ /^(awsEc2(Parent|Running)Node)$/"
                },
                {
                    "command": "aws.ec2.startInstance",
                    "group": "0@1",
                    "when": "viewItem == awsEc2StoppedNode"
                },
                {
                    "command": "aws.ec2.startInstance",
                    "group": "inline@1",
                    "when": "viewItem == awsEc2StoppedNode"
                },
                {
                    "command": "aws.ec2.stopInstance",
                    "group": "0@1",
                    "when": "viewItem == awsEc2RunningNode"
                },
                {
                    "command": "aws.ec2.stopInstance",
                    "group": "inline@1",
                    "when": "viewItem == awsEc2RunningNode"
                },
                {
                    "command": "aws.ec2.rebootInstance",
                    "group": "0@1",
                    "when": "viewItem == awsEc2RunningNode"
                },
                {
                    "command": "aws.ec2.rebootInstance",
                    "group": "inline@1",
                    "when": "viewItem == awsEc2RunningNode"
                },
                {
                    "command": "aws.ecr.createRepository",
                    "when": "view == aws.explorer && viewItem == awsEcrNode",
                    "group": "inline@1"
                },
                {
                    "command": "aws.iot.createThing",
                    "when": "view == aws.explorer && viewItem == awsIotThingsNode",
                    "group": "inline@1"
                },
                {
                    "command": "aws.iot.createCert",
                    "when": "view == aws.explorer && viewItem == awsIotCertsNode",
                    "group": "inline@1"
                },
                {
                    "command": "aws.iot.createPolicy",
                    "when": "view == aws.explorer && viewItem == awsIotPoliciesNode",
                    "group": "inline@1"
                },
                {
                    "command": "aws.iot.attachCert",
                    "when": "view == aws.explorer && viewItem == awsIotThingNode",
                    "group": "inline@1"
                },
                {
                    "command": "aws.iot.attachPolicy",
                    "when": "view == aws.explorer && viewItem =~ /^awsIotCertificateNode.(Things|Policies)/",
                    "group": "inline@1"
                },
                {
                    "command": "aws.redshift.editConnection",
                    "when": "view == aws.explorer && viewItem == awsRedshiftWarehouseNode",
                    "group": "0@1"
                },
                {
                    "command": "aws.redshift.deleteConnection",
                    "when": "view == aws.explorer && viewItem == awsRedshiftWarehouseNode",
                    "group": "0@2"
                },
                {
                    "command": "aws.s3.openFile",
                    "when": "view == aws.explorer && viewItem == awsS3FileNode && !isCloud9",
                    "group": "0@1"
                },
                {
                    "command": "aws.s3.editFile",
                    "when": "view == aws.explorer && viewItem == awsS3FileNode && !isCloud9",
                    "group": "inline@1"
                },
                {
                    "command": "aws.s3.downloadFileAs",
                    "when": "view == aws.explorer && viewItem == awsS3FileNode",
                    "group": "inline@2"
                },
                {
                    "command": "aws.s3.createBucket",
                    "when": "view == aws.explorer && viewItem == awsS3Node",
                    "group": "inline@1"
                },
                {
                    "command": "aws.s3.createFolder",
                    "when": "view == aws.explorer && viewItem =~ /^(awsS3BucketNode|awsS3FolderNode)$/",
                    "group": "inline@1"
                },
                {
                    "command": "aws.ssmDocument.openLocalDocument",
                    "when": "view == aws.explorer && viewItem =~ /^(awsDocumentItemNode|awsDocumentItemNodeWriteable)$/",
                    "group": "inline@1"
                },
                {
                    "command": "aws.s3.uploadFile",
                    "when": "view == aws.explorer && viewItem =~ /^(awsS3BucketNode|awsS3FolderNode)$/",
                    "group": "inline@2"
                },
                {
                    "command": "aws.showRegion",
                    "when": "view == aws.explorer && viewItem == awsRegionNode",
                    "group": "0@1"
                },
                {
                    "command": "aws.lambda.createNewSamApp",
                    "when": "view == aws.explorer && viewItem == awsLambdaNode || viewItem == awsRegionNode",
                    "group": "1@1"
                },
                {
                    "command": "aws.launchConfigForm",
                    "when": "view == aws.explorer && viewItem == awsLambdaNode || viewItem == awsRegionNode || viewItem == awsCloudFormationRootNode",
                    "group": "1@1"
                },
                {
                    "command": "aws.deploySamApplication",
                    "when": "config.aws.samcli.legacyDeploy && view == aws.explorer && viewItem =~ /^(awsLambdaNode|awsRegionNode|awsCloudFormationRootNode)$/",
                    "group": "1@2"
                },
                {
                    "command": "aws.samcli.sync",
                    "when": "!config.aws.samcli.legacyDeploy && view == aws.explorer && viewItem =~ /^(awsLambdaNode|awsRegionNode|awsCloudFormationRootNode)$/",
                    "group": "1@2"
                },
                {
                    "command": "aws.ec2.copyInstanceId",
                    "when": "view == aws.explorer && viewItem =~ /^(awsEc2(Running|Stopped|Pending)Node)$/",
                    "group": "2@0"
                },
                {
                    "command": "aws.ecr.copyTagUri",
                    "when": "view == aws.explorer && viewItem == awsEcrTagNode",
                    "group": "2@1"
                },
                {
                    "command": "aws.ecr.deleteTag",
                    "when": "view == aws.explorer && viewItem == awsEcrTagNode",
                    "group": "3@1"
                },
                {
                    "command": "aws.ecr.copyRepositoryUri",
                    "when": "view == aws.explorer && viewItem == awsEcrRepositoryNode",
                    "group": "2@1"
                },
                {
                    "command": "aws.ecr.createRepository",
                    "when": "view == aws.explorer && viewItem == awsEcrNode",
                    "group": "0@1"
                },
                {
                    "command": "aws.ecr.deleteRepository",
                    "when": "view == aws.explorer && viewItem == awsEcrRepositoryNode",
                    "group": "3@1"
                },
                {
                    "command": "aws.invokeLambda",
                    "when": "view == aws.explorer && viewItem =~ /^(awsRegionFunctionNode|awsRegionFunctionNodeDownloadable|awsCloudFormationFunctionNode)$/",
                    "group": "0@1"
                },
                {
                    "command": "aws.downloadLambda",
                    "when": "view == aws.explorer && viewItem =~ /^(awsRegionFunctionNode|awsRegionFunctionNodeDownloadable)$/",
                    "group": "0@2"
                },
                {
                    "command": "aws.uploadLambda",
                    "when": "view == aws.explorer && viewItem =~ /^(awsRegionFunctionNode|awsRegionFunctionNodeDownloadable)$/",
                    "group": "1@1"
                },
                {
                    "command": "aws.deleteLambda",
                    "when": "view == aws.explorer && viewItem =~ /^(awsRegionFunctionNode|awsRegionFunctionNodeDownloadable)$/",
                    "group": "4@1"
                },
                {
                    "command": "aws.copyLambdaUrl",
                    "when": "view == aws.explorer && viewItem =~ /^(awsRegionFunctionNode|awsRegionFunctionNodeDownloadable)$/",
                    "group": "2@0"
                },
                {
                    "command": "aws.deleteCloudFormation",
                    "when": "view == aws.explorer && viewItem == awsCloudFormationNode",
                    "group": "3@5"
                },
                {
                    "command": "aws.searchSchema",
                    "when": "view == aws.explorer && viewItem == awsSchemasNode",
                    "group": "0@1"
                },
                {
                    "command": "aws.searchSchemaPerRegistry",
                    "when": "view == aws.explorer && viewItem == awsRegistryItemNode",
                    "group": "0@1"
                },
                {
                    "command": "aws.viewSchemaItem",
                    "when": "view == aws.explorer && viewItem == awsSchemaItemNode",
                    "group": "0@1"
                },
                {
                    "command": "aws.stepfunctions.createStateMachineFromTemplate",
                    "when": "view == aws.explorer && viewItem == awsStepFunctionsNode",
                    "group": "0@1"
                },
                {
                    "command": "aws.downloadStateMachineDefinition",
                    "when": "view == aws.explorer && viewItem == awsStateMachineNode",
                    "group": "0@1"
                },
                {
                    "command": "aws.renderStateMachineGraph",
                    "when": "view == aws.explorer && viewItem == awsStateMachineNode",
                    "group": "0@2"
                },
                {
                    "command": "aws.cdk.renderStateMachineGraph",
                    "when": "viewItem == awsCdkStateMachineNode",
                    "group": "inline@1"
                },
                {
                    "command": "aws.cdk.renderStateMachineGraph",
                    "when": "viewItem == awsCdkStateMachineNode",
                    "group": "0@1"
                },
                {
                    "command": "aws.executeStateMachine",
                    "when": "view == aws.explorer && viewItem == awsStateMachineNode",
                    "group": "0@3"
                },
                {
                    "command": "aws.iot.createThing",
                    "when": "view == aws.explorer && viewItem == awsIotThingsNode",
                    "group": "0@1"
                },
                {
                    "command": "aws.iot.createCert",
                    "when": "view == aws.explorer && viewItem == awsIotCertsNode",
                    "group": "0@1"
                },
                {
                    "command": "aws.iot.createPolicy",
                    "when": "view == aws.explorer && viewItem == awsIotPoliciesNode",
                    "group": "0@1"
                },
                {
                    "command": "aws.iot.createPolicyVersion",
                    "when": "view == aws.explorer && viewItem == awsIotPolicyNode.WithVersions",
                    "group": "0@1"
                },
                {
                    "command": "aws.iot.viewPolicyVersion",
                    "when": "view == aws.explorer && viewItem =~ /^awsIotPolicyVersionNode./",
                    "group": "0@1"
                },
                {
                    "command": "aws.iot.attachCert",
                    "when": "view == aws.explorer && viewItem == awsIotThingNode",
                    "group": "0@1"
                },
                {
                    "command": "aws.iot.attachPolicy",
                    "when": "view == aws.explorer && viewItem =~ /^awsIotCertificateNode.(Things|Policies)/",
                    "group": "0@1"
                },
                {
                    "command": "aws.s3.createBucket",
                    "when": "view == aws.explorer && viewItem == awsS3Node",
                    "group": "0@1"
                },
                {
                    "command": "aws.s3.downloadFileAs",
                    "when": "view == aws.explorer && viewItem == awsS3FileNode",
                    "group": "0@1"
                },
                {
                    "command": "aws.s3.uploadFile",
                    "when": "view == aws.explorer && viewItem =~ /^(awsS3BucketNode|awsS3FolderNode)$/",
                    "group": "0@1"
                },
                {
                    "command": "aws.s3.uploadFileToParent",
                    "when": "view == aws.explorer && viewItem == awsS3FileNode",
                    "group": "1@1"
                },
                {
                    "command": "aws.s3.createFolder",
                    "when": "view == aws.explorer && viewItem =~ /^(awsS3BucketNode|awsS3FolderNode)$/",
                    "group": "1@1"
                },
                {
                    "command": "aws.iot.deactivateCert",
                    "when": "view == aws.explorer && viewItem =~ /^awsIotCertificateNode.(Things|Policies).ACTIVE$/",
                    "group": "1@1"
                },
                {
                    "command": "aws.iot.activateCert",
                    "when": "view == aws.explorer && viewItem =~ /^awsIotCertificateNode.(Things|Policies).INACTIVE$/",
                    "group": "1@1"
                },
                {
                    "command": "aws.iot.revokeCert",
                    "when": "view == aws.explorer && viewItem =~ /^awsIotCertificateNode.(Things|Policies).(ACTIVE|INACTIVE)$/",
                    "group": "1@2"
                },
                {
                    "command": "aws.iot.setDefaultPolicy",
                    "when": "view == aws.explorer && viewItem == awsIotPolicyVersionNode.NONDEFAULT",
                    "group": "1@1"
                },
                {
                    "command": "aws.iot.copyEndpoint",
                    "when": "view == aws.explorer && viewItem == awsIotNode",
                    "group": "2@1"
                },
                {
                    "command": "aws.copyName",
                    "when": "view == aws.explorer && viewItem =~ /^(awsRegionFunctionNode|awsRegionFunctionNodeDownloadable|awsCloudFormationFunctionNode|awsStateMachineNode|awsCloudFormationNode|awsS3BucketNode|awsS3FolderNode|awsS3FileNode|awsApiGatewayNode|awsIotThingNode)$|^(awsAppRunnerServiceNode|awsIotCertificateNode|awsIotPolicyNode|awsIotPolicyVersionNode|(awsEc2(Running|Pending|Stopped)Node))/",
                    "group": "2@1"
                },
                {
                    "command": "aws.copyArn",
                    "when": "view == aws.explorer && viewItem =~ /^(awsRegionFunctionNode|awsRegionFunctionNodeDownloadable|awsCloudFormationFunctionNode|awsStateMachineNode|awsCloudFormationNode|awsCloudWatchLogNode|awsS3BucketNode|awsS3FolderNode|awsS3FileNode|awsApiGatewayNode|awsEcrRepositoryNode|awsIotThingNode)$|^(awsAppRunnerServiceNode|awsEcsServiceNode|awsIotCertificateNode|awsIotPolicyNode|awsIotPolicyVersionNode|awsMdeInstanceNode|(awsEc2(Running|Pending|Stopped)Node))/",
                    "group": "2@2"
                },
                {
                    "command": "aws.cwl.searchLogGroup",
                    "group": "0@1",
                    "when": "view == aws.explorer && viewItem =~ /^awsCloudWatchLogNode|awsCloudWatchLogParentNode$/"
                },
                {
                    "command": "aws.cwl.searchLogGroup",
                    "group": "inline@1",
                    "when": "view == aws.explorer && viewItem =~ /^awsCloudWatchLogNode|awsCloudWatchLogParentNode$/"
                },
                {
                    "command": "aws.apig.copyUrl",
                    "when": "view == aws.explorer && viewItem =~ /^(awsApiGatewayNode)$/",
                    "group": "2@0"
                },
                {
                    "command": "aws.s3.copyPath",
                    "when": "view == aws.explorer && viewItem =~ /^(awsS3FolderNode|awsS3FileNode)$/",
                    "group": "2@3"
                },
                {
                    "command": "aws.s3.presignedURL",
                    "when": "view == aws.explorer && viewItem =~ /^(awsS3FileNode)$/",
                    "group": "2@4"
                },
                {
                    "command": "aws.iot.detachCert",
                    "when": "view == aws.explorer && viewItem =~ /^(awsIotCertificateNode.Things)/",
                    "group": "3@1"
                },
                {
                    "command": "aws.iot.detachPolicy",
                    "when": "view == aws.explorer && viewItem == awsIotPolicyNode.Certificates",
                    "group": "3@1"
                },
                {
                    "command": "aws.iot.deleteThing",
                    "when": "view == aws.explorer && viewItem == awsIotThingNode",
                    "group": "3@1"
                },
                {
                    "command": "aws.iot.deleteCert",
                    "when": "view == aws.explorer && viewItem =~ /^awsIotCertificateNode.Policies/",
                    "group": "3@1"
                },
                {
                    "command": "aws.iot.deletePolicy",
                    "when": "view == aws.explorer && viewItem == awsIotPolicyNode.WithVersions",
                    "group": "3@1"
                },
                {
                    "command": "aws.iot.deletePolicyVersion",
                    "when": "view == aws.explorer && viewItem == awsIotPolicyVersionNode.NONDEFAULT",
                    "group": "3@1"
                },
                {
                    "command": "aws.s3.deleteBucket",
                    "when": "view == aws.explorer && viewItem == awsS3BucketNode",
                    "group": "3@1"
                },
                {
                    "command": "aws.s3.deleteFile",
                    "when": "view == aws.explorer && viewItem == awsS3FileNode",
                    "group": "3@1"
                },
                {
                    "command": "aws.downloadSchemaItemCode",
                    "when": "view == aws.explorer && viewItem == awsSchemaItemNode",
                    "group": "1@1"
                },
                {
                    "command": "aws.cwl.viewLogStream",
                    "group": "0@1",
                    "when": "view == aws.explorer && viewItem == awsCloudWatchLogNode"
                },
                {
                    "command": "aws.ssmDocument.openLocalDocumentYaml",
                    "group": "0@1",
                    "when": "view == aws.explorer && viewItem =~ /^(awsDocumentItemNode|awsDocumentItemNodeWriteable)$/"
                },
                {
                    "command": "aws.ssmDocument.openLocalDocumentJson",
                    "group": "0@2",
                    "when": "view == aws.explorer && viewItem =~ /^(awsDocumentItemNode|awsDocumentItemNodeWriteable)$/"
                },
                {
                    "command": "aws.ssmDocument.updateDocumentVersion",
                    "group": "2@1",
                    "when": "view == aws.explorer && viewItem == awsDocumentItemNodeWriteable"
                },
                {
                    "command": "aws.ssmDocument.deleteDocument",
                    "group": "3@2",
                    "when": "view == aws.explorer && viewItem == awsDocumentItemNodeWriteable"
                },
                {
                    "command": "aws.ecs.runCommandInContainer",
                    "group": "0@1",
                    "when": "view == aws.explorer && viewItem =~ /^(awsEcsContainerNodeExec)(.*)$/"
                },
                {
                    "command": "aws.ecs.openTaskInTerminal",
                    "group": "0@2",
                    "when": "view == aws.explorer && viewItem =~ /^(awsEcsContainerNodeExec)(.*)$/ && !isCloud9"
                },
                {
                    "command": "aws.ecs.enableEcsExec",
                    "group": "0@2",
                    "when": "view == aws.explorer && viewItem == awsEcsServiceNode.DISABLED"
                },
                {
                    "command": "aws.ecs.disableEcsExec",
                    "group": "0@2",
                    "when": "view == aws.explorer && viewItem == awsEcsServiceNode.ENABLED"
                },
                {
                    "command": "aws.ecs.viewDocumentation",
                    "group": "1@3",
                    "when": "view == aws.explorer && viewItem =~ /^(awsEcsClusterNode|awsEcsContainerNode)$|^awsEcsServiceNode/"
                },
                {
                    "command": "aws.resources.configure",
                    "when": "view == aws.explorer && viewItem == resourcesRootNode",
                    "group": "1@1"
                },
                {
                    "command": "aws.resources.configure",
                    "when": "view == aws.explorer && viewItem == resourcesRootNode",
                    "group": "inline@1"
                },
                {
                    "command": "aws.resources.openResourcePreview",
                    "when": "view == aws.explorer && viewItem =~ /^(.*)(ResourceNode)$/",
                    "group": "1@1"
                },
                {
                    "command": "aws.resources.copyIdentifier",
                    "when": "view == aws.explorer && viewItem =~ /^(.*)(ResourceNode)$/",
                    "group": "1@1"
                },
                {
                    "command": "aws.resources.viewDocs",
                    "when": "view == aws.explorer && viewItem =~ /^(.*)(Documented)(.*)(ResourceTypeNode)$/",
                    "group": "1@1"
                },
                {
                    "command": "aws.resources.createResource",
                    "when": "view == aws.explorer && viewItem =~ /^(.*)(Creatable)(.*)(ResourceTypeNode)$/ && !isCloud9 && config.aws.experiments.jsonResourceModification",
                    "group": "2@1"
                },
                {
                    "command": "aws.resources.createResource",
                    "when": "view == aws.explorer && viewItem =~ /^(.*)(Creatable)(.*)(ResourceTypeNode)$/ && !isCloud9 && config.aws.experiments.jsonResourceModification",
                    "group": "inline@1"
                },
                {
                    "command": "aws.resources.updateResource",
                    "when": "view == aws.explorer && viewItem =~ /^(.*)(Updatable)(.*)(ResourceNode)$/ && !isCloud9 && config.aws.experiments.jsonResourceModification",
                    "group": "2@1"
                },
                {
                    "command": "aws.resources.deleteResource",
                    "when": "view == aws.explorer && viewItem =~ /^(.*)(Deletable)(.*)(ResourceNode)$/ && !isCloud9 && config.aws.experiments.jsonResourceModification",
                    "group": "2@2"
                },
                {
                    "command": "aws.apprunner.createServiceFromEcr",
                    "group": "0@2",
                    "when": "view == aws.explorer && viewItem =~ /awsEcrTagNode|awsEcrRepositoryNode/"
                },
                {
                    "command": "aws.apprunner.startDeployment",
                    "group": "0@1",
                    "when": "view == aws.explorer && viewItem == awsAppRunnerServiceNode.RUNNING"
                },
                {
                    "command": "aws.apprunner.createService",
                    "group": "0@2",
                    "when": "view == aws.explorer && viewItem == awsAppRunnerNode"
                },
                {
                    "command": "aws.apprunner.pauseService",
                    "group": "0@3",
                    "when": "view == aws.explorer && viewItem == awsAppRunnerServiceNode.RUNNING"
                },
                {
                    "command": "aws.apprunner.resumeService",
                    "group": "0@3",
                    "when": "view == aws.explorer && viewItem == awsAppRunnerServiceNode.PAUSED"
                },
                {
                    "command": "aws.apprunner.copyServiceUrl",
                    "group": "1@1",
                    "when": "view == aws.explorer && viewItem == awsAppRunnerServiceNode.RUNNING"
                },
                {
                    "command": "aws.apprunner.open",
                    "group": "1@2",
                    "when": "view == aws.explorer && viewItem == awsAppRunnerServiceNode.RUNNING"
                },
                {
                    "command": "aws.apprunner.deleteService",
                    "group": "3@1",
                    "when": "view == aws.explorer && viewItem =~ /awsAppRunnerServiceNode.[RUNNING|PAUSED|CREATE_FAILED]/"
                },
                {
                    "command": "aws.cloudFormation.newTemplate",
                    "group": "0@1",
                    "when": "view == aws.explorer && viewItem == awsCloudFormationRootNode"
                },
                {
                    "command": "aws.sam.newTemplate",
                    "group": "0@2",
                    "when": "view == aws.explorer && viewItem == awsCloudFormationRootNode"
                },
                {
                    "command": "aws.cdk.viewDocs",
                    "when": "viewItem == awsCdkRootNode",
                    "group": "0@2"
                },
                {
                    "command": "aws.toolkit.auth.addConnection",
                    "when": "viewItem == awsAuthNode",
                    "group": "0@1"
                },
                {
                    "command": "aws.toolkit.auth.switchConnections",
                    "when": "viewItem == awsAuthNode",
                    "group": "0@2"
                },
                {
                    "command": "aws.toolkit.auth.signout",
                    "when": "viewItem == awsAuthNode && !isCloud9",
                    "group": "0@3"
                },
                {
                    "command": "aws.toolkit.auth.help",
                    "when": "viewItem == awsAuthNode",
                    "group": "inline@1"
                },
                {
                    "submenu": "aws.toolkit.auth",
                    "when": "viewItem == awsAuthNode",
                    "group": "inline@2"
                },
                {
                    "submenu": "aws.codecatalyst.submenu",
                    "when": "viewItem =~ /^awsCodeCatalystNode/",
                    "group": "inline@1"
                },
                {
                    "command": "aws.codecatalyst.manageConnections",
                    "when": "viewItem =~ /^awsCodeCatalystNode/",
                    "group": "0@1"
                },
                {
                    "command": "aws.codecatalyst.signout",
                    "when": "viewItem =~ /^awsCodeCatalystNode/&& !isCloud9 && aws.codecatalyst.connected",
                    "group": "0@2"
                }
            ],
            "aws.toolkit.auth": [
                {
                    "command": "aws.toolkit.auth.manageConnections",
                    "group": "0@1"
                },
                {
                    "command": "aws.toolkit.auth.switchConnections",
                    "group": "0@2"
                },
                {
                    "command": "aws.toolkit.auth.signout",
                    "enablement": "!isCloud9",
                    "group": "0@3"
                }
            ],
            "aws.toolkit.submenu.feedback": [
                {
                    "command": "aws.toolkit.submitFeedback",
                    "when": "!aws.isWebExtHost",
                    "group": "1_feedback@1"
                },
                {
                    "command": "aws.toolkit.createIssueOnGitHub",
                    "group": "1_feedback@2"
                }
            ],
            "aws.toolkit.submenu.help": [
                {
                    "command": "aws.quickStart",
                    "when": "isCloud9",
                    "group": "1_help@1"
                },
                {
                    "command": "aws.toolkit.help",
                    "group": "1_help@2"
                },
                {
                    "command": "aws.toolkit.github",
                    "group": "1_help@3"
                },
                {
                    "command": "aws.toolkit.aboutExtension",
                    "group": "1_help@4"
                },
                {
                    "command": "aws.toolkit.viewLogs",
                    "group": "1_help@5"
                }
            ],
            "file/newFile": [
                {
                    "command": "aws.newThreatComposerFile"
                }
            ]
        },
        "commands": [
            {
                "command": "aws.accessanalyzer.iamPolicyChecks",
                "title": "%AWS.command.accessanalyzer.iamPolicyChecks%",
                "category": "%AWS.title%"
            },
            {
                "command": "aws.launchConfigForm",
                "title": "%AWS.command.launchConfigForm.title%",
                "category": "%AWS.title%",
                "enablement": "isCloud9 || !aws.isWebExtHost",
                "cloud9": {
                    "cn": {
                        "category": "%AWS.title.cn%"
                    }
                }
            },
            {
                "command": "aws.apig.copyUrl",
                "title": "%AWS.command.apig.copyUrl%",
                "category": "%AWS.title%",
                "enablement": "isCloud9 || !aws.isWebExtHost",
                "cloud9": {
                    "cn": {
                        "category": "%AWS.title.cn%"
                    }
                }
            },
            {
                "command": "aws.apig.invokeRemoteRestApi",
                "title": "%AWS.command.apig.invokeRemoteRestApi%",
                "category": "%AWS.title%",
                "enablement": "isCloud9 || !aws.isWebExtHost",
                "cloud9": {
                    "cn": {
                        "category": "%AWS.title.cn%",
                        "title": "%AWS.command.apig.invokeRemoteRestApi.cn%"
                    }
                }
            },
            {
                "command": "aws.lambda.createNewSamApp",
                "title": "%AWS.command.createNewSamApp%",
                "category": "%AWS.title%",
                "enablement": "isCloud9 || !aws.isWebExtHost",
                "cloud9": {
                    "cn": {
                        "category": "%AWS.title.cn%"
                    }
                }
            },
            {
                "command": "aws.toolkit.login",
                "title": "%AWS.command.login%",
                "category": "%AWS.title%",
                "enablement": "isCloud9 || !aws.isWebExtHost",
                "cloud9": {
                    "cn": {
                        "title": "%AWS.command.login.cn%",
                        "category": "%AWS.title.cn%"
                    }
                }
            },
            {
                "command": "aws.toolkit.credentials.profile.create",
                "title": "%AWS.command.credentials.profile.create%",
                "category": "%AWS.title%",
                "cloud9": {
                    "cn": {
                        "category": "%AWS.title.cn%"
                    }
                }
            },
            {
                "command": "aws.toolkit.credentials.edit",
                "title": "%AWS.command.credentials.edit%",
                "category": "%AWS.title%",
                "cloud9": {
                    "cn": {
                        "category": "%AWS.title.cn%"
                    }
                }
            },
            {
                "command": "aws.codecatalyst.openOrg",
                "title": "%AWS.command.codecatalyst.openOrg%",
                "category": "AWS",
                "enablement": "isCloud9 || !aws.isWebExtHost"
            },
            {
                "command": "aws.codecatalyst.openProject",
                "title": "%AWS.command.codecatalyst.openProject%",
                "category": "AWS",
                "enablement": "isCloud9 || !aws.isWebExtHost"
            },
            {
                "command": "aws.codecatalyst.openRepo",
                "title": "%AWS.command.codecatalyst.openRepo%",
                "category": "AWS",
                "enablement": "isCloud9 || !aws.isWebExtHost"
            },
            {
                "command": "aws.codecatalyst.openDevEnv",
                "title": "%AWS.command.codecatalyst.openDevEnv%",
                "category": "AWS",
                "enablement": "!isCloud9 && !aws.isWebExtHost"
            },
            {
                "command": "aws.codecatalyst.listCommands",
                "title": "%AWS.command.codecatalyst.listCommands%",
                "category": "AWS",
                "enablement": "!isCloud9 && !aws.isWebExtHost"
            },
            {
                "command": "aws.codecatalyst.cloneRepo",
                "title": "%AWS.command.codecatalyst.cloneRepo%",
                "category": "AWS",
                "enablement": "!isCloud9 && !aws.isWebExtHost"
            },
            {
                "command": "aws.codecatalyst.createDevEnv",
                "title": "%AWS.command.codecatalyst.createDevEnv%",
                "category": "AWS",
                "enablement": "!isCloud9 && !aws.isWebExtHost"
            },
            {
                "command": "aws.codecatalyst.signout",
                "title": "%AWS.command.codecatalyst.signout%",
                "category": "AWS",
                "icon": "$(debug-disconnect)",
                "enablement": "isCloud9 || !aws.isWebExtHost"
            },
            {
                "command": "aws.toolkit.auth.addConnection",
                "title": "%AWS.command.auth.addConnection%",
                "category": "%AWS.title%"
            },
            {
                "command": "aws.toolkit.auth.manageConnections",
                "title": "%AWS.command.auth.showConnectionsPage%",
                "category": "%AWS.title%"
            },
            {
                "command": "aws.codecatalyst.manageConnections",
                "title": "%AWS.command.auth.showConnectionsPage%",
                "category": "%AWS.title%"
            },
            {
                "command": "aws.toolkit.auth.switchConnections",
                "title": "%AWS.command.auth.switchConnections%",
                "category": "%AWS.title%"
            },
            {
                "command": "aws.toolkit.auth.signout",
                "title": "%AWS.command.auth.signout%",
                "category": "%AWS.title%",
                "enablement": "!isCloud9"
            },
            {
                "command": "aws.toolkit.auth.help",
                "title": "%AWS.generic.viewDocs%",
                "category": "%AWS.title%",
                "icon": "$(question)"
            },
            {
                "command": "aws.toolkit.createIssueOnGitHub",
                "title": "%AWS.command.createIssueOnGitHub%",
                "category": "%AWS.title%",
                "cloud9": {
                    "cn": {
                        "category": "%AWS.title.cn%"
                    }
                }
            },
            {
                "command": "aws.ec2.openTerminal",
                "title": "%AWS.command.ec2.openTerminal%",
                "icon": "$(terminal-view-icon)",
                "category": "%AWS.title%",
                "enablement": "isCloud9 || !aws.isWebExtHost",
                "cloud9": {
                    "cn": {
                        "category": "%AWS.title.cn%"
                    }
                }
            },
            {
                "command": "aws.ec2.linkToLaunch",
                "title": "%AWS.command.ec2.linkToLaunch%",
                "icon": "$(add)",
                "category": "%AWS.title%",
                "enablement": "isCloud9 || !aws.isWebExtHost",
                "cloud9": {
                    "cn": {
                        "category": "%AWS.title.cn%"
                    }
                }
            },
            {
                "command": "aws.ec2.openRemoteConnection",
                "title": "%AWS.command.ec2.openRemoteConnection%",
                "icon": "$(remote-explorer)",
                "category": "%AWS.title%",
                "enablement": "isCloud9 || !aws.isWebExtHost",
                "cloud9": {
                    "cn": {
                        "category": "%AWS.title.cn%"
                    }
                }
            },
            {
                "command": "aws.ec2.startInstance",
                "title": "%AWS.command.ec2.startInstance%",
                "icon": "$(debug-start)",
                "category": "%AWS.title%",
                "enablement": "isCloud9 || !aws.isWebExtHost",
                "cloud9": {
                    "cn": {
                        "category": "%AWS.title.cn%"
                    }
                }
            },
            {
                "command": "aws.ec2.stopInstance",
                "title": "%AWS.command.ec2.stopInstance%",
                "icon": "$(debug-stop)",
                "category": "%AWS.title%",
                "enablement": "isCloud9 || !aws.isWebExtHost",
                "cloud9": {
                    "cn": {
                        "category": "%AWS.title.cn%"
                    }
                }
            },
            {
                "command": "aws.ec2.rebootInstance",
                "title": "%AWS.command.ec2.rebootInstance%",
                "icon": "$(debug-restart)",
                "category": "%AWS.title%",
                "enablement": "isCloud9 || !aws.isWebExtHost",
                "cloud9": {
                    "cn": {
                        "category": "%AWS.title.cn%"
                    }
                }
            },
            {
                "command": "aws.ec2.copyInstanceId",
                "title": "%AWS.command.ec2.copyInstanceId%",
                "category": "%AWS.title%",
                "enablement": "isCloud9 || !aws.isWebExtHost",
                "cloud9": {
                    "cn": {
                        "category": "%AWS.title.cn%"
                    }
                }
            },
            {
                "command": "aws.ecr.copyTagUri",
                "title": "%AWS.command.ecr.copyTagUri%",
                "category": "%AWS.title%",
                "enablement": "isCloud9 || !aws.isWebExtHost",
                "cloud9": {
                    "cn": {
                        "category": "%AWS.title.cn%"
                    }
                }
            },
            {
                "command": "aws.ecr.deleteTag",
                "title": "%AWS.command.ecr.deleteTag%",
                "category": "%AWS.title%",
                "enablement": "isCloud9 || !aws.isWebExtHost",
                "cloud9": {
                    "cn": {
                        "category": "%AWS.title.cn%"
                    }
                }
            },
            {
                "command": "aws.ecr.copyRepositoryUri",
                "title": "%AWS.command.ecr.copyRepositoryUri%",
                "category": "%AWS.title%",
                "enablement": "isCloud9 || !aws.isWebExtHost",
                "cloud9": {
                    "cn": {
                        "category": "%AWS.title.cn%"
                    }
                }
            },
            {
                "command": "aws.ecr.createRepository",
                "title": "%AWS.command.ecr.createRepository%",
                "category": "%AWS.title%",
                "enablement": "isCloud9 || !aws.isWebExtHost",
                "icon": "$(add)",
                "cloud9": {
                    "cn": {
                        "category": "%AWS.title.cn%"
                    }
                }
            },
            {
                "command": "aws.ecr.deleteRepository",
                "title": "%AWS.command.ecr.deleteRepository%",
                "category": "%AWS.title%",
                "enablement": "isCloud9 || !aws.isWebExtHost",
                "cloud9": {
                    "cn": {
                        "category": "%AWS.title.cn%"
                    }
                }
            },
            {
                "command": "aws.showRegion",
                "title": "%AWS.command.showRegion%",
                "category": "%AWS.title%",
                "enablement": "isCloud9 || !aws.isWebExtHost",
                "cloud9": {
                    "cn": {
                        "category": "%AWS.title.cn%"
                    }
                }
            },
            {
                "command": "aws.iot.createThing",
                "title": "%AWS.command.iot.createThing%",
                "category": "%AWS.title%",
                "enablement": "isCloud9 || !aws.isWebExtHost",
                "icon": "$(add)",
                "cloud9": {
                    "cn": {
                        "category": "%AWS.title.cn%"
                    }
                }
            },
            {
                "command": "aws.iot.deleteThing",
                "title": "%AWS.generic.promptDelete%",
                "category": "%AWS.title%",
                "enablement": "isCloud9 || !aws.isWebExtHost",
                "cloud9": {
                    "cn": {
                        "category": "%AWS.title.cn%"
                    }
                }
            },
            {
                "command": "aws.iot.createCert",
                "title": "%AWS.command.iot.createCert%",
                "category": "%AWS.title%",
                "enablement": "isCloud9 || !aws.isWebExtHost",
                "icon": "$(add)",
                "cloud9": {
                    "cn": {
                        "category": "%AWS.title.cn%"
                    }
                }
            },
            {
                "command": "aws.iot.deleteCert",
                "title": "%AWS.generic.promptDelete%",
                "category": "%AWS.title%",
                "enablement": "isCloud9 || !aws.isWebExtHost",
                "cloud9": {
                    "cn": {
                        "category": "%AWS.title.cn%"
                    }
                }
            },
            {
                "command": "aws.iot.attachCert",
                "title": "%AWS.command.iot.attachCert%",
                "category": "%AWS.title%",
                "enablement": "isCloud9 || !aws.isWebExtHost",
                "icon": "$(aws-generic-attach-file)",
                "cloud9": {
                    "cn": {
                        "category": "%AWS.title.cn%"
                    }
                }
            },
            {
                "command": "aws.iot.attachPolicy",
                "title": "%AWS.command.iot.attachPolicy%",
                "category": "%AWS.title%",
                "enablement": "isCloud9 || !aws.isWebExtHost",
                "icon": "$(aws-generic-attach-file)",
                "cloud9": {
                    "cn": {
                        "category": "%AWS.title.cn%"
                    }
                }
            },
            {
                "command": "aws.iot.activateCert",
                "title": "%AWS.command.iot.activateCert%",
                "category": "%AWS.title%",
                "enablement": "isCloud9 || !aws.isWebExtHost",
                "cloud9": {
                    "cn": {
                        "category": "%AWS.title.cn%"
                    }
                }
            },
            {
                "command": "aws.iot.deactivateCert",
                "title": "%AWS.command.iot.deactivateCert%",
                "category": "%AWS.title%",
                "enablement": "isCloud9 || !aws.isWebExtHost",
                "cloud9": {
                    "cn": {
                        "category": "%AWS.title.cn%"
                    }
                }
            },
            {
                "command": "aws.iot.revokeCert",
                "title": "%AWS.command.iot.revokeCert%",
                "category": "%AWS.title%",
                "enablement": "isCloud9 || !aws.isWebExtHost",
                "cloud9": {
                    "cn": {
                        "category": "%AWS.title.cn%"
                    }
                }
            },
            {
                "command": "aws.iot.createPolicy",
                "title": "%AWS.command.iot.createPolicy%",
                "category": "%AWS.title%",
                "enablement": "isCloud9 || !aws.isWebExtHost",
                "icon": "$(add)",
                "cloud9": {
                    "cn": {
                        "category": "%AWS.title.cn%"
                    }
                }
            },
            {
                "command": "aws.iot.deletePolicy",
                "title": "%AWS.generic.promptDelete%",
                "category": "%AWS.title%",
                "enablement": "isCloud9 || !aws.isWebExtHost",
                "cloud9": {
                    "cn": {
                        "category": "%AWS.title.cn%"
                    }
                }
            },
            {
                "command": "aws.iot.createPolicyVersion",
                "title": "%AWS.command.iot.createPolicyVersion%",
                "category": "%AWS.title%",
                "enablement": "isCloud9 || !aws.isWebExtHost",
                "cloud9": {
                    "cn": {
                        "category": "%AWS.title.cn%"
                    }
                }
            },
            {
                "command": "aws.iot.deletePolicyVersion",
                "title": "%AWS.generic.promptDelete%",
                "category": "%AWS.title%",
                "enablement": "isCloud9 || !aws.isWebExtHost",
                "cloud9": {
                    "cn": {
                        "category": "%AWS.title.cn%"
                    }
                }
            },
            {
                "command": "aws.iot.detachCert",
                "title": "%AWS.command.iot.detachCert%",
                "category": "%AWS.title%",
                "enablement": "isCloud9 || !aws.isWebExtHost",
                "cloud9": {
                    "cn": {
                        "category": "%AWS.title.cn%"
                    }
                }
            },
            {
                "command": "aws.iot.detachPolicy",
                "title": "%AWS.command.iot.detachCert%",
                "category": "%AWS.title%",
                "enablement": "isCloud9 || !aws.isWebExtHost",
                "cloud9": {
                    "cn": {
                        "category": "%AWS.title.cn%"
                    }
                }
            },
            {
                "command": "aws.iot.viewPolicyVersion",
                "title": "%AWS.command.iot.viewPolicyVersion%",
                "category": "%AWS.title%",
                "enablement": "isCloud9 || !aws.isWebExtHost",
                "cloud9": {
                    "cn": {
                        "category": "%AWS.title.cn%"
                    }
                }
            },
            {
                "command": "aws.iot.setDefaultPolicy",
                "title": "%AWS.command.iot.setDefaultPolicy%",
                "category": "%AWS.title%",
                "enablement": "isCloud9 || !aws.isWebExtHost",
                "cloud9": {
                    "cn": {
                        "category": "%AWS.title.cn%"
                    }
                }
            },
            {
                "command": "aws.iot.copyEndpoint",
                "title": "%AWS.command.iot.copyEndpoint%",
                "category": "%AWS.title%",
                "enablement": "isCloud9 || !aws.isWebExtHost",
                "cloud9": {
                    "cn": {
                        "category": "%AWS.title.cn%"
                    }
                }
            },
            {
                "command": "aws.redshift.editConnection",
                "title": "Edit connection",
                "category": "%AWS.title%"
            },
            {
                "command": "aws.redshift.deleteConnection",
                "title": "Delete connection",
                "category": "%AWS.title%"
            },
            {
                "command": "aws.s3.presignedURL",
                "title": "%AWS.command.s3.presignedURL%",
                "category": "%AWS.title%",
                "enablement": "isCloud9 || !aws.isWebExtHost"
            },
            {
                "command": "aws.s3.copyPath",
                "title": "%AWS.command.s3.copyPath%",
                "category": "%AWS.title%",
                "enablement": "isCloud9 || !aws.isWebExtHost",
                "cloud9": {
                    "cn": {
                        "category": "%AWS.title.cn%"
                    }
                }
            },
            {
                "command": "aws.s3.downloadFileAs",
                "title": "%AWS.command.s3.downloadFileAs%",
                "category": "%AWS.title%",
                "enablement": "isCloud9 || !aws.isWebExtHost",
                "icon": "$(cloud-download)",
                "cloud9": {
                    "cn": {
                        "category": "%AWS.title.cn%"
                    }
                }
            },
            {
                "command": "aws.s3.openFile",
                "title": "%AWS.command.s3.openFile%",
                "category": "%AWS.title%",
                "enablement": "isCloud9 || !aws.isWebExtHost",
                "icon": "$(open-preview)"
            },
            {
                "command": "aws.s3.editFile",
                "title": "%AWS.command.s3.editFile%",
                "category": "%AWS.title%",
                "enablement": "isCloud9 || !aws.isWebExtHost",
                "icon": "$(edit)"
            },
            {
                "command": "aws.s3.uploadFile",
                "title": "%AWS.command.s3.uploadFile%",
                "category": "%AWS.title%",
                "enablement": "isCloud9 || !aws.isWebExtHost",
                "icon": "$(cloud-upload)",
                "cloud9": {
                    "cn": {
                        "category": "%AWS.title.cn%"
                    }
                }
            },
            {
                "command": "aws.s3.uploadFileToParent",
                "title": "%AWS.command.s3.uploadFileToParent%",
                "category": "%AWS.title%",
                "enablement": "isCloud9 || !aws.isWebExtHost",
                "cloud9": {
                    "cn": {
                        "category": "%AWS.title.cn%"
                    }
                }
            },
            {
                "command": "aws.s3.createFolder",
                "title": "%AWS.command.s3.createFolder%",
                "category": "%AWS.title%",
                "enablement": "isCloud9 || !aws.isWebExtHost",
                "icon": "$(new-folder)",
                "cloud9": {
                    "cn": {
                        "category": "%AWS.title.cn%"
                    }
                }
            },
            {
                "command": "aws.s3.createBucket",
                "title": "%AWS.command.s3.createBucket%",
                "category": "%AWS.title%",
                "enablement": "isCloud9 || !aws.isWebExtHost",
                "icon": "$(aws-s3-create-bucket)",
                "cloud9": {
                    "cn": {
                        "category": "%AWS.title.cn%"
                    }
                }
            },
            {
                "command": "aws.s3.deleteBucket",
                "title": "%AWS.generic.promptDelete%",
                "category": "%AWS.title%",
                "enablement": "isCloud9 || !aws.isWebExtHost",
                "cloud9": {
                    "cn": {
                        "category": "%AWS.title.cn%"
                    }
                }
            },
            {
                "command": "aws.s3.deleteFile",
                "title": "%AWS.generic.promptDelete%",
                "category": "%AWS.title%",
                "enablement": "isCloud9 || !aws.isWebExtHost",
                "cloud9": {
                    "cn": {
                        "category": "%AWS.title.cn%"
                    }
                }
            },
            {
                "command": "aws.invokeLambda",
                "title": "%AWS.command.invokeLambda%",
                "category": "%AWS.title%",
                "enablement": "isCloud9 || !aws.isWebExtHost",
                "cloud9": {
                    "cn": {
                        "title": "%AWS.command.invokeLambda.cn%",
                        "category": "%AWS.title.cn%"
                    }
                }
            },
            {
                "command": "aws.downloadLambda",
                "title": "%AWS.command.downloadLambda%",
                "category": "%AWS.title%",
                "enablement": "viewItem == awsRegionFunctionNodeDownloadable",
                "cloud9": {
                    "cn": {
                        "category": "%AWS.title.cn%"
                    }
                }
            },
            {
                "command": "aws.uploadLambda",
                "title": "%AWS.command.uploadLambda%",
                "enablement": "isCloud9 || !aws.isWebExtHost",
                "category": "%AWS.title%",
                "cloud9": {
                    "cn": {
                        "category": "%AWS.title.cn%"
                    }
                }
            },
            {
                "command": "aws.deleteLambda",
                "title": "%AWS.generic.promptDelete%",
                "enablement": "isCloud9 || !aws.isWebExtHost",
                "category": "%AWS.title%",
                "cloud9": {
                    "cn": {
                        "category": "%AWS.title.cn%"
                    }
                }
            },
            {
                "command": "aws.copyLambdaUrl",
                "title": "%AWS.generic.copyUrl%",
                "enablement": "isCloud9 || !aws.isWebExtHost",
                "category": "%AWS.title%",
                "cloud9": {
                    "cn": {
                        "category": "%AWS.title.cn%"
                    }
                }
            },
            {
                "command": "aws.deploySamApplication",
                "title": "%AWS.command.deploySamApplication%",
                "enablement": "isCloud9 || !aws.isWebExtHost",
                "category": "%AWS.title%",
                "cloud9": {
                    "cn": {
                        "category": "%AWS.title.cn%"
                    }
                }
            },
            {
                "command": "aws.toolkit.submitFeedback",
                "title": "%AWS.command.submitFeedback%",
                "enablement": "!aws.isWebExtHost",
                "category": "%AWS.title%",
                "icon": "$(comment)",
                "cloud9": {
                    "cn": {
                        "category": "%AWS.title.cn%"
                    }
                }
            },
            {
                "command": "aws.refreshAwsExplorer",
                "title": "%AWS.command.refreshAwsExplorer%",
                "enablement": "isCloud9 || !aws.isWebExtHost",
                "category": "%AWS.title%",
                "icon": {
                    "dark": "resources/icons/vscode/dark/refresh.svg",
                    "light": "resources/icons/vscode/light/refresh.svg"
                }
            },
            {
                "command": "aws.samcli.detect",
                "title": "%AWS.command.samcli.detect%",
                "enablement": "isCloud9 || !aws.isWebExtHost",
                "category": "%AWS.title%",
                "cloud9": {
                    "cn": {
                        "category": "%AWS.title.cn%"
                    }
                }
            },
            {
                "command": "aws.deleteCloudFormation",
                "title": "%AWS.command.deleteCloudFormation%",
                "enablement": "isCloud9 || !aws.isWebExtHost",
                "category": "%AWS.title%",
                "cloud9": {
                    "cn": {
                        "category": "%AWS.title.cn%"
                    }
                }
            },
            {
                "command": "aws.downloadStateMachineDefinition",
                "title": "%AWS.command.downloadStateMachineDefinition%",
                "enablement": "isCloud9 || !aws.isWebExtHost",
                "category": "%AWS.title%",
                "cloud9": {
                    "cn": {
                        "category": "%AWS.title.cn%"
                    }
                }
            },
            {
                "command": "aws.executeStateMachine",
                "title": "%AWS.command.executeStateMachine%",
                "enablement": "isCloud9 || !aws.isWebExtHost",
                "category": "%AWS.title%",
                "cloud9": {
                    "cn": {
                        "category": "%AWS.title.cn%"
                    }
                }
            },
            {
                "command": "aws.renderStateMachineGraph",
                "title": "%AWS.command.renderStateMachineGraph%",
                "enablement": "isCloud9 || !aws.isWebExtHost",
                "category": "%AWS.title%",
                "cloud9": {
                    "cn": {
                        "category": "%AWS.title.cn%"
                    }
                }
            },
            {
                "command": "aws.copyArn",
                "title": "%AWS.command.copyArn%",
                "category": "%AWS.title%",
                "enablement": "isCloud9 || !aws.isWebExtHost",
                "cloud9": {
                    "cn": {
                        "category": "%AWS.title.cn%"
                    }
                }
            },
            {
                "command": "aws.copyName",
                "title": "%AWS.command.copyName%",
                "category": "%AWS.title%",
                "enablement": "isCloud9 || !aws.isWebExtHost",
                "cloud9": {
                    "cn": {
                        "category": "%AWS.title.cn%"
                    }
                }
            },
            {
                "command": "aws.listCommands",
                "title": "%AWS.command.listCommands%",
                "category": "%AWS.title%",
                "cloud9": {
                    "cn": {
                        "title": "%AWS.command.listCommands.cn%",
                        "category": "%AWS.title.cn%"
                    }
                }
            },
            {
                "command": "aws.viewSchemaItem",
                "title": "%AWS.command.viewSchemaItem%",
                "category": "%AWS.title%",
                "enablement": "isCloud9 || !aws.isWebExtHost",
                "cloud9": {
                    "cn": {
                        "category": "%AWS.title.cn%"
                    }
                }
            },
            {
                "command": "aws.searchSchema",
                "title": "%AWS.command.searchSchema%",
                "category": "%AWS.title%",
                "enablement": "isCloud9 || !aws.isWebExtHost",
                "cloud9": {
                    "cn": {
                        "category": "%AWS.title.cn%"
                    }
                }
            },
            {
                "command": "aws.searchSchemaPerRegistry",
                "title": "%AWS.command.searchSchemaPerRegistry%",
                "category": "%AWS.title%",
                "enablement": "isCloud9 || !aws.isWebExtHost",
                "cloud9": {
                    "cn": {
                        "category": "%AWS.title.cn%"
                    }
                }
            },
            {
                "command": "aws.downloadSchemaItemCode",
                "title": "%AWS.command.downloadSchemaItemCode%",
                "category": "%AWS.title%",
                "enablement": "isCloud9 || !aws.isWebExtHost",
                "cloud9": {
                    "cn": {
                        "category": "%AWS.title.cn%"
                    }
                }
            },
            {
                "command": "aws.toolkit.viewLogs",
                "title": "%AWS.command.viewLogs%",
                "category": "%AWS.title%"
            },
            {
                "command": "aws.toolkit.help",
                "title": "%AWS.command.help%",
                "category": "%AWS.title%",
                "cloud9": {
                    "cn": {
                        "category": "%AWS.title.cn%"
                    }
                }
            },
            {
                "command": "aws.toolkit.github",
                "title": "%AWS.command.github%",
                "category": "%AWS.title%",
                "cloud9": {
                    "cn": {
                        "category": "%AWS.title.cn%"
                    }
                }
            },
            {
                "command": "aws.quickStart",
                "title": "%AWS.command.quickStart%",
                "category": "%AWS.title%",
                "enablement": "isCloud9",
                "cloud9": {
                    "cn": {
                        "category": "%AWS.title.cn%"
                    }
                }
            },
            {
                "command": "aws.cdk.refresh",
                "title": "%AWS.command.refreshCdkExplorer%",
                "category": "%AWS.title%",
                "enablement": "isCloud9 || !aws.isWebExtHost",
                "icon": {
                    "dark": "resources/icons/vscode/dark/refresh.svg",
                    "light": "resources/icons/vscode/light/refresh.svg"
                },
                "cloud9": {
                    "cn": {
                        "category": "%AWS.title.cn%"
                    }
                }
            },
            {
                "command": "aws.cdk.viewDocs",
                "title": "%AWS.generic.viewDocs%",
                "category": "%AWS.title%",
                "enablement": "isCloud9 || !aws.isWebExtHost"
            },
            {
                "command": "aws.stepfunctions.createStateMachineFromTemplate",
                "title": "%AWS.command.stepFunctions.createStateMachineFromTemplate%",
                "category": "%AWS.title%",
                "enablement": "isCloud9 || !aws.isWebExtHost",
                "cloud9": {
                    "cn": {
                        "category": "%AWS.title.cn%"
                    }
                }
            },
            {
                "command": "aws.stepfunctions.publishStateMachine",
                "title": "%AWS.command.stepFunctions.publishStateMachine%",
                "category": "%AWS.title%",
                "enablement": "isCloud9 || !aws.isWebExtHost",
                "cloud9": {
                    "cn": {
                        "category": "%AWS.title.cn%"
                    }
                }
            },
            {
                "command": "aws.previewStateMachine",
                "title": "%AWS.command.stepFunctions.previewStateMachine%",
                "category": "%AWS.title%",
                "enablement": "isCloud9 || !aws.isWebExtHost",
                "icon": "$(aws-stepfunctions-preview)",
                "cloud9": {
                    "cn": {
                        "category": "%AWS.title.cn%"
                    }
                }
            },
            {
                "command": "aws.cdk.renderStateMachineGraph",
                "title": "%AWS.command.cdk.previewStateMachine%",
                "enablement": "isCloud9 || !aws.isWebExtHost",
                "category": "AWS",
                "icon": "$(aws-stepfunctions-preview)"
            },
            {
                "command": "aws.toolkit.aboutExtension",
                "title": "%AWS.command.aboutToolkit%",
                "category": "%AWS.title%"
            },
            {
                "command": "aws.cwl.viewLogStream",
                "title": "%AWS.command.viewLogStream%",
                "enablement": "isCloud9 || !aws.isWebExtHost",
                "category": "%AWS.title%",
                "cloud9": {
                    "cn": {
                        "category": "%AWS.title.cn%"
                    }
                }
            },
            {
                "command": "aws.ssmDocument.createLocalDocument",
                "title": "%AWS.command.ssmDocument.createLocalDocument%",
                "category": "%AWS.title%",
                "enablement": "isCloud9 || !aws.isWebExtHost",
                "cloud9": {
                    "cn": {
                        "category": "%AWS.title.cn%"
                    }
                }
            },
            {
                "command": "aws.ssmDocument.openLocalDocument",
                "title": "%AWS.command.ssmDocument.openLocalDocument%",
                "category": "%AWS.title%",
                "enablement": "isCloud9 || !aws.isWebExtHost",
                "icon": "$(cloud-download)",
                "cloud9": {
                    "cn": {
                        "category": "%AWS.title.cn%"
                    }
                }
            },
            {
                "command": "aws.ssmDocument.openLocalDocumentJson",
                "title": "%AWS.command.ssmDocument.openLocalDocumentJson%",
                "category": "%AWS.title%",
                "enablement": "isCloud9 || !aws.isWebExtHost",
                "cloud9": {
                    "cn": {
                        "category": "%AWS.title.cn%"
                    }
                }
            },
            {
                "command": "aws.ssmDocument.openLocalDocumentYaml",
                "title": "%AWS.command.ssmDocument.openLocalDocumentYaml%",
                "category": "%AWS.title%",
                "enablement": "isCloud9 || !aws.isWebExtHost",
                "cloud9": {
                    "cn": {
                        "category": "%AWS.title.cn%"
                    }
                }
            },
            {
                "command": "aws.ssmDocument.deleteDocument",
                "title": "%AWS.command.ssmDocument.deleteDocument%",
                "category": "%AWS.title%",
                "enablement": "isCloud9 || !aws.isWebExtHost",
                "cloud9": {
                    "cn": {
                        "category": "%AWS.title.cn%"
                    }
                }
            },
            {
                "command": "aws.ssmDocument.publishDocument",
                "title": "%AWS.command.ssmDocument.publishDocument%",
                "category": "%AWS.title%",
                "enablement": "isCloud9 || !aws.isWebExtHost",
                "icon": "$(cloud-upload)",
                "cloud9": {
                    "cn": {
                        "category": "%AWS.title.cn%"
                    }
                }
            },
            {
                "command": "aws.ssmDocument.updateDocumentVersion",
                "title": "%AWS.command.ssmDocument.updateDocumentVersion%",
                "category": "%AWS.title%",
                "enablement": "isCloud9 || !aws.isWebExtHost",
                "cloud9": {
                    "cn": {
                        "category": "%AWS.title.cn%"
                    }
                }
            },
            {
                "command": "aws.copyLogResource",
                "title": "%AWS.command.copyLogResource%",
                "category": "%AWS.title%",
                "enablement": "isCloud9 || !aws.isWebExtHost",
                "icon": "$(files)",
                "cloud9": {
                    "cn": {
                        "category": "%AWS.title.cn%"
                    }
                }
            },
            {
                "command": "aws.cwl.searchLogGroup",
                "title": "%AWS.command.cloudWatchLogs.searchLogGroup%",
                "category": "%AWS.title%",
                "enablement": "isCloud9 || !aws.isWebExtHost",
                "icon": "$(search-view-icon)",
                "cloud9": {
                    "cn": {
                        "category": "%AWS.title.cn%"
                    }
                }
            },
            {
                "command": "aws.saveCurrentLogDataContent",
                "title": "%AWS.command.saveCurrentLogDataContent%",
                "category": "%AWS.title%",
                "enablement": "isCloud9 || !aws.isWebExtHost",
                "icon": "$(save)",
                "cloud9": {
                    "cn": {
                        "category": "%AWS.title.cn%"
                    }
                }
            },
            {
                "command": "aws.cwl.changeFilterPattern",
                "title": "%AWS.command.cwl.changeFilterPattern%",
                "category": "%AWS.title%",
                "enablement": "isCloud9 || !aws.isWebExtHost",
                "icon": "$(search-view-icon)",
                "cloud9": {
                    "cn": {
                        "category": "%AWS.title.cn%"
                    }
                }
            },
            {
                "command": "aws.cwl.changeTimeFilter",
                "title": "%AWS.command.cwl.changeTimeFilter%",
                "category": "%AWS.title%",
                "enablement": "isCloud9 || !aws.isWebExtHost",
                "icon": "$(calendar)",
                "cloud9": {
                    "cn": {
                        "category": "%AWS.title.cn%"
                    }
                }
            },
            {
                "command": "aws.addSamDebugConfig",
                "title": "%AWS.command.addSamDebugConfig%",
                "category": "%AWS.title%",
                "enablement": "isCloud9 || !aws.isWebExtHost",
                "cloud9": {
                    "cn": {
                        "category": "%AWS.title.cn%"
                    }
                }
            },
            {
                "command": "aws.toggleSamCodeLenses",
                "title": "%AWS.command.toggleSamCodeLenses%",
                "category": "%AWS.title%",
                "enablement": "isCloud9 || !aws.isWebExtHost",
                "cloud9": {
                    "cn": {
                        "category": "%AWS.title.cn%"
                    }
                }
            },
            {
                "command": "aws.ecs.runCommandInContainer",
                "title": "%AWS.ecs.runCommandInContainer%",
                "category": "%AWS.title%",
                "enablement": "viewItem == awsEcsContainerNodeExecEnabled",
                "cloud9": {
                    "cn": {
                        "category": "%AWS.title.cn%"
                    }
                }
            },
            {
                "command": "aws.ecs.openTaskInTerminal",
                "title": "%AWS.ecs.openTaskInTerminal%",
                "category": "%AWS.title%",
                "enablement": "viewItem == awsEcsContainerNodeExecEnabled",
                "cloud9": {
                    "cn": {
                        "category": "%AWS.title.cn%"
                    }
                }
            },
            {
                "command": "aws.ecs.enableEcsExec",
                "title": "%AWS.ecs.enableEcsExec%",
                "category": "%AWS.title%",
                "enablement": "isCloud9 || !aws.isWebExtHost",
                "cloud9": {
                    "cn": {
                        "category": "%AWS.title.cn%"
                    }
                }
            },
            {
                "command": "aws.ecs.viewDocumentation",
                "title": "%AWS.generic.viewDocs%",
                "category": "%AWS.title%",
                "enablement": "isCloud9 || !aws.isWebExtHost",
                "cloud9": {
                    "cn": {
                        "category": "%AWS.title.cn%"
                    }
                }
            },
            {
                "command": "aws.resources.copyIdentifier",
                "title": "%AWS.command.resources.copyIdentifier%",
                "category": "%AWS.title%",
                "enablement": "isCloud9 || !aws.isWebExtHost",
                "cloud9": {
                    "cn": {
                        "category": "%AWS.title.cn%"
                    }
                }
            },
            {
                "command": "aws.resources.openResourcePreview",
                "title": "%AWS.generic.preview%",
                "category": "%AWS.title%",
                "enablement": "isCloud9 || !aws.isWebExtHost",
                "icon": "$(open-preview)",
                "cloud9": {
                    "cn": {
                        "category": "%AWS.title.cn%"
                    }
                }
            },
            {
                "command": "aws.resources.createResource",
                "title": "%AWS.generic.create%",
                "category": "%AWS.title%",
                "enablement": "isCloud9 || !aws.isWebExtHost",
                "icon": "$(add)",
                "cloud9": {
                    "cn": {
                        "category": "%AWS.title.cn%"
                    }
                }
            },
            {
                "command": "aws.resources.deleteResource",
                "title": "%AWS.generic.promptDelete%",
                "category": "%AWS.title%",
                "enablement": "isCloud9 || !aws.isWebExtHost",
                "cloud9": {
                    "cn": {
                        "category": "%AWS.title.cn%"
                    }
                }
            },
            {
                "command": "aws.resources.updateResource",
                "title": "%AWS.generic.promptUpdate%",
                "category": "%AWS.title%",
                "enablement": "isCloud9 || !aws.isWebExtHost",
                "icon": "$(pencil)",
                "cloud9": {
                    "cn": {
                        "category": "%AWS.title.cn%"
                    }
                }
            },
            {
                "command": "aws.resources.updateResourceInline",
                "title": "%AWS.generic.promptUpdate%",
                "category": "%AWS.title%",
                "enablement": "isCloud9 || !aws.isWebExtHost",
                "icon": "$(pencil)",
                "cloud9": {
                    "cn": {
                        "category": "%AWS.title.cn%"
                    }
                }
            },
            {
                "command": "aws.resources.saveResource",
                "title": "%AWS.generic.save%",
                "category": "%AWS.title%",
                "enablement": "isCloud9 || !aws.isWebExtHost",
                "icon": "$(save)",
                "cloud9": {
                    "cn": {
                        "category": "%AWS.title.cn%"
                    }
                }
            },
            {
                "command": "aws.resources.closeResource",
                "title": "%AWS.generic.close%",
                "category": "%AWS.title%",
                "enablement": "isCloud9 || !aws.isWebExtHost",
                "icon": "$(close)",
                "cloud9": {
                    "cn": {
                        "category": "%AWS.title.cn%"
                    }
                }
            },
            {
                "command": "aws.resources.viewDocs",
                "title": "%AWS.generic.viewDocs%",
                "category": "%AWS.title%",
                "enablement": "isCloud9 || !aws.isWebExtHost",
                "icon": "$(book)",
                "cloud9": {
                    "cn": {
                        "category": "%AWS.title.cn%"
                    }
                }
            },
            {
                "command": "aws.resources.configure",
                "title": "%AWS.command.resources.configure%",
                "category": "%AWS.title%",
                "enablement": "isCloud9 || !aws.isWebExtHost",
                "icon": "$(gear)",
                "cloud9": {
                    "cn": {
                        "category": "%AWS.title.cn%"
                    }
                }
            },
            {
                "command": "aws.apprunner.createService",
                "title": "%AWS.command.apprunner.createService%",
                "category": "%AWS.title%",
                "enablement": "isCloud9 || !aws.isWebExtHost",
                "cloud9": {
                    "cn": {
                        "category": "%AWS.title.cn%"
                    }
                }
            },
            {
                "command": "aws.ecs.disableEcsExec",
                "title": "%AWS.ecs.disableEcsExec%",
                "category": "%AWS.title%",
                "enablement": "isCloud9 || !aws.isWebExtHost",
                "cloud9": {
                    "cn": {
                        "category": "%AWS.title.cn%"
                    }
                }
            },
            {
                "command": "aws.apprunner.createServiceFromEcr",
                "title": "%AWS.command.apprunner.createServiceFromEcr%",
                "category": "%AWS.title%",
                "enablement": "isCloud9 || !aws.isWebExtHost",
                "cloud9": {
                    "cn": {
                        "category": "%AWS.title.cn%"
                    }
                }
            },
            {
                "command": "aws.apprunner.pauseService",
                "title": "%AWS.command.apprunner.pauseService%",
                "category": "%AWS.title%",
                "enablement": "isCloud9 || !aws.isWebExtHost",
                "cloud9": {
                    "cn": {
                        "category": "%AWS.title.cn%"
                    }
                }
            },
            {
                "command": "aws.apprunner.resumeService",
                "title": "%AWS.command.apprunner.resumeService%",
                "category": "AWS",
                "enablement": "isCloud9 || !aws.isWebExtHost",
                "cloud9": {
                    "cn": {
                        "category": "%AWS.title.cn%"
                    }
                }
            },
            {
                "command": "aws.apprunner.copyServiceUrl",
                "title": "%AWS.command.apprunner.copyServiceUrl%",
                "category": "%AWS.title%",
                "enablement": "isCloud9 || !aws.isWebExtHost",
                "cloud9": {
                    "cn": {
                        "category": "%AWS.title.cn%"
                    }
                }
            },
            {
                "command": "aws.apprunner.open",
                "title": "%AWS.command.apprunner.open%",
                "category": "%AWS.title%",
                "enablement": "isCloud9 || !aws.isWebExtHost",
                "cloud9": {
                    "cn": {
                        "category": "%AWS.title.cn%"
                    }
                }
            },
            {
                "command": "aws.apprunner.deleteService",
                "title": "%AWS.generic.promptDelete%",
                "category": "%AWS.title%",
                "enablement": "isCloud9 || !aws.isWebExtHost",
                "cloud9": {
                    "cn": {
                        "category": "%AWS.title.cn%"
                    }
                }
            },
            {
                "command": "aws.apprunner.startDeployment",
                "title": "%AWS.command.apprunner.startDeployment%",
                "category": "%AWS.title%",
                "enablement": "isCloud9 || !aws.isWebExtHost",
                "cloud9": {
                    "cn": {
                        "category": "%AWS.title.cn%"
                    }
                }
            },
            {
                "command": "aws.cloudFormation.newTemplate",
                "title": "%AWS.command.cloudFormation.newTemplate%",
                "category": "%AWS.title%",
                "enablement": "isCloud9 || !aws.isWebExtHost",
                "cloud9": {
                    "cn": {
                        "category": "%AWS.title.cn%"
                    }
                }
            },
            {
                "command": "aws.sam.newTemplate",
                "title": "%AWS.command.sam.newTemplate%",
                "category": "%AWS.title%",
                "enablement": "isCloud9 || !aws.isWebExtHost",
                "cloud9": {
                    "cn": {
                        "category": "%AWS.title.cn%"
                    }
                }
            },
            {
                "command": "aws.samcli.sync",
                "title": "%AWS.command.samcli.sync%",
                "category": "%AWS.title%",
                "enablement": "isCloud9 || !aws.isWebExtHost"
            },
            {
                "command": "aws.toolkit.amazonq.learnMore",
                "title": "%AWS.amazonq.learnMore%",
                "category": "%AWS.title%"
            },
            {
                "command": "aws.toolkit.amazonq.extensionpage",
                "title": "Open Amazon Q Extension",
                "category": "%AWS.title%"
            },
            {
                "command": "aws.dev.openMenu",
                "title": "Open Developer Menu",
                "category": "AWS (Developer)",
                "enablement": "aws.isDevMode"
            },
            {
                "command": "aws.dev.viewLogs",
                "title": "Watch Logs",
                "category": "AWS (Developer)"
            },
            {
                "command": "aws.openInApplicationComposerDialog",
                "title": "%AWS.command.applicationComposer.openDialog%",
                "category": "%AWS.title%",
                "cloud9": {
                    "cn": {
                        "category": "%AWS.title.cn%"
                    }
=======
        "icons": {
            "aws-amazonq-q-gradient": {
                "description": "AWS Contributed Icon",
                "default": {
                    "fontPath": "./resources/fonts/aws-toolkit-icons.woff",
                    "fontCharacter": "\\f1aa"
>>>>>>> df7a3b69
                }
            },
            "aws-amazonq-q-squid-ink": {
                "description": "AWS Contributed Icon",
                "default": {
                    "fontPath": "./resources/fonts/aws-toolkit-icons.woff",
                    "fontCharacter": "\\f1ab"
                }
            },
            "aws-amazonq-q-white": {
                "description": "AWS Contributed Icon",
                "default": {
                    "fontPath": "./resources/fonts/aws-toolkit-icons.woff",
                    "fontCharacter": "\\f1ac"
                }
            },
            "aws-amazonq-severity-critical": {
                "description": "AWS Contributed Icon",
                "default": {
                    "fontPath": "./resources/fonts/aws-toolkit-icons.woff",
                    "fontCharacter": "\\f1ad"
                }
<<<<<<< HEAD
            },
            {
                "command": "aws.stepfunctions.openWithWorkflowStudio",
                "title": "%AWS.command.stepFunctions.openWithWorkflowStudio%",
                "category": "%AWS.title%",
                "cloud9": {
                    "cn": {
                        "category": "%AWS.title.cn%"
                    }
                }
            }
        ],
        "jsonValidation": [
            {
                "fileMatch": ".aws/templates.json",
                "url": "./dist/src/templates/templates.json"
            },
            {
                "fileMatch": "*ecs-task-def.json",
                "url": "https://ecs-intellisense.s3-us-west-2.amazonaws.com/task-definition/schema.json"
            }
        ],
        "languages": [
            {
                "id": "asl",
                "extensions": [
                    ".asl.json",
                    ".asl"
                ],
                "aliases": [
                    "Amazon States Language"
                ]
            },
            {
                "id": "asl-yaml",
                "aliases": [
                    "Amazon States Language (YAML)"
                ],
                "extensions": [
                    ".asl.yaml",
                    ".asl.yml"
                ]
            },
            {
                "id": "ssm-json",
                "extensions": [
                    ".ssm.json"
                ],
                "aliases": [
                    "AWS Systems Manager Document (JSON)"
                ]
            },
            {
                "id": "ssm-yaml",
                "extensions": [
                    ".ssm.yaml",
                    ".ssm.yml"
                ],
                "aliases": [
                    "AWS Systems Manager Document (YAML)"
                ]
            }
        ],
        "keybindings": [
            {
                "command": "aws.previewStateMachine",
                "key": "ctrl+shift+v",
                "mac": "cmd+shift+v",
                "when": "editorTextFocus && editorLangId == asl || editorTextFocus && editorLangId == asl-yaml"
            },
            {
                "command": "noop",
                "key": "ctrl+z",
                "mac": "cmd+z",
                "when": "aws.stepFunctions.isWorkflowStudioFocused"
            }
        ],
        "grammars": [
            {
                "language": "asl",
                "scopeName": "source.asl",
                "path": "./syntaxes/ASL.tmLanguage"
            },
            {
                "language": "asl-yaml",
                "scopeName": "source.asl.yaml",
                "path": "./syntaxes/asl-yaml.tmLanguage.json"
=======
>>>>>>> df7a3b69
            },
            "aws-amazonq-severity-high": {
                "description": "AWS Contributed Icon",
                "default": {
                    "fontPath": "./resources/fonts/aws-toolkit-icons.woff",
                    "fontCharacter": "\\f1ae"
                }
            },
            "aws-amazonq-severity-info": {
                "description": "AWS Contributed Icon",
                "default": {
                    "fontPath": "./resources/fonts/aws-toolkit-icons.woff",
                    "fontCharacter": "\\f1af"
                }
            },
            "aws-amazonq-severity-low": {
                "description": "AWS Contributed Icon",
                "default": {
                    "fontPath": "./resources/fonts/aws-toolkit-icons.woff",
                    "fontCharacter": "\\f1b0"
                }
            },
            "aws-amazonq-severity-medium": {
                "description": "AWS Contributed Icon",
                "default": {
                    "fontPath": "./resources/fonts/aws-toolkit-icons.woff",
                    "fontCharacter": "\\f1b1"
                }
            },
            "aws-amazonq-transform-arrow-dark": {
                "description": "AWS Contributed Icon",
                "default": {
                    "fontPath": "./resources/fonts/aws-toolkit-icons.woff",
                    "fontCharacter": "\\f1b2"
                }
            },
            "aws-amazonq-transform-arrow-light": {
                "description": "AWS Contributed Icon",
                "default": {
                    "fontPath": "./resources/fonts/aws-toolkit-icons.woff",
                    "fontCharacter": "\\f1b3"
                }
            },
            "aws-amazonq-transform-default-dark": {
                "description": "AWS Contributed Icon",
                "default": {
                    "fontPath": "./resources/fonts/aws-toolkit-icons.woff",
                    "fontCharacter": "\\f1b4"
                }
            },
            "aws-amazonq-transform-default-light": {
                "description": "AWS Contributed Icon",
                "default": {
                    "fontPath": "./resources/fonts/aws-toolkit-icons.woff",
                    "fontCharacter": "\\f1b5"
                }
            },
            "aws-amazonq-transform-dependencies-dark": {
                "description": "AWS Contributed Icon",
                "default": {
                    "fontPath": "./resources/fonts/aws-toolkit-icons.woff",
                    "fontCharacter": "\\f1b6"
                }
            },
            "aws-amazonq-transform-dependencies-light": {
                "description": "AWS Contributed Icon",
                "default": {
                    "fontPath": "./resources/fonts/aws-toolkit-icons.woff",
                    "fontCharacter": "\\f1b7"
                }
            },
            "aws-amazonq-transform-file-dark": {
                "description": "AWS Contributed Icon",
                "default": {
                    "fontPath": "./resources/fonts/aws-toolkit-icons.woff",
                    "fontCharacter": "\\f1b8"
                }
            },
            "aws-amazonq-transform-file-light": {
                "description": "AWS Contributed Icon",
                "default": {
                    "fontPath": "./resources/fonts/aws-toolkit-icons.woff",
                    "fontCharacter": "\\f1b9"
                }
            },
            "aws-amazonq-transform-logo": {
                "description": "AWS Contributed Icon",
                "default": {
                    "fontPath": "./resources/fonts/aws-toolkit-icons.woff",
                    "fontCharacter": "\\f1ba"
                }
            },
            "aws-amazonq-transform-step-into-dark": {
                "description": "AWS Contributed Icon",
                "default": {
                    "fontPath": "./resources/fonts/aws-toolkit-icons.woff",
                    "fontCharacter": "\\f1bb"
                }
            },
            "aws-amazonq-transform-step-into-light": {
                "description": "AWS Contributed Icon",
                "default": {
                    "fontPath": "./resources/fonts/aws-toolkit-icons.woff",
                    "fontCharacter": "\\f1bc"
                }
            },
            "aws-amazonq-transform-variables-dark": {
                "description": "AWS Contributed Icon",
                "default": {
                    "fontPath": "./resources/fonts/aws-toolkit-icons.woff",
                    "fontCharacter": "\\f1bd"
                }
            },
            "aws-amazonq-transform-variables-light": {
                "description": "AWS Contributed Icon",
                "default": {
                    "fontPath": "./resources/fonts/aws-toolkit-icons.woff",
                    "fontCharacter": "\\f1be"
                }
            },
            "aws-applicationcomposer-icon": {
                "description": "AWS Contributed Icon",
                "default": {
                    "fontPath": "./resources/fonts/aws-toolkit-icons.woff",
                    "fontCharacter": "\\f1bf"
                }
            },
            "aws-applicationcomposer-icon-dark": {
                "description": "AWS Contributed Icon",
                "default": {
                    "fontPath": "./resources/fonts/aws-toolkit-icons.woff",
                    "fontCharacter": "\\f1c0"
                }
            },
            "aws-apprunner-service": {
                "description": "AWS Contributed Icon",
                "default": {
                    "fontPath": "./resources/fonts/aws-toolkit-icons.woff",
                    "fontCharacter": "\\f1c1"
                }
            },
            "aws-cdk-logo": {
                "description": "AWS Contributed Icon",
                "default": {
                    "fontPath": "./resources/fonts/aws-toolkit-icons.woff",
                    "fontCharacter": "\\f1c2"
                }
            },
            "aws-cloudformation-stack": {
                "description": "AWS Contributed Icon",
                "default": {
                    "fontPath": "./resources/fonts/aws-toolkit-icons.woff",
                    "fontCharacter": "\\f1c3"
                }
            },
            "aws-cloudwatch-log-group": {
                "description": "AWS Contributed Icon",
                "default": {
                    "fontPath": "./resources/fonts/aws-toolkit-icons.woff",
                    "fontCharacter": "\\f1c4"
                }
            },
            "aws-codecatalyst-logo": {
                "description": "AWS Contributed Icon",
                "default": {
                    "fontPath": "./resources/fonts/aws-toolkit-icons.woff",
                    "fontCharacter": "\\f1c5"
                }
            },
            "aws-codewhisperer-icon-black": {
                "description": "AWS Contributed Icon",
                "default": {
                    "fontPath": "./resources/fonts/aws-toolkit-icons.woff",
                    "fontCharacter": "\\f1c6"
                }
            },
            "aws-codewhisperer-icon-white": {
                "description": "AWS Contributed Icon",
                "default": {
                    "fontPath": "./resources/fonts/aws-toolkit-icons.woff",
                    "fontCharacter": "\\f1c7"
                }
            },
            "aws-codewhisperer-learn": {
                "description": "AWS Contributed Icon",
                "default": {
                    "fontPath": "./resources/fonts/aws-toolkit-icons.woff",
                    "fontCharacter": "\\f1c8"
                }
            },
            "aws-ecr-registry": {
                "description": "AWS Contributed Icon",
                "default": {
                    "fontPath": "./resources/fonts/aws-toolkit-icons.woff",
                    "fontCharacter": "\\f1c9"
                }
            },
            "aws-ecs-cluster": {
                "description": "AWS Contributed Icon",
                "default": {
                    "fontPath": "./resources/fonts/aws-toolkit-icons.woff",
                    "fontCharacter": "\\f1ca"
                }
            },
            "aws-ecs-container": {
                "description": "AWS Contributed Icon",
                "default": {
                    "fontPath": "./resources/fonts/aws-toolkit-icons.woff",
                    "fontCharacter": "\\f1cb"
                }
            },
            "aws-ecs-service": {
                "description": "AWS Contributed Icon",
                "default": {
                    "fontPath": "./resources/fonts/aws-toolkit-icons.woff",
                    "fontCharacter": "\\f1cc"
                }
            },
            "aws-generic-attach-file": {
                "description": "AWS Contributed Icon",
                "default": {
                    "fontPath": "./resources/fonts/aws-toolkit-icons.woff",
                    "fontCharacter": "\\f1cd"
                }
            },
            "aws-iot-certificate": {
                "description": "AWS Contributed Icon",
                "default": {
                    "fontPath": "./resources/fonts/aws-toolkit-icons.woff",
                    "fontCharacter": "\\f1ce"
                }
            },
            "aws-iot-policy": {
                "description": "AWS Contributed Icon",
                "default": {
                    "fontPath": "./resources/fonts/aws-toolkit-icons.woff",
                    "fontCharacter": "\\f1cf"
                }
            },
            "aws-iot-thing": {
                "description": "AWS Contributed Icon",
                "default": {
                    "fontPath": "./resources/fonts/aws-toolkit-icons.woff",
                    "fontCharacter": "\\f1d0"
                }
            },
            "aws-lambda-function": {
                "description": "AWS Contributed Icon",
                "default": {
                    "fontPath": "./resources/fonts/aws-toolkit-icons.woff",
                    "fontCharacter": "\\f1d1"
                }
            },
            "aws-mynah-MynahIconBlack": {
                "description": "AWS Contributed Icon",
                "default": {
                    "fontPath": "./resources/fonts/aws-toolkit-icons.woff",
                    "fontCharacter": "\\f1d2"
                }
            },
            "aws-mynah-MynahIconWhite": {
                "description": "AWS Contributed Icon",
                "default": {
                    "fontPath": "./resources/fonts/aws-toolkit-icons.woff",
                    "fontCharacter": "\\f1d3"
                }
            },
            "aws-mynah-logo": {
                "description": "AWS Contributed Icon",
                "default": {
                    "fontPath": "./resources/fonts/aws-toolkit-icons.woff",
                    "fontCharacter": "\\f1d4"
                }
            },
            "aws-redshift-cluster": {
                "description": "AWS Contributed Icon",
                "default": {
                    "fontPath": "./resources/fonts/aws-toolkit-icons.woff",
                    "fontCharacter": "\\f1d5"
                }
            },
            "aws-redshift-cluster-connected": {
                "description": "AWS Contributed Icon",
                "default": {
                    "fontPath": "./resources/fonts/aws-toolkit-icons.woff",
                    "fontCharacter": "\\f1d6"
                }
            },
            "aws-redshift-database": {
                "description": "AWS Contributed Icon",
                "default": {
                    "fontPath": "./resources/fonts/aws-toolkit-icons.woff",
                    "fontCharacter": "\\f1d7"
                }
            },
            "aws-redshift-redshift-cluster-connected": {
                "description": "AWS Contributed Icon",
                "default": {
                    "fontPath": "./resources/fonts/aws-toolkit-icons.woff",
                    "fontCharacter": "\\f1d8"
                }
            },
            "aws-redshift-schema": {
                "description": "AWS Contributed Icon",
                "default": {
                    "fontPath": "./resources/fonts/aws-toolkit-icons.woff",
                    "fontCharacter": "\\f1d9"
                }
            },
            "aws-redshift-table": {
                "description": "AWS Contributed Icon",
                "default": {
                    "fontPath": "./resources/fonts/aws-toolkit-icons.woff",
                    "fontCharacter": "\\f1da"
                }
            },
            "aws-s3-bucket": {
                "description": "AWS Contributed Icon",
                "default": {
                    "fontPath": "./resources/fonts/aws-toolkit-icons.woff",
                    "fontCharacter": "\\f1db"
                }
            },
            "aws-s3-create-bucket": {
                "description": "AWS Contributed Icon",
                "default": {
                    "fontPath": "./resources/fonts/aws-toolkit-icons.woff",
                    "fontCharacter": "\\f1dc"
                }
            },
            "aws-schemas-registry": {
                "description": "AWS Contributed Icon",
                "default": {
                    "fontPath": "./resources/fonts/aws-toolkit-icons.woff",
                    "fontCharacter": "\\f1dd"
                }
            },
            "aws-schemas-schema": {
                "description": "AWS Contributed Icon",
                "default": {
                    "fontPath": "./resources/fonts/aws-toolkit-icons.woff",
                    "fontCharacter": "\\f1de"
                }
            },
            "aws-stepfunctions-preview": {
                "description": "AWS Contributed Icon",
                "default": {
                    "fontPath": "./resources/fonts/aws-toolkit-icons.woff",
                    "fontCharacter": "\\f1df"
                }
            }
<<<<<<< HEAD
        },
        "notebooks": [
            {
                "type": "aws-redshift-sql-notebook",
                "displayName": "Redshift SQL notebook",
                "selector": [
                    {
                        "filenamePattern": "*.redshiftnb"
                    }
                ]
            }
        ],
        "customEditors": [
            {
                "viewType": "threatComposer.tc.json",
                "displayName": "%AWS.threatComposer.title%",
                "selector": [
                    {
                        "filenamePattern": "*.tc.json"
                    }
                ]
            },
            {
                "viewType": "workflowStudio.asl",
                "displayName": "Workflow Studio",
                "selector": [
                    {
                        "filenamePattern": "*.asl.json"
                    },
                    {
                        "filenamePattern": "*.asl.yaml"
                    },
                    {
                        "filenamePattern": "*.asl.yml"
                    }
                ]
            }
        ],
        "configurationDefaults": {
            "workbench.editorAssociations": {
                "{git,gitlens,conflictResolution,vscode-local-history}:/**/*.tc.json": "default"
            }
=======
>>>>>>> df7a3b69
        }
    },
    "scripts": {
        "postinstall": "npm run generateTelemetry && npm run compile",
        "clean": "ts-node ../../scripts/clean.ts dist/",
        "copyFiles": "ts-node ./scripts/build/copyFiles.ts",
        "buildScripts": "npm run generateClients && npm run generateIcons && npm run copyFiles",
        "compile": "npm run clean && npm run buildScripts && npm run compileOnly && webpack",
        "compileOnly": "tsc -p ./",
        "compileDev": "npm run compile -- --mode development",
        "webpackDev": "webpack --mode development",
        "serveVue": "webpack serve --config-name vue --mode development",
        "watch": "npm run clean && npm run buildScripts && npm run compileOnly -- --watch",
        "lint": "ts-node ./scripts/lint/testLint.ts",
        "generateClients": "ts-node ./scripts/build/generateServiceClient.ts ",
        "generateIcons": "ts-node ../../scripts/generateIcons.ts",
        "generateTelemetry": "node ../../node_modules/@aws-toolkits/telemetry/lib/generateTelemetry.js --extraInput=src/shared/telemetry/vscodeTelemetry.json --output=src/shared/telemetry/telemetry.gen.ts"
    },
    "scriptsComments": {
        "compile": "Builds EVERYTHING we would need for a final production-ready package",
        "compileOnly": "Only compiles the `core` source code.",
        "compileDev": "Same as compile, but in `development` mode",
        "webpackDev": "Webpacks using all configs, but in development mode",
        "serveVue": "Local server for Vue.js code for development purposes. Provides faster iteration when updating Vue files"
    },
    "devDependencies": {
        "@aws-sdk/types": "^3.13.1",
        "@aws/fully-qualified-names": "^2.1.4",
        "@cspotcode/source-map-support": "^0.8.1",
        "@sinonjs/fake-timers": "^10.0.2",
        "@types/adm-zip": "^0.4.34",
        "@types/async-lock": "^1.4.0",
        "@types/bytes": "^3.1.0",
        "@types/circular-dependency-plugin": "^5.0.8",
        "@types/cross-spawn": "^6.0.6",
        "@types/diff": "^5.0.7",
        "@types/glob": "^8.1.0",
        "@types/js-yaml": "^4.0.5",
        "@types/jsdom": "^21.1.6",
        "@types/lodash": "^4.14.180",
        "@types/markdown-it": "^13.0.2",
        "@types/mime-types": "^2.1.4",
        "@types/mocha": "^10.0.6",
        "@types/node": "^16.18.95",
        "@types/node-fetch": "^2.6.8",
        "@types/prismjs": "^1.26.0",
        "@types/proper-lockfile": "^4.1.4",
        "@types/readline-sync": "^1.4.8",
        "@types/semver": "^7.5.0",
        "@types/sinon": "^10.0.5",
        "@types/sinonjs__fake-timers": "^8.1.2",
        "@types/stream-buffers": "^3.0.7",
        "@types/tcp-port-used": "^1.0.1",
        "@types/uuid": "^9.0.1",
        "@types/whatwg-url": "^11.0.4",
        "@types/xml2js": "^0.4.11",
        "@vue/compiler-sfc": "^3.3.2",
        "c8": "^9.0.0",
        "circular-dependency-plugin": "^5.2.2",
        "css-loader": "^6.10.0",
        "esbuild-loader": "2.20.0",
        "file-loader": "^6.2.0",
        "jsdom": "^23.0.1",
        "json-schema-to-typescript": "^13.1.1",
        "marked": "^13.0.1",
        "mocha": "^10.1.0",
        "mocha-junit-reporter": "^2.2.1",
        "mocha-multi-reporters": "^1.5.1",
        "readline-sync": "^1.4.9",
        "sass": "^1.49.8",
        "sass-loader": "^16.0.2",
        "sinon": "^14.0.0",
        "style-loader": "^3.3.1",
        "ts-node": "^10.9.1",
        "typescript": "^5.0.4",
        "umd-compat-loader": "^2.1.2",
        "vue-loader": "^17.2.2",
        "vue-style-loader": "^4.1.3",
        "webfont": "^11.2.26"
    },
    "dependencies": {
        "@amzn/amazon-q-developer-streaming-client": "file:../../src.gen/@amzn/amazon-q-developer-streaming-client",
        "@amzn/codewhisperer-streaming": "file:../../src.gen/@amzn/codewhisperer-streaming",
        "@aws-sdk/client-cloudformation": "^3.667.0",
        "@aws-sdk/client-cloudwatch-logs": "^3.666.0",
        "@aws-sdk/client-cognito-identity": "^3.637.0",
        "@aws-sdk/client-lambda": "^3.637.0",
        "@aws-sdk/client-sso": "^3.342.0",
        "@aws-sdk/client-sso-oidc": "^3.574.0",
        "@aws-sdk/credential-provider-ini": "3.46.0",
        "@aws-sdk/credential-provider-process": "3.37.0",
        "@aws-sdk/credential-provider-sso": "^3.345.0",
        "@aws-sdk/property-provider": "3.46.0",
        "@aws-sdk/smithy-client": "^3.46.0",
        "@aws-sdk/util-arn-parser": "^3.46.0",
        "@aws/mynah-ui": "^4.21.3",
        "@gerhobbelt/gitignore-parser": "^0.2.0-9",
        "@iarna/toml": "^2.2.5",
        "@smithy/middleware-retry": "^2.3.1",
        "@smithy/protocol-http": "^3.3.0",
        "@smithy/service-error-classification": "^2.1.5",
        "@smithy/shared-ini-file-loader": "^2.2.8",
        "@smithy/util-retry": "^2.2.0",
        "@vscode/debugprotocol": "^1.57.0",
        "@zip.js/zip.js": "^2.7.41",
        "adm-zip": "^0.5.10",
        "amazon-states-language-service": "^1.13.0",
        "async-lock": "^1.4.0",
        "aws-sdk": "^2.1384.0",
        "aws-ssm-document-language-service": "^1.0.0",
        "bytes": "^3.1.2",
        "cross-fetch": "^4.0.0",
        "cross-spawn": "^7.0.5",
        "diff": "^5.1.0",
        "fast-json-patch": "^3.1.1",
        "glob": "^10.3.10",
        "got": "^11.8.5",
        "highlight.js": "^11.9.0",
        "i18n-ts": "^1.0.5",
        "immutable": "^4.3.0",
        "jose": "5.4.1",
        "js-yaml": "^4.1.0",
        "jsonc-parser": "^3.2.0",
        "lodash": "^4.17.21",
        "markdown-it": "^13.0.2",
        "mime-types": "^2.1.32",
        "node-fetch": "^2.7.0",
        "portfinder": "^1.0.32",
        "semver": "^7.5.4",
        "stream-buffers": "^3.0.2",
        "strip-ansi": "^5.2.0",
        "tcp-port-used": "^1.0.1",
        "vscode-languageclient": "^6.1.4",
        "vscode-languageserver": "^6.1.1",
        "vscode-languageserver-protocol": "^3.15.3",
        "vscode-languageserver-textdocument": "^1.0.8",
        "vue": "^3.3.4",
        "web-tree-sitter": "^0.20.8",
        "whatwg-url": "^14.0.0",
        "winston": "^3.11.0",
        "winston-transport": "^4.6.0",
        "xml2js": "^0.6.1",
        "yaml-cfn": "^0.3.2"
    },
    "overrides": {
        "webfont": {
            "xml2js": "0.5.0"
        }
    }
}<|MERGE_RESOLUTION|>--- conflicted
+++ resolved
@@ -34,3515 +34,12 @@
         "./notifications": "./dist/src/notifications/index.js"
     },
     "contributes": {
-<<<<<<< HEAD
-        "configuration": {
-            "type": "object",
-            "title": "%AWS.productName%",
-            "cloud9": {
-                "cn": {
-                    "title": "%AWS.productName.cn%"
-                }
-            },
-            "properties": {
-                "aws.profile": {
-                    "type": "string",
-                    "deprecationMessage": "The current profile is now stored internally by the Toolkit.",
-                    "description": "%AWS.configuration.profileDescription%"
-                },
-                "aws.ecs.openTerminalCommand": {
-                    "type": "string",
-                    "default": "/bin/sh",
-                    "markdownDescription": "%AWS.configuration.description.ecs.openTerminalCommand%"
-                },
-                "aws.iot.maxItemsPerPage": {
-                    "type": "number",
-                    "default": 100,
-                    "minimum": 1,
-                    "maximum": 250,
-                    "markdownDescription": "%AWS.configuration.description.iot.maxItemsPerPage%"
-                },
-                "aws.s3.maxItemsPerPage": {
-                    "type": "number",
-                    "default": 300,
-                    "minimum": 3,
-                    "maximum": 1000,
-                    "markdownDescription": "%AWS.configuration.description.s3.maxItemsPerPage%"
-                },
-                "aws.samcli.location": {
-                    "type": "string",
-                    "scope": "machine",
-                    "default": "",
-                    "markdownDescription": "%AWS.configuration.description.samcli.location%"
-                },
-                "aws.samcli.lambdaTimeout": {
-                    "type": "number",
-                    "default": 90000,
-                    "markdownDescription": "%AWS.configuration.description.samcli.lambdaTimeout%"
-                },
-                "aws.samcli.legacyDeploy": {
-                    "type": "boolean",
-                    "default": false,
-                    "markdownDescription": "%AWS.configuration.description.samcli.legacyDeploy%"
-                },
-                "aws.telemetry": {
-                    "type": "boolean",
-                    "default": true,
-                    "markdownDescription": "%AWS.configuration.description.telemetry%",
-                    "cloud9": {
-                        "cn": {
-                            "markdownDescription": "%AWS.configuration.description.telemetry.cn%"
-                        }
-                    }
-                },
-                "aws.stepfunctions.asl.format.enable": {
-                    "type": "boolean",
-                    "scope": "window",
-                    "default": true,
-                    "description": "%AWS.stepFunctions.asl.format.enable.desc%"
-                },
-                "aws.stepfunctions.asl.maxItemsComputed": {
-                    "type": "number",
-                    "default": 5000,
-                    "description": "%AWS.stepFunctions.asl.maxItemsComputed.desc%"
-                },
-                "aws.ssmDocument.ssm.maxItemsComputed": {
-                    "type": "number",
-                    "default": 5000,
-                    "description": "%AWS.ssmDocument.ssm.maxItemsComputed.desc%"
-                },
-                "aws.cwl.limit": {
-                    "type": "number",
-                    "default": 10000,
-                    "description": "%AWS.cwl.limit.desc%",
-                    "maximum": 10000
-                },
-                "aws.samcli.manuallySelectedBuckets": {
-                    "type": "object",
-                    "description": "%AWS.samcli.deploy.bucket.recentlyUsed%",
-                    "default": []
-                },
-                "aws.samcli.enableCodeLenses": {
-                    "type": "boolean",
-                    "description": "%AWS.configuration.enableCodeLenses%",
-                    "default": false
-                },
-                "aws.suppressPrompts": {
-                    "type": "object",
-                    "description": "%AWS.configuration.description.suppressPrompts%",
-                    "default": {},
-                    "properties": {
-                        "apprunnerNotifyPricing": {
-                            "type": "boolean",
-                            "default": false
-                        },
-                        "apprunnerNotifyPause": {
-                            "type": "boolean",
-                            "default": false
-                        },
-                        "ecsRunCommand": {
-                            "type": "boolean",
-                            "default": false
-                        },
-                        "ecsRunCommandEnable": {
-                            "type": "boolean",
-                            "default": false
-                        },
-                        "ecsRunCommandDisable": {
-                            "type": "boolean",
-                            "default": false
-                        },
-                        "regionAddAutomatically": {
-                            "type": "boolean",
-                            "default": false
-                        },
-                        "yamlExtPrompt": {
-                            "type": "boolean",
-                            "default": false
-                        },
-                        "fileViewerEdit": {
-                            "type": "boolean",
-                            "default": false
-                        },
-                        "createCredentialsProfile": {
-                            "type": "boolean",
-                            "default": false
-                        },
-                        "samcliConfirmDevStack": {
-                            "type": "boolean",
-                            "default": false
-                        },
-                        "remoteConnected": {
-                            "type": "boolean",
-                            "default": false
-                        },
-                        "codeCatalystConnectionExpired": {
-                            "type": "boolean",
-                            "default": false
-                        },
-                        "ssoCacheError": {
-                            "type": "boolean",
-                            "default": false
-                        }
-                    },
-                    "additionalProperties": false
-                },
-                "aws.experiments": {
-                    "type": "object",
-                    "markdownDescription": "%AWS.configuration.description.experiments%",
-                    "default": {
-                        "jsonResourceModification": false
-                    },
-                    "properties": {
-                        "jsonResourceModification": {
-                            "type": "boolean",
-                            "default": false
-                        }
-                    },
-                    "additionalProperties": false
-                },
-                "aws.resources.enabledResources": {
-                    "type": "array",
-                    "description": "%AWS.configuration.description.resources.enabledResources%",
-                    "items": {
-                        "type": "string"
-                    }
-                },
-                "aws.lambda.recentlyUploaded": {
-                    "type": "object",
-                    "description": "%AWS.configuration.description.lambda.recentlyUploaded%",
-                    "default": []
-                },
-                "aws.accessAnalyzer.policyChecks.checkNoNewAccessFilePath": {
-                    "type": "string",
-                    "default": "",
-                    "description": "File path or S3 path to a text document for CheckNoNewAccess custom check.",
-                    "scope": "window"
-                },
-                "aws.accessAnalyzer.policyChecks.checkAccessNotGrantedFilePath": {
-                    "type": "string",
-                    "default": "",
-                    "description": "File path or S3 path to a text document for CheckAccessNotGranted custom check.",
-                    "scope": "window"
-                },
-                "aws.accessAnalyzer.policyChecks.cloudFormationParameterFilePath": {
-                    "type": "string",
-                    "default": "",
-                    "description": "A JSON formatted file that specifies template parameter values, a stack policy, and tags. Only parameters are used from this file.",
-                    "scope": "machine-overridable"
-                },
-                "amazonQ.telemetry": {
-                    "type": "boolean",
-                    "default": true,
-                    "markdownDescription": "%AWS.configuration.description.amazonq.telemetry%"
-                },
-                "amazonQ.suppressPrompts": {
-                    "type": "object",
-                    "description": "%AWS.configuration.description.suppressPrompts%",
-                    "default": {},
-                    "properties": {
-                        "createCredentialsProfile": {
-                            "type": "boolean",
-                            "default": false
-                        },
-                        "codeWhispererNewWelcomeMessage": {
-                            "type": "boolean",
-                            "default": false
-                        },
-                        "codeWhispererConnectionExpired": {
-                            "type": "boolean",
-                            "default": false
-                        },
-                        "amazonQWelcomePage": {
-                            "type": "boolean",
-                            "default": false
-                        },
-                        "amazonQSessionConfigurationMessage": {
-                            "type": "boolean",
-                            "default": false
-                        },
-                        "ssoCacheError": {
-                            "type": "boolean",
-                            "default": false
-                        }
-                    },
-                    "additionalProperties": false
-                },
-                "amazonQ.showInlineCodeSuggestionsWithCodeReferences": {
-                    "type": "boolean",
-                    "markdownDescription": "%AWS.configuration.description.amazonq%",
-                    "default": true
-                },
-                "amazonQ.importRecommendationForInlineCodeSuggestions": {
-                    "type": "boolean",
-                    "description": "%AWS.configuration.description.amazonq.importRecommendation%",
-                    "default": true
-                },
-                "amazonQ.shareContentWithAWS": {
-                    "type": "boolean",
-                    "markdownDescription": "%AWS.configuration.description.amazonq.shareContentWithAWS%",
-                    "default": true,
-                    "scope": "application"
-                },
-                "amazonQ.workspaceIndex": {
-                    "type": "boolean",
-                    "markdownDescription": "%AWS.configuration.description.amazonq.workspaceIndex%",
-                    "default": false,
-                    "scope": "application"
-                },
-                "amazonQ.workspaceIndexWorkerThreads": {
-                    "type": "number",
-                    "markdownDescription": "%AWS.configuration.description.amazonq.workspaceIndexWorkerThreads%",
-                    "default": 0,
-                    "scope": "application"
-                },
-                "amazonQ.workspaceIndexUseGPU": {
-                    "type": "boolean",
-                    "markdownDescription": "%AWS.configuration.description.amazonq.workspaceIndexUseGPU%",
-                    "default": false,
-                    "scope": "application"
-                },
-                "amazonQ.workspaceIndexMaxSize": {
-                    "type": "number",
-                    "markdownDescription": "%AWS.configuration.description.amazonq.workspaceIndexMaxSize%",
-                    "default": 250,
-                    "scope": "application"
-                }
-            }
-        },
-        "debuggers": [
-            {
-                "type": "aws-sam",
-                "when": "isCloud9 || !aws.isWebExtHost",
-                "label": "%AWS.configuration.description.awssam.debug.label%",
-                "configurationAttributes": {
-                    "direct-invoke": {
-                        "$schema": "http://json-schema.org/draft-07/schema#",
-                        "title": "AwsSamDebuggerConfiguration",
-                        "additionalProperties": false,
-                        "properties": {
-                            "aws": {
-                                "title": "AWS Connection",
-                                "description": "%AWS.configuration.description.awssam.debug.aws%",
-                                "properties": {
-                                    "credentials": {
-                                        "description": "%AWS.configuration.description.awssam.debug.credentials%",
-                                        "type": "string",
-                                        "cloud9": {
-                                            "cn": {
-                                                "description": "%AWS.configuration.description.awssam.debug.credentials.cn%"
-                                            }
-                                        }
-                                    },
-                                    "region": {
-                                        "description": "%AWS.configuration.description.awssam.debug.region%",
-                                        "type": "string"
-                                    }
-                                },
-                                "additionalProperties": false,
-                                "type": "object"
-                            },
-                            "invokeTarget": {
-                                "oneOf": [
-                                    {
-                                        "title": "Template Target Properties",
-                                        "description": "%AWS.configuration.description.awssam.debug.invokeTarget%",
-                                        "properties": {
-                                            "templatePath": {
-                                                "description": "%AWS.configuration.description.awssam.debug.templatePath%",
-                                                "type": "string"
-                                            },
-                                            "logicalId": {
-                                                "description": "%AWS.configuration.description.awssam.debug.logicalId%",
-                                                "type": "string"
-                                            },
-                                            "target": {
-                                                "description": "%AWS.configuration.description.awssam.debug.target%",
-                                                "type": "string",
-                                                "enum": [
-                                                    "template"
-                                                ]
-                                            }
-                                        },
-                                        "additionalProperties": false,
-                                        "required": [
-                                            "templatePath",
-                                            "logicalId",
-                                            "target"
-                                        ],
-                                        "type": "object"
-                                    },
-                                    {
-                                        "title": "Code Target Properties",
-                                        "description": "%AWS.configuration.description.awssam.debug.invokeTarget%",
-                                        "properties": {
-                                            "lambdaHandler": {
-                                                "description": "%AWS.configuration.description.awssam.debug.lambdaHandler%",
-                                                "type": "string"
-                                            },
-                                            "projectRoot": {
-                                                "description": "%AWS.configuration.description.awssam.debug.projectRoot%",
-                                                "type": "string"
-                                            },
-                                            "target": {
-                                                "description": "%AWS.configuration.description.awssam.debug.target%",
-                                                "type": "string",
-                                                "enum": [
-                                                    "code"
-                                                ]
-                                            },
-                                            "architecture": {
-                                                "description": "%AWS.configuration.description.awssam.debug.architecture%",
-                                                "type": "string",
-                                                "enum": [
-                                                    "x86_64",
-                                                    "arm64"
-                                                ]
-                                            }
-                                        },
-                                        "additionalProperties": false,
-                                        "required": [
-                                            "lambdaHandler",
-                                            "projectRoot",
-                                            "target"
-                                        ],
-                                        "type": "object"
-                                    },
-                                    {
-                                        "title": "API Target Properties",
-                                        "description": "%AWS.configuration.description.awssam.debug.invokeTarget%",
-                                        "properties": {
-                                            "templatePath": {
-                                                "description": "%AWS.configuration.description.awssam.debug.templatePath%",
-                                                "type": "string"
-                                            },
-                                            "logicalId": {
-                                                "description": "%AWS.configuration.description.awssam.debug.logicalId%",
-                                                "type": "string"
-                                            },
-                                            "target": {
-                                                "description": "%AWS.configuration.description.awssam.debug.target%",
-                                                "type": "string",
-                                                "enum": [
-                                                    "api"
-                                                ]
-                                            }
-                                        },
-                                        "additionalProperties": false,
-                                        "required": [
-                                            "templatePath",
-                                            "logicalId",
-                                            "target"
-                                        ],
-                                        "type": "object"
-                                    }
-                                ]
-                            },
-                            "lambda": {
-                                "title": "Lambda Properties",
-                                "description": "%AWS.configuration.description.awssam.debug.lambda%",
-                                "properties": {
-                                    "environmentVariables": {
-                                        "description": "%AWS.configuration.description.awssam.debug.envvars%",
-                                        "additionalProperties": {
-                                            "type": [
-                                                "string"
-                                            ]
-                                        },
-                                        "type": "object"
-                                    },
-                                    "payload": {
-                                        "description": "%AWS.configuration.description.awssam.debug.event%",
-                                        "properties": {
-                                            "json": {
-                                                "description": "%AWS.configuration.description.awssam.debug.event.json%",
-                                                "type": "object"
-                                            },
-                                            "path": {
-                                                "description": "%AWS.configuration.description.awssam.debug.event.path%",
-                                                "type": "string"
-                                            }
-                                        },
-                                        "additionalProperties": false,
-                                        "type": "object"
-                                    },
-                                    "memoryMb": {
-                                        "description": "%AWS.configuration.description.awssam.debug.memoryMb%",
-                                        "type": "number"
-                                    },
-                                    "runtime": {
-                                        "description": "%AWS.configuration.description.awssam.debug.runtime%",
-                                        "type": "string"
-                                    },
-                                    "timeoutSec": {
-                                        "description": "%AWS.configuration.description.awssam.debug.timeout%",
-                                        "type": "number"
-                                    },
-                                    "pathMappings": {
-                                        "type:": "array",
-                                        "items": {
-                                            "title": "Path Mapping",
-                                            "type": "object",
-                                            "properties": {
-                                                "localRoot": {
-                                                    "type": "string"
-                                                },
-                                                "remoteRoot": {
-                                                    "type": "string"
-                                                }
-                                            },
-                                            "additionalProperties": false,
-                                            "required": [
-                                                "localRoot",
-                                                "remoteRoot"
-                                            ]
-                                        }
-                                    }
-                                },
-                                "additionalProperties": false,
-                                "type": "object"
-                            },
-                            "sam": {
-                                "title": "SAM CLI Properties",
-                                "description": "%AWS.configuration.description.awssam.debug.sam%",
-                                "properties": {
-                                    "buildArguments": {
-                                        "description": "%AWS.configuration.description.awssam.debug.buildArguments%",
-                                        "type": "array",
-                                        "items": {
-                                            "type": "string"
-                                        }
-                                    },
-                                    "buildDir": {
-                                        "description": "%AWS.configuration.description.awssam.debug.buildDir%",
-                                        "type": "string"
-                                    },
-                                    "containerBuild": {
-                                        "description": "%AWS.configuration.description.awssam.debug.containerBuild%",
-                                        "type": "boolean"
-                                    },
-                                    "dockerNetwork": {
-                                        "description": "%AWS.configuration.description.awssam.debug.dockerNetwork%",
-                                        "type": "string"
-                                    },
-                                    "localArguments": {
-                                        "description": "%AWS.configuration.description.awssam.debug.localArguments%",
-                                        "type": "array",
-                                        "items": {
-                                            "type": "string"
-                                        }
-                                    },
-                                    "skipNewImageCheck": {
-                                        "description": "%AWS.configuration.description.awssam.debug.skipNewImageCheck%",
-                                        "type": "boolean"
-                                    },
-                                    "template": {
-                                        "description": "%AWS.configuration.description.awssam.debug.template%",
-                                        "properties": {
-                                            "parameters": {
-                                                "description": "%AWS.configuration.description.awssam.debug.templateParameters%",
-                                                "additionalProperties": {
-                                                    "type": [
-                                                        "string",
-                                                        "number"
-                                                    ]
-                                                },
-                                                "type": "object"
-                                            }
-                                        },
-                                        "type": "object",
-                                        "additionalProperties": false
-                                    }
-                                },
-                                "additionalProperties": false,
-                                "type": "object"
-                            },
-                            "api": {
-                                "title": "API Gateway Properties",
-                                "description": "%AWS.configuration.description.awssam.debug.api%",
-                                "properties": {
-                                    "path": {
-                                        "description": "%AWS.configuration.description.awssam.debug.api.path%",
-                                        "type": "string"
-                                    },
-                                    "httpMethod": {
-                                        "description": "%AWS.configuration.description.awssam.debug.api.httpMethod%",
-                                        "type": "string",
-                                        "enum": [
-                                            "delete",
-                                            "get",
-                                            "head",
-                                            "options",
-                                            "patch",
-                                            "post",
-                                            "put"
-                                        ]
-                                    },
-                                    "payload": {
-                                        "description": "%AWS.configuration.description.awssam.debug.event%",
-                                        "properties": {
-                                            "json": {
-                                                "description": "%AWS.configuration.description.awssam.debug.event.json%",
-                                                "type": "object"
-                                            },
-                                            "path": {
-                                                "description": "%AWS.configuration.description.awssam.debug.event.path%",
-                                                "type": "string"
-                                            }
-                                        },
-                                        "additionalProperties": false,
-                                        "type": "object"
-                                    },
-                                    "headers": {
-                                        "description": "%AWS.configuration.description.awssam.debug.api.headers%",
-                                        "type": "object",
-                                        "additionalProperties": {
-                                            "type": "string"
-                                        }
-                                    },
-                                    "querystring": {
-                                        "description": "%AWS.configuration.description.awssam.debug.api.queryString%",
-                                        "type": "string"
-                                    },
-                                    "stageVariables": {
-                                        "description": "%AWS.configuration.description.awssam.debug.api.stageVariables%",
-                                        "type": "object",
-                                        "additionalProperties": {
-                                            "type": "string"
-                                        }
-                                    },
-                                    "clientCertificateId": {
-                                        "description": "%AWS.configuration.description.awssam.debug.api.clientCertId%",
-                                        "type": "string"
-                                    }
-                                },
-                                "additionalProperties": false,
-                                "required": [
-                                    "path",
-                                    "httpMethod"
-                                ],
-                                "type": "object"
-                            }
-                        },
-                        "required": [
-                            "invokeTarget"
-                        ],
-                        "type": "object"
-                    }
-                },
-                "configurationSnippets": [
-                    {
-                        "label": "%AWS.configuration.description.awssam.debug.snippets.lambdaCode.label%",
-                        "description": "%AWS.configuration.description.awssam.debug.snippets.lambdaCode.description%",
-                        "body": {
-                            "type": "aws-sam",
-                            "request": "direct-invoke",
-                            "name": "${3:Invoke Lambda}",
-                            "invokeTarget": {
-                                "target": "code",
-                                "lambdaHandler": "${1:Function Handler}",
-                                "projectRoot": "^\"\\${workspaceFolder}\""
-                            },
-                            "lambda": {
-                                "runtime": "${2:Lambda Runtime}",
-                                "payload": {
-                                    "json": {}
-                                }
-                            }
-                        },
-                        "cloud9": {
-                            "cn": {
-                                "label": "%AWS.configuration.description.awssam.debug.snippets.lambdaCode.label.cn%",
-                                "description": "%AWS.configuration.description.awssam.debug.snippets.lambdaCode.description.cn%"
-                            }
-                        }
-                    },
-                    {
-                        "label": "%AWS.configuration.description.awssam.debug.snippets.lambdaTemplate.label%",
-                        "description": "%AWS.configuration.description.awssam.debug.snippets.lambdaTemplate.description%",
-                        "body": {
-                            "type": "aws-sam",
-                            "request": "direct-invoke",
-                            "name": "${3:Invoke Lambda}",
-                            "invokeTarget": {
-                                "target": "template",
-                                "templatePath": "${1:Template Location}",
-                                "logicalId": "${2:Function Logical ID}"
-                            },
-                            "lambda": {
-                                "payload": {
-                                    "json": {}
-                                }
-                            }
-                        },
-                        "cloud9": {
-                            "cn": {
-                                "label": "%AWS.configuration.description.awssam.debug.snippets.lambdaTemplate.label.cn%",
-                                "description": "%AWS.configuration.description.awssam.debug.snippets.lambdaTemplate.description.cn%"
-                            }
-                        }
-                    },
-                    {
-                        "label": "%AWS.configuration.description.awssam.debug.snippets.api.label%",
-                        "description": "%AWS.configuration.description.awssam.debug.snippets.api.description%",
-                        "body": {
-                            "type": "aws-sam",
-                            "request": "direct-invoke",
-                            "name": "${5:Invoke Lambda with API Gateway}",
-                            "invokeTarget": {
-                                "target": "api",
-                                "templatePath": "${1:Template Location}",
-                                "logicalId": "${2:Function Logical ID}"
-                            },
-                            "api": {
-                                "path": "${3:Path}",
-                                "httpMethod": "${4:Method}",
-                                "payload": {
-                                    "json": {}
-                                }
-                            }
-                        },
-                        "cloud9": {
-                            "cn": {
-                                "label": "%AWS.configuration.description.awssam.debug.snippets.api.label.cn%",
-                                "description": "%AWS.configuration.description.awssam.debug.snippets.api.description.cn%"
-                            }
-                        }
-                    }
-                ]
-            }
-        ],
-        "viewsContainers": {
-            "activitybar": [
-                {
-                    "id": "aws-explorer",
-                    "title": "%AWS.title%",
-                    "icon": "resources/aws-logo.svg",
-                    "cloud9": {
-                        "cn": {
-                            "title": "%AWS.title.cn%",
-                            "icon": "resources/aws-cn-logo.svg"
-                        }
-                    }
-                }
-            ]
-        },
-        "views": {
-            "aws-explorer": [
-                {
-                    "id": "aws.amazonq.codewhisperer",
-                    "name": "%AWS.amazonq.codewhisperer.title%",
-                    "when": "!isCloud9 && !aws.isSageMaker && !aws.toolkit.amazonq.dismissed && !aws.explorer.showAuthView"
-                },
-                {
-                    "id": "aws.explorer",
-                    "name": "%AWS.lambda.explorerTitle%",
-                    "when": "(isCloud9 || !aws.isWebExtHost) && !aws.explorer.showAuthView"
-                },
-                {
-                    "id": "aws.cdk",
-                    "name": "%AWS.cdk.explorerTitle%",
-                    "when": "!aws.explorer.showAuthView"
-                },
-                {
-                    "id": "aws.codecatalyst",
-                    "name": "%AWS.codecatalyst.explorerTitle%",
-                    "when": "(!isCloud9 && !aws.isSageMaker || isCloud9CodeCatalyst) && !aws.explorer.showAuthView"
-                },
-                {
-                    "type": "webview",
-                    "id": "aws.toolkit.AmazonCommonAuth",
-                    "name": "%AWS.amazonq.login%",
-                    "when": "!isCloud9 && !aws.isSageMaker && aws.explorer.showAuthView"
-                }
-            ]
-        },
-        "submenus": [
-            {
-                "id": "aws.toolkit.auth",
-                "label": "%AWS.submenu.auth.title%",
-                "icon": "$(ellipsis)",
-                "when": "isCloud9 || !aws.isWebExtHost"
-            },
-            {
-                "id": "aws.codecatalyst.submenu",
-                "label": "%AWS.codecatalyst.submenu.title%",
-                "icon": "$(ellipsis)",
-                "when": "isCloud9 || !aws.isWebExtHost"
-            },
-            {
-                "label": "%AWS.generic.feedback%",
-                "id": "aws.toolkit.submenu.feedback"
-            },
-            {
-                "label": "%AWS.generic.help%",
-                "id": "aws.toolkit.submenu.help"
-            }
-        ],
-        "menus": {
-            "commandPalette": [
-                {
-                    "command": "aws.apig.copyUrl",
-                    "when": "false"
-                },
-                {
-                    "command": "aws.apig.invokeRemoteRestApi",
-                    "when": "false"
-                },
-                {
-                    "command": "aws.deleteCloudFormation",
-                    "when": "false"
-                },
-                {
-                    "command": "aws.downloadStateMachineDefinition",
-                    "when": "false"
-                },
-                {
-                    "command": "aws.ecr.createRepository",
-                    "when": "false"
-                },
-                {
-                    "command": "aws.executeStateMachine",
-                    "when": "false"
-                },
-                {
-                    "command": "aws.copyArn",
-                    "when": "false"
-                },
-                {
-                    "command": "aws.copyName",
-                    "when": "false"
-                },
-                {
-                    "command": "aws.listCommands",
-                    "when": "false"
-                },
-                {
-                    "command": "aws.codecatalyst.listCommands",
-                    "when": "false"
-                },
-                {
-                    "command": "aws.codecatalyst.manageConnections",
-                    "when": "false"
-                },
-                {
-                    "command": "aws.codecatalyst.openDevEnv",
-                    "when": "!isCloud9"
-                },
-                {
-                    "command": "aws.codecatalyst.createDevEnv",
-                    "when": "!isCloud9"
-                },
-                {
-                    "command": "aws.downloadSchemaItemCode",
-                    "when": "false"
-                },
-                {
-                    "command": "aws.deleteLambda",
-                    "when": "false"
-                },
-                {
-                    "command": "aws.downloadLambda",
-                    "when": "false"
-                },
-                {
-                    "command": "aws.invokeLambda",
-                    "when": "false"
-                },
-                {
-                    "command": "aws.copyLambdaUrl",
-                    "when": "false"
-                },
-                {
-                    "command": "aws.viewSchemaItem",
-                    "when": "false"
-                },
-                {
-                    "command": "aws.searchSchema",
-                    "when": "false"
-                },
-                {
-                    "command": "aws.searchSchemaPerRegistry",
-                    "when": "false"
-                },
-                {
-                    "command": "aws.refreshAwsExplorer",
-                    "when": "false"
-                },
-                {
-                    "command": "aws.cdk.refresh",
-                    "when": "false"
-                },
-                {
-                    "command": "aws.cdk.viewDocs",
-                    "when": "false"
-                },
-                {
-                    "command": "aws.ssmDocument.openLocalDocument",
-                    "when": "false"
-                },
-                {
-                    "command": "aws.ssmDocument.openLocalDocumentJson",
-                    "when": "false"
-                },
-                {
-                    "command": "aws.ssmDocument.openLocalDocumentYaml",
-                    "when": "false"
-                },
-                {
-                    "command": "aws.ssmDocument.deleteDocument",
-                    "when": "false"
-                },
-                {
-                    "command": "aws.ssmDocument.updateDocumentVersion",
-                    "when": "false"
-                },
-                {
-                    "command": "aws.copyLogResource",
-                    "when": "resourceScheme == aws-cwl"
-                },
-                {
-                    "command": "aws.saveCurrentLogDataContent",
-                    "when": "resourceScheme == aws-cwl"
-                },
-                {
-                    "command": "aws.s3.editFile",
-                    "when": "resourceScheme == s3-readonly"
-                },
-                {
-                    "command": "aws.cwl.viewLogStream",
-                    "when": "false"
-                },
-                {
-                    "command": "aws.cwl.changeFilterPattern",
-                    "when": "false"
-                },
-                {
-                    "command": "aws.cwl.changeTimeFilter",
-                    "when": "false"
-                },
-                {
-                    "command": "aws.ecr.deleteRepository",
-                    "when": "false"
-                },
-                {
-                    "command": "aws.ecr.copyTagUri",
-                    "when": "false"
-                },
-                {
-                    "command": "aws.ecr.copyRepositoryUri",
-                    "when": "false"
-                },
-                {
-                    "command": "aws.ecr.deleteTag",
-                    "when": "false"
-                },
-                {
-                    "command": "aws.iot.createThing",
-                    "when": "false"
-                },
-                {
-                    "command": "aws.iot.deleteThing",
-                    "when": "false"
-                },
-                {
-                    "command": "aws.iot.createCert",
-                    "when": "false"
-                },
-                {
-                    "command": "aws.iot.deleteCert",
-                    "when": "false"
-                },
-                {
-                    "command": "aws.iot.attachCert",
-                    "when": "false"
-                },
-                {
-                    "command": "aws.iot.attachPolicy",
-                    "when": "false"
-                },
-                {
-                    "command": "aws.iot.activateCert",
-                    "when": "false"
-                },
-                {
-                    "command": "aws.iot.deactivateCert",
-                    "when": "false"
-                },
-                {
-                    "command": "aws.iot.revokeCert",
-                    "when": "false"
-                },
-                {
-                    "command": "aws.iot.createPolicy",
-                    "when": "false"
-                },
-                {
-                    "command": "aws.iot.deletePolicy",
-                    "when": "false"
-                },
-                {
-                    "command": "aws.iot.createPolicyVersion",
-                    "when": "false"
-                },
-                {
-                    "command": "aws.iot.deletePolicyVersion",
-                    "when": "false"
-                },
-                {
-                    "command": "aws.iot.detachCert",
-                    "when": "false"
-                },
-                {
-                    "command": "aws.iot.detachPolicy",
-                    "when": "false"
-                },
-                {
-                    "command": "aws.iot.viewPolicyVersion",
-                    "when": "false"
-                },
-                {
-                    "command": "aws.iot.setDefaultPolicy",
-                    "when": "false"
-                },
-                {
-                    "command": "aws.iot.copyEndpoint",
-                    "when": "false"
-                },
-                {
-                    "command": "aws.deploySamApplication",
-                    "when": "config.aws.samcli.legacyDeploy"
-                },
-                {
-                    "command": "aws.redshift.editConnection",
-                    "when": "false"
-                },
-                {
-                    "command": "aws.redshift.deleteConnection",
-                    "when": "false"
-                },
-                {
-                    "command": "aws.samcli.sync",
-                    "when": "!config.aws.samcli.legacyDeploy"
-                },
-                {
-                    "command": "aws.s3.copyPath",
-                    "when": "false"
-                },
-                {
-                    "command": "aws.s3.createBucket",
-                    "when": "false"
-                },
-                {
-                    "command": "aws.s3.createFolder",
-                    "when": "false"
-                },
-                {
-                    "command": "aws.s3.deleteBucket",
-                    "when": "false"
-                },
-                {
-                    "command": "aws.s3.deleteFile",
-                    "when": "false"
-                },
-                {
-                    "command": "aws.s3.downloadFileAs",
-                    "when": "false"
-                },
-                {
-                    "command": "aws.s3.openFile",
-                    "when": "false"
-                },
-                {
-                    "command": "aws.s3.editFile",
-                    "when": "false"
-                },
-                {
-                    "command": "aws.s3.uploadFileToParent",
-                    "when": "false"
-                },
-                {
-                    "command": "aws.apprunner.startDeployment",
-                    "when": "false"
-                },
-                {
-                    "command": "aws.apprunner.createService",
-                    "when": "false"
-                },
-                {
-                    "command": "aws.apprunner.pauseService",
-                    "when": "false"
-                },
-                {
-                    "command": "aws.apprunner.resumeService",
-                    "when": "false"
-                },
-                {
-                    "command": "aws.apprunner.copyServiceUrl",
-                    "when": "false"
-                },
-                {
-                    "command": "aws.apprunner.open",
-                    "when": "false"
-                },
-                {
-                    "command": "aws.apprunner.deleteService",
-                    "when": "false"
-                },
-                {
-                    "command": "aws.apprunner.createServiceFromEcr",
-                    "when": "false"
-                },
-                {
-                    "command": "aws.resources.copyIdentifier",
-                    "when": "false"
-                },
-                {
-                    "command": "aws.resources.openResourcePreview",
-                    "when": "false"
-                },
-                {
-                    "command": "aws.resources.createResource",
-                    "when": "false"
-                },
-                {
-                    "command": "aws.resources.deleteResource",
-                    "when": "false"
-                },
-                {
-                    "command": "aws.resources.updateResource",
-                    "when": "false"
-                },
-                {
-                    "command": "aws.resources.updateResourceInline",
-                    "when": "false"
-                },
-                {
-                    "command": "aws.resources.saveResource",
-                    "when": "false"
-                },
-                {
-                    "command": "aws.resources.closeResource",
-                    "when": "false"
-                },
-                {
-                    "command": "aws.resources.viewDocs",
-                    "when": "false"
-                },
-                {
-                    "command": "aws.ecs.runCommandInContainer",
-                    "when": "false"
-                },
-                {
-                    "command": "aws.ecs.openTaskInTerminal",
-                    "when": "false"
-                },
-                {
-                    "command": "aws.ecs.enableEcsExec",
-                    "when": "false"
-                },
-                {
-                    "command": "aws.ecs.disableEcsExec",
-                    "when": "false"
-                },
-                {
-                    "command": "aws.ecs.viewDocumentation",
-                    "when": "false"
-                },
-                {
-                    "command": "aws.renderStateMachineGraph",
-                    "when": "false"
-                },
-                {
-                    "command": "aws.toolkit.auth.addConnection",
-                    "when": "false"
-                },
-                {
-                    "command": "aws.toolkit.auth.switchConnections",
-                    "when": "false"
-                },
-                {
-                    "command": "aws.toolkit.auth.help",
-                    "when": "false"
-                },
-                {
-                    "command": "aws.toolkit.auth.manageConnections"
-                },
-                {
-                    "command": "aws.ec2.openRemoteConnection",
-                    "when": "aws.isDevMode"
-                },
-                {
-                    "command": "aws.ec2.openTerminal",
-                    "when": "aws.isDevMode"
-                },
-                {
-                    "command": "aws.ec2.linkToLaunch",
-                    "when": "aws.isDevMode"
-                },
-                {
-                    "command": "aws.ec2.startInstance",
-                    "when": "aws.isDevMode"
-                },
-                {
-                    "command": "aws.ec2.stopInstance",
-                    "when": "aws.isDevMode"
-                },
-                {
-                    "command": "aws.ec2.rebootInstance",
-                    "when": "aws.isDevMode"
-                },
-                {
-                    "command": "aws.dev.openMenu",
-                    "when": "aws.isDevMode || isCloud9"
-                },
-                {
-                    "command": "aws.openInApplicationComposer",
-                    "when": "false"
-                },
-                {
-                    "command": "aws.toolkit.amazonq.learnMore",
-                    "when": "false"
-                },
-                {
-                    "command": "aws.toolkit.amazonq.extensionpage",
-                    "when": "false"
-                },
-                {
-                    "command": "aws.newThreatComposerFile",
-                    "when": "false"
-                }
-            ],
-            "editor/title": [
-                {
-                    "command": "aws.previewStateMachine",
-                    "when": "editorLangId == asl || editorLangId == asl-yaml",
-                    "group": "navigation"
-                },
-                {
-                    "command": "aws.saveCurrentLogDataContent",
-                    "when": "resourceScheme == aws-cwl",
-                    "group": "navigation"
-                },
-                {
-                    "command": "aws.cwl.changeFilterPattern",
-                    "when": "resourceScheme == aws-cwl",
-                    "group": "navigation"
-                },
-                {
-                    "command": "aws.cwl.changeTimeFilter",
-                    "when": "resourceScheme == aws-cwl",
-                    "group": "navigation"
-                },
-                {
-                    "command": "aws.s3.editFile",
-                    "when": "resourceScheme == s3-readonly",
-                    "group": "navigation"
-                },
-                {
-                    "command": "aws.ssmDocument.publishDocument",
-                    "when": "editorLangId =~ /^(ssm-yaml|ssm-json)$/",
-                    "group": "navigation"
-                },
-                {
-                    "command": "aws.resources.updateResourceInline",
-                    "when": "resourceScheme == awsResource && !isCloud9 && config.aws.experiments.jsonResourceModification",
-                    "group": "navigation"
-                },
-                {
-                    "command": "aws.resources.closeResource",
-                    "when": "resourcePath =~ /^.+(awsResource.json)$/",
-                    "group": "navigation"
-                },
-                {
-                    "command": "aws.resources.saveResource",
-                    "when": "resourcePath =~ /^.+(awsResource.json)$/",
-                    "group": "navigation"
-                },
-                {
-                    "command": "aws.openInApplicationComposer",
-                    "when": "(editorLangId == json && !(resourceFilename =~ /^.*\\.tc\\.json$/)) || editorLangId == yaml || resourceFilename =~ /^.*\\.(template)$/",
-                    "group": "navigation"
-                }
-            ],
-            "editor/title/context": [
-                {
-                    "command": "aws.copyLogResource",
-                    "when": "resourceScheme == aws-cwl",
-                    "group": "1_cutcopypaste@1"
-                }
-            ],
-            "view/title": [
-                {
-                    "command": "aws.toolkit.submitFeedback",
-                    "when": "view == aws.explorer && !aws.isWebExtHost",
-                    "group": "navigation@6"
-                },
-                {
-                    "command": "aws.refreshAwsExplorer",
-                    "when": "view == aws.explorer",
-                    "group": "navigation@5"
-                },
-                {
-                    "command": "aws.cdk.refresh",
-                    "when": "view == aws.cdk",
-                    "group": "navigation@1"
-                },
-                {
-                    "command": "aws.toolkit.login",
-                    "when": "view == aws.explorer",
-                    "group": "1_account@1"
-                },
-                {
-                    "command": "aws.showRegion",
-                    "when": "view == aws.explorer",
-                    "group": "1_account@2"
-                },
-                {
-                    "command": "aws.listCommands",
-                    "when": "view == aws.explorer && !isCloud9",
-                    "group": "1_account@3"
-                },
-                {
-                    "command": "aws.lambda.createNewSamApp",
-                    "when": "view == aws.explorer",
-                    "group": "3_lambda@1"
-                },
-                {
-                    "command": "aws.launchConfigForm",
-                    "when": "view == aws.explorer",
-                    "group": "3_lambda@2"
-                },
-                {
-                    "command": "aws.deploySamApplication",
-                    "when": "config.aws.samcli.legacyDeploy && view == aws.explorer",
-                    "group": "3_lambda@3"
-                },
-                {
-                    "command": "aws.samcli.sync",
-                    "when": "!config.aws.samcli.legacyDeploy && view == aws.explorer",
-                    "group": "3_lambda@3"
-                },
-                {
-                    "submenu": "aws.toolkit.submenu.feedback",
-                    "when": "view =~ /^aws\\./ && view != aws.AmazonQChatView && view != aws.amazonq.AmazonCommonAuth",
-                    "group": "y_toolkitMeta@1"
-                },
-                {
-                    "submenu": "aws.toolkit.submenu.help",
-                    "when": "view =~ /^aws\\./ && view != aws.AmazonQChatView && view != aws.amazonq.AmazonCommonAuth",
-                    "group": "y_toolkitMeta@2"
-                },
-                {
-                    "command": "aws.codecatalyst.cloneRepo",
-                    "when": "view == aws.codecatalyst && !isCloud9 && aws.codecatalyst.connected",
-                    "group": "1_codeCatalyst@1"
-                },
-                {
-                    "command": "aws.codecatalyst.createDevEnv",
-                    "when": "view == aws.codecatalyst && !isCloud9 && aws.codecatalyst.connected",
-                    "group": "1_codeCatalyst@1"
-                },
-                {
-                    "command": "aws.codecatalyst.listCommands",
-                    "when": "view == aws.codecatalyst && !isCloud9 && aws.codecatalyst.connected",
-                    "group": "1_codeCatalyst@1"
-                },
-                {
-                    "command": "aws.codecatalyst.openDevEnv",
-                    "when": "view == aws.codecatalyst && !isCloud9 && aws.codecatalyst.connected",
-                    "group": "1_codeCatalyst@1"
-                },
-                {
-                    "command": "aws.codecatalyst.manageConnections",
-                    "when": "view == aws.codecatalyst && !isCloud9 && !aws.codecatalyst.connected",
-                    "group": "2_codeCatalyst@1"
-                },
-                {
-                    "command": "aws.codecatalyst.signout",
-                    "when": "view == aws.codecatalyst && !isCloud9 && aws.codecatalyst.connected",
-                    "group": "2_codeCatalyst@1"
-                }
-            ],
-            "explorer/context": [
-                {
-                    "command": "aws.deploySamApplication",
-                    "when": "config.aws.samcli.legacyDeploy && isFileSystemResource && resourceFilename =~ /^template\\.(json|yml|yaml)$/",
-                    "group": "z_aws@1"
-                },
-                {
-                    "command": "aws.samcli.sync",
-                    "when": "!config.aws.samcli.legacyDeploy && isFileSystemResource && resourceFilename =~ /^(template\\.(json|yml|yaml))|(samconfig\\.toml)$/",
-                    "group": "z_aws@1"
-                },
-                {
-                    "command": "aws.uploadLambda",
-                    "when": "explorerResourceIsFolder || isFileSystemResource && resourceFilename =~ /^template\\.(json|yml|yaml)$/",
-                    "group": "z_aws@3"
-                },
-                {
-                    "command": "aws.openInApplicationComposer",
-                    "when": "isFileSystemResource && !(resourceFilename =~ /^.*\\.tc\\.json$/) && resourceFilename =~ /^.*\\.(json|yml|yaml|template)$/",
-                    "group": "z_aws@1"
-                },
-                {
-                    "command": "aws.stepfunctions.openWithWorkflowStudio",
-                    "when": "isFileSystemResource && resourceFilename =~ /^.*\\.asl\\.(json|yml|yaml)$/",
-                    "group": "z_aws@1"
-                }
-            ],
-            "view/item/context": [
-                {
-                    "command": "aws.apig.invokeRemoteRestApi",
-                    "when": "view == aws.explorer && viewItem =~ /^(awsApiGatewayNode)$/",
-                    "group": "0@1"
-                },
-                {
-                    "command": "aws.ec2.openTerminal",
-                    "group": "0@1",
-                    "when": "viewItem =~ /^(awsEc2(Parent|Running)Node)$/"
-                },
-                {
-                    "command": "aws.ec2.openTerminal",
-                    "group": "inline@1",
-                    "when": "viewItem =~ /^(awsEc2(Parent|Running)Node)$/"
-                },
-                {
-                    "command": "aws.ec2.linkToLaunch",
-                    "group": "0@1",
-                    "when": "viewItem =~ /^(awsEc2ParentNode)$/"
-                },
-                {
-                    "command": "aws.ec2.linkToLaunch",
-                    "group": "inline@1",
-                    "when": "viewItem =~ /^(awsEc2ParentNode)$/"
-                },
-                {
-                    "command": "aws.ec2.openRemoteConnection",
-                    "group": "0@1",
-                    "when": "viewItem =~ /^(awsEc2(Parent|Running)Node)$/"
-                },
-                {
-                    "command": "aws.ec2.openRemoteConnection",
-                    "group": "inline@1",
-                    "when": "viewItem =~ /^(awsEc2(Parent|Running)Node)$/"
-                },
-                {
-                    "command": "aws.ec2.startInstance",
-                    "group": "0@1",
-                    "when": "viewItem == awsEc2StoppedNode"
-                },
-                {
-                    "command": "aws.ec2.startInstance",
-                    "group": "inline@1",
-                    "when": "viewItem == awsEc2StoppedNode"
-                },
-                {
-                    "command": "aws.ec2.stopInstance",
-                    "group": "0@1",
-                    "when": "viewItem == awsEc2RunningNode"
-                },
-                {
-                    "command": "aws.ec2.stopInstance",
-                    "group": "inline@1",
-                    "when": "viewItem == awsEc2RunningNode"
-                },
-                {
-                    "command": "aws.ec2.rebootInstance",
-                    "group": "0@1",
-                    "when": "viewItem == awsEc2RunningNode"
-                },
-                {
-                    "command": "aws.ec2.rebootInstance",
-                    "group": "inline@1",
-                    "when": "viewItem == awsEc2RunningNode"
-                },
-                {
-                    "command": "aws.ecr.createRepository",
-                    "when": "view == aws.explorer && viewItem == awsEcrNode",
-                    "group": "inline@1"
-                },
-                {
-                    "command": "aws.iot.createThing",
-                    "when": "view == aws.explorer && viewItem == awsIotThingsNode",
-                    "group": "inline@1"
-                },
-                {
-                    "command": "aws.iot.createCert",
-                    "when": "view == aws.explorer && viewItem == awsIotCertsNode",
-                    "group": "inline@1"
-                },
-                {
-                    "command": "aws.iot.createPolicy",
-                    "when": "view == aws.explorer && viewItem == awsIotPoliciesNode",
-                    "group": "inline@1"
-                },
-                {
-                    "command": "aws.iot.attachCert",
-                    "when": "view == aws.explorer && viewItem == awsIotThingNode",
-                    "group": "inline@1"
-                },
-                {
-                    "command": "aws.iot.attachPolicy",
-                    "when": "view == aws.explorer && viewItem =~ /^awsIotCertificateNode.(Things|Policies)/",
-                    "group": "inline@1"
-                },
-                {
-                    "command": "aws.redshift.editConnection",
-                    "when": "view == aws.explorer && viewItem == awsRedshiftWarehouseNode",
-                    "group": "0@1"
-                },
-                {
-                    "command": "aws.redshift.deleteConnection",
-                    "when": "view == aws.explorer && viewItem == awsRedshiftWarehouseNode",
-                    "group": "0@2"
-                },
-                {
-                    "command": "aws.s3.openFile",
-                    "when": "view == aws.explorer && viewItem == awsS3FileNode && !isCloud9",
-                    "group": "0@1"
-                },
-                {
-                    "command": "aws.s3.editFile",
-                    "when": "view == aws.explorer && viewItem == awsS3FileNode && !isCloud9",
-                    "group": "inline@1"
-                },
-                {
-                    "command": "aws.s3.downloadFileAs",
-                    "when": "view == aws.explorer && viewItem == awsS3FileNode",
-                    "group": "inline@2"
-                },
-                {
-                    "command": "aws.s3.createBucket",
-                    "when": "view == aws.explorer && viewItem == awsS3Node",
-                    "group": "inline@1"
-                },
-                {
-                    "command": "aws.s3.createFolder",
-                    "when": "view == aws.explorer && viewItem =~ /^(awsS3BucketNode|awsS3FolderNode)$/",
-                    "group": "inline@1"
-                },
-                {
-                    "command": "aws.ssmDocument.openLocalDocument",
-                    "when": "view == aws.explorer && viewItem =~ /^(awsDocumentItemNode|awsDocumentItemNodeWriteable)$/",
-                    "group": "inline@1"
-                },
-                {
-                    "command": "aws.s3.uploadFile",
-                    "when": "view == aws.explorer && viewItem =~ /^(awsS3BucketNode|awsS3FolderNode)$/",
-                    "group": "inline@2"
-                },
-                {
-                    "command": "aws.showRegion",
-                    "when": "view == aws.explorer && viewItem == awsRegionNode",
-                    "group": "0@1"
-                },
-                {
-                    "command": "aws.lambda.createNewSamApp",
-                    "when": "view == aws.explorer && viewItem == awsLambdaNode || viewItem == awsRegionNode",
-                    "group": "1@1"
-                },
-                {
-                    "command": "aws.launchConfigForm",
-                    "when": "view == aws.explorer && viewItem == awsLambdaNode || viewItem == awsRegionNode || viewItem == awsCloudFormationRootNode",
-                    "group": "1@1"
-                },
-                {
-                    "command": "aws.deploySamApplication",
-                    "when": "config.aws.samcli.legacyDeploy && view == aws.explorer && viewItem =~ /^(awsLambdaNode|awsRegionNode|awsCloudFormationRootNode)$/",
-                    "group": "1@2"
-                },
-                {
-                    "command": "aws.samcli.sync",
-                    "when": "!config.aws.samcli.legacyDeploy && view == aws.explorer && viewItem =~ /^(awsLambdaNode|awsRegionNode|awsCloudFormationRootNode)$/",
-                    "group": "1@2"
-                },
-                {
-                    "command": "aws.ec2.copyInstanceId",
-                    "when": "view == aws.explorer && viewItem =~ /^(awsEc2(Running|Stopped|Pending)Node)$/",
-                    "group": "2@0"
-                },
-                {
-                    "command": "aws.ecr.copyTagUri",
-                    "when": "view == aws.explorer && viewItem == awsEcrTagNode",
-                    "group": "2@1"
-                },
-                {
-                    "command": "aws.ecr.deleteTag",
-                    "when": "view == aws.explorer && viewItem == awsEcrTagNode",
-                    "group": "3@1"
-                },
-                {
-                    "command": "aws.ecr.copyRepositoryUri",
-                    "when": "view == aws.explorer && viewItem == awsEcrRepositoryNode",
-                    "group": "2@1"
-                },
-                {
-                    "command": "aws.ecr.createRepository",
-                    "when": "view == aws.explorer && viewItem == awsEcrNode",
-                    "group": "0@1"
-                },
-                {
-                    "command": "aws.ecr.deleteRepository",
-                    "when": "view == aws.explorer && viewItem == awsEcrRepositoryNode",
-                    "group": "3@1"
-                },
-                {
-                    "command": "aws.invokeLambda",
-                    "when": "view == aws.explorer && viewItem =~ /^(awsRegionFunctionNode|awsRegionFunctionNodeDownloadable|awsCloudFormationFunctionNode)$/",
-                    "group": "0@1"
-                },
-                {
-                    "command": "aws.downloadLambda",
-                    "when": "view == aws.explorer && viewItem =~ /^(awsRegionFunctionNode|awsRegionFunctionNodeDownloadable)$/",
-                    "group": "0@2"
-                },
-                {
-                    "command": "aws.uploadLambda",
-                    "when": "view == aws.explorer && viewItem =~ /^(awsRegionFunctionNode|awsRegionFunctionNodeDownloadable)$/",
-                    "group": "1@1"
-                },
-                {
-                    "command": "aws.deleteLambda",
-                    "when": "view == aws.explorer && viewItem =~ /^(awsRegionFunctionNode|awsRegionFunctionNodeDownloadable)$/",
-                    "group": "4@1"
-                },
-                {
-                    "command": "aws.copyLambdaUrl",
-                    "when": "view == aws.explorer && viewItem =~ /^(awsRegionFunctionNode|awsRegionFunctionNodeDownloadable)$/",
-                    "group": "2@0"
-                },
-                {
-                    "command": "aws.deleteCloudFormation",
-                    "when": "view == aws.explorer && viewItem == awsCloudFormationNode",
-                    "group": "3@5"
-                },
-                {
-                    "command": "aws.searchSchema",
-                    "when": "view == aws.explorer && viewItem == awsSchemasNode",
-                    "group": "0@1"
-                },
-                {
-                    "command": "aws.searchSchemaPerRegistry",
-                    "when": "view == aws.explorer && viewItem == awsRegistryItemNode",
-                    "group": "0@1"
-                },
-                {
-                    "command": "aws.viewSchemaItem",
-                    "when": "view == aws.explorer && viewItem == awsSchemaItemNode",
-                    "group": "0@1"
-                },
-                {
-                    "command": "aws.stepfunctions.createStateMachineFromTemplate",
-                    "when": "view == aws.explorer && viewItem == awsStepFunctionsNode",
-                    "group": "0@1"
-                },
-                {
-                    "command": "aws.downloadStateMachineDefinition",
-                    "when": "view == aws.explorer && viewItem == awsStateMachineNode",
-                    "group": "0@1"
-                },
-                {
-                    "command": "aws.renderStateMachineGraph",
-                    "when": "view == aws.explorer && viewItem == awsStateMachineNode",
-                    "group": "0@2"
-                },
-                {
-                    "command": "aws.cdk.renderStateMachineGraph",
-                    "when": "viewItem == awsCdkStateMachineNode",
-                    "group": "inline@1"
-                },
-                {
-                    "command": "aws.cdk.renderStateMachineGraph",
-                    "when": "viewItem == awsCdkStateMachineNode",
-                    "group": "0@1"
-                },
-                {
-                    "command": "aws.executeStateMachine",
-                    "when": "view == aws.explorer && viewItem == awsStateMachineNode",
-                    "group": "0@3"
-                },
-                {
-                    "command": "aws.iot.createThing",
-                    "when": "view == aws.explorer && viewItem == awsIotThingsNode",
-                    "group": "0@1"
-                },
-                {
-                    "command": "aws.iot.createCert",
-                    "when": "view == aws.explorer && viewItem == awsIotCertsNode",
-                    "group": "0@1"
-                },
-                {
-                    "command": "aws.iot.createPolicy",
-                    "when": "view == aws.explorer && viewItem == awsIotPoliciesNode",
-                    "group": "0@1"
-                },
-                {
-                    "command": "aws.iot.createPolicyVersion",
-                    "when": "view == aws.explorer && viewItem == awsIotPolicyNode.WithVersions",
-                    "group": "0@1"
-                },
-                {
-                    "command": "aws.iot.viewPolicyVersion",
-                    "when": "view == aws.explorer && viewItem =~ /^awsIotPolicyVersionNode./",
-                    "group": "0@1"
-                },
-                {
-                    "command": "aws.iot.attachCert",
-                    "when": "view == aws.explorer && viewItem == awsIotThingNode",
-                    "group": "0@1"
-                },
-                {
-                    "command": "aws.iot.attachPolicy",
-                    "when": "view == aws.explorer && viewItem =~ /^awsIotCertificateNode.(Things|Policies)/",
-                    "group": "0@1"
-                },
-                {
-                    "command": "aws.s3.createBucket",
-                    "when": "view == aws.explorer && viewItem == awsS3Node",
-                    "group": "0@1"
-                },
-                {
-                    "command": "aws.s3.downloadFileAs",
-                    "when": "view == aws.explorer && viewItem == awsS3FileNode",
-                    "group": "0@1"
-                },
-                {
-                    "command": "aws.s3.uploadFile",
-                    "when": "view == aws.explorer && viewItem =~ /^(awsS3BucketNode|awsS3FolderNode)$/",
-                    "group": "0@1"
-                },
-                {
-                    "command": "aws.s3.uploadFileToParent",
-                    "when": "view == aws.explorer && viewItem == awsS3FileNode",
-                    "group": "1@1"
-                },
-                {
-                    "command": "aws.s3.createFolder",
-                    "when": "view == aws.explorer && viewItem =~ /^(awsS3BucketNode|awsS3FolderNode)$/",
-                    "group": "1@1"
-                },
-                {
-                    "command": "aws.iot.deactivateCert",
-                    "when": "view == aws.explorer && viewItem =~ /^awsIotCertificateNode.(Things|Policies).ACTIVE$/",
-                    "group": "1@1"
-                },
-                {
-                    "command": "aws.iot.activateCert",
-                    "when": "view == aws.explorer && viewItem =~ /^awsIotCertificateNode.(Things|Policies).INACTIVE$/",
-                    "group": "1@1"
-                },
-                {
-                    "command": "aws.iot.revokeCert",
-                    "when": "view == aws.explorer && viewItem =~ /^awsIotCertificateNode.(Things|Policies).(ACTIVE|INACTIVE)$/",
-                    "group": "1@2"
-                },
-                {
-                    "command": "aws.iot.setDefaultPolicy",
-                    "when": "view == aws.explorer && viewItem == awsIotPolicyVersionNode.NONDEFAULT",
-                    "group": "1@1"
-                },
-                {
-                    "command": "aws.iot.copyEndpoint",
-                    "when": "view == aws.explorer && viewItem == awsIotNode",
-                    "group": "2@1"
-                },
-                {
-                    "command": "aws.copyName",
-                    "when": "view == aws.explorer && viewItem =~ /^(awsRegionFunctionNode|awsRegionFunctionNodeDownloadable|awsCloudFormationFunctionNode|awsStateMachineNode|awsCloudFormationNode|awsS3BucketNode|awsS3FolderNode|awsS3FileNode|awsApiGatewayNode|awsIotThingNode)$|^(awsAppRunnerServiceNode|awsIotCertificateNode|awsIotPolicyNode|awsIotPolicyVersionNode|(awsEc2(Running|Pending|Stopped)Node))/",
-                    "group": "2@1"
-                },
-                {
-                    "command": "aws.copyArn",
-                    "when": "view == aws.explorer && viewItem =~ /^(awsRegionFunctionNode|awsRegionFunctionNodeDownloadable|awsCloudFormationFunctionNode|awsStateMachineNode|awsCloudFormationNode|awsCloudWatchLogNode|awsS3BucketNode|awsS3FolderNode|awsS3FileNode|awsApiGatewayNode|awsEcrRepositoryNode|awsIotThingNode)$|^(awsAppRunnerServiceNode|awsEcsServiceNode|awsIotCertificateNode|awsIotPolicyNode|awsIotPolicyVersionNode|awsMdeInstanceNode|(awsEc2(Running|Pending|Stopped)Node))/",
-                    "group": "2@2"
-                },
-                {
-                    "command": "aws.cwl.searchLogGroup",
-                    "group": "0@1",
-                    "when": "view == aws.explorer && viewItem =~ /^awsCloudWatchLogNode|awsCloudWatchLogParentNode$/"
-                },
-                {
-                    "command": "aws.cwl.searchLogGroup",
-                    "group": "inline@1",
-                    "when": "view == aws.explorer && viewItem =~ /^awsCloudWatchLogNode|awsCloudWatchLogParentNode$/"
-                },
-                {
-                    "command": "aws.apig.copyUrl",
-                    "when": "view == aws.explorer && viewItem =~ /^(awsApiGatewayNode)$/",
-                    "group": "2@0"
-                },
-                {
-                    "command": "aws.s3.copyPath",
-                    "when": "view == aws.explorer && viewItem =~ /^(awsS3FolderNode|awsS3FileNode)$/",
-                    "group": "2@3"
-                },
-                {
-                    "command": "aws.s3.presignedURL",
-                    "when": "view == aws.explorer && viewItem =~ /^(awsS3FileNode)$/",
-                    "group": "2@4"
-                },
-                {
-                    "command": "aws.iot.detachCert",
-                    "when": "view == aws.explorer && viewItem =~ /^(awsIotCertificateNode.Things)/",
-                    "group": "3@1"
-                },
-                {
-                    "command": "aws.iot.detachPolicy",
-                    "when": "view == aws.explorer && viewItem == awsIotPolicyNode.Certificates",
-                    "group": "3@1"
-                },
-                {
-                    "command": "aws.iot.deleteThing",
-                    "when": "view == aws.explorer && viewItem == awsIotThingNode",
-                    "group": "3@1"
-                },
-                {
-                    "command": "aws.iot.deleteCert",
-                    "when": "view == aws.explorer && viewItem =~ /^awsIotCertificateNode.Policies/",
-                    "group": "3@1"
-                },
-                {
-                    "command": "aws.iot.deletePolicy",
-                    "when": "view == aws.explorer && viewItem == awsIotPolicyNode.WithVersions",
-                    "group": "3@1"
-                },
-                {
-                    "command": "aws.iot.deletePolicyVersion",
-                    "when": "view == aws.explorer && viewItem == awsIotPolicyVersionNode.NONDEFAULT",
-                    "group": "3@1"
-                },
-                {
-                    "command": "aws.s3.deleteBucket",
-                    "when": "view == aws.explorer && viewItem == awsS3BucketNode",
-                    "group": "3@1"
-                },
-                {
-                    "command": "aws.s3.deleteFile",
-                    "when": "view == aws.explorer && viewItem == awsS3FileNode",
-                    "group": "3@1"
-                },
-                {
-                    "command": "aws.downloadSchemaItemCode",
-                    "when": "view == aws.explorer && viewItem == awsSchemaItemNode",
-                    "group": "1@1"
-                },
-                {
-                    "command": "aws.cwl.viewLogStream",
-                    "group": "0@1",
-                    "when": "view == aws.explorer && viewItem == awsCloudWatchLogNode"
-                },
-                {
-                    "command": "aws.ssmDocument.openLocalDocumentYaml",
-                    "group": "0@1",
-                    "when": "view == aws.explorer && viewItem =~ /^(awsDocumentItemNode|awsDocumentItemNodeWriteable)$/"
-                },
-                {
-                    "command": "aws.ssmDocument.openLocalDocumentJson",
-                    "group": "0@2",
-                    "when": "view == aws.explorer && viewItem =~ /^(awsDocumentItemNode|awsDocumentItemNodeWriteable)$/"
-                },
-                {
-                    "command": "aws.ssmDocument.updateDocumentVersion",
-                    "group": "2@1",
-                    "when": "view == aws.explorer && viewItem == awsDocumentItemNodeWriteable"
-                },
-                {
-                    "command": "aws.ssmDocument.deleteDocument",
-                    "group": "3@2",
-                    "when": "view == aws.explorer && viewItem == awsDocumentItemNodeWriteable"
-                },
-                {
-                    "command": "aws.ecs.runCommandInContainer",
-                    "group": "0@1",
-                    "when": "view == aws.explorer && viewItem =~ /^(awsEcsContainerNodeExec)(.*)$/"
-                },
-                {
-                    "command": "aws.ecs.openTaskInTerminal",
-                    "group": "0@2",
-                    "when": "view == aws.explorer && viewItem =~ /^(awsEcsContainerNodeExec)(.*)$/ && !isCloud9"
-                },
-                {
-                    "command": "aws.ecs.enableEcsExec",
-                    "group": "0@2",
-                    "when": "view == aws.explorer && viewItem == awsEcsServiceNode.DISABLED"
-                },
-                {
-                    "command": "aws.ecs.disableEcsExec",
-                    "group": "0@2",
-                    "when": "view == aws.explorer && viewItem == awsEcsServiceNode.ENABLED"
-                },
-                {
-                    "command": "aws.ecs.viewDocumentation",
-                    "group": "1@3",
-                    "when": "view == aws.explorer && viewItem =~ /^(awsEcsClusterNode|awsEcsContainerNode)$|^awsEcsServiceNode/"
-                },
-                {
-                    "command": "aws.resources.configure",
-                    "when": "view == aws.explorer && viewItem == resourcesRootNode",
-                    "group": "1@1"
-                },
-                {
-                    "command": "aws.resources.configure",
-                    "when": "view == aws.explorer && viewItem == resourcesRootNode",
-                    "group": "inline@1"
-                },
-                {
-                    "command": "aws.resources.openResourcePreview",
-                    "when": "view == aws.explorer && viewItem =~ /^(.*)(ResourceNode)$/",
-                    "group": "1@1"
-                },
-                {
-                    "command": "aws.resources.copyIdentifier",
-                    "when": "view == aws.explorer && viewItem =~ /^(.*)(ResourceNode)$/",
-                    "group": "1@1"
-                },
-                {
-                    "command": "aws.resources.viewDocs",
-                    "when": "view == aws.explorer && viewItem =~ /^(.*)(Documented)(.*)(ResourceTypeNode)$/",
-                    "group": "1@1"
-                },
-                {
-                    "command": "aws.resources.createResource",
-                    "when": "view == aws.explorer && viewItem =~ /^(.*)(Creatable)(.*)(ResourceTypeNode)$/ && !isCloud9 && config.aws.experiments.jsonResourceModification",
-                    "group": "2@1"
-                },
-                {
-                    "command": "aws.resources.createResource",
-                    "when": "view == aws.explorer && viewItem =~ /^(.*)(Creatable)(.*)(ResourceTypeNode)$/ && !isCloud9 && config.aws.experiments.jsonResourceModification",
-                    "group": "inline@1"
-                },
-                {
-                    "command": "aws.resources.updateResource",
-                    "when": "view == aws.explorer && viewItem =~ /^(.*)(Updatable)(.*)(ResourceNode)$/ && !isCloud9 && config.aws.experiments.jsonResourceModification",
-                    "group": "2@1"
-                },
-                {
-                    "command": "aws.resources.deleteResource",
-                    "when": "view == aws.explorer && viewItem =~ /^(.*)(Deletable)(.*)(ResourceNode)$/ && !isCloud9 && config.aws.experiments.jsonResourceModification",
-                    "group": "2@2"
-                },
-                {
-                    "command": "aws.apprunner.createServiceFromEcr",
-                    "group": "0@2",
-                    "when": "view == aws.explorer && viewItem =~ /awsEcrTagNode|awsEcrRepositoryNode/"
-                },
-                {
-                    "command": "aws.apprunner.startDeployment",
-                    "group": "0@1",
-                    "when": "view == aws.explorer && viewItem == awsAppRunnerServiceNode.RUNNING"
-                },
-                {
-                    "command": "aws.apprunner.createService",
-                    "group": "0@2",
-                    "when": "view == aws.explorer && viewItem == awsAppRunnerNode"
-                },
-                {
-                    "command": "aws.apprunner.pauseService",
-                    "group": "0@3",
-                    "when": "view == aws.explorer && viewItem == awsAppRunnerServiceNode.RUNNING"
-                },
-                {
-                    "command": "aws.apprunner.resumeService",
-                    "group": "0@3",
-                    "when": "view == aws.explorer && viewItem == awsAppRunnerServiceNode.PAUSED"
-                },
-                {
-                    "command": "aws.apprunner.copyServiceUrl",
-                    "group": "1@1",
-                    "when": "view == aws.explorer && viewItem == awsAppRunnerServiceNode.RUNNING"
-                },
-                {
-                    "command": "aws.apprunner.open",
-                    "group": "1@2",
-                    "when": "view == aws.explorer && viewItem == awsAppRunnerServiceNode.RUNNING"
-                },
-                {
-                    "command": "aws.apprunner.deleteService",
-                    "group": "3@1",
-                    "when": "view == aws.explorer && viewItem =~ /awsAppRunnerServiceNode.[RUNNING|PAUSED|CREATE_FAILED]/"
-                },
-                {
-                    "command": "aws.cloudFormation.newTemplate",
-                    "group": "0@1",
-                    "when": "view == aws.explorer && viewItem == awsCloudFormationRootNode"
-                },
-                {
-                    "command": "aws.sam.newTemplate",
-                    "group": "0@2",
-                    "when": "view == aws.explorer && viewItem == awsCloudFormationRootNode"
-                },
-                {
-                    "command": "aws.cdk.viewDocs",
-                    "when": "viewItem == awsCdkRootNode",
-                    "group": "0@2"
-                },
-                {
-                    "command": "aws.toolkit.auth.addConnection",
-                    "when": "viewItem == awsAuthNode",
-                    "group": "0@1"
-                },
-                {
-                    "command": "aws.toolkit.auth.switchConnections",
-                    "when": "viewItem == awsAuthNode",
-                    "group": "0@2"
-                },
-                {
-                    "command": "aws.toolkit.auth.signout",
-                    "when": "viewItem == awsAuthNode && !isCloud9",
-                    "group": "0@3"
-                },
-                {
-                    "command": "aws.toolkit.auth.help",
-                    "when": "viewItem == awsAuthNode",
-                    "group": "inline@1"
-                },
-                {
-                    "submenu": "aws.toolkit.auth",
-                    "when": "viewItem == awsAuthNode",
-                    "group": "inline@2"
-                },
-                {
-                    "submenu": "aws.codecatalyst.submenu",
-                    "when": "viewItem =~ /^awsCodeCatalystNode/",
-                    "group": "inline@1"
-                },
-                {
-                    "command": "aws.codecatalyst.manageConnections",
-                    "when": "viewItem =~ /^awsCodeCatalystNode/",
-                    "group": "0@1"
-                },
-                {
-                    "command": "aws.codecatalyst.signout",
-                    "when": "viewItem =~ /^awsCodeCatalystNode/&& !isCloud9 && aws.codecatalyst.connected",
-                    "group": "0@2"
-                }
-            ],
-            "aws.toolkit.auth": [
-                {
-                    "command": "aws.toolkit.auth.manageConnections",
-                    "group": "0@1"
-                },
-                {
-                    "command": "aws.toolkit.auth.switchConnections",
-                    "group": "0@2"
-                },
-                {
-                    "command": "aws.toolkit.auth.signout",
-                    "enablement": "!isCloud9",
-                    "group": "0@3"
-                }
-            ],
-            "aws.toolkit.submenu.feedback": [
-                {
-                    "command": "aws.toolkit.submitFeedback",
-                    "when": "!aws.isWebExtHost",
-                    "group": "1_feedback@1"
-                },
-                {
-                    "command": "aws.toolkit.createIssueOnGitHub",
-                    "group": "1_feedback@2"
-                }
-            ],
-            "aws.toolkit.submenu.help": [
-                {
-                    "command": "aws.quickStart",
-                    "when": "isCloud9",
-                    "group": "1_help@1"
-                },
-                {
-                    "command": "aws.toolkit.help",
-                    "group": "1_help@2"
-                },
-                {
-                    "command": "aws.toolkit.github",
-                    "group": "1_help@3"
-                },
-                {
-                    "command": "aws.toolkit.aboutExtension",
-                    "group": "1_help@4"
-                },
-                {
-                    "command": "aws.toolkit.viewLogs",
-                    "group": "1_help@5"
-                }
-            ],
-            "file/newFile": [
-                {
-                    "command": "aws.newThreatComposerFile"
-                }
-            ]
-        },
-        "commands": [
-            {
-                "command": "aws.accessanalyzer.iamPolicyChecks",
-                "title": "%AWS.command.accessanalyzer.iamPolicyChecks%",
-                "category": "%AWS.title%"
-            },
-            {
-                "command": "aws.launchConfigForm",
-                "title": "%AWS.command.launchConfigForm.title%",
-                "category": "%AWS.title%",
-                "enablement": "isCloud9 || !aws.isWebExtHost",
-                "cloud9": {
-                    "cn": {
-                        "category": "%AWS.title.cn%"
-                    }
-                }
-            },
-            {
-                "command": "aws.apig.copyUrl",
-                "title": "%AWS.command.apig.copyUrl%",
-                "category": "%AWS.title%",
-                "enablement": "isCloud9 || !aws.isWebExtHost",
-                "cloud9": {
-                    "cn": {
-                        "category": "%AWS.title.cn%"
-                    }
-                }
-            },
-            {
-                "command": "aws.apig.invokeRemoteRestApi",
-                "title": "%AWS.command.apig.invokeRemoteRestApi%",
-                "category": "%AWS.title%",
-                "enablement": "isCloud9 || !aws.isWebExtHost",
-                "cloud9": {
-                    "cn": {
-                        "category": "%AWS.title.cn%",
-                        "title": "%AWS.command.apig.invokeRemoteRestApi.cn%"
-                    }
-                }
-            },
-            {
-                "command": "aws.lambda.createNewSamApp",
-                "title": "%AWS.command.createNewSamApp%",
-                "category": "%AWS.title%",
-                "enablement": "isCloud9 || !aws.isWebExtHost",
-                "cloud9": {
-                    "cn": {
-                        "category": "%AWS.title.cn%"
-                    }
-                }
-            },
-            {
-                "command": "aws.toolkit.login",
-                "title": "%AWS.command.login%",
-                "category": "%AWS.title%",
-                "enablement": "isCloud9 || !aws.isWebExtHost",
-                "cloud9": {
-                    "cn": {
-                        "title": "%AWS.command.login.cn%",
-                        "category": "%AWS.title.cn%"
-                    }
-                }
-            },
-            {
-                "command": "aws.toolkit.credentials.profile.create",
-                "title": "%AWS.command.credentials.profile.create%",
-                "category": "%AWS.title%",
-                "cloud9": {
-                    "cn": {
-                        "category": "%AWS.title.cn%"
-                    }
-                }
-            },
-            {
-                "command": "aws.toolkit.credentials.edit",
-                "title": "%AWS.command.credentials.edit%",
-                "category": "%AWS.title%",
-                "cloud9": {
-                    "cn": {
-                        "category": "%AWS.title.cn%"
-                    }
-                }
-            },
-            {
-                "command": "aws.codecatalyst.openOrg",
-                "title": "%AWS.command.codecatalyst.openOrg%",
-                "category": "AWS",
-                "enablement": "isCloud9 || !aws.isWebExtHost"
-            },
-            {
-                "command": "aws.codecatalyst.openProject",
-                "title": "%AWS.command.codecatalyst.openProject%",
-                "category": "AWS",
-                "enablement": "isCloud9 || !aws.isWebExtHost"
-            },
-            {
-                "command": "aws.codecatalyst.openRepo",
-                "title": "%AWS.command.codecatalyst.openRepo%",
-                "category": "AWS",
-                "enablement": "isCloud9 || !aws.isWebExtHost"
-            },
-            {
-                "command": "aws.codecatalyst.openDevEnv",
-                "title": "%AWS.command.codecatalyst.openDevEnv%",
-                "category": "AWS",
-                "enablement": "!isCloud9 && !aws.isWebExtHost"
-            },
-            {
-                "command": "aws.codecatalyst.listCommands",
-                "title": "%AWS.command.codecatalyst.listCommands%",
-                "category": "AWS",
-                "enablement": "!isCloud9 && !aws.isWebExtHost"
-            },
-            {
-                "command": "aws.codecatalyst.cloneRepo",
-                "title": "%AWS.command.codecatalyst.cloneRepo%",
-                "category": "AWS",
-                "enablement": "!isCloud9 && !aws.isWebExtHost"
-            },
-            {
-                "command": "aws.codecatalyst.createDevEnv",
-                "title": "%AWS.command.codecatalyst.createDevEnv%",
-                "category": "AWS",
-                "enablement": "!isCloud9 && !aws.isWebExtHost"
-            },
-            {
-                "command": "aws.codecatalyst.signout",
-                "title": "%AWS.command.codecatalyst.signout%",
-                "category": "AWS",
-                "icon": "$(debug-disconnect)",
-                "enablement": "isCloud9 || !aws.isWebExtHost"
-            },
-            {
-                "command": "aws.toolkit.auth.addConnection",
-                "title": "%AWS.command.auth.addConnection%",
-                "category": "%AWS.title%"
-            },
-            {
-                "command": "aws.toolkit.auth.manageConnections",
-                "title": "%AWS.command.auth.showConnectionsPage%",
-                "category": "%AWS.title%"
-            },
-            {
-                "command": "aws.codecatalyst.manageConnections",
-                "title": "%AWS.command.auth.showConnectionsPage%",
-                "category": "%AWS.title%"
-            },
-            {
-                "command": "aws.toolkit.auth.switchConnections",
-                "title": "%AWS.command.auth.switchConnections%",
-                "category": "%AWS.title%"
-            },
-            {
-                "command": "aws.toolkit.auth.signout",
-                "title": "%AWS.command.auth.signout%",
-                "category": "%AWS.title%",
-                "enablement": "!isCloud9"
-            },
-            {
-                "command": "aws.toolkit.auth.help",
-                "title": "%AWS.generic.viewDocs%",
-                "category": "%AWS.title%",
-                "icon": "$(question)"
-            },
-            {
-                "command": "aws.toolkit.createIssueOnGitHub",
-                "title": "%AWS.command.createIssueOnGitHub%",
-                "category": "%AWS.title%",
-                "cloud9": {
-                    "cn": {
-                        "category": "%AWS.title.cn%"
-                    }
-                }
-            },
-            {
-                "command": "aws.ec2.openTerminal",
-                "title": "%AWS.command.ec2.openTerminal%",
-                "icon": "$(terminal-view-icon)",
-                "category": "%AWS.title%",
-                "enablement": "isCloud9 || !aws.isWebExtHost",
-                "cloud9": {
-                    "cn": {
-                        "category": "%AWS.title.cn%"
-                    }
-                }
-            },
-            {
-                "command": "aws.ec2.linkToLaunch",
-                "title": "%AWS.command.ec2.linkToLaunch%",
-                "icon": "$(add)",
-                "category": "%AWS.title%",
-                "enablement": "isCloud9 || !aws.isWebExtHost",
-                "cloud9": {
-                    "cn": {
-                        "category": "%AWS.title.cn%"
-                    }
-                }
-            },
-            {
-                "command": "aws.ec2.openRemoteConnection",
-                "title": "%AWS.command.ec2.openRemoteConnection%",
-                "icon": "$(remote-explorer)",
-                "category": "%AWS.title%",
-                "enablement": "isCloud9 || !aws.isWebExtHost",
-                "cloud9": {
-                    "cn": {
-                        "category": "%AWS.title.cn%"
-                    }
-                }
-            },
-            {
-                "command": "aws.ec2.startInstance",
-                "title": "%AWS.command.ec2.startInstance%",
-                "icon": "$(debug-start)",
-                "category": "%AWS.title%",
-                "enablement": "isCloud9 || !aws.isWebExtHost",
-                "cloud9": {
-                    "cn": {
-                        "category": "%AWS.title.cn%"
-                    }
-                }
-            },
-            {
-                "command": "aws.ec2.stopInstance",
-                "title": "%AWS.command.ec2.stopInstance%",
-                "icon": "$(debug-stop)",
-                "category": "%AWS.title%",
-                "enablement": "isCloud9 || !aws.isWebExtHost",
-                "cloud9": {
-                    "cn": {
-                        "category": "%AWS.title.cn%"
-                    }
-                }
-            },
-            {
-                "command": "aws.ec2.rebootInstance",
-                "title": "%AWS.command.ec2.rebootInstance%",
-                "icon": "$(debug-restart)",
-                "category": "%AWS.title%",
-                "enablement": "isCloud9 || !aws.isWebExtHost",
-                "cloud9": {
-                    "cn": {
-                        "category": "%AWS.title.cn%"
-                    }
-                }
-            },
-            {
-                "command": "aws.ec2.copyInstanceId",
-                "title": "%AWS.command.ec2.copyInstanceId%",
-                "category": "%AWS.title%",
-                "enablement": "isCloud9 || !aws.isWebExtHost",
-                "cloud9": {
-                    "cn": {
-                        "category": "%AWS.title.cn%"
-                    }
-                }
-            },
-            {
-                "command": "aws.ecr.copyTagUri",
-                "title": "%AWS.command.ecr.copyTagUri%",
-                "category": "%AWS.title%",
-                "enablement": "isCloud9 || !aws.isWebExtHost",
-                "cloud9": {
-                    "cn": {
-                        "category": "%AWS.title.cn%"
-                    }
-                }
-            },
-            {
-                "command": "aws.ecr.deleteTag",
-                "title": "%AWS.command.ecr.deleteTag%",
-                "category": "%AWS.title%",
-                "enablement": "isCloud9 || !aws.isWebExtHost",
-                "cloud9": {
-                    "cn": {
-                        "category": "%AWS.title.cn%"
-                    }
-                }
-            },
-            {
-                "command": "aws.ecr.copyRepositoryUri",
-                "title": "%AWS.command.ecr.copyRepositoryUri%",
-                "category": "%AWS.title%",
-                "enablement": "isCloud9 || !aws.isWebExtHost",
-                "cloud9": {
-                    "cn": {
-                        "category": "%AWS.title.cn%"
-                    }
-                }
-            },
-            {
-                "command": "aws.ecr.createRepository",
-                "title": "%AWS.command.ecr.createRepository%",
-                "category": "%AWS.title%",
-                "enablement": "isCloud9 || !aws.isWebExtHost",
-                "icon": "$(add)",
-                "cloud9": {
-                    "cn": {
-                        "category": "%AWS.title.cn%"
-                    }
-                }
-            },
-            {
-                "command": "aws.ecr.deleteRepository",
-                "title": "%AWS.command.ecr.deleteRepository%",
-                "category": "%AWS.title%",
-                "enablement": "isCloud9 || !aws.isWebExtHost",
-                "cloud9": {
-                    "cn": {
-                        "category": "%AWS.title.cn%"
-                    }
-                }
-            },
-            {
-                "command": "aws.showRegion",
-                "title": "%AWS.command.showRegion%",
-                "category": "%AWS.title%",
-                "enablement": "isCloud9 || !aws.isWebExtHost",
-                "cloud9": {
-                    "cn": {
-                        "category": "%AWS.title.cn%"
-                    }
-                }
-            },
-            {
-                "command": "aws.iot.createThing",
-                "title": "%AWS.command.iot.createThing%",
-                "category": "%AWS.title%",
-                "enablement": "isCloud9 || !aws.isWebExtHost",
-                "icon": "$(add)",
-                "cloud9": {
-                    "cn": {
-                        "category": "%AWS.title.cn%"
-                    }
-                }
-            },
-            {
-                "command": "aws.iot.deleteThing",
-                "title": "%AWS.generic.promptDelete%",
-                "category": "%AWS.title%",
-                "enablement": "isCloud9 || !aws.isWebExtHost",
-                "cloud9": {
-                    "cn": {
-                        "category": "%AWS.title.cn%"
-                    }
-                }
-            },
-            {
-                "command": "aws.iot.createCert",
-                "title": "%AWS.command.iot.createCert%",
-                "category": "%AWS.title%",
-                "enablement": "isCloud9 || !aws.isWebExtHost",
-                "icon": "$(add)",
-                "cloud9": {
-                    "cn": {
-                        "category": "%AWS.title.cn%"
-                    }
-                }
-            },
-            {
-                "command": "aws.iot.deleteCert",
-                "title": "%AWS.generic.promptDelete%",
-                "category": "%AWS.title%",
-                "enablement": "isCloud9 || !aws.isWebExtHost",
-                "cloud9": {
-                    "cn": {
-                        "category": "%AWS.title.cn%"
-                    }
-                }
-            },
-            {
-                "command": "aws.iot.attachCert",
-                "title": "%AWS.command.iot.attachCert%",
-                "category": "%AWS.title%",
-                "enablement": "isCloud9 || !aws.isWebExtHost",
-                "icon": "$(aws-generic-attach-file)",
-                "cloud9": {
-                    "cn": {
-                        "category": "%AWS.title.cn%"
-                    }
-                }
-            },
-            {
-                "command": "aws.iot.attachPolicy",
-                "title": "%AWS.command.iot.attachPolicy%",
-                "category": "%AWS.title%",
-                "enablement": "isCloud9 || !aws.isWebExtHost",
-                "icon": "$(aws-generic-attach-file)",
-                "cloud9": {
-                    "cn": {
-                        "category": "%AWS.title.cn%"
-                    }
-                }
-            },
-            {
-                "command": "aws.iot.activateCert",
-                "title": "%AWS.command.iot.activateCert%",
-                "category": "%AWS.title%",
-                "enablement": "isCloud9 || !aws.isWebExtHost",
-                "cloud9": {
-                    "cn": {
-                        "category": "%AWS.title.cn%"
-                    }
-                }
-            },
-            {
-                "command": "aws.iot.deactivateCert",
-                "title": "%AWS.command.iot.deactivateCert%",
-                "category": "%AWS.title%",
-                "enablement": "isCloud9 || !aws.isWebExtHost",
-                "cloud9": {
-                    "cn": {
-                        "category": "%AWS.title.cn%"
-                    }
-                }
-            },
-            {
-                "command": "aws.iot.revokeCert",
-                "title": "%AWS.command.iot.revokeCert%",
-                "category": "%AWS.title%",
-                "enablement": "isCloud9 || !aws.isWebExtHost",
-                "cloud9": {
-                    "cn": {
-                        "category": "%AWS.title.cn%"
-                    }
-                }
-            },
-            {
-                "command": "aws.iot.createPolicy",
-                "title": "%AWS.command.iot.createPolicy%",
-                "category": "%AWS.title%",
-                "enablement": "isCloud9 || !aws.isWebExtHost",
-                "icon": "$(add)",
-                "cloud9": {
-                    "cn": {
-                        "category": "%AWS.title.cn%"
-                    }
-                }
-            },
-            {
-                "command": "aws.iot.deletePolicy",
-                "title": "%AWS.generic.promptDelete%",
-                "category": "%AWS.title%",
-                "enablement": "isCloud9 || !aws.isWebExtHost",
-                "cloud9": {
-                    "cn": {
-                        "category": "%AWS.title.cn%"
-                    }
-                }
-            },
-            {
-                "command": "aws.iot.createPolicyVersion",
-                "title": "%AWS.command.iot.createPolicyVersion%",
-                "category": "%AWS.title%",
-                "enablement": "isCloud9 || !aws.isWebExtHost",
-                "cloud9": {
-                    "cn": {
-                        "category": "%AWS.title.cn%"
-                    }
-                }
-            },
-            {
-                "command": "aws.iot.deletePolicyVersion",
-                "title": "%AWS.generic.promptDelete%",
-                "category": "%AWS.title%",
-                "enablement": "isCloud9 || !aws.isWebExtHost",
-                "cloud9": {
-                    "cn": {
-                        "category": "%AWS.title.cn%"
-                    }
-                }
-            },
-            {
-                "command": "aws.iot.detachCert",
-                "title": "%AWS.command.iot.detachCert%",
-                "category": "%AWS.title%",
-                "enablement": "isCloud9 || !aws.isWebExtHost",
-                "cloud9": {
-                    "cn": {
-                        "category": "%AWS.title.cn%"
-                    }
-                }
-            },
-            {
-                "command": "aws.iot.detachPolicy",
-                "title": "%AWS.command.iot.detachCert%",
-                "category": "%AWS.title%",
-                "enablement": "isCloud9 || !aws.isWebExtHost",
-                "cloud9": {
-                    "cn": {
-                        "category": "%AWS.title.cn%"
-                    }
-                }
-            },
-            {
-                "command": "aws.iot.viewPolicyVersion",
-                "title": "%AWS.command.iot.viewPolicyVersion%",
-                "category": "%AWS.title%",
-                "enablement": "isCloud9 || !aws.isWebExtHost",
-                "cloud9": {
-                    "cn": {
-                        "category": "%AWS.title.cn%"
-                    }
-                }
-            },
-            {
-                "command": "aws.iot.setDefaultPolicy",
-                "title": "%AWS.command.iot.setDefaultPolicy%",
-                "category": "%AWS.title%",
-                "enablement": "isCloud9 || !aws.isWebExtHost",
-                "cloud9": {
-                    "cn": {
-                        "category": "%AWS.title.cn%"
-                    }
-                }
-            },
-            {
-                "command": "aws.iot.copyEndpoint",
-                "title": "%AWS.command.iot.copyEndpoint%",
-                "category": "%AWS.title%",
-                "enablement": "isCloud9 || !aws.isWebExtHost",
-                "cloud9": {
-                    "cn": {
-                        "category": "%AWS.title.cn%"
-                    }
-                }
-            },
-            {
-                "command": "aws.redshift.editConnection",
-                "title": "Edit connection",
-                "category": "%AWS.title%"
-            },
-            {
-                "command": "aws.redshift.deleteConnection",
-                "title": "Delete connection",
-                "category": "%AWS.title%"
-            },
-            {
-                "command": "aws.s3.presignedURL",
-                "title": "%AWS.command.s3.presignedURL%",
-                "category": "%AWS.title%",
-                "enablement": "isCloud9 || !aws.isWebExtHost"
-            },
-            {
-                "command": "aws.s3.copyPath",
-                "title": "%AWS.command.s3.copyPath%",
-                "category": "%AWS.title%",
-                "enablement": "isCloud9 || !aws.isWebExtHost",
-                "cloud9": {
-                    "cn": {
-                        "category": "%AWS.title.cn%"
-                    }
-                }
-            },
-            {
-                "command": "aws.s3.downloadFileAs",
-                "title": "%AWS.command.s3.downloadFileAs%",
-                "category": "%AWS.title%",
-                "enablement": "isCloud9 || !aws.isWebExtHost",
-                "icon": "$(cloud-download)",
-                "cloud9": {
-                    "cn": {
-                        "category": "%AWS.title.cn%"
-                    }
-                }
-            },
-            {
-                "command": "aws.s3.openFile",
-                "title": "%AWS.command.s3.openFile%",
-                "category": "%AWS.title%",
-                "enablement": "isCloud9 || !aws.isWebExtHost",
-                "icon": "$(open-preview)"
-            },
-            {
-                "command": "aws.s3.editFile",
-                "title": "%AWS.command.s3.editFile%",
-                "category": "%AWS.title%",
-                "enablement": "isCloud9 || !aws.isWebExtHost",
-                "icon": "$(edit)"
-            },
-            {
-                "command": "aws.s3.uploadFile",
-                "title": "%AWS.command.s3.uploadFile%",
-                "category": "%AWS.title%",
-                "enablement": "isCloud9 || !aws.isWebExtHost",
-                "icon": "$(cloud-upload)",
-                "cloud9": {
-                    "cn": {
-                        "category": "%AWS.title.cn%"
-                    }
-                }
-            },
-            {
-                "command": "aws.s3.uploadFileToParent",
-                "title": "%AWS.command.s3.uploadFileToParent%",
-                "category": "%AWS.title%",
-                "enablement": "isCloud9 || !aws.isWebExtHost",
-                "cloud9": {
-                    "cn": {
-                        "category": "%AWS.title.cn%"
-                    }
-                }
-            },
-            {
-                "command": "aws.s3.createFolder",
-                "title": "%AWS.command.s3.createFolder%",
-                "category": "%AWS.title%",
-                "enablement": "isCloud9 || !aws.isWebExtHost",
-                "icon": "$(new-folder)",
-                "cloud9": {
-                    "cn": {
-                        "category": "%AWS.title.cn%"
-                    }
-                }
-            },
-            {
-                "command": "aws.s3.createBucket",
-                "title": "%AWS.command.s3.createBucket%",
-                "category": "%AWS.title%",
-                "enablement": "isCloud9 || !aws.isWebExtHost",
-                "icon": "$(aws-s3-create-bucket)",
-                "cloud9": {
-                    "cn": {
-                        "category": "%AWS.title.cn%"
-                    }
-                }
-            },
-            {
-                "command": "aws.s3.deleteBucket",
-                "title": "%AWS.generic.promptDelete%",
-                "category": "%AWS.title%",
-                "enablement": "isCloud9 || !aws.isWebExtHost",
-                "cloud9": {
-                    "cn": {
-                        "category": "%AWS.title.cn%"
-                    }
-                }
-            },
-            {
-                "command": "aws.s3.deleteFile",
-                "title": "%AWS.generic.promptDelete%",
-                "category": "%AWS.title%",
-                "enablement": "isCloud9 || !aws.isWebExtHost",
-                "cloud9": {
-                    "cn": {
-                        "category": "%AWS.title.cn%"
-                    }
-                }
-            },
-            {
-                "command": "aws.invokeLambda",
-                "title": "%AWS.command.invokeLambda%",
-                "category": "%AWS.title%",
-                "enablement": "isCloud9 || !aws.isWebExtHost",
-                "cloud9": {
-                    "cn": {
-                        "title": "%AWS.command.invokeLambda.cn%",
-                        "category": "%AWS.title.cn%"
-                    }
-                }
-            },
-            {
-                "command": "aws.downloadLambda",
-                "title": "%AWS.command.downloadLambda%",
-                "category": "%AWS.title%",
-                "enablement": "viewItem == awsRegionFunctionNodeDownloadable",
-                "cloud9": {
-                    "cn": {
-                        "category": "%AWS.title.cn%"
-                    }
-                }
-            },
-            {
-                "command": "aws.uploadLambda",
-                "title": "%AWS.command.uploadLambda%",
-                "enablement": "isCloud9 || !aws.isWebExtHost",
-                "category": "%AWS.title%",
-                "cloud9": {
-                    "cn": {
-                        "category": "%AWS.title.cn%"
-                    }
-                }
-            },
-            {
-                "command": "aws.deleteLambda",
-                "title": "%AWS.generic.promptDelete%",
-                "enablement": "isCloud9 || !aws.isWebExtHost",
-                "category": "%AWS.title%",
-                "cloud9": {
-                    "cn": {
-                        "category": "%AWS.title.cn%"
-                    }
-                }
-            },
-            {
-                "command": "aws.copyLambdaUrl",
-                "title": "%AWS.generic.copyUrl%",
-                "enablement": "isCloud9 || !aws.isWebExtHost",
-                "category": "%AWS.title%",
-                "cloud9": {
-                    "cn": {
-                        "category": "%AWS.title.cn%"
-                    }
-                }
-            },
-            {
-                "command": "aws.deploySamApplication",
-                "title": "%AWS.command.deploySamApplication%",
-                "enablement": "isCloud9 || !aws.isWebExtHost",
-                "category": "%AWS.title%",
-                "cloud9": {
-                    "cn": {
-                        "category": "%AWS.title.cn%"
-                    }
-                }
-            },
-            {
-                "command": "aws.toolkit.submitFeedback",
-                "title": "%AWS.command.submitFeedback%",
-                "enablement": "!aws.isWebExtHost",
-                "category": "%AWS.title%",
-                "icon": "$(comment)",
-                "cloud9": {
-                    "cn": {
-                        "category": "%AWS.title.cn%"
-                    }
-                }
-            },
-            {
-                "command": "aws.refreshAwsExplorer",
-                "title": "%AWS.command.refreshAwsExplorer%",
-                "enablement": "isCloud9 || !aws.isWebExtHost",
-                "category": "%AWS.title%",
-                "icon": {
-                    "dark": "resources/icons/vscode/dark/refresh.svg",
-                    "light": "resources/icons/vscode/light/refresh.svg"
-                }
-            },
-            {
-                "command": "aws.samcli.detect",
-                "title": "%AWS.command.samcli.detect%",
-                "enablement": "isCloud9 || !aws.isWebExtHost",
-                "category": "%AWS.title%",
-                "cloud9": {
-                    "cn": {
-                        "category": "%AWS.title.cn%"
-                    }
-                }
-            },
-            {
-                "command": "aws.deleteCloudFormation",
-                "title": "%AWS.command.deleteCloudFormation%",
-                "enablement": "isCloud9 || !aws.isWebExtHost",
-                "category": "%AWS.title%",
-                "cloud9": {
-                    "cn": {
-                        "category": "%AWS.title.cn%"
-                    }
-                }
-            },
-            {
-                "command": "aws.downloadStateMachineDefinition",
-                "title": "%AWS.command.downloadStateMachineDefinition%",
-                "enablement": "isCloud9 || !aws.isWebExtHost",
-                "category": "%AWS.title%",
-                "cloud9": {
-                    "cn": {
-                        "category": "%AWS.title.cn%"
-                    }
-                }
-            },
-            {
-                "command": "aws.executeStateMachine",
-                "title": "%AWS.command.executeStateMachine%",
-                "enablement": "isCloud9 || !aws.isWebExtHost",
-                "category": "%AWS.title%",
-                "cloud9": {
-                    "cn": {
-                        "category": "%AWS.title.cn%"
-                    }
-                }
-            },
-            {
-                "command": "aws.renderStateMachineGraph",
-                "title": "%AWS.command.renderStateMachineGraph%",
-                "enablement": "isCloud9 || !aws.isWebExtHost",
-                "category": "%AWS.title%",
-                "cloud9": {
-                    "cn": {
-                        "category": "%AWS.title.cn%"
-                    }
-                }
-            },
-            {
-                "command": "aws.copyArn",
-                "title": "%AWS.command.copyArn%",
-                "category": "%AWS.title%",
-                "enablement": "isCloud9 || !aws.isWebExtHost",
-                "cloud9": {
-                    "cn": {
-                        "category": "%AWS.title.cn%"
-                    }
-                }
-            },
-            {
-                "command": "aws.copyName",
-                "title": "%AWS.command.copyName%",
-                "category": "%AWS.title%",
-                "enablement": "isCloud9 || !aws.isWebExtHost",
-                "cloud9": {
-                    "cn": {
-                        "category": "%AWS.title.cn%"
-                    }
-                }
-            },
-            {
-                "command": "aws.listCommands",
-                "title": "%AWS.command.listCommands%",
-                "category": "%AWS.title%",
-                "cloud9": {
-                    "cn": {
-                        "title": "%AWS.command.listCommands.cn%",
-                        "category": "%AWS.title.cn%"
-                    }
-                }
-            },
-            {
-                "command": "aws.viewSchemaItem",
-                "title": "%AWS.command.viewSchemaItem%",
-                "category": "%AWS.title%",
-                "enablement": "isCloud9 || !aws.isWebExtHost",
-                "cloud9": {
-                    "cn": {
-                        "category": "%AWS.title.cn%"
-                    }
-                }
-            },
-            {
-                "command": "aws.searchSchema",
-                "title": "%AWS.command.searchSchema%",
-                "category": "%AWS.title%",
-                "enablement": "isCloud9 || !aws.isWebExtHost",
-                "cloud9": {
-                    "cn": {
-                        "category": "%AWS.title.cn%"
-                    }
-                }
-            },
-            {
-                "command": "aws.searchSchemaPerRegistry",
-                "title": "%AWS.command.searchSchemaPerRegistry%",
-                "category": "%AWS.title%",
-                "enablement": "isCloud9 || !aws.isWebExtHost",
-                "cloud9": {
-                    "cn": {
-                        "category": "%AWS.title.cn%"
-                    }
-                }
-            },
-            {
-                "command": "aws.downloadSchemaItemCode",
-                "title": "%AWS.command.downloadSchemaItemCode%",
-                "category": "%AWS.title%",
-                "enablement": "isCloud9 || !aws.isWebExtHost",
-                "cloud9": {
-                    "cn": {
-                        "category": "%AWS.title.cn%"
-                    }
-                }
-            },
-            {
-                "command": "aws.toolkit.viewLogs",
-                "title": "%AWS.command.viewLogs%",
-                "category": "%AWS.title%"
-            },
-            {
-                "command": "aws.toolkit.help",
-                "title": "%AWS.command.help%",
-                "category": "%AWS.title%",
-                "cloud9": {
-                    "cn": {
-                        "category": "%AWS.title.cn%"
-                    }
-                }
-            },
-            {
-                "command": "aws.toolkit.github",
-                "title": "%AWS.command.github%",
-                "category": "%AWS.title%",
-                "cloud9": {
-                    "cn": {
-                        "category": "%AWS.title.cn%"
-                    }
-                }
-            },
-            {
-                "command": "aws.quickStart",
-                "title": "%AWS.command.quickStart%",
-                "category": "%AWS.title%",
-                "enablement": "isCloud9",
-                "cloud9": {
-                    "cn": {
-                        "category": "%AWS.title.cn%"
-                    }
-                }
-            },
-            {
-                "command": "aws.cdk.refresh",
-                "title": "%AWS.command.refreshCdkExplorer%",
-                "category": "%AWS.title%",
-                "enablement": "isCloud9 || !aws.isWebExtHost",
-                "icon": {
-                    "dark": "resources/icons/vscode/dark/refresh.svg",
-                    "light": "resources/icons/vscode/light/refresh.svg"
-                },
-                "cloud9": {
-                    "cn": {
-                        "category": "%AWS.title.cn%"
-                    }
-                }
-            },
-            {
-                "command": "aws.cdk.viewDocs",
-                "title": "%AWS.generic.viewDocs%",
-                "category": "%AWS.title%",
-                "enablement": "isCloud9 || !aws.isWebExtHost"
-            },
-            {
-                "command": "aws.stepfunctions.createStateMachineFromTemplate",
-                "title": "%AWS.command.stepFunctions.createStateMachineFromTemplate%",
-                "category": "%AWS.title%",
-                "enablement": "isCloud9 || !aws.isWebExtHost",
-                "cloud9": {
-                    "cn": {
-                        "category": "%AWS.title.cn%"
-                    }
-                }
-            },
-            {
-                "command": "aws.stepfunctions.publishStateMachine",
-                "title": "%AWS.command.stepFunctions.publishStateMachine%",
-                "category": "%AWS.title%",
-                "enablement": "isCloud9 || !aws.isWebExtHost",
-                "cloud9": {
-                    "cn": {
-                        "category": "%AWS.title.cn%"
-                    }
-                }
-            },
-            {
-                "command": "aws.previewStateMachine",
-                "title": "%AWS.command.stepFunctions.previewStateMachine%",
-                "category": "%AWS.title%",
-                "enablement": "isCloud9 || !aws.isWebExtHost",
-                "icon": "$(aws-stepfunctions-preview)",
-                "cloud9": {
-                    "cn": {
-                        "category": "%AWS.title.cn%"
-                    }
-                }
-            },
-            {
-                "command": "aws.cdk.renderStateMachineGraph",
-                "title": "%AWS.command.cdk.previewStateMachine%",
-                "enablement": "isCloud9 || !aws.isWebExtHost",
-                "category": "AWS",
-                "icon": "$(aws-stepfunctions-preview)"
-            },
-            {
-                "command": "aws.toolkit.aboutExtension",
-                "title": "%AWS.command.aboutToolkit%",
-                "category": "%AWS.title%"
-            },
-            {
-                "command": "aws.cwl.viewLogStream",
-                "title": "%AWS.command.viewLogStream%",
-                "enablement": "isCloud9 || !aws.isWebExtHost",
-                "category": "%AWS.title%",
-                "cloud9": {
-                    "cn": {
-                        "category": "%AWS.title.cn%"
-                    }
-                }
-            },
-            {
-                "command": "aws.ssmDocument.createLocalDocument",
-                "title": "%AWS.command.ssmDocument.createLocalDocument%",
-                "category": "%AWS.title%",
-                "enablement": "isCloud9 || !aws.isWebExtHost",
-                "cloud9": {
-                    "cn": {
-                        "category": "%AWS.title.cn%"
-                    }
-                }
-            },
-            {
-                "command": "aws.ssmDocument.openLocalDocument",
-                "title": "%AWS.command.ssmDocument.openLocalDocument%",
-                "category": "%AWS.title%",
-                "enablement": "isCloud9 || !aws.isWebExtHost",
-                "icon": "$(cloud-download)",
-                "cloud9": {
-                    "cn": {
-                        "category": "%AWS.title.cn%"
-                    }
-                }
-            },
-            {
-                "command": "aws.ssmDocument.openLocalDocumentJson",
-                "title": "%AWS.command.ssmDocument.openLocalDocumentJson%",
-                "category": "%AWS.title%",
-                "enablement": "isCloud9 || !aws.isWebExtHost",
-                "cloud9": {
-                    "cn": {
-                        "category": "%AWS.title.cn%"
-                    }
-                }
-            },
-            {
-                "command": "aws.ssmDocument.openLocalDocumentYaml",
-                "title": "%AWS.command.ssmDocument.openLocalDocumentYaml%",
-                "category": "%AWS.title%",
-                "enablement": "isCloud9 || !aws.isWebExtHost",
-                "cloud9": {
-                    "cn": {
-                        "category": "%AWS.title.cn%"
-                    }
-                }
-            },
-            {
-                "command": "aws.ssmDocument.deleteDocument",
-                "title": "%AWS.command.ssmDocument.deleteDocument%",
-                "category": "%AWS.title%",
-                "enablement": "isCloud9 || !aws.isWebExtHost",
-                "cloud9": {
-                    "cn": {
-                        "category": "%AWS.title.cn%"
-                    }
-                }
-            },
-            {
-                "command": "aws.ssmDocument.publishDocument",
-                "title": "%AWS.command.ssmDocument.publishDocument%",
-                "category": "%AWS.title%",
-                "enablement": "isCloud9 || !aws.isWebExtHost",
-                "icon": "$(cloud-upload)",
-                "cloud9": {
-                    "cn": {
-                        "category": "%AWS.title.cn%"
-                    }
-                }
-            },
-            {
-                "command": "aws.ssmDocument.updateDocumentVersion",
-                "title": "%AWS.command.ssmDocument.updateDocumentVersion%",
-                "category": "%AWS.title%",
-                "enablement": "isCloud9 || !aws.isWebExtHost",
-                "cloud9": {
-                    "cn": {
-                        "category": "%AWS.title.cn%"
-                    }
-                }
-            },
-            {
-                "command": "aws.copyLogResource",
-                "title": "%AWS.command.copyLogResource%",
-                "category": "%AWS.title%",
-                "enablement": "isCloud9 || !aws.isWebExtHost",
-                "icon": "$(files)",
-                "cloud9": {
-                    "cn": {
-                        "category": "%AWS.title.cn%"
-                    }
-                }
-            },
-            {
-                "command": "aws.cwl.searchLogGroup",
-                "title": "%AWS.command.cloudWatchLogs.searchLogGroup%",
-                "category": "%AWS.title%",
-                "enablement": "isCloud9 || !aws.isWebExtHost",
-                "icon": "$(search-view-icon)",
-                "cloud9": {
-                    "cn": {
-                        "category": "%AWS.title.cn%"
-                    }
-                }
-            },
-            {
-                "command": "aws.saveCurrentLogDataContent",
-                "title": "%AWS.command.saveCurrentLogDataContent%",
-                "category": "%AWS.title%",
-                "enablement": "isCloud9 || !aws.isWebExtHost",
-                "icon": "$(save)",
-                "cloud9": {
-                    "cn": {
-                        "category": "%AWS.title.cn%"
-                    }
-                }
-            },
-            {
-                "command": "aws.cwl.changeFilterPattern",
-                "title": "%AWS.command.cwl.changeFilterPattern%",
-                "category": "%AWS.title%",
-                "enablement": "isCloud9 || !aws.isWebExtHost",
-                "icon": "$(search-view-icon)",
-                "cloud9": {
-                    "cn": {
-                        "category": "%AWS.title.cn%"
-                    }
-                }
-            },
-            {
-                "command": "aws.cwl.changeTimeFilter",
-                "title": "%AWS.command.cwl.changeTimeFilter%",
-                "category": "%AWS.title%",
-                "enablement": "isCloud9 || !aws.isWebExtHost",
-                "icon": "$(calendar)",
-                "cloud9": {
-                    "cn": {
-                        "category": "%AWS.title.cn%"
-                    }
-                }
-            },
-            {
-                "command": "aws.addSamDebugConfig",
-                "title": "%AWS.command.addSamDebugConfig%",
-                "category": "%AWS.title%",
-                "enablement": "isCloud9 || !aws.isWebExtHost",
-                "cloud9": {
-                    "cn": {
-                        "category": "%AWS.title.cn%"
-                    }
-                }
-            },
-            {
-                "command": "aws.toggleSamCodeLenses",
-                "title": "%AWS.command.toggleSamCodeLenses%",
-                "category": "%AWS.title%",
-                "enablement": "isCloud9 || !aws.isWebExtHost",
-                "cloud9": {
-                    "cn": {
-                        "category": "%AWS.title.cn%"
-                    }
-                }
-            },
-            {
-                "command": "aws.ecs.runCommandInContainer",
-                "title": "%AWS.ecs.runCommandInContainer%",
-                "category": "%AWS.title%",
-                "enablement": "viewItem == awsEcsContainerNodeExecEnabled",
-                "cloud9": {
-                    "cn": {
-                        "category": "%AWS.title.cn%"
-                    }
-                }
-            },
-            {
-                "command": "aws.ecs.openTaskInTerminal",
-                "title": "%AWS.ecs.openTaskInTerminal%",
-                "category": "%AWS.title%",
-                "enablement": "viewItem == awsEcsContainerNodeExecEnabled",
-                "cloud9": {
-                    "cn": {
-                        "category": "%AWS.title.cn%"
-                    }
-                }
-            },
-            {
-                "command": "aws.ecs.enableEcsExec",
-                "title": "%AWS.ecs.enableEcsExec%",
-                "category": "%AWS.title%",
-                "enablement": "isCloud9 || !aws.isWebExtHost",
-                "cloud9": {
-                    "cn": {
-                        "category": "%AWS.title.cn%"
-                    }
-                }
-            },
-            {
-                "command": "aws.ecs.viewDocumentation",
-                "title": "%AWS.generic.viewDocs%",
-                "category": "%AWS.title%",
-                "enablement": "isCloud9 || !aws.isWebExtHost",
-                "cloud9": {
-                    "cn": {
-                        "category": "%AWS.title.cn%"
-                    }
-                }
-            },
-            {
-                "command": "aws.resources.copyIdentifier",
-                "title": "%AWS.command.resources.copyIdentifier%",
-                "category": "%AWS.title%",
-                "enablement": "isCloud9 || !aws.isWebExtHost",
-                "cloud9": {
-                    "cn": {
-                        "category": "%AWS.title.cn%"
-                    }
-                }
-            },
-            {
-                "command": "aws.resources.openResourcePreview",
-                "title": "%AWS.generic.preview%",
-                "category": "%AWS.title%",
-                "enablement": "isCloud9 || !aws.isWebExtHost",
-                "icon": "$(open-preview)",
-                "cloud9": {
-                    "cn": {
-                        "category": "%AWS.title.cn%"
-                    }
-                }
-            },
-            {
-                "command": "aws.resources.createResource",
-                "title": "%AWS.generic.create%",
-                "category": "%AWS.title%",
-                "enablement": "isCloud9 || !aws.isWebExtHost",
-                "icon": "$(add)",
-                "cloud9": {
-                    "cn": {
-                        "category": "%AWS.title.cn%"
-                    }
-                }
-            },
-            {
-                "command": "aws.resources.deleteResource",
-                "title": "%AWS.generic.promptDelete%",
-                "category": "%AWS.title%",
-                "enablement": "isCloud9 || !aws.isWebExtHost",
-                "cloud9": {
-                    "cn": {
-                        "category": "%AWS.title.cn%"
-                    }
-                }
-            },
-            {
-                "command": "aws.resources.updateResource",
-                "title": "%AWS.generic.promptUpdate%",
-                "category": "%AWS.title%",
-                "enablement": "isCloud9 || !aws.isWebExtHost",
-                "icon": "$(pencil)",
-                "cloud9": {
-                    "cn": {
-                        "category": "%AWS.title.cn%"
-                    }
-                }
-            },
-            {
-                "command": "aws.resources.updateResourceInline",
-                "title": "%AWS.generic.promptUpdate%",
-                "category": "%AWS.title%",
-                "enablement": "isCloud9 || !aws.isWebExtHost",
-                "icon": "$(pencil)",
-                "cloud9": {
-                    "cn": {
-                        "category": "%AWS.title.cn%"
-                    }
-                }
-            },
-            {
-                "command": "aws.resources.saveResource",
-                "title": "%AWS.generic.save%",
-                "category": "%AWS.title%",
-                "enablement": "isCloud9 || !aws.isWebExtHost",
-                "icon": "$(save)",
-                "cloud9": {
-                    "cn": {
-                        "category": "%AWS.title.cn%"
-                    }
-                }
-            },
-            {
-                "command": "aws.resources.closeResource",
-                "title": "%AWS.generic.close%",
-                "category": "%AWS.title%",
-                "enablement": "isCloud9 || !aws.isWebExtHost",
-                "icon": "$(close)",
-                "cloud9": {
-                    "cn": {
-                        "category": "%AWS.title.cn%"
-                    }
-                }
-            },
-            {
-                "command": "aws.resources.viewDocs",
-                "title": "%AWS.generic.viewDocs%",
-                "category": "%AWS.title%",
-                "enablement": "isCloud9 || !aws.isWebExtHost",
-                "icon": "$(book)",
-                "cloud9": {
-                    "cn": {
-                        "category": "%AWS.title.cn%"
-                    }
-                }
-            },
-            {
-                "command": "aws.resources.configure",
-                "title": "%AWS.command.resources.configure%",
-                "category": "%AWS.title%",
-                "enablement": "isCloud9 || !aws.isWebExtHost",
-                "icon": "$(gear)",
-                "cloud9": {
-                    "cn": {
-                        "category": "%AWS.title.cn%"
-                    }
-                }
-            },
-            {
-                "command": "aws.apprunner.createService",
-                "title": "%AWS.command.apprunner.createService%",
-                "category": "%AWS.title%",
-                "enablement": "isCloud9 || !aws.isWebExtHost",
-                "cloud9": {
-                    "cn": {
-                        "category": "%AWS.title.cn%"
-                    }
-                }
-            },
-            {
-                "command": "aws.ecs.disableEcsExec",
-                "title": "%AWS.ecs.disableEcsExec%",
-                "category": "%AWS.title%",
-                "enablement": "isCloud9 || !aws.isWebExtHost",
-                "cloud9": {
-                    "cn": {
-                        "category": "%AWS.title.cn%"
-                    }
-                }
-            },
-            {
-                "command": "aws.apprunner.createServiceFromEcr",
-                "title": "%AWS.command.apprunner.createServiceFromEcr%",
-                "category": "%AWS.title%",
-                "enablement": "isCloud9 || !aws.isWebExtHost",
-                "cloud9": {
-                    "cn": {
-                        "category": "%AWS.title.cn%"
-                    }
-                }
-            },
-            {
-                "command": "aws.apprunner.pauseService",
-                "title": "%AWS.command.apprunner.pauseService%",
-                "category": "%AWS.title%",
-                "enablement": "isCloud9 || !aws.isWebExtHost",
-                "cloud9": {
-                    "cn": {
-                        "category": "%AWS.title.cn%"
-                    }
-                }
-            },
-            {
-                "command": "aws.apprunner.resumeService",
-                "title": "%AWS.command.apprunner.resumeService%",
-                "category": "AWS",
-                "enablement": "isCloud9 || !aws.isWebExtHost",
-                "cloud9": {
-                    "cn": {
-                        "category": "%AWS.title.cn%"
-                    }
-                }
-            },
-            {
-                "command": "aws.apprunner.copyServiceUrl",
-                "title": "%AWS.command.apprunner.copyServiceUrl%",
-                "category": "%AWS.title%",
-                "enablement": "isCloud9 || !aws.isWebExtHost",
-                "cloud9": {
-                    "cn": {
-                        "category": "%AWS.title.cn%"
-                    }
-                }
-            },
-            {
-                "command": "aws.apprunner.open",
-                "title": "%AWS.command.apprunner.open%",
-                "category": "%AWS.title%",
-                "enablement": "isCloud9 || !aws.isWebExtHost",
-                "cloud9": {
-                    "cn": {
-                        "category": "%AWS.title.cn%"
-                    }
-                }
-            },
-            {
-                "command": "aws.apprunner.deleteService",
-                "title": "%AWS.generic.promptDelete%",
-                "category": "%AWS.title%",
-                "enablement": "isCloud9 || !aws.isWebExtHost",
-                "cloud9": {
-                    "cn": {
-                        "category": "%AWS.title.cn%"
-                    }
-                }
-            },
-            {
-                "command": "aws.apprunner.startDeployment",
-                "title": "%AWS.command.apprunner.startDeployment%",
-                "category": "%AWS.title%",
-                "enablement": "isCloud9 || !aws.isWebExtHost",
-                "cloud9": {
-                    "cn": {
-                        "category": "%AWS.title.cn%"
-                    }
-                }
-            },
-            {
-                "command": "aws.cloudFormation.newTemplate",
-                "title": "%AWS.command.cloudFormation.newTemplate%",
-                "category": "%AWS.title%",
-                "enablement": "isCloud9 || !aws.isWebExtHost",
-                "cloud9": {
-                    "cn": {
-                        "category": "%AWS.title.cn%"
-                    }
-                }
-            },
-            {
-                "command": "aws.sam.newTemplate",
-                "title": "%AWS.command.sam.newTemplate%",
-                "category": "%AWS.title%",
-                "enablement": "isCloud9 || !aws.isWebExtHost",
-                "cloud9": {
-                    "cn": {
-                        "category": "%AWS.title.cn%"
-                    }
-                }
-            },
-            {
-                "command": "aws.samcli.sync",
-                "title": "%AWS.command.samcli.sync%",
-                "category": "%AWS.title%",
-                "enablement": "isCloud9 || !aws.isWebExtHost"
-            },
-            {
-                "command": "aws.toolkit.amazonq.learnMore",
-                "title": "%AWS.amazonq.learnMore%",
-                "category": "%AWS.title%"
-            },
-            {
-                "command": "aws.toolkit.amazonq.extensionpage",
-                "title": "Open Amazon Q Extension",
-                "category": "%AWS.title%"
-            },
-            {
-                "command": "aws.dev.openMenu",
-                "title": "Open Developer Menu",
-                "category": "AWS (Developer)",
-                "enablement": "aws.isDevMode"
-            },
-            {
-                "command": "aws.dev.viewLogs",
-                "title": "Watch Logs",
-                "category": "AWS (Developer)"
-            },
-            {
-                "command": "aws.openInApplicationComposerDialog",
-                "title": "%AWS.command.applicationComposer.openDialog%",
-                "category": "%AWS.title%",
-                "cloud9": {
-                    "cn": {
-                        "category": "%AWS.title.cn%"
-                    }
-=======
         "icons": {
             "aws-amazonq-q-gradient": {
                 "description": "AWS Contributed Icon",
                 "default": {
                     "fontPath": "./resources/fonts/aws-toolkit-icons.woff",
                     "fontCharacter": "\\f1aa"
->>>>>>> df7a3b69
                 }
             },
             "aws-amazonq-q-squid-ink": {
@@ -3565,492 +62,357 @@
                     "fontPath": "./resources/fonts/aws-toolkit-icons.woff",
                     "fontCharacter": "\\f1ad"
                 }
-<<<<<<< HEAD
-            },
-            {
-                "command": "aws.stepfunctions.openWithWorkflowStudio",
-                "title": "%AWS.command.stepFunctions.openWithWorkflowStudio%",
-                "category": "%AWS.title%",
-                "cloud9": {
-                    "cn": {
-                        "category": "%AWS.title.cn%"
-                    }
+            },
+            "aws-amazonq-severity-high": {
+                "description": "AWS Contributed Icon",
+                "default": {
+                    "fontPath": "./resources/fonts/aws-toolkit-icons.woff",
+                    "fontCharacter": "\\f1ae"
+                }
+            },
+            "aws-amazonq-severity-info": {
+                "description": "AWS Contributed Icon",
+                "default": {
+                    "fontPath": "./resources/fonts/aws-toolkit-icons.woff",
+                    "fontCharacter": "\\f1af"
+                }
+            },
+            "aws-amazonq-severity-low": {
+                "description": "AWS Contributed Icon",
+                "default": {
+                    "fontPath": "./resources/fonts/aws-toolkit-icons.woff",
+                    "fontCharacter": "\\f1b0"
+                }
+            },
+            "aws-amazonq-severity-medium": {
+                "description": "AWS Contributed Icon",
+                "default": {
+                    "fontPath": "./resources/fonts/aws-toolkit-icons.woff",
+                    "fontCharacter": "\\f1b1"
+                }
+            },
+            "aws-amazonq-transform-arrow-dark": {
+                "description": "AWS Contributed Icon",
+                "default": {
+                    "fontPath": "./resources/fonts/aws-toolkit-icons.woff",
+                    "fontCharacter": "\\f1b2"
+                }
+            },
+            "aws-amazonq-transform-arrow-light": {
+                "description": "AWS Contributed Icon",
+                "default": {
+                    "fontPath": "./resources/fonts/aws-toolkit-icons.woff",
+                    "fontCharacter": "\\f1b3"
+                }
+            },
+            "aws-amazonq-transform-default-dark": {
+                "description": "AWS Contributed Icon",
+                "default": {
+                    "fontPath": "./resources/fonts/aws-toolkit-icons.woff",
+                    "fontCharacter": "\\f1b4"
+                }
+            },
+            "aws-amazonq-transform-default-light": {
+                "description": "AWS Contributed Icon",
+                "default": {
+                    "fontPath": "./resources/fonts/aws-toolkit-icons.woff",
+                    "fontCharacter": "\\f1b5"
+                }
+            },
+            "aws-amazonq-transform-dependencies-dark": {
+                "description": "AWS Contributed Icon",
+                "default": {
+                    "fontPath": "./resources/fonts/aws-toolkit-icons.woff",
+                    "fontCharacter": "\\f1b6"
+                }
+            },
+            "aws-amazonq-transform-dependencies-light": {
+                "description": "AWS Contributed Icon",
+                "default": {
+                    "fontPath": "./resources/fonts/aws-toolkit-icons.woff",
+                    "fontCharacter": "\\f1b7"
+                }
+            },
+            "aws-amazonq-transform-file-dark": {
+                "description": "AWS Contributed Icon",
+                "default": {
+                    "fontPath": "./resources/fonts/aws-toolkit-icons.woff",
+                    "fontCharacter": "\\f1b8"
+                }
+            },
+            "aws-amazonq-transform-file-light": {
+                "description": "AWS Contributed Icon",
+                "default": {
+                    "fontPath": "./resources/fonts/aws-toolkit-icons.woff",
+                    "fontCharacter": "\\f1b9"
+                }
+            },
+            "aws-amazonq-transform-logo": {
+                "description": "AWS Contributed Icon",
+                "default": {
+                    "fontPath": "./resources/fonts/aws-toolkit-icons.woff",
+                    "fontCharacter": "\\f1ba"
+                }
+            },
+            "aws-amazonq-transform-step-into-dark": {
+                "description": "AWS Contributed Icon",
+                "default": {
+                    "fontPath": "./resources/fonts/aws-toolkit-icons.woff",
+                    "fontCharacter": "\\f1bb"
+                }
+            },
+            "aws-amazonq-transform-step-into-light": {
+                "description": "AWS Contributed Icon",
+                "default": {
+                    "fontPath": "./resources/fonts/aws-toolkit-icons.woff",
+                    "fontCharacter": "\\f1bc"
+                }
+            },
+            "aws-amazonq-transform-variables-dark": {
+                "description": "AWS Contributed Icon",
+                "default": {
+                    "fontPath": "./resources/fonts/aws-toolkit-icons.woff",
+                    "fontCharacter": "\\f1bd"
+                }
+            },
+            "aws-amazonq-transform-variables-light": {
+                "description": "AWS Contributed Icon",
+                "default": {
+                    "fontPath": "./resources/fonts/aws-toolkit-icons.woff",
+                    "fontCharacter": "\\f1be"
+                }
+            },
+            "aws-applicationcomposer-icon": {
+                "description": "AWS Contributed Icon",
+                "default": {
+                    "fontPath": "./resources/fonts/aws-toolkit-icons.woff",
+                    "fontCharacter": "\\f1bf"
+                }
+            },
+            "aws-applicationcomposer-icon-dark": {
+                "description": "AWS Contributed Icon",
+                "default": {
+                    "fontPath": "./resources/fonts/aws-toolkit-icons.woff",
+                    "fontCharacter": "\\f1c0"
+                }
+            },
+            "aws-apprunner-service": {
+                "description": "AWS Contributed Icon",
+                "default": {
+                    "fontPath": "./resources/fonts/aws-toolkit-icons.woff",
+                    "fontCharacter": "\\f1c1"
+                }
+            },
+            "aws-cdk-logo": {
+                "description": "AWS Contributed Icon",
+                "default": {
+                    "fontPath": "./resources/fonts/aws-toolkit-icons.woff",
+                    "fontCharacter": "\\f1c2"
+                }
+            },
+            "aws-cloudformation-stack": {
+                "description": "AWS Contributed Icon",
+                "default": {
+                    "fontPath": "./resources/fonts/aws-toolkit-icons.woff",
+                    "fontCharacter": "\\f1c3"
+                }
+            },
+            "aws-cloudwatch-log-group": {
+                "description": "AWS Contributed Icon",
+                "default": {
+                    "fontPath": "./resources/fonts/aws-toolkit-icons.woff",
+                    "fontCharacter": "\\f1c4"
+                }
+            },
+            "aws-codecatalyst-logo": {
+                "description": "AWS Contributed Icon",
+                "default": {
+                    "fontPath": "./resources/fonts/aws-toolkit-icons.woff",
+                    "fontCharacter": "\\f1c5"
+                }
+            },
+            "aws-codewhisperer-icon-black": {
+                "description": "AWS Contributed Icon",
+                "default": {
+                    "fontPath": "./resources/fonts/aws-toolkit-icons.woff",
+                    "fontCharacter": "\\f1c6"
+                }
+            },
+            "aws-codewhisperer-icon-white": {
+                "description": "AWS Contributed Icon",
+                "default": {
+                    "fontPath": "./resources/fonts/aws-toolkit-icons.woff",
+                    "fontCharacter": "\\f1c7"
+                }
+            },
+            "aws-codewhisperer-learn": {
+                "description": "AWS Contributed Icon",
+                "default": {
+                    "fontPath": "./resources/fonts/aws-toolkit-icons.woff",
+                    "fontCharacter": "\\f1c8"
+                }
+            },
+            "aws-ecr-registry": {
+                "description": "AWS Contributed Icon",
+                "default": {
+                    "fontPath": "./resources/fonts/aws-toolkit-icons.woff",
+                    "fontCharacter": "\\f1c9"
+                }
+            },
+            "aws-ecs-cluster": {
+                "description": "AWS Contributed Icon",
+                "default": {
+                    "fontPath": "./resources/fonts/aws-toolkit-icons.woff",
+                    "fontCharacter": "\\f1ca"
+                }
+            },
+            "aws-ecs-container": {
+                "description": "AWS Contributed Icon",
+                "default": {
+                    "fontPath": "./resources/fonts/aws-toolkit-icons.woff",
+                    "fontCharacter": "\\f1cb"
+                }
+            },
+            "aws-ecs-service": {
+                "description": "AWS Contributed Icon",
+                "default": {
+                    "fontPath": "./resources/fonts/aws-toolkit-icons.woff",
+                    "fontCharacter": "\\f1cc"
+                }
+            },
+            "aws-generic-attach-file": {
+                "description": "AWS Contributed Icon",
+                "default": {
+                    "fontPath": "./resources/fonts/aws-toolkit-icons.woff",
+                    "fontCharacter": "\\f1cd"
+                }
+            },
+            "aws-iot-certificate": {
+                "description": "AWS Contributed Icon",
+                "default": {
+                    "fontPath": "./resources/fonts/aws-toolkit-icons.woff",
+                    "fontCharacter": "\\f1ce"
+                }
+            },
+            "aws-iot-policy": {
+                "description": "AWS Contributed Icon",
+                "default": {
+                    "fontPath": "./resources/fonts/aws-toolkit-icons.woff",
+                    "fontCharacter": "\\f1cf"
+                }
+            },
+            "aws-iot-thing": {
+                "description": "AWS Contributed Icon",
+                "default": {
+                    "fontPath": "./resources/fonts/aws-toolkit-icons.woff",
+                    "fontCharacter": "\\f1d0"
+                }
+            },
+            "aws-lambda-function": {
+                "description": "AWS Contributed Icon",
+                "default": {
+                    "fontPath": "./resources/fonts/aws-toolkit-icons.woff",
+                    "fontCharacter": "\\f1d1"
+                }
+            },
+            "aws-mynah-MynahIconBlack": {
+                "description": "AWS Contributed Icon",
+                "default": {
+                    "fontPath": "./resources/fonts/aws-toolkit-icons.woff",
+                    "fontCharacter": "\\f1d2"
+                }
+            },
+            "aws-mynah-MynahIconWhite": {
+                "description": "AWS Contributed Icon",
+                "default": {
+                    "fontPath": "./resources/fonts/aws-toolkit-icons.woff",
+                    "fontCharacter": "\\f1d3"
+                }
+            },
+            "aws-mynah-logo": {
+                "description": "AWS Contributed Icon",
+                "default": {
+                    "fontPath": "./resources/fonts/aws-toolkit-icons.woff",
+                    "fontCharacter": "\\f1d4"
+                }
+            },
+            "aws-redshift-cluster": {
+                "description": "AWS Contributed Icon",
+                "default": {
+                    "fontPath": "./resources/fonts/aws-toolkit-icons.woff",
+                    "fontCharacter": "\\f1d5"
+                }
+            },
+            "aws-redshift-cluster-connected": {
+                "description": "AWS Contributed Icon",
+                "default": {
+                    "fontPath": "./resources/fonts/aws-toolkit-icons.woff",
+                    "fontCharacter": "\\f1d6"
+                }
+            },
+            "aws-redshift-database": {
+                "description": "AWS Contributed Icon",
+                "default": {
+                    "fontPath": "./resources/fonts/aws-toolkit-icons.woff",
+                    "fontCharacter": "\\f1d7"
+                }
+            },
+            "aws-redshift-redshift-cluster-connected": {
+                "description": "AWS Contributed Icon",
+                "default": {
+                    "fontPath": "./resources/fonts/aws-toolkit-icons.woff",
+                    "fontCharacter": "\\f1d8"
+                }
+            },
+            "aws-redshift-schema": {
+                "description": "AWS Contributed Icon",
+                "default": {
+                    "fontPath": "./resources/fonts/aws-toolkit-icons.woff",
+                    "fontCharacter": "\\f1d9"
+                }
+            },
+            "aws-redshift-table": {
+                "description": "AWS Contributed Icon",
+                "default": {
+                    "fontPath": "./resources/fonts/aws-toolkit-icons.woff",
+                    "fontCharacter": "\\f1da"
+                }
+            },
+            "aws-s3-bucket": {
+                "description": "AWS Contributed Icon",
+                "default": {
+                    "fontPath": "./resources/fonts/aws-toolkit-icons.woff",
+                    "fontCharacter": "\\f1db"
+                }
+            },
+            "aws-s3-create-bucket": {
+                "description": "AWS Contributed Icon",
+                "default": {
+                    "fontPath": "./resources/fonts/aws-toolkit-icons.woff",
+                    "fontCharacter": "\\f1dc"
+                }
+            },
+            "aws-schemas-registry": {
+                "description": "AWS Contributed Icon",
+                "default": {
+                    "fontPath": "./resources/fonts/aws-toolkit-icons.woff",
+                    "fontCharacter": "\\f1dd"
+                }
+            },
+            "aws-schemas-schema": {
+                "description": "AWS Contributed Icon",
+                "default": {
+                    "fontPath": "./resources/fonts/aws-toolkit-icons.woff",
+                    "fontCharacter": "\\f1de"
+                }
+            },
+            "aws-stepfunctions-preview": {
+                "description": "AWS Contributed Icon",
+                "default": {
+                    "fontPath": "./resources/fonts/aws-toolkit-icons.woff",
+                    "fontCharacter": "\\f1df"
                 }
             }
-        ],
-        "jsonValidation": [
-            {
-                "fileMatch": ".aws/templates.json",
-                "url": "./dist/src/templates/templates.json"
-            },
-            {
-                "fileMatch": "*ecs-task-def.json",
-                "url": "https://ecs-intellisense.s3-us-west-2.amazonaws.com/task-definition/schema.json"
-            }
-        ],
-        "languages": [
-            {
-                "id": "asl",
-                "extensions": [
-                    ".asl.json",
-                    ".asl"
-                ],
-                "aliases": [
-                    "Amazon States Language"
-                ]
-            },
-            {
-                "id": "asl-yaml",
-                "aliases": [
-                    "Amazon States Language (YAML)"
-                ],
-                "extensions": [
-                    ".asl.yaml",
-                    ".asl.yml"
-                ]
-            },
-            {
-                "id": "ssm-json",
-                "extensions": [
-                    ".ssm.json"
-                ],
-                "aliases": [
-                    "AWS Systems Manager Document (JSON)"
-                ]
-            },
-            {
-                "id": "ssm-yaml",
-                "extensions": [
-                    ".ssm.yaml",
-                    ".ssm.yml"
-                ],
-                "aliases": [
-                    "AWS Systems Manager Document (YAML)"
-                ]
-            }
-        ],
-        "keybindings": [
-            {
-                "command": "aws.previewStateMachine",
-                "key": "ctrl+shift+v",
-                "mac": "cmd+shift+v",
-                "when": "editorTextFocus && editorLangId == asl || editorTextFocus && editorLangId == asl-yaml"
-            },
-            {
-                "command": "noop",
-                "key": "ctrl+z",
-                "mac": "cmd+z",
-                "when": "aws.stepFunctions.isWorkflowStudioFocused"
-            }
-        ],
-        "grammars": [
-            {
-                "language": "asl",
-                "scopeName": "source.asl",
-                "path": "./syntaxes/ASL.tmLanguage"
-            },
-            {
-                "language": "asl-yaml",
-                "scopeName": "source.asl.yaml",
-                "path": "./syntaxes/asl-yaml.tmLanguage.json"
-=======
->>>>>>> df7a3b69
-            },
-            "aws-amazonq-severity-high": {
-                "description": "AWS Contributed Icon",
-                "default": {
-                    "fontPath": "./resources/fonts/aws-toolkit-icons.woff",
-                    "fontCharacter": "\\f1ae"
-                }
-            },
-            "aws-amazonq-severity-info": {
-                "description": "AWS Contributed Icon",
-                "default": {
-                    "fontPath": "./resources/fonts/aws-toolkit-icons.woff",
-                    "fontCharacter": "\\f1af"
-                }
-            },
-            "aws-amazonq-severity-low": {
-                "description": "AWS Contributed Icon",
-                "default": {
-                    "fontPath": "./resources/fonts/aws-toolkit-icons.woff",
-                    "fontCharacter": "\\f1b0"
-                }
-            },
-            "aws-amazonq-severity-medium": {
-                "description": "AWS Contributed Icon",
-                "default": {
-                    "fontPath": "./resources/fonts/aws-toolkit-icons.woff",
-                    "fontCharacter": "\\f1b1"
-                }
-            },
-            "aws-amazonq-transform-arrow-dark": {
-                "description": "AWS Contributed Icon",
-                "default": {
-                    "fontPath": "./resources/fonts/aws-toolkit-icons.woff",
-                    "fontCharacter": "\\f1b2"
-                }
-            },
-            "aws-amazonq-transform-arrow-light": {
-                "description": "AWS Contributed Icon",
-                "default": {
-                    "fontPath": "./resources/fonts/aws-toolkit-icons.woff",
-                    "fontCharacter": "\\f1b3"
-                }
-            },
-            "aws-amazonq-transform-default-dark": {
-                "description": "AWS Contributed Icon",
-                "default": {
-                    "fontPath": "./resources/fonts/aws-toolkit-icons.woff",
-                    "fontCharacter": "\\f1b4"
-                }
-            },
-            "aws-amazonq-transform-default-light": {
-                "description": "AWS Contributed Icon",
-                "default": {
-                    "fontPath": "./resources/fonts/aws-toolkit-icons.woff",
-                    "fontCharacter": "\\f1b5"
-                }
-            },
-            "aws-amazonq-transform-dependencies-dark": {
-                "description": "AWS Contributed Icon",
-                "default": {
-                    "fontPath": "./resources/fonts/aws-toolkit-icons.woff",
-                    "fontCharacter": "\\f1b6"
-                }
-            },
-            "aws-amazonq-transform-dependencies-light": {
-                "description": "AWS Contributed Icon",
-                "default": {
-                    "fontPath": "./resources/fonts/aws-toolkit-icons.woff",
-                    "fontCharacter": "\\f1b7"
-                }
-            },
-            "aws-amazonq-transform-file-dark": {
-                "description": "AWS Contributed Icon",
-                "default": {
-                    "fontPath": "./resources/fonts/aws-toolkit-icons.woff",
-                    "fontCharacter": "\\f1b8"
-                }
-            },
-            "aws-amazonq-transform-file-light": {
-                "description": "AWS Contributed Icon",
-                "default": {
-                    "fontPath": "./resources/fonts/aws-toolkit-icons.woff",
-                    "fontCharacter": "\\f1b9"
-                }
-            },
-            "aws-amazonq-transform-logo": {
-                "description": "AWS Contributed Icon",
-                "default": {
-                    "fontPath": "./resources/fonts/aws-toolkit-icons.woff",
-                    "fontCharacter": "\\f1ba"
-                }
-            },
-            "aws-amazonq-transform-step-into-dark": {
-                "description": "AWS Contributed Icon",
-                "default": {
-                    "fontPath": "./resources/fonts/aws-toolkit-icons.woff",
-                    "fontCharacter": "\\f1bb"
-                }
-            },
-            "aws-amazonq-transform-step-into-light": {
-                "description": "AWS Contributed Icon",
-                "default": {
-                    "fontPath": "./resources/fonts/aws-toolkit-icons.woff",
-                    "fontCharacter": "\\f1bc"
-                }
-            },
-            "aws-amazonq-transform-variables-dark": {
-                "description": "AWS Contributed Icon",
-                "default": {
-                    "fontPath": "./resources/fonts/aws-toolkit-icons.woff",
-                    "fontCharacter": "\\f1bd"
-                }
-            },
-            "aws-amazonq-transform-variables-light": {
-                "description": "AWS Contributed Icon",
-                "default": {
-                    "fontPath": "./resources/fonts/aws-toolkit-icons.woff",
-                    "fontCharacter": "\\f1be"
-                }
-            },
-            "aws-applicationcomposer-icon": {
-                "description": "AWS Contributed Icon",
-                "default": {
-                    "fontPath": "./resources/fonts/aws-toolkit-icons.woff",
-                    "fontCharacter": "\\f1bf"
-                }
-            },
-            "aws-applicationcomposer-icon-dark": {
-                "description": "AWS Contributed Icon",
-                "default": {
-                    "fontPath": "./resources/fonts/aws-toolkit-icons.woff",
-                    "fontCharacter": "\\f1c0"
-                }
-            },
-            "aws-apprunner-service": {
-                "description": "AWS Contributed Icon",
-                "default": {
-                    "fontPath": "./resources/fonts/aws-toolkit-icons.woff",
-                    "fontCharacter": "\\f1c1"
-                }
-            },
-            "aws-cdk-logo": {
-                "description": "AWS Contributed Icon",
-                "default": {
-                    "fontPath": "./resources/fonts/aws-toolkit-icons.woff",
-                    "fontCharacter": "\\f1c2"
-                }
-            },
-            "aws-cloudformation-stack": {
-                "description": "AWS Contributed Icon",
-                "default": {
-                    "fontPath": "./resources/fonts/aws-toolkit-icons.woff",
-                    "fontCharacter": "\\f1c3"
-                }
-            },
-            "aws-cloudwatch-log-group": {
-                "description": "AWS Contributed Icon",
-                "default": {
-                    "fontPath": "./resources/fonts/aws-toolkit-icons.woff",
-                    "fontCharacter": "\\f1c4"
-                }
-            },
-            "aws-codecatalyst-logo": {
-                "description": "AWS Contributed Icon",
-                "default": {
-                    "fontPath": "./resources/fonts/aws-toolkit-icons.woff",
-                    "fontCharacter": "\\f1c5"
-                }
-            },
-            "aws-codewhisperer-icon-black": {
-                "description": "AWS Contributed Icon",
-                "default": {
-                    "fontPath": "./resources/fonts/aws-toolkit-icons.woff",
-                    "fontCharacter": "\\f1c6"
-                }
-            },
-            "aws-codewhisperer-icon-white": {
-                "description": "AWS Contributed Icon",
-                "default": {
-                    "fontPath": "./resources/fonts/aws-toolkit-icons.woff",
-                    "fontCharacter": "\\f1c7"
-                }
-            },
-            "aws-codewhisperer-learn": {
-                "description": "AWS Contributed Icon",
-                "default": {
-                    "fontPath": "./resources/fonts/aws-toolkit-icons.woff",
-                    "fontCharacter": "\\f1c8"
-                }
-            },
-            "aws-ecr-registry": {
-                "description": "AWS Contributed Icon",
-                "default": {
-                    "fontPath": "./resources/fonts/aws-toolkit-icons.woff",
-                    "fontCharacter": "\\f1c9"
-                }
-            },
-            "aws-ecs-cluster": {
-                "description": "AWS Contributed Icon",
-                "default": {
-                    "fontPath": "./resources/fonts/aws-toolkit-icons.woff",
-                    "fontCharacter": "\\f1ca"
-                }
-            },
-            "aws-ecs-container": {
-                "description": "AWS Contributed Icon",
-                "default": {
-                    "fontPath": "./resources/fonts/aws-toolkit-icons.woff",
-                    "fontCharacter": "\\f1cb"
-                }
-            },
-            "aws-ecs-service": {
-                "description": "AWS Contributed Icon",
-                "default": {
-                    "fontPath": "./resources/fonts/aws-toolkit-icons.woff",
-                    "fontCharacter": "\\f1cc"
-                }
-            },
-            "aws-generic-attach-file": {
-                "description": "AWS Contributed Icon",
-                "default": {
-                    "fontPath": "./resources/fonts/aws-toolkit-icons.woff",
-                    "fontCharacter": "\\f1cd"
-                }
-            },
-            "aws-iot-certificate": {
-                "description": "AWS Contributed Icon",
-                "default": {
-                    "fontPath": "./resources/fonts/aws-toolkit-icons.woff",
-                    "fontCharacter": "\\f1ce"
-                }
-            },
-            "aws-iot-policy": {
-                "description": "AWS Contributed Icon",
-                "default": {
-                    "fontPath": "./resources/fonts/aws-toolkit-icons.woff",
-                    "fontCharacter": "\\f1cf"
-                }
-            },
-            "aws-iot-thing": {
-                "description": "AWS Contributed Icon",
-                "default": {
-                    "fontPath": "./resources/fonts/aws-toolkit-icons.woff",
-                    "fontCharacter": "\\f1d0"
-                }
-            },
-            "aws-lambda-function": {
-                "description": "AWS Contributed Icon",
-                "default": {
-                    "fontPath": "./resources/fonts/aws-toolkit-icons.woff",
-                    "fontCharacter": "\\f1d1"
-                }
-            },
-            "aws-mynah-MynahIconBlack": {
-                "description": "AWS Contributed Icon",
-                "default": {
-                    "fontPath": "./resources/fonts/aws-toolkit-icons.woff",
-                    "fontCharacter": "\\f1d2"
-                }
-            },
-            "aws-mynah-MynahIconWhite": {
-                "description": "AWS Contributed Icon",
-                "default": {
-                    "fontPath": "./resources/fonts/aws-toolkit-icons.woff",
-                    "fontCharacter": "\\f1d3"
-                }
-            },
-            "aws-mynah-logo": {
-                "description": "AWS Contributed Icon",
-                "default": {
-                    "fontPath": "./resources/fonts/aws-toolkit-icons.woff",
-                    "fontCharacter": "\\f1d4"
-                }
-            },
-            "aws-redshift-cluster": {
-                "description": "AWS Contributed Icon",
-                "default": {
-                    "fontPath": "./resources/fonts/aws-toolkit-icons.woff",
-                    "fontCharacter": "\\f1d5"
-                }
-            },
-            "aws-redshift-cluster-connected": {
-                "description": "AWS Contributed Icon",
-                "default": {
-                    "fontPath": "./resources/fonts/aws-toolkit-icons.woff",
-                    "fontCharacter": "\\f1d6"
-                }
-            },
-            "aws-redshift-database": {
-                "description": "AWS Contributed Icon",
-                "default": {
-                    "fontPath": "./resources/fonts/aws-toolkit-icons.woff",
-                    "fontCharacter": "\\f1d7"
-                }
-            },
-            "aws-redshift-redshift-cluster-connected": {
-                "description": "AWS Contributed Icon",
-                "default": {
-                    "fontPath": "./resources/fonts/aws-toolkit-icons.woff",
-                    "fontCharacter": "\\f1d8"
-                }
-            },
-            "aws-redshift-schema": {
-                "description": "AWS Contributed Icon",
-                "default": {
-                    "fontPath": "./resources/fonts/aws-toolkit-icons.woff",
-                    "fontCharacter": "\\f1d9"
-                }
-            },
-            "aws-redshift-table": {
-                "description": "AWS Contributed Icon",
-                "default": {
-                    "fontPath": "./resources/fonts/aws-toolkit-icons.woff",
-                    "fontCharacter": "\\f1da"
-                }
-            },
-            "aws-s3-bucket": {
-                "description": "AWS Contributed Icon",
-                "default": {
-                    "fontPath": "./resources/fonts/aws-toolkit-icons.woff",
-                    "fontCharacter": "\\f1db"
-                }
-            },
-            "aws-s3-create-bucket": {
-                "description": "AWS Contributed Icon",
-                "default": {
-                    "fontPath": "./resources/fonts/aws-toolkit-icons.woff",
-                    "fontCharacter": "\\f1dc"
-                }
-            },
-            "aws-schemas-registry": {
-                "description": "AWS Contributed Icon",
-                "default": {
-                    "fontPath": "./resources/fonts/aws-toolkit-icons.woff",
-                    "fontCharacter": "\\f1dd"
-                }
-            },
-            "aws-schemas-schema": {
-                "description": "AWS Contributed Icon",
-                "default": {
-                    "fontPath": "./resources/fonts/aws-toolkit-icons.woff",
-                    "fontCharacter": "\\f1de"
-                }
-            },
-            "aws-stepfunctions-preview": {
-                "description": "AWS Contributed Icon",
-                "default": {
-                    "fontPath": "./resources/fonts/aws-toolkit-icons.woff",
-                    "fontCharacter": "\\f1df"
-                }
-            }
-<<<<<<< HEAD
-        },
-        "notebooks": [
-            {
-                "type": "aws-redshift-sql-notebook",
-                "displayName": "Redshift SQL notebook",
-                "selector": [
-                    {
-                        "filenamePattern": "*.redshiftnb"
-                    }
-                ]
-            }
-        ],
-        "customEditors": [
-            {
-                "viewType": "threatComposer.tc.json",
-                "displayName": "%AWS.threatComposer.title%",
-                "selector": [
-                    {
-                        "filenamePattern": "*.tc.json"
-                    }
-                ]
-            },
-            {
-                "viewType": "workflowStudio.asl",
-                "displayName": "Workflow Studio",
-                "selector": [
-                    {
-                        "filenamePattern": "*.asl.json"
-                    },
-                    {
-                        "filenamePattern": "*.asl.yaml"
-                    },
-                    {
-                        "filenamePattern": "*.asl.yml"
-                    }
-                ]
-            }
-        ],
-        "configurationDefaults": {
-            "workbench.editorAssociations": {
-                "{git,gitlens,conflictResolution,vscode-local-history}:/**/*.tc.json": "default"
-            }
-=======
->>>>>>> df7a3b69
         }
     },
     "scripts": {
