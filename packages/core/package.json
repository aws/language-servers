--- conflicted
+++ resolved
@@ -7,7 +7,6 @@
         "npm": "^10.1.0",
         "vscode": "^1.68.0"
     },
-<<<<<<< HEAD
     "activationEvents": [
         "onStartupFinished",
         "onUri",
@@ -24,8 +23,6 @@
     ],
     "main": "./dist/src/extensionNode.js",
     "browser": "./dist/src/extensionWebCore.js",
-=======
->>>>>>> 9eea1f37
     "exports": {
         ".": "./dist/src/extension.js",
         "./node": "./dist/src/extensionNode.js",
@@ -49,7 +46,6 @@
         "./dev": "./dist/src/dev/index.js"
     },
     "contributes": {
-<<<<<<< HEAD
         "configuration": {
             "type": "object",
             "title": "%AWS.productName%",
@@ -3970,8 +3966,6 @@
                 ]
             }
         ],
-=======
->>>>>>> 9eea1f37
         "icons": {
             "aws-amazonq-q-gradient": {
                 "description": "AWS Contributed Icon",
