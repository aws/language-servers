/*!
 * Copyright Amazon.com, Inc. or its affiliates. All Rights Reserved.
 * SPDX-License-Identifier: Apache-2.0
 */

import * as vscode from 'vscode'
import { getLogger } from './logger/logger'
import * as redshift from '../awsService/redshift/models/models'
import { TypeConstructor, cast } from './utilities/typeConstructors'

type ToolId = 'codecatalyst' | 'codewhisperer' | 'testId'
export type ToolIdStateKey = `${ToolId}.savedConnectionId`

export type JsonSchemasKey = 'devfileSchemaVersion' | 'samAndCfnSchemaVersion'

type samInitStateKey =
    | 'ACTIVATION_TEMPLATE_PATH_KEY'
    | 'ACTIVATION_LAUNCH_PATH_KEY'
    | 'SAM_INIT_RUNTIME_KEY'
    | 'SAM_INIT_IMAGE_BOOLEAN_KEY'
    | 'SAM_INIT_ARCH_KEY'

type stepFunctionsKey = 'SCRIPT_LAST_DOWNLOADED_URL' | 'CSS_LAST_DOWNLOADED_URL'

export type globalKey =
    | samInitStateKey
    | stepFunctionsKey
    | ToolIdStateKey
    | JsonSchemasKey
    | 'amazonq.telemetry.migrated'
    | 'aws.amazonq.codewhisperer.newCustomizations'
    | 'aws.amazonq.hasShownWalkthrough'
    | 'aws.amazonq.showTryChatCodeLens'
    | 'aws.amazonq.securityIssueFilters'
    | 'aws.amazonq.notifications'
    | 'aws.amazonq.welcomeChatShowCount'
    | 'aws.amazonq.disclaimerAcknowledged'
    | 'aws.notifications'
    | 'aws.notifications.dev' // keys to store notifications for testing
    | 'aws.downloadPath'
    | 'aws.lastTouchedS3Folder'
    | 'aws.lastUploadedToS3Folder'
    | 'aws.redshift.connections'
    | 'aws.toolkit.amazonq.dismissed'
    | 'aws.toolkit.amazonqInstall.dismissed'
    | 'aws.amazonq.workspaceIndexToggleOn'
<<<<<<< HEAD
    | 'aws.toolkit.separationPromptCommand'
    | 'aws.toolkit.separationPromptDismissed'
    | 'aws.toolkit.lsp.versions'
    | 'aws.toolkit.lsp.manifest'
=======
>>>>>>> 5e1a94bd
    // Deprecated/legacy names. New keys should start with "aws.".
    | '#sessionCreationDates' // Legacy name from `ssoAccessTokenProvider.ts`.
    | 'CODECATALYST_RECONNECT'
    | 'CODEWHISPERER_AUTO_SCANS_ENABLED'
    | 'CODEWHISPERER_AUTO_TRIGGER_ENABLED'
    | 'CODEWHISPERER_HINT_DISPLAYED'
    | 'CODEWHISPERER_PERSISTED_CUSTOMIZATIONS'
    | 'CODEWHISPERER_SELECTED_CUSTOMIZATION'
    | 'CODEWHISPERER_USER_GROUP'
    | 'awsTelemetryNoticeVersionAck'
    | 'codecatalyst.connections'
    | 'dev.beta'
    | 'globalsMostRecentVersion'
    | 'gumby.wasQCodeTransformationUsed'
    | 'hasAlreadyOpenedAmazonQ'
    | 'isExtensionFirstUse'
    | 'lastExtensionVersion'
    | 'lastSelectedRegion'
    | 'lastOsStartTime'
    | 'recentCredentials'
    // List of regions enabled in AWS Explorer.
    | 'region'
    // TODO: implement this via `PromptSettings` instead of globalState.
    | 'sam.sync.updateMessage'
    | 'telemetryClientId'
    | 'telemetryId'
    | 'aws.toolkit.lambda.walkthroughSelected'
    | 'aws.toolkit.lambda.walkthroughCompleted'
    | 'aws.toolkit.appComposer.templateToOpenOnStart'

/**
 * Extension-local (not visible to other vscode extensions) shared state which persists after IDE
 * restart. Shared with all instances (or tabs, in a web browser) of this extension for a given
 * user, including "remote" instances!
 *
 * Note: Global state should be avoided, except when absolutely necessary.
 *
 * This wrapper adds structure and visibility to the vscode `globalState` interface. It also opens
 * the door for:
 * - validation
 * - garbage collection
 */
export class GlobalState implements vscode.Memento {
    constructor(protected readonly memento: vscode.Memento) {}

    keys(): readonly string[] {
        return this.memento.keys()
    }

    values() {
        return this.memento.keys().map((k) => this.memento.get(k))
    }

    /**
     * Gets the value for `key` if it satisfies the `type` specification, or fails.
     *
     * @param key Key name
     * @param type Type validator function, or primitive type constructor such as {@link Object},
     * {@link String}, {@link Boolean}, etc.
     * @param defaultVal Value returned if `key` has no value.
     */
    getStrict<T>(key: globalKey, type: TypeConstructor<T>, defaultVal?: T) {
        try {
            const val = this.memento.get<T>(key) ?? defaultVal
            return !type || val === undefined ? val : cast(val, type)
        } catch (e) {
            const msg = `GlobalState: invalid state (or read failed) for key: "${key}"`
            // XXX: ToolkitError causes circular dependency
            // throw ToolkitError.chain(e, `Failed to read globalState: "${key}"`)
            const err = new Error(msg) as Error & {
                code: string
                cause: unknown
            }
            err.cause = e
            err.code = 'GlobalState'
            throw err
        }
    }

    /**
     * Gets the value at `key`, without type-checking. See {@link tryGet} and {@link getStrict} for type-checking variants.
     *
     * @param key Key name
     * @param defaultVal Value returned if `key` has no value.
     */
    get<T>(key: globalKey, defaultVal?: T): T | undefined {
        const skip = (o: any) => o as T // Don't type check.
        return this.getStrict(key, skip, defaultVal)
    }

    /**
     * Gets the value for `key` if it satisfies the `type` specification, else logs an error and returns `defaultVal`.
     *
     * @param key Key name
     * @param type Type validator function, or primitive type constructor such as {@link Object},
     * {@link String}, {@link Boolean}, etc.
     * @param defaultVal Value returned if `key` has no value.
     */
    tryGet<T>(key: globalKey, type: TypeConstructor<T>): T | undefined
    tryGet<T>(key: globalKey, type: TypeConstructor<T>, defaultVal: T): T
    tryGet<T>(key: globalKey, type: TypeConstructor<T>, defaultVal?: T): T | undefined {
        try {
            return this.getStrict(key, type, defaultVal)
        } catch (e) {
            getLogger().error('%s', (e as Error).message)
            return defaultVal
        }
    }

    /**
     * Asynchronously updates globalState, or logs an error on failure.
     *
     * Only for callers that cannot `await` or don't care about errors and race conditions. Prefer
     * `await update()` where possible.
     */
    tryUpdate(key: globalKey, value: any): void {
        this.update(key, value).then(undefined, () => {
            // Errors are logged by update().
        })
    }

    async update(key: globalKey, value: any): Promise<void> {
        try {
            await this.memento.update(key, value)
        } catch (e) {
            getLogger().error('GlobalState: failed to set "%s": %s', key, (e as Error).message)
            throw e
        }
    }

    clear() {
        return Promise.allSettled(this.memento.keys().map((k) => this.memento.update(k, undefined)))
    }

    /**
     * Stores Redshift connection info for the specified warehouse ARN.
     *
     * TODO: this never garbage-collects old connections, so the state will grow forever...
     *
     * @param warehouseArn redshift warehouse ARN
     * @param cxnInfo Connection info. Value is 'DELETE_CONNECTION' when the connection is deleted
     * but the explorer node is not refreshed yet.
     */
    async saveRedshiftConnection(
        warehouseArn: string,
        cxnInfo: redshift.ConnectionParams | undefined | 'DELETE_CONNECTION'
    ) {
        const allCxns = this.tryGet('aws.redshift.connections', Object, {})
        await this.update('aws.redshift.connections', {
            ...allCxns,
            [warehouseArn]: cxnInfo,
        })
    }

    /**
     * Get the Redshift connection info for the specified warehouse ARN.
     *
     * @param warehouseArn redshift warehouse ARN
     * @returns Connection info. Value is 'DELETE_CONNECTION' when the connection is deleted but the
     * explorer node is not refreshed yet.
     */
    getRedshiftConnection(warehouseArn: string): redshift.ConnectionParams | undefined | 'DELETE_CONNECTION' {
        const all = this.tryGet<Record<string, redshift.ConnectionParams | 'DELETE_CONNECTION'>>(
            'aws.redshift.connections',
            (v) => {
                if (v !== undefined && typeof v !== 'object') {
                    throw new Error()
                }
                const item = (v as any)?.[warehouseArn]
                // Requested item must be object or 'DELETE_CONNECTION'.
                if (item !== undefined && typeof item !== 'object' && item !== 'DELETE_CONNECTION') {
                    throw new Error()
                }
                return v
            }
        )
        return all?.[warehouseArn]
    }

    /**
     * Sets SSO session creation timestamp for the given session `id`.
     *
     * TODO: this never garbage-collects old connections, so the state will grow forever...
     *
     * @param id Session id
     * @param date Session timestamp
     */
    async setSsoSessionCreationDate(id: string, date: Date) {
        try {
            const all = this.tryGet('#sessionCreationDates', Object, {})
            // TODO: race condition...
            await this.update('#sessionCreationDates', {
                ...all,
                [id]: date.getTime(),
            })
        } catch (err) {
            getLogger().error('auth: failed to set session creation date: %O', err)
        }
    }

    /**
     * Gets SSO session creation timestamp for the given session `id`.
     *
     * @param id Session id
     */
    getSsoSessionCreationDate(id: string): number | undefined {
        const all = this.tryGet<Record<string, number>>('#sessionCreationDates', (v) => {
            if (v !== undefined && typeof v !== 'object') {
                throw new Error()
            }
            const item = (v as any)?.[id]
            // Requested item must be a number.
            if (item !== undefined && typeof item !== 'number') {
                throw new Error()
            }
            return v
        })
        return all?.[id]
    }
}<|MERGE_RESOLUTION|>--- conflicted
+++ resolved
@@ -44,13 +44,8 @@
     | 'aws.toolkit.amazonq.dismissed'
     | 'aws.toolkit.amazonqInstall.dismissed'
     | 'aws.amazonq.workspaceIndexToggleOn'
-<<<<<<< HEAD
-    | 'aws.toolkit.separationPromptCommand'
-    | 'aws.toolkit.separationPromptDismissed'
     | 'aws.toolkit.lsp.versions'
     | 'aws.toolkit.lsp.manifest'
-=======
->>>>>>> 5e1a94bd
     // Deprecated/legacy names. New keys should start with "aws.".
     | '#sessionCreationDates' // Legacy name from `ssoAccessTokenProvider.ts`.
     | 'CODECATALYST_RECONNECT'
