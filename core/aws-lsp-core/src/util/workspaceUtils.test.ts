--- conflicted
+++ resolved
@@ -236,18 +236,7 @@
             tempFolder = await TestFolder.create()
             testFeatures = new TestFeatures()
             // Taken from https://github.com/aws/language-server-runtimes/blob/674c02696c150838b4bc93543fb0009c5982e7ad/runtimes/runtimes/standalone.ts#L216
-<<<<<<< HEAD
             testFeatures.workspace.fs.readdir = path => fs.readdir(path, { withFileTypes: true })
-=======
-            testFeatures.workspace.fs.readdir = async dirPath => {
-                const entries = await fs.readdir(dirPath, { withFileTypes: true })
-                // Add parentPath to each entry
-                return entries.map(entry => {
-                    ;(entry as any).parentPath = dirPath
-                    return entry
-                })
-            }
->>>>>>> e258409f
             testFeatures.workspace.fs.exists = path =>
                 fs.access(path).then(
                     () => true,
