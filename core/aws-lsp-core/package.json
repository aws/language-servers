{
    "name": "@aws/lsp-core",
    "version": "0.0.15",
    "description": "Core library, contains common code and utilities",
    "main": "out/index.js",
    "repository": {
        "type": "git",
        "url": "https://github.com/aws/language-servers"
    },
    "author": "Amazon Web Services",
    "license": "Apache-2.0",
    "engines": {
        "node": ">=18.0.0"
    },
    "files": [
        "out/**/*",
        "CHANGELOG.md",
        "SECURITY.md",
        "NOTICE"
    ],
    "scripts": {
        "compile": "tsc --build",
        "test": "npm run test-unit",
        "test-unit": "mocha --timeout 0 \"./out/**/*.test.js\"",
        "test-unit:coverage": "npm run compile && c8 mocha --timeout 0 \"./out/**/*.test.js\"",
        "test:coverage": "npm run test-unit:coverage",
        "coverage:report": "c8 report --reporter=html --reporter=text",
        "prepack": "shx cp ../../LICENSE ../../NOTICE ../../SECURITY.md ."
    },
    "dependencies": {
<<<<<<< HEAD
        "@aws/language-server-runtimes": "^0.2.124",
=======
        "@aws/language-server-runtimes": "^0.2.128",
>>>>>>> 62d48e50
        "@gerhobbelt/gitignore-parser": "^0.2.0-9",
        "cross-spawn": "7.0.6",
        "jose": "^5.2.4",
        "request-light": "^0.8.0",
        "vscode-languageserver-textdocument": "^1.0.8",
        "vscode-languageserver-types": "^3.17.3",
        "vscode-uri": "^3.1.0"
    },
    "devDependencies": {
        "@types/chai": "^4.3.5",
        "@types/chai-as-promised": "^7.1.5",
        "@types/cross-spawn": "^6.0.2",
        "@types/mocha": "^10.0.9",
        "@types/mock-fs": "^4.13.1",
        "c8": "^10.1.2",
        "chai": "^4.3.7",
        "chai-as-promised": "^7.1.1",
        "mocha": "^11.0.1",
        "mock-fs": "^5.2.0",
        "sinon": "^19.0.2",
        "ts-sinon": "^2.0.2"
    }
}<|MERGE_RESOLUTION|>--- conflicted
+++ resolved
@@ -28,11 +28,7 @@
         "prepack": "shx cp ../../LICENSE ../../NOTICE ../../SECURITY.md ."
     },
     "dependencies": {
-<<<<<<< HEAD
-        "@aws/language-server-runtimes": "^0.2.124",
-=======
         "@aws/language-server-runtimes": "^0.2.128",
->>>>>>> 62d48e50
         "@gerhobbelt/gitignore-parser": "^0.2.0-9",
         "cross-spawn": "7.0.6",
         "jose": "^5.2.4",
