--- conflicted
+++ resolved
@@ -1,10 +1,6 @@
 {
     "name": "@aws/lsp-core",
-<<<<<<< HEAD
-    "version": "0.0.7",
-=======
     "version": "0.0.8",
->>>>>>> 9d74a17d
     "description": "Core library, contains common code and utilities",
     "main": "out/index.js",
     "repository": {
