--- conflicted
+++ resolved
@@ -1,13 +1,4 @@
 {
-<<<<<<< HEAD
-    "chat-client": "0.1.16",
-    "core/aws-lsp-core": "0.0.9",
-    "server/aws-lsp-antlr4": "0.1.11",
-    "server/aws-lsp-codewhisperer": "0.0.49",
-    "server/aws-lsp-json": "0.1.11",
-    "server/aws-lsp-partiql": "0.0.12",
-    "server/aws-lsp-yaml": "0.1.11"
-=======
     "chat-client": "0.1.17",
     "core/aws-lsp-core": "0.0.9",
     "server/aws-lsp-antlr4": "0.1.12",
@@ -15,5 +6,4 @@
     "server/aws-lsp-json": "0.1.12",
     "server/aws-lsp-partiql": "0.0.13",
     "server/aws-lsp-yaml": "0.1.12"
->>>>>>> a3cf3880
 }