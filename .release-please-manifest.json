--- conflicted
+++ resolved
@@ -2,11 +2,7 @@
     "chat-client": "0.1.13",
     "core/aws-lsp-core": "0.0.9",
     "server/aws-lsp-antlr4": "0.1.10",
-<<<<<<< HEAD
-    "server/aws-lsp-codewhisperer": "0.0.42",
-=======
     "server/aws-lsp-codewhisperer": "0.0.44",
->>>>>>> 60b3b63d
     "server/aws-lsp-json": "0.1.10",
     "server/aws-lsp-partiql": "0.0.11",
     "server/aws-lsp-yaml": "0.1.10"
