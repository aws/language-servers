{
<<<<<<< HEAD
    "chat-client": "0.1.9",
    "core/aws-lsp-core": "0.0.7",
    "server/aws-lsp-antlr4": "0.1.7",
    "server/aws-lsp-codewhisperer": "0.0.37",
    "server/aws-lsp-json": "0.1.7",
    "server/aws-lsp-partiql": "0.0.8",
    "server/aws-lsp-yaml": "0.1.7"
=======
    "chat-client": "0.1.10",
    "core/aws-lsp-core": "0.0.8",
    "server/aws-lsp-antlr4": "0.1.8",
    "server/aws-lsp-codewhisperer": "0.0.39",
    "server/aws-lsp-json": "0.1.8",
    "server/aws-lsp-partiql": "0.0.9",
    "server/aws-lsp-yaml": "0.1.8"
>>>>>>> 9d74a17d
}<|MERGE_RESOLUTION|>--- conflicted
+++ resolved
@@ -1,13 +1,4 @@
 {
-<<<<<<< HEAD
-    "chat-client": "0.1.9",
-    "core/aws-lsp-core": "0.0.7",
-    "server/aws-lsp-antlr4": "0.1.7",
-    "server/aws-lsp-codewhisperer": "0.0.37",
-    "server/aws-lsp-json": "0.1.7",
-    "server/aws-lsp-partiql": "0.0.8",
-    "server/aws-lsp-yaml": "0.1.7"
-=======
     "chat-client": "0.1.10",
     "core/aws-lsp-core": "0.0.8",
     "server/aws-lsp-antlr4": "0.1.8",
@@ -15,5 +6,4 @@
     "server/aws-lsp-json": "0.1.8",
     "server/aws-lsp-partiql": "0.0.9",
     "server/aws-lsp-yaml": "0.1.8"
->>>>>>> 9d74a17d
 }